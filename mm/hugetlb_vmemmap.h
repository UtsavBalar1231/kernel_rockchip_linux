--- conflicted
+++ resolved
@@ -1,10 +1,6 @@
 // SPDX-License-Identifier: GPL-2.0
 /*
-<<<<<<< HEAD
- * Optimize vmemmap pages associated with HugeTLB
-=======
  * HugeTLB Vmemmap Optimization (HVO)
->>>>>>> 7365df19
  *
  * Copyright (c) 2020, ByteDance. All rights reserved.
  *
@@ -15,22 +11,6 @@
 #include <linux/hugetlb.h>
 
 #ifdef CONFIG_HUGETLB_PAGE_OPTIMIZE_VMEMMAP
-<<<<<<< HEAD
-int hugetlb_vmemmap_alloc(struct hstate *h, struct page *head);
-void hugetlb_vmemmap_free(struct hstate *h, struct page *head);
-void hugetlb_vmemmap_init(struct hstate *h);
-
-/*
- * How many vmemmap pages associated with a HugeTLB page that can be
- * optimized and freed to the buddy allocator.
- */
-static inline unsigned int hugetlb_optimize_vmemmap_pages(struct hstate *h)
-{
-	return h->optimize_vmemmap_pages;
-}
-#else
-static inline int hugetlb_vmemmap_alloc(struct hstate *h, struct page *head)
-=======
 int hugetlb_vmemmap_restore(const struct hstate *h, struct page *head);
 void hugetlb_vmemmap_optimize(const struct hstate *h, struct page *head);
 
@@ -59,16 +39,11 @@
 }
 #else
 static inline int hugetlb_vmemmap_restore(const struct hstate *h, struct page *head)
->>>>>>> 7365df19
 {
 	return 0;
 }
 
-<<<<<<< HEAD
-static inline void hugetlb_vmemmap_free(struct hstate *h, struct page *head)
-=======
 static inline void hugetlb_vmemmap_optimize(const struct hstate *h, struct page *head)
->>>>>>> 7365df19
 {
 }
 
@@ -78,16 +53,8 @@
 }
 #endif /* CONFIG_HUGETLB_PAGE_OPTIMIZE_VMEMMAP */
 
-<<<<<<< HEAD
-static inline unsigned int hugetlb_optimize_vmemmap_pages(struct hstate *h)
-=======
 static inline bool hugetlb_vmemmap_optimizable(const struct hstate *h)
->>>>>>> 7365df19
 {
 	return hugetlb_vmemmap_optimizable_size(h) != 0;
 }
-<<<<<<< HEAD
-#endif /* CONFIG_HUGETLB_PAGE_OPTIMIZE_VMEMMAP */
-=======
->>>>>>> 7365df19
 #endif /* _LINUX_HUGETLB_VMEMMAP_H */