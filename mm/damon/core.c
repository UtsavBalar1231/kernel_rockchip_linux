--- conflicted
+++ resolved
@@ -30,11 +30,7 @@
 static struct damon_operations damon_registered_ops[NR_DAMON_OPS];
 
 /* Should be called under damon_ops_lock with id smaller than NR_DAMON_OPS */
-<<<<<<< HEAD
-static bool damon_registered_ops_id(enum damon_ops_id id)
-=======
 static bool __damon_is_registered_ops(enum damon_ops_id id)
->>>>>>> 88084a3d
 {
 	struct damon_operations empty_ops = {};
 
@@ -44,8 +40,6 @@
 }
 
 /**
-<<<<<<< HEAD
-=======
  * damon_is_registered_ops() - Check if a given damon_operations is registered.
  * @id:	Id of the damon_operations to check if registered.
  *
@@ -64,7 +58,6 @@
 }
 
 /**
->>>>>>> 88084a3d
  * damon_register_ops() - Register a monitoring operations set to DAMON.
  * @ops:	monitoring operations set to register.
  *
@@ -81,11 +74,7 @@
 		return -EINVAL;
 	mutex_lock(&damon_ops_lock);
 	/* Fail for already registered ops */
-<<<<<<< HEAD
-	if (damon_registered_ops_id(ops->id)) {
-=======
 	if (__damon_is_registered_ops(ops->id)) {
->>>>>>> 88084a3d
 		err = -EINVAL;
 		goto out;
 	}
@@ -113,11 +102,7 @@
 		return -EINVAL;
 
 	mutex_lock(&damon_ops_lock);
-<<<<<<< HEAD
-	if (!damon_registered_ops_id(id))
-=======
 	if (!__damon_is_registered_ops(id))
->>>>>>> 88084a3d
 		err = -EINVAL;
 	else
 		ctx->ops = damon_registered_ops[id];
