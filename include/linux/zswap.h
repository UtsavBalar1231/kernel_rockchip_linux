/* SPDX-License-Identifier: GPL-2.0 */
#ifndef _LINUX_ZSWAP_H
#define _LINUX_ZSWAP_H

#include <linux/types.h>
#include <linux/mm_types.h>

struct lruvec;

extern u64 zswap_pool_total_size;
extern atomic_t zswap_stored_pages;

#ifdef CONFIG_ZSWAP

struct zswap_lruvec_state {
	/*
	 * Number of pages in zswap that should be protected from the shrinker.
	 * This number is an estimate of the following counts:
	 *
	 * a) Recent page faults.
	 * b) Recent insertion to the zswap LRU. This includes new zswap stores,
	 *    as well as recent zswap LRU rotations.
	 *
	 * These pages are likely to be warm, and might incur IO if the are written
	 * to swap.
	 */
	atomic_long_t nr_zswap_protected;
};

bool zswap_store(struct folio *folio);
bool zswap_load(struct folio *folio);
void zswap_invalidate(int type, pgoff_t offset);
void zswap_swapon(int type);
void zswap_swapoff(int type);
void zswap_memcg_offline_cleanup(struct mem_cgroup *memcg);
void zswap_lruvec_state_init(struct lruvec *lruvec);
void zswap_page_swapin(struct page *page);
<<<<<<< HEAD
=======
bool is_zswap_enabled(void);
>>>>>>> a293b3ee
#else

struct zswap_lruvec_state {};

static inline bool zswap_store(struct folio *folio)
{
	return false;
}

static inline bool zswap_load(struct folio *folio)
{
	return false;
}

static inline void zswap_invalidate(int type, pgoff_t offset) {}
static inline void zswap_swapon(int type) {}
static inline void zswap_swapoff(int type) {}
static inline void zswap_memcg_offline_cleanup(struct mem_cgroup *memcg) {}
static inline void zswap_lruvec_state_init(struct lruvec *lruvec) {}
static inline void zswap_page_swapin(struct page *page) {}
<<<<<<< HEAD
=======

static inline bool is_zswap_enabled(void)
{
	return false;
}
>>>>>>> a293b3ee
#endif

#endif /* _LINUX_ZSWAP_H */<|MERGE_RESOLUTION|>--- conflicted
+++ resolved
@@ -35,10 +35,7 @@
 void zswap_memcg_offline_cleanup(struct mem_cgroup *memcg);
 void zswap_lruvec_state_init(struct lruvec *lruvec);
 void zswap_page_swapin(struct page *page);
-<<<<<<< HEAD
-=======
 bool is_zswap_enabled(void);
->>>>>>> a293b3ee
 #else
 
 struct zswap_lruvec_state {};
@@ -59,14 +56,11 @@
 static inline void zswap_memcg_offline_cleanup(struct mem_cgroup *memcg) {}
 static inline void zswap_lruvec_state_init(struct lruvec *lruvec) {}
 static inline void zswap_page_swapin(struct page *page) {}
-<<<<<<< HEAD
-=======
 
 static inline bool is_zswap_enabled(void)
 {
 	return false;
 }
->>>>>>> a293b3ee
 #endif
 
 #endif /* _LINUX_ZSWAP_H */