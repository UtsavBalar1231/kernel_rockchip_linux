--- conflicted
+++ resolved
@@ -195,11 +195,8 @@
 	unsigned long last_stat_updated;
 
 	struct srcu_notifier_head transition_notifier_list;
-<<<<<<< HEAD
 	struct srcu_notifier_head policy_notifier_list;
-=======
 	bool dev_suspended;
->>>>>>> a13ec5ea
 };
 
 struct devfreq_freqs {
