--- conflicted
+++ resolved
@@ -434,16 +434,11 @@
  * @sgt: cached mapping.
  * @dir: direction of cached mapping.
  * @priv: exporter specific attachment data.
-<<<<<<< HEAD
- * @dynamic_mapping: true if dma_buf_map/unmap_attachment() is called with the
- * dma_resv lock held.
- * @dma_map_attrs: DMA attributes to be used when the exporter maps the buffer
- * through dma_buf_map_attachment.
-=======
  * @importer_ops: importer operations for this attachment, if provided
  * dma_buf_map/unmap_attachment() must be called with the dma_resv lock held.
  * @importer_priv: importer specific attachment data.
->>>>>>> f365ab31
+ * @dma_map_attrs: DMA attributes to be used when the exporter maps the buffer
+ * through dma_buf_map_attachment.
  *
  * This structure holds the attachment information between the dma_buf buffer
  * and its user device(s). The list contains one attachment struct per device
