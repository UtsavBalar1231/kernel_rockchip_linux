--- conflicted
+++ resolved
@@ -249,9 +249,6 @@
 				  struct v4l2_async_notifier *notifier);
 
 /**
-<<<<<<< HEAD
- * v4l2_async_nf_unregister - unregisters a subdevice
-=======
  * v4l2_async_notifier_clr_unready_dev - remove unready subdevice
  *
  * @notifier: pointer to &struct v4l2_async_notifier
@@ -267,8 +264,7 @@
 #endif
 
 /**
- * v4l2_async_notifier_unregister - unregisters a subdevice
->>>>>>> 52f971ee
+ * v4l2_async_nf_unregister - unregisters a subdevice
  *	asynchronous notifier
  *
  * @notifier: pointer to &struct v4l2_async_notifier
