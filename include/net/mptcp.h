/* SPDX-License-Identifier: GPL-2.0 */
/*
 * Multipath TCP
 *
 * Copyright (c) 2017 - 2019, Intel Corporation.
 */

#ifndef __NET_MPTCP_H
#define __NET_MPTCP_H

#include <linux/skbuff.h>
#include <linux/tcp.h>
#include <linux/types.h>

struct mptcp_info;
struct mptcp_sock;
struct seq_file;

/* MPTCP sk_buff extension data */
struct mptcp_ext {
	union {
		u64	data_ack;
		u32	data_ack32;
	};
	u64		data_seq;
	u32		subflow_seq;
	u16		data_len;
	__sum16		csum;
	u8		use_map:1,
			dsn64:1,
			data_fin:1,
			use_ack:1,
			ack64:1,
			mpc_map:1,
			frozen:1,
			reset_transient:1;
	u8		reset_reason:4,
			csum_reqd:1,
			infinite_map:1;
};

#define MPTCPOPT_HMAC_LEN	20
#define MPTCP_RM_IDS_MAX	8

struct mptcp_rm_list {
	u8 ids[MPTCP_RM_IDS_MAX];
	u8 nr;
};

struct mptcp_addr_info {
	u8			id;
	sa_family_t		family;
	__be16			port;
	union {
		struct in_addr	addr;
#if IS_ENABLED(CONFIG_MPTCP_IPV6)
		struct in6_addr	addr6;
#endif
	};
};

struct mptcp_out_options {
#if IS_ENABLED(CONFIG_MPTCP)
	u16 suboptions;
	struct mptcp_rm_list rm_list;
	u8 join_id;
	u8 backup;
	u8 reset_reason:4,
	   reset_transient:1,
	   csum_reqd:1,
	   allow_join_id0:1;
	union {
		struct {
			u64 sndr_key;
			u64 rcvr_key;
			u64 data_seq;
			u32 subflow_seq;
			u16 data_len;
			__sum16 csum;
		};
		struct {
			struct mptcp_addr_info addr;
			u64 ahmac;
		};
		struct {
			struct mptcp_ext ext_copy;
			u64 fail_seq;
		};
		struct {
			u32 nonce;
			u32 token;
			u64 thmac;
			u8 hmac[MPTCPOPT_HMAC_LEN];
		};
	};
#endif
};

#ifdef CONFIG_MPTCP
extern struct request_sock_ops mptcp_subflow_request_sock_ops;

void mptcp_init(void);

static inline bool sk_is_mptcp(const struct sock *sk)
{
	return tcp_sk(sk)->is_mptcp;
}

static inline bool rsk_is_mptcp(const struct request_sock *req)
{
	return tcp_rsk(req)->is_mptcp;
}

static inline bool rsk_drop_req(const struct request_sock *req)
{
	return tcp_rsk(req)->is_mptcp && tcp_rsk(req)->drop_req;
}

void mptcp_space(const struct sock *ssk, int *space, int *full_space);
bool mptcp_syn_options(struct sock *sk, const struct sk_buff *skb,
		       unsigned int *size, struct mptcp_out_options *opts);
bool mptcp_synack_options(const struct request_sock *req, unsigned int *size,
			  struct mptcp_out_options *opts);
bool mptcp_established_options(struct sock *sk, struct sk_buff *skb,
			       unsigned int *size, unsigned int remaining,
			       struct mptcp_out_options *opts);
bool mptcp_incoming_options(struct sock *sk, struct sk_buff *skb);

void mptcp_write_options(struct tcphdr *th, __be32 *ptr, struct tcp_sock *tp,
			 struct mptcp_out_options *opts);

void mptcp_diag_fill_info(struct mptcp_sock *msk, struct mptcp_info *info);

/* move the skb extension owership, with the assumption that 'to' is
 * newly allocated
 */
static inline void mptcp_skb_ext_move(struct sk_buff *to,
				      struct sk_buff *from)
{
	if (!skb_ext_exist(from, SKB_EXT_MPTCP))
		return;

	if (WARN_ON_ONCE(to->active_extensions))
		skb_ext_put(to);

	to->active_extensions = from->active_extensions;
	to->extensions = from->extensions;
	from->active_extensions = 0;
}

static inline void mptcp_skb_ext_copy(struct sk_buff *to,
				      struct sk_buff *from)
{
	struct mptcp_ext *from_ext;

	from_ext = skb_ext_find(from, SKB_EXT_MPTCP);
	if (!from_ext)
		return;

	from_ext->frozen = 1;
	skb_ext_copy(to, from);
}

static inline bool mptcp_ext_matches(const struct mptcp_ext *to_ext,
				     const struct mptcp_ext *from_ext)
{
	/* MPTCP always clears the ext when adding it to the skb, so
	 * holes do not bother us here
	 */
	return !from_ext ||
	       (to_ext && from_ext &&
	        !memcmp(from_ext, to_ext, sizeof(struct mptcp_ext)));
}

/* check if skbs can be collapsed.
 * MPTCP collapse is allowed if neither @to or @from carry an mptcp data
 * mapping, or if the extension of @to is the same as @from.
 * Collapsing is not possible if @to lacks an extension, but @from carries one.
 */
static inline bool mptcp_skb_can_collapse(const struct sk_buff *to,
					  const struct sk_buff *from)
{
	return mptcp_ext_matches(skb_ext_find(to, SKB_EXT_MPTCP),
				 skb_ext_find(from, SKB_EXT_MPTCP));
}

void mptcp_seq_show(struct seq_file *seq);
int mptcp_subflow_init_cookie_req(struct request_sock *req,
				  const struct sock *sk_listener,
				  struct sk_buff *skb);

__be32 mptcp_get_reset_option(const struct sk_buff *skb);

static inline __be32 mptcp_reset_option(const struct sk_buff *skb)
{
	if (skb_ext_exist(skb, SKB_EXT_MPTCP))
		return mptcp_get_reset_option(skb);

	return htonl(0u);
}
#else

static inline void mptcp_init(void)
{
}

static inline bool sk_is_mptcp(const struct sock *sk)
{
	return false;
}

static inline bool rsk_is_mptcp(const struct request_sock *req)
{
	return false;
}

static inline bool rsk_drop_req(const struct request_sock *req)
{
	return false;
}

static inline bool mptcp_syn_options(struct sock *sk, const struct sk_buff *skb,
				     unsigned int *size,
				     struct mptcp_out_options *opts)
{
	return false;
}

static inline bool mptcp_synack_options(const struct request_sock *req,
					unsigned int *size,
					struct mptcp_out_options *opts)
{
	return false;
}

static inline bool mptcp_established_options(struct sock *sk,
					     struct sk_buff *skb,
					     unsigned int *size,
					     unsigned int remaining,
					     struct mptcp_out_options *opts)
{
	return false;
}

static inline bool mptcp_incoming_options(struct sock *sk,
					  struct sk_buff *skb)
{
	return true;
}

static inline void mptcp_skb_ext_move(struct sk_buff *to,
				      const struct sk_buff *from)
{
}

static inline void mptcp_skb_ext_copy(struct sk_buff *to,
				      struct sk_buff *from)
{
}

static inline bool mptcp_skb_can_collapse(const struct sk_buff *to,
					  const struct sk_buff *from)
{
	return true;
}

static inline void mptcp_space(const struct sock *ssk, int *s, int *fs) { }
static inline void mptcp_seq_show(struct seq_file *seq) { }

static inline int mptcp_subflow_init_cookie_req(struct request_sock *req,
						const struct sock *sk_listener,
						struct sk_buff *skb)
{
	return 0; /* TCP fallback */
}

static inline __be32 mptcp_reset_option(const struct sk_buff *skb)  { return htonl(0u); }
#endif /* CONFIG_MPTCP */

#if IS_ENABLED(CONFIG_MPTCP_IPV6)
int mptcpv6_init(void);
void mptcpv6_handle_mapped(struct sock *sk, bool mapped);
#elif IS_ENABLED(CONFIG_IPV6)
static inline int mptcpv6_init(void) { return 0; }
static inline void mptcpv6_handle_mapped(struct sock *sk, bool mapped) { }
#endif

#if defined(CONFIG_MPTCP) && defined(CONFIG_BPF_SYSCALL)
struct mptcp_sock *bpf_mptcp_sock_from_subflow(struct sock *sk);
#else
static inline struct mptcp_sock *bpf_mptcp_sock_from_subflow(struct sock *sk) { return NULL; }
#endif

<<<<<<< HEAD
=======
#if !IS_ENABLED(CONFIG_MPTCP)
struct mptcp_sock { };
#endif

>>>>>>> 7365df19
#endif /* __NET_MPTCP_H */<|MERGE_RESOLUTION|>--- conflicted
+++ resolved
@@ -291,11 +291,8 @@
 static inline struct mptcp_sock *bpf_mptcp_sock_from_subflow(struct sock *sk) { return NULL; }
 #endif
 
-<<<<<<< HEAD
-=======
 #if !IS_ENABLED(CONFIG_MPTCP)
 struct mptcp_sock { };
 #endif
 
->>>>>>> 7365df19
 #endif /* __NET_MPTCP_H */