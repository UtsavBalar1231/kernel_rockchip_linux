/*
 * linux/sound/soc-dai.h -- ALSA SoC Layer
 *
 * Copyright:	2005-2008 Wolfson Microelectronics. PLC.
 *
 * This program is free software; you can redistribute it and/or modify
 * it under the terms of the GNU General Public License version 2 as
 * published by the Free Software Foundation.
 *
 * Digital Audio Interface (DAI) API.
 */

#ifndef __LINUX_SND_SOC_DAI_H
#define __LINUX_SND_SOC_DAI_H


#include <linux/list.h>

#include <sound/soc.h>

struct snd_pcm_substream;

/*
 * DAI hardware audio formats.
 *
 * Describes the physical PCM data formating and clocking. Add new formats
 * to the end.
 */
#define SND_SOC_DAIFMT_I2S		0 /* I2S mode */
#define SND_SOC_DAIFMT_RIGHT_J		1 /* Right Justified mode */
#define SND_SOC_DAIFMT_LEFT_J		2 /* Left Justified mode */
#define SND_SOC_DAIFMT_DSP_A		3 /* L data MSB after FRM LRC */
#define SND_SOC_DAIFMT_DSP_B		4 /* L data MSB during FRM LRC */
#define SND_SOC_DAIFMT_AC97		5 /* AC97 */
#define SND_SOC_DAIFMT_PDM		6 /* Pulse density modulation */

/* left and right justified also known as MSB and LSB respectively */
#define SND_SOC_DAIFMT_MSB		SND_SOC_DAIFMT_LEFT_J
#define SND_SOC_DAIFMT_LSB		SND_SOC_DAIFMT_RIGHT_J

/*
 * DAI Clock gating.
 *
 * DAI bit clocks can be be gated (disabled) when the DAI is not
 * sending or receiving PCM data in a frame. This can be used to save power.
 */
#define SND_SOC_DAIFMT_CONT		(0 << 4) /* continuous clock */
#define SND_SOC_DAIFMT_GATED		(1 << 4) /* clock is gated */

/*
 * DAI hardware signal inversions.
 *
 * Specifies whether the DAI can also support inverted clocks for the specified
 * format.
 */
#define SND_SOC_DAIFMT_NB_NF		(0 << 8) /* normal bit clock + frame */
#define SND_SOC_DAIFMT_NB_IF		(1 << 8) /* normal BCLK + inv FRM */
#define SND_SOC_DAIFMT_IB_NF		(2 << 8) /* invert BCLK + nor FRM */
#define SND_SOC_DAIFMT_IB_IF		(3 << 8) /* invert BCLK + FRM */

/*
 * DAI hardware clock masters.
 *
 * This is wrt the codec, the inverse is true for the interface
 * i.e. if the codec is clk and FRM master then the interface is
 * clk and frame slave.
 */
#define SND_SOC_DAIFMT_CBM_CFM		(0 << 12) /* codec clk & FRM master */
#define SND_SOC_DAIFMT_CBS_CFM		(1 << 12) /* codec clk slave & FRM master */
#define SND_SOC_DAIFMT_CBM_CFS		(2 << 12) /* codec clk master & frame slave */
#define SND_SOC_DAIFMT_CBS_CFS		(3 << 12) /* codec clk & FRM slave */

#define SND_SOC_DAIFMT_FORMAT_MASK	0x000f
#define SND_SOC_DAIFMT_CLOCK_MASK	0x00f0
#define SND_SOC_DAIFMT_INV_MASK		0x0f00
#define SND_SOC_DAIFMT_MASTER_MASK	0xf000

/*
 * Master Clock Directions
 */
#define SND_SOC_CLOCK_IN		0
#define SND_SOC_CLOCK_OUT		1

#define SND_SOC_STD_AC97_FMTS (SNDRV_PCM_FMTBIT_S8 |\
			       SNDRV_PCM_FMTBIT_S16_LE |\
			       SNDRV_PCM_FMTBIT_S16_BE |\
			       SNDRV_PCM_FMTBIT_S20_3LE |\
			       SNDRV_PCM_FMTBIT_S20_3BE |\
			       SNDRV_PCM_FMTBIT_S24_3LE |\
			       SNDRV_PCM_FMTBIT_S24_3BE |\
                               SNDRV_PCM_FMTBIT_S32_LE |\
                               SNDRV_PCM_FMTBIT_S32_BE)

struct snd_soc_dai_ops;
struct snd_soc_dai;
struct snd_ac97_bus_ops;

/* Digital Audio Interface registration */
int snd_soc_register_dai(struct snd_soc_dai *dai);
void snd_soc_unregister_dai(struct snd_soc_dai *dai);
int snd_soc_register_dais(struct snd_soc_dai *dai, size_t count);
void snd_soc_unregister_dais(struct snd_soc_dai *dai, size_t count);

/* Digital Audio Interface clocking API.*/
int snd_soc_dai_set_sysclk(struct snd_soc_dai *dai, int clk_id,
	unsigned int freq, int dir);

int snd_soc_dai_set_clkdiv(struct snd_soc_dai *dai,
	int div_id, int div);

int snd_soc_dai_set_pll(struct snd_soc_dai *dai,
	int pll_id, int source, unsigned int freq_in, unsigned int freq_out);

/* Digital Audio interface formatting */
int snd_soc_dai_set_fmt(struct snd_soc_dai *dai, unsigned int fmt);

int snd_soc_dai_set_tdm_slot(struct snd_soc_dai *dai,
	unsigned int tx_mask, unsigned int rx_mask, int slots, int slot_width);

int snd_soc_dai_set_channel_map(struct snd_soc_dai *dai,
	unsigned int tx_num, unsigned int *tx_slot,
	unsigned int rx_num, unsigned int *rx_slot);

int snd_soc_dai_set_tristate(struct snd_soc_dai *dai, int tristate);

/* Digital Audio Interface mute */
int snd_soc_dai_digital_mute(struct snd_soc_dai *dai, int mute);

/*
 * Digital Audio Interface.
 *
 * Describes the Digital Audio Interface in terms of its ALSA, DAI and AC97
 * operations and capabilities. Codec and platform drivers will register this
 * structure for every DAI they have.
 *
 * This structure covers the clocking, formating and ALSA operations for each
 * interface.
 */
struct snd_soc_dai_ops {
	/*
	 * DAI clocking configuration, all optional.
	 * Called by soc_card drivers, normally in their hw_params.
	 */
	int (*set_sysclk)(struct snd_soc_dai *dai,
		int clk_id, unsigned int freq, int dir);
	int (*set_pll)(struct snd_soc_dai *dai, int pll_id, int source,
		unsigned int freq_in, unsigned int freq_out);
	int (*set_clkdiv)(struct snd_soc_dai *dai, int div_id, int div);

	/*
	 * DAI format configuration
	 * Called by soc_card drivers, normally in their hw_params.
	 */
	int (*set_fmt)(struct snd_soc_dai *dai, unsigned int fmt);
	int (*set_tdm_slot)(struct snd_soc_dai *dai,
		unsigned int tx_mask, unsigned int rx_mask,
		int slots, int slot_width);
	int (*set_channel_map)(struct snd_soc_dai *dai,
		unsigned int tx_num, unsigned int *tx_slot,
		unsigned int rx_num, unsigned int *rx_slot);
	int (*set_tristate)(struct snd_soc_dai *dai, int tristate);

	/*
	 * DAI digital mute - optional.
	 * Called by soc-core to minimise any pops.
	 */
	int (*digital_mute)(struct snd_soc_dai *dai, int mute);

	/*
	 * ALSA PCM audio operations - all optional.
	 * Called by soc-core during audio PCM operations.
	 */
	int (*startup)(struct snd_pcm_substream *,
		struct snd_soc_dai *);
	void (*shutdown)(struct snd_pcm_substream *,
		struct snd_soc_dai *);
	int (*hw_params)(struct snd_pcm_substream *,
		struct snd_pcm_hw_params *, struct snd_soc_dai *);
	int (*hw_free)(struct snd_pcm_substream *,
		struct snd_soc_dai *);
	int (*prepare)(struct snd_pcm_substream *,
		struct snd_soc_dai *);
	int (*trigger)(struct snd_pcm_substream *, int,
		struct snd_soc_dai *);
<<<<<<< HEAD

	/* set volume,add by qiuen*/
void (*set_volume)(unsigned char mode,unsigned char volume);
=======
	/*
	 * For hardware based FIFO caused delay reporting.
	 * Optional.
	 */
	snd_pcm_sframes_t (*delay)(struct snd_pcm_substream *,
		struct snd_soc_dai *);
>>>>>>> f937994b
};

/*
 * Digital Audio Interface runtime data.
 *
 * Holds runtime data for a DAI.
 */
struct snd_soc_dai {
	/* DAI description */
	char *name;
	unsigned int id;
	int ac97_control;

	struct device *dev;
	void *ac97_pdata;	/* platform_data for the ac97 codec */

	/* DAI callbacks */
	int (*probe)(struct platform_device *pdev,
		     struct snd_soc_dai *dai);
	void (*remove)(struct platform_device *pdev,
		       struct snd_soc_dai *dai);
	int (*suspend)(struct snd_soc_dai *dai);
	int (*resume)(struct snd_soc_dai *dai);

	/* ops */
	struct snd_soc_dai_ops *ops;

	/* DAI capabilities */
	struct snd_soc_pcm_stream capture;
	struct snd_soc_pcm_stream playback;
	unsigned int symmetric_rates:1;

	/* DAI runtime info */
	struct snd_soc_codec *codec;
	unsigned int active;
	unsigned char pop_wait:1;

	/* DAI private data */
	void *private_data;

	/* parent platform */
	struct snd_soc_platform *platform;

	struct list_head list;
};

static inline void *snd_soc_dai_get_dma_data(const struct snd_soc_dai *dai,
					     const struct snd_pcm_substream *ss)
{
	return (ss->stream == SNDRV_PCM_STREAM_PLAYBACK) ?
		dai->playback.dma_data : dai->capture.dma_data;
}

static inline void snd_soc_dai_set_dma_data(struct snd_soc_dai *dai,
					    const struct snd_pcm_substream *ss,
					    void *data)
{
	if (ss->stream == SNDRV_PCM_STREAM_PLAYBACK)
		dai->playback.dma_data = data;
	else
		dai->capture.dma_data = data;
}

#endif<|MERGE_RESOLUTION|>--- conflicted
+++ resolved
@@ -182,18 +182,16 @@
 		struct snd_soc_dai *);
 	int (*trigger)(struct snd_pcm_substream *, int,
 		struct snd_soc_dai *);
-<<<<<<< HEAD
 
 	/* set volume,add by qiuen*/
-void (*set_volume)(unsigned char mode,unsigned char volume);
-=======
+	void (*set_volume)(unsigned char mode,unsigned char volume);
+
 	/*
 	 * For hardware based FIFO caused delay reporting.
 	 * Optional.
 	 */
 	snd_pcm_sframes_t (*delay)(struct snd_pcm_substream *,
 		struct snd_soc_dai *);
->>>>>>> f937994b
 };
 
 /*
