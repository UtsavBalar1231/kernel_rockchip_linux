// SPDX-License-Identifier: GPL-2.0
#include <linux/init.h>
#include <linux/kernel.h>
#include <linux/module.h>

typedef void(*test_ubsan_fp)(void);

#define UBSAN_TEST(config, ...)	do {					\
		pr_info("%s " __VA_ARGS__ "%s(%s=%s)\n", __func__,	\
			sizeof(" " __VA_ARGS__) > 2 ? " " : "",		\
			#config, IS_ENABLED(config) ? "y" : "n");	\
	} while (0)

static void test_ubsan_divrem_overflow(void)
{
	volatile int val = 16;
	volatile int val2 = 0;

	UBSAN_TEST(CONFIG_UBSAN_DIV_ZERO);
	val /= val2;
}

static void test_ubsan_shift_out_of_bounds(void)
{
	volatile int neg = -1, wrap = 4;
	int val1 = 10;
	int val2 = INT_MAX;

	UBSAN_TEST(CONFIG_UBSAN_SHIFT, "negative exponent");
	val1 <<= neg;

	UBSAN_TEST(CONFIG_UBSAN_SHIFT, "left overflow");
	val2 <<= wrap;
}

static void test_ubsan_out_of_bounds(void)
{
	volatile int i = 4, j = 5, k = -1;
	volatile char above[4] = { }; /* Protect surrounding memory. */
	volatile int arr[4];
	volatile char below[4] = { }; /* Protect surrounding memory. */

	above[0] = below[0];

	UBSAN_TEST(CONFIG_UBSAN_BOUNDS, "above");
	arr[j] = i;

	UBSAN_TEST(CONFIG_UBSAN_BOUNDS, "below");
	arr[k] = i;
}

enum ubsan_test_enum {
	UBSAN_TEST_ZERO = 0,
	UBSAN_TEST_ONE,
	UBSAN_TEST_MAX,
};

static void test_ubsan_load_invalid_value(void)
{
	volatile char *dst, *src;
	bool val, val2, *ptr;
	enum ubsan_test_enum eval, eval2, *eptr;
	unsigned char c = 0xff;

	UBSAN_TEST(CONFIG_UBSAN_BOOL, "bool");
	dst = (char *)&val;
	src = &c;
	*dst = *src;

	ptr = &val2;
	val2 = val;

	UBSAN_TEST(CONFIG_UBSAN_ENUM, "enum");
	dst = (char *)&eval;
	src = &c;
	*dst = *src;

	eptr = &eval2;
	eval2 = eval;
}

static void test_ubsan_null_ptr_deref(void)
{
	volatile int *ptr = NULL;
	int val;

	UBSAN_TEST(CONFIG_UBSAN_OBJECT_SIZE);
	val = *ptr;
}

static void test_ubsan_misaligned_access(void)
{
	volatile char arr[5] __aligned(4) = {1, 2, 3, 4, 5};
	volatile int *ptr, val = 6;

	UBSAN_TEST(CONFIG_UBSAN_ALIGNMENT);
	ptr = (int *)(arr + 1);
	*ptr = val;
}

<<<<<<< HEAD
static void test_ubsan_object_size_mismatch(void)
{
	/* "((aligned(8)))" helps this not into be misaligned for ptr-access. */
	volatile int val __aligned(8) = 4;
	volatile long long *ptr, val2;

	UBSAN_TEST(CONFIG_UBSAN_OBJECT_SIZE);
	ptr = (long long *)&val;
	val2 = *ptr;
}

=======
>>>>>>> 6c8e5cb2
static const test_ubsan_fp test_ubsan_array[] = {
	test_ubsan_shift_out_of_bounds,
	test_ubsan_out_of_bounds,
	test_ubsan_load_invalid_value,
	test_ubsan_misaligned_access,
};

/* Excluded because they Oops the module. */
static const test_ubsan_fp skip_ubsan_array[] = {
	test_ubsan_divrem_overflow,
	test_ubsan_null_ptr_deref,
};

static int __init test_ubsan_init(void)
{
	unsigned int i;

	for (i = 0; i < ARRAY_SIZE(test_ubsan_array); i++)
		test_ubsan_array[i]();

	return 0;
}
module_init(test_ubsan_init);

static void __exit test_ubsan_exit(void)
{
	/* do nothing */
}
module_exit(test_ubsan_exit);

MODULE_AUTHOR("Jinbum Park <jinb.park7@gmail.com>");
MODULE_LICENSE("GPL v2");<|MERGE_RESOLUTION|>--- conflicted
+++ resolved
@@ -98,20 +98,6 @@
 	*ptr = val;
 }
 
-<<<<<<< HEAD
-static void test_ubsan_object_size_mismatch(void)
-{
-	/* "((aligned(8)))" helps this not into be misaligned for ptr-access. */
-	volatile int val __aligned(8) = 4;
-	volatile long long *ptr, val2;
-
-	UBSAN_TEST(CONFIG_UBSAN_OBJECT_SIZE);
-	ptr = (long long *)&val;
-	val2 = *ptr;
-}
-
-=======
->>>>>>> 6c8e5cb2
 static const test_ubsan_fp test_ubsan_array[] = {
 	test_ubsan_shift_out_of_bounds,
 	test_ubsan_out_of_bounds,
