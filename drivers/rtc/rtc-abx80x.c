--- conflicted
+++ resolved
@@ -7,13 +7,6 @@
  *
  * Author: Philippe De Muyter <phdm@macqel.be>
  * Author: Alexandre Belloni <alexandre.belloni@bootlin.com>
-<<<<<<< HEAD
- *
- * This program is free software; you can redistribute it and/or modify
- * it under the terms of the GNU General Public License version 2 as
- * published by the Free Software Foundation.
-=======
->>>>>>> 0ecfebd2
  *
  */
 
