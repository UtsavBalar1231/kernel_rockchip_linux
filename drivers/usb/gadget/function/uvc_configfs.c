--- conflicted
+++ resolved
@@ -10,13 +10,8 @@
  * Author: Andrzej Pietrasiewicz <andrzejtp2010@gmail.com>
  */
 
-<<<<<<< HEAD
-=======
-#include <linux/sort.h>
-
 #include "uvc.h"
 #include "u_uvc.h"
->>>>>>> 52f971ee
 #include "uvc_configfs.h"
 
 #include <linux/sort.h>
@@ -812,28 +807,6 @@
 	"framebased",
 };
 
-<<<<<<< HEAD
-=======
-enum uvcg_format_type {
-	UVCG_UNCOMPRESSED = 0,
-	UVCG_MJPEG,
-	UVCG_FRAMEBASED,
-};
-
-struct uvcg_format {
-	struct config_group	group;
-	enum uvcg_format_type	type;
-	unsigned		linked;
-	unsigned		num_frames;
-	__u8			bmaControls[UVCG_STREAMING_CONTROL_SIZE];
-};
-
-static struct uvcg_format *to_uvcg_format(struct config_item *item)
-{
-	return container_of(to_config_group(item), struct uvcg_format, group);
-}
-
->>>>>>> 52f971ee
 static ssize_t uvcg_format_bma_controls_show(struct uvcg_format *f, char *page)
 {
 	struct f_uvc_opts *opts;
@@ -1088,40 +1061,6 @@
  * streaming/<mode>/<format>/<NAME>
  */
 
-<<<<<<< HEAD
-=======
-struct uvcg_frame {
-	struct config_item	item;
-	enum uvcg_format_type	fmt_type;
-	struct {
-		u8	b_length;
-		u8	b_descriptor_type;
-		u8	b_descriptor_subtype;
-		u8	b_frame_index;
-		u8	bm_capabilities;
-		u16	w_width;
-		u16	w_height;
-		u32	dw_min_bit_rate;
-		u32	dw_max_bit_rate;
-		/*
-		 * dw_max_video_frame_buffer_size is only for uncompressed and
-		 * mjpeg format
-		 */
-		u32	dw_max_video_frame_buffer_size;
-		u32	dw_default_frame_interval;
-		u8	b_frame_interval_type;
-		/* dw_bytes_perline is only for framebased format */
-		u32	dw_bytes_perline;
-	} __attribute__((packed)) frame;
-	u32 *dw_frame_interval;
-};
-
-static struct uvcg_frame *to_uvcg_frame(struct config_item *item)
-{
-	return container_of(item, struct uvcg_frame, item);
-}
-
->>>>>>> 52f971ee
 #define UVCG_FRAME_ATTR(cname, aname, bits) \
 static ssize_t uvcg_frame_##cname##_show(struct config_item *item, char *page)\
 {									\
