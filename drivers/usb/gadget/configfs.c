--- conflicted
+++ resolved
@@ -1454,63 +1454,6 @@
 	spin_unlock_irqrestore(&gi->spinlock, flags);
 }
 
-<<<<<<< HEAD
-=======
-#ifdef CONFIG_USB_CONFIGFS_UEVENT
-static int android_setup(struct usb_gadget *gadget,
-			const struct usb_ctrlrequest *c)
-{
-	struct usb_composite_dev *cdev;
-	unsigned long flags;
-	struct gadget_info *gi;
-	int value = -EOPNOTSUPP;
-	struct usb_function_instance *fi;
-
-	if (!android_device)
-		return 0;
-
-	gi = dev_get_drvdata(android_device);
-	spin_lock_irqsave(&gi->spinlock, flags);
-	cdev = get_gadget_data(gadget);
-	if (!cdev || gi->unbind) {
-		spin_unlock_irqrestore(&gi->spinlock, flags);
-		return 0;
-	}
-
-	if (c->bRequest == USB_REQ_GET_DESCRIPTOR &&
-	    (c->wValue >> 8) == USB_DT_CONFIG && !gi->connected) {
-		gi->connected = 1;
-		schedule_work(&gi->work);
-	}
-
-	list_for_each_entry(fi, &gi->available_func, cfs_list) {
-		if (fi != NULL && fi->f != NULL && fi->f->setup != NULL) {
-			value = fi->f->setup(fi->f, c);
-			if (value >= 0)
-				break;
-		}
-	}
-
-#ifdef CONFIG_USB_CONFIGFS_F_ACC
-	if (value < 0)
-		value = acc_ctrlrequest_composite(cdev, c);
-#endif
-
-	if (value < 0)
-		value = composite_setup(gadget, c);
-
-	if (c->bRequest == USB_REQ_SET_CONFIGURATION &&
-						cdev->config) {
-		schedule_work(&gi->work);
-	}
-	spin_unlock_irqrestore(&gi->spinlock, flags);
-
-	return value;
-}
-
-#else // CONFIG_USB_CONFIGFS_UEVENT
-
->>>>>>> 52f971ee
 static int configfs_composite_setup(struct usb_gadget *gadget,
 		const struct usb_ctrlrequest *ctrl)
 {
