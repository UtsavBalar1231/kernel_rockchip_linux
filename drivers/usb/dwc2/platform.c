// SPDX-License-Identifier: (GPL-2.0+ OR BSD-3-Clause)
/*
 * platform.c - DesignWare HS OTG Controller platform driver
 *
 * Copyright (C) Matthijs Kooijman <matthijs@stdin.nl>
 */

#include <linux/kernel.h>
#include <linux/module.h>
#include <linux/slab.h>
#include <linux/clk.h>
#include <linux/device.h>
#include <linux/dma-mapping.h>
#include <linux/of_device.h>
#include <linux/mutex.h>
#include <linux/platform_device.h>
#include <linux/phy/phy.h>
#include <linux/platform_data/s3c-hsotg.h>
#include <linux/reset.h>

#include <linux/usb/of.h>

#include "core.h"
#include "hcd.h"
#include "debug.h"

static const char dwc2_driver_name[] = "dwc2";

/*
 * Check the dr_mode against the module configuration and hardware
 * capabilities.
 *
 * The hardware, module, and dr_mode, can each be set to host, device,
 * or otg. Check that all these values are compatible and adjust the
 * value of dr_mode if possible.
 *
 *                      actual
 *    HW  MOD dr_mode   dr_mode
 *  ------------------------------
 *   HST  HST  any    :  HST
 *   HST  DEV  any    :  ---
 *   HST  OTG  any    :  HST
 *
 *   DEV  HST  any    :  ---
 *   DEV  DEV  any    :  DEV
 *   DEV  OTG  any    :  DEV
 *
 *   OTG  HST  any    :  HST
 *   OTG  DEV  any    :  DEV
 *   OTG  OTG  any    :  dr_mode
 */
static int dwc2_get_dr_mode(struct dwc2_hsotg *hsotg)
{
	enum usb_dr_mode mode;

	hsotg->dr_mode = usb_get_dr_mode(hsotg->dev);
	if (hsotg->dr_mode == USB_DR_MODE_UNKNOWN)
		hsotg->dr_mode = USB_DR_MODE_OTG;

	mode = hsotg->dr_mode;

	if (dwc2_hw_is_device(hsotg)) {
		if (IS_ENABLED(CONFIG_USB_DWC2_HOST)) {
			dev_err(hsotg->dev,
				"Controller does not support host mode.\n");
			return -EINVAL;
		}
		mode = USB_DR_MODE_PERIPHERAL;
	} else if (dwc2_hw_is_host(hsotg)) {
		if (IS_ENABLED(CONFIG_USB_DWC2_PERIPHERAL)) {
			dev_err(hsotg->dev,
				"Controller does not support device mode.\n");
			return -EINVAL;
		}
		mode = USB_DR_MODE_HOST;
	} else {
		if (IS_ENABLED(CONFIG_USB_DWC2_HOST))
			mode = USB_DR_MODE_HOST;
		else if (IS_ENABLED(CONFIG_USB_DWC2_PERIPHERAL))
			mode = USB_DR_MODE_PERIPHERAL;
	}

	if (mode != hsotg->dr_mode) {
		dev_warn(hsotg->dev,
			 "Configuration mismatch. dr_mode forced to %s\n",
			mode == USB_DR_MODE_HOST ? "host" : "device");

		hsotg->dr_mode = mode;
	}

	return 0;
}

<<<<<<< HEAD
static int __dwc2_lowlevel_hw_enable(struct dwc2_hsotg *hsotg)
=======
static void __dwc2_disable_regulators(void *data)
{
	struct dwc2_hsotg *hsotg = data;

	regulator_bulk_disable(ARRAY_SIZE(hsotg->supplies), hsotg->supplies);
}

static int __dwc2_lowlevel_phy_enable(struct dwc2_hsotg *hsotg)
>>>>>>> 52f971ee
{
	struct platform_device *pdev = to_platform_device(hsotg->dev);
	int ret;

<<<<<<< HEAD
	ret = regulator_bulk_enable(ARRAY_SIZE(hsotg->supplies),
				    hsotg->supplies);
	if (ret)
		return ret;

	if (hsotg->clk) {
		ret = clk_prepare_enable(hsotg->clk);
		if (ret)
			return ret;
	}

=======
>>>>>>> 52f971ee
	if (hsotg->uphy) {
		ret = usb_phy_init(hsotg->uphy);
	} else if (hsotg->plat && hsotg->plat->phy_init) {
		ret = hsotg->plat->phy_init(pdev, hsotg->plat->phy_type);
	} else {
		ret = phy_init(hsotg->phy);
		if (ret == 0)
			ret = phy_power_on(hsotg->phy);
	}

	return ret;
}

/**
 * dwc2_lowlevel_phy_enable - enable lowlevel PHY resources
 * @hsotg: The driver state
 *
 * A wrapper for platform code responsible for controlling
 * low-level PHY resources.
 */
int dwc2_lowlevel_phy_enable(struct dwc2_hsotg *hsotg)
{
	int ret = __dwc2_lowlevel_phy_enable(hsotg);

	if (ret == 0)
		hsotg->ll_phy_enabled = true;
	return ret;
}

static int __dwc2_lowlevel_phy_disable(struct dwc2_hsotg *hsotg)
{
	struct platform_device *pdev = to_platform_device(hsotg->dev);
	int ret = 0;

	if (hsotg->uphy) {
		usb_phy_shutdown(hsotg->uphy);
	} else if (hsotg->plat && hsotg->plat->phy_exit) {
		ret = hsotg->plat->phy_exit(pdev, hsotg->plat->phy_type);
	} else {
		ret = phy_power_off(hsotg->phy);
		if (ret == 0)
			ret = phy_exit(hsotg->phy);
	}

	return ret;
}

/**
 * dwc2_lowlevel_phy_disable - disable lowlevel PHY resources
 * @hsotg: The driver state
 *
 * A wrapper for platform code responsible for controlling
 * low-level PHY platform resources.
 */
int dwc2_lowlevel_phy_disable(struct dwc2_hsotg *hsotg)
{
	int ret = __dwc2_lowlevel_phy_disable(hsotg);

	if (ret == 0)
		hsotg->ll_phy_enabled = false;
	return ret;
}

static int __dwc2_lowlevel_hw_enable(struct dwc2_hsotg *hsotg)
{
	struct platform_device *pdev = to_platform_device(hsotg->dev);
	int ret;

	ret = regulator_bulk_enable(ARRAY_SIZE(hsotg->supplies),
				    hsotg->supplies);
	if (ret)
		return ret;

	ret = devm_add_action_or_reset(&pdev->dev,
				       __dwc2_disable_regulators, hsotg);
	if (ret)
		return ret;

	ret = clk_bulk_prepare_enable(hsotg->num_clks, hsotg->clks);
	if (ret)
		return ret;

	if (!hsotg->ll_phy_enabled)
		ret = dwc2_lowlevel_phy_enable(hsotg);

	return ret;
}

/**
 * dwc2_lowlevel_hw_enable - enable platform lowlevel hw resources
 * @hsotg: The driver state
 *
 * A wrapper for platform code responsible for controlling
 * low-level USB platform resources (phy, clock, regulators)
 */
int dwc2_lowlevel_hw_enable(struct dwc2_hsotg *hsotg)
{
	int ret = __dwc2_lowlevel_hw_enable(hsotg);

	if (ret == 0)
		hsotg->ll_hw_enabled = true;
	return ret;
}

static int __dwc2_lowlevel_hw_disable(struct dwc2_hsotg *hsotg)
{
	int ret = 0;

	if (hsotg->ll_phy_enabled)
		ret = dwc2_lowlevel_phy_disable(hsotg);

	if (ret)
		return ret;

	clk_bulk_disable_unprepare(hsotg->num_clks, hsotg->clks);

	return regulator_bulk_disable(ARRAY_SIZE(hsotg->supplies), hsotg->supplies);
}

/**
 * dwc2_lowlevel_hw_disable - disable platform lowlevel hw resources
 * @hsotg: The driver state
 *
 * A wrapper for platform code responsible for controlling
 * low-level USB platform resources (phy, clock, regulators)
 */
int dwc2_lowlevel_hw_disable(struct dwc2_hsotg *hsotg)
{
	int ret = __dwc2_lowlevel_hw_disable(hsotg);

	if (ret == 0)
		hsotg->ll_hw_enabled = false;
	return ret;
}

static int dwc2_lowlevel_hw_init(struct dwc2_hsotg *hsotg)
{
	int i, ret;

	hsotg->reset = devm_reset_control_get_optional(hsotg->dev, "dwc2");
	if (IS_ERR(hsotg->reset))
		return dev_err_probe(hsotg->dev, PTR_ERR(hsotg->reset),
				     "error getting reset control\n");

	reset_control_deassert(hsotg->reset);

	hsotg->reset_ecc = devm_reset_control_get_optional(hsotg->dev, "dwc2-ecc");
	if (IS_ERR(hsotg->reset_ecc))
		return dev_err_probe(hsotg->dev, PTR_ERR(hsotg->reset_ecc),
				     "error getting reset control for ecc\n");

	reset_control_deassert(hsotg->reset_ecc);

	/*
	 * Attempt to find a generic PHY, then look for an old style
	 * USB PHY and then fall back to pdata
	 */
	hsotg->phy = devm_phy_get(hsotg->dev, "usb2-phy");
	if (IS_ERR(hsotg->phy)) {
		ret = PTR_ERR(hsotg->phy);
		switch (ret) {
		case -ENODEV:
		case -ENOSYS:
			hsotg->phy = NULL;
			break;
		default:
			return dev_err_probe(hsotg->dev, ret, "error getting phy\n");
		}
	}

	if (!hsotg->phy) {
		hsotg->uphy = devm_usb_get_phy(hsotg->dev, USB_PHY_TYPE_USB2);
		if (IS_ERR(hsotg->uphy)) {
			ret = PTR_ERR(hsotg->uphy);
			switch (ret) {
			case -ENODEV:
			case -ENXIO:
				hsotg->uphy = NULL;
				break;
			default:
				return dev_err_probe(hsotg->dev, ret, "error getting usb phy\n");
			}
		}
	}

	hsotg->plat = dev_get_platdata(hsotg->dev);

	/* Clock */
<<<<<<< HEAD
	hsotg->clk = devm_clk_get_optional(hsotg->dev, "otg");
	if (IS_ERR(hsotg->clk))
		return dev_err_probe(hsotg->dev, PTR_ERR(hsotg->clk), "cannot get otg clock\n");
=======
	if (hsotg->dev->of_node) {
		ret = devm_clk_bulk_get_all(hsotg->dev, &hsotg->clks);
		if (ret == -EPROBE_DEFER)
			return ret;
		/*
		 * Clocks are optional, but new DT platforms should support all
		 * clocks as required by the DT-binding.
		 */
		if (ret < 0)
			hsotg->num_clks = 0;
		else
			hsotg->num_clks = ret;
	}
>>>>>>> 52f971ee

	/* Regulators */
	for (i = 0; i < ARRAY_SIZE(hsotg->supplies); i++)
		hsotg->supplies[i].supply = dwc2_hsotg_supply_names[i];

	ret = devm_regulator_bulk_get(hsotg->dev, ARRAY_SIZE(hsotg->supplies),
				      hsotg->supplies);
	if (ret)
		return dev_err_probe(hsotg->dev, ret, "failed to request supplies\n");

	return 0;
}

/**
 * dwc2_driver_remove() - Called when the DWC_otg core is unregistered with the
 * DWC_otg driver
 *
 * @dev: Platform device
 *
 * This routine is called, for example, when the rmmod command is executed. The
 * device may or may not be electrically present. If it is present, the driver
 * stops device processing. Any resources used on behalf of this device are
 * freed.
 */
static int dwc2_driver_remove(struct platform_device *dev)
{
	struct dwc2_hsotg *hsotg = platform_get_drvdata(dev);
	struct dwc2_gregs_backup *gr;
	int ret = 0;

	gr = &hsotg->gr_backup;

	/* Exit Hibernation when driver is removed. */
	if (hsotg->hibernated) {
		if (gr->gotgctl & GOTGCTL_CURMODE_HOST)
			ret = dwc2_exit_hibernation(hsotg, 0, 0, 1);
		else
			ret = dwc2_exit_hibernation(hsotg, 0, 0, 0);

		if (ret)
			dev_err(hsotg->dev,
				"exit hibernation failed.\n");
	}

	/* Exit Partial Power Down when driver is removed. */
	if (hsotg->in_ppd) {
		ret = dwc2_exit_partial_power_down(hsotg, 0, true);
		if (ret)
			dev_err(hsotg->dev,
				"exit partial_power_down failed\n");
	}

	/* Exit clock gating when driver is removed. */
	if (hsotg->params.power_down == DWC2_POWER_DOWN_PARAM_NONE &&
	    hsotg->bus_suspended) {
		if (dwc2_is_device_mode(hsotg))
			dwc2_gadget_exit_clock_gating(hsotg, 0);
		else
			dwc2_host_exit_clock_gating(hsotg, 0);
	}

	dwc2_debugfs_exit(hsotg);
	if (hsotg->hcd_enabled)
		dwc2_hcd_remove(hsotg);
	if (hsotg->gadget_enabled)
		dwc2_hsotg_remove(hsotg);

	dwc2_drd_exit(hsotg);

	if (hsotg->params.activate_stm_id_vb_detection)
		regulator_disable(hsotg->usb33d);

	pm_runtime_put_sync(hsotg->dev);
	pm_runtime_disable(hsotg->dev);

	if (hsotg->ll_hw_enabled)
		dwc2_lowlevel_hw_disable(hsotg);

	reset_control_assert(hsotg->reset);
	reset_control_assert(hsotg->reset_ecc);

	return ret;
}

/**
 * dwc2_driver_shutdown() - Called on device shutdown
 *
 * @dev: Platform device
 *
 * In specific conditions (involving usb hubs) dwc2 devices can create a
 * lot of interrupts, even to the point of overwhelming devices running
 * at low frequencies. Some devices need to do special clock handling
 * at shutdown-time which may bring the system clock below the threshold
 * of being able to handle the dwc2 interrupts. Disabling dwc2-irqs
 * prevents reboots/poweroffs from getting stuck in such cases.
 */
static void dwc2_driver_shutdown(struct platform_device *dev)
{
	struct dwc2_hsotg *hsotg = platform_get_drvdata(dev);

	dwc2_disable_global_interrupts(hsotg);
	synchronize_irq(hsotg->irq);
}

/**
 * dwc2_check_core_endianness() - Returns true if core and AHB have
 * opposite endianness.
 * @hsotg:	Programming view of the DWC_otg controller.
 */
static bool dwc2_check_core_endianness(struct dwc2_hsotg *hsotg)
{
	u32 snpsid;

	snpsid = ioread32(hsotg->regs + GSNPSID);
	if ((snpsid & GSNPSID_ID_MASK) == DWC2_OTG_ID ||
	    (snpsid & GSNPSID_ID_MASK) == DWC2_FS_IOT_ID ||
	    (snpsid & GSNPSID_ID_MASK) == DWC2_HS_IOT_ID)
		return false;
	return true;
}

/**
 * dwc2_check_core_version() - Check core version
 *
 * @hsotg: Programming view of the DWC_otg controller
 *
 */
int dwc2_check_core_version(struct dwc2_hsotg *hsotg)
{
	struct dwc2_hw_params *hw = &hsotg->hw_params;

	/*
	 * Attempt to ensure this device is really a DWC_otg Controller.
	 * Read and verify the GSNPSID register contents. The value should be
	 * 0x45f4xxxx, 0x5531xxxx or 0x5532xxxx
	 */

	hw->snpsid = dwc2_readl(hsotg, GSNPSID);
	if ((hw->snpsid & GSNPSID_ID_MASK) != DWC2_OTG_ID &&
	    (hw->snpsid & GSNPSID_ID_MASK) != DWC2_FS_IOT_ID &&
	    (hw->snpsid & GSNPSID_ID_MASK) != DWC2_HS_IOT_ID) {
		dev_err(hsotg->dev, "Bad value for GSNPSID: 0x%08x\n",
			hw->snpsid);
		return -ENODEV;
	}

	dev_dbg(hsotg->dev, "Core Release: %1x.%1x%1x%1x (snpsid=%x)\n",
		hw->snpsid >> 12 & 0xf, hw->snpsid >> 8 & 0xf,
		hw->snpsid >> 4 & 0xf, hw->snpsid & 0xf, hw->snpsid);
	return 0;
}

/**
 * dwc2_driver_probe() - Called when the DWC_otg core is bound to the DWC_otg
 * driver
 *
 * @dev: Platform device
 *
 * This routine creates the driver components required to control the device
 * (core, HCD, and PCD) and initializes the device. The driver components are
 * stored in a dwc2_hsotg structure. A reference to the dwc2_hsotg is saved
 * in the device private data. This allows the driver to access the dwc2_hsotg
 * structure on subsequent calls to driver methods for this device.
 */
static int dwc2_driver_probe(struct platform_device *dev)
{
	struct dwc2_hsotg *hsotg;
	struct resource *res;
	int retval;

	hsotg = devm_kzalloc(&dev->dev, sizeof(*hsotg), GFP_KERNEL);
	if (!hsotg)
		return -ENOMEM;

	hsotg->dev = &dev->dev;

	/*
	 * Use reasonable defaults so platforms don't have to provide these.
	 */
	if (!dev->dev.dma_mask)
		dev->dev.dma_mask = &dev->dev.coherent_dma_mask;
	retval = dma_set_coherent_mask(&dev->dev, DMA_BIT_MASK(32));
	if (retval) {
		dev_err(&dev->dev, "can't set coherent DMA mask: %d\n", retval);
		return retval;
	}

	hsotg->regs = devm_platform_get_and_ioremap_resource(dev, 0, &res);
	if (IS_ERR(hsotg->regs))
		return PTR_ERR(hsotg->regs);

	dev_dbg(&dev->dev, "mapped PA %08lx to VA %p\n",
		(unsigned long)res->start, hsotg->regs);

	retval = dwc2_lowlevel_hw_init(hsotg);
	if (retval)
		return retval;

	spin_lock_init(&hsotg->lock);

	hsotg->irq = platform_get_irq(dev, 0);
	if (hsotg->irq < 0)
		return hsotg->irq;

	dev_dbg(hsotg->dev, "registering common handler for irq%d\n",
		hsotg->irq);
	retval = devm_request_irq(hsotg->dev, hsotg->irq,
				  dwc2_handle_common_intr, IRQF_SHARED,
				  dev_name(hsotg->dev), hsotg);
	if (retval)
		return retval;

	hsotg->vbus_supply = devm_regulator_get_optional(hsotg->dev, "vbus");
	if (IS_ERR(hsotg->vbus_supply)) {
		retval = PTR_ERR(hsotg->vbus_supply);
		hsotg->vbus_supply = NULL;
		if (retval != -ENODEV)
			return retval;
	}

	retval = dwc2_lowlevel_hw_enable(hsotg);
	if (retval)
		return retval;

	hsotg->needs_byte_swap = dwc2_check_core_endianness(hsotg);

	pm_runtime_enable(hsotg->dev);
	retval = pm_runtime_get_sync(hsotg->dev);
	if (retval < 0)
		goto error;

	retval = dwc2_get_dr_mode(hsotg);
	if (retval)
		goto error;

	hsotg->need_phy_for_wake =
		of_property_read_bool(dev->dev.of_node,
				      "snps,need-phy-for-wake");

	/*
	 * Before performing any core related operations
	 * check core version.
	 */
	retval = dwc2_check_core_version(hsotg);
	if (retval)
		goto error;

	/*
	 * Reset before dwc2_get_hwparams() then it could get power-on real
	 * reset value form registers.
	 */
	retval = dwc2_core_reset(hsotg, false);
	if (retval)
		goto error;

	/* Detect config values from hardware */
	retval = dwc2_get_hwparams(hsotg);
	if (retval)
		goto error;

	/*
	 * For OTG cores, set the force mode bits to reflect the value
	 * of dr_mode. Force mode bits should not be touched at any
	 * other time after this.
	 */
	dwc2_force_dr_mode(hsotg);

	retval = dwc2_init_params(hsotg);
	if (retval)
		goto error;

	if (hsotg->params.activate_stm_id_vb_detection) {
		u32 ggpio;

		hsotg->usb33d = devm_regulator_get(hsotg->dev, "usb33d");
		if (IS_ERR(hsotg->usb33d)) {
			retval = PTR_ERR(hsotg->usb33d);
			dev_err_probe(hsotg->dev, retval, "failed to request usb33d supply\n");
			goto error;
		}
		retval = regulator_enable(hsotg->usb33d);
		if (retval) {
			dev_err_probe(hsotg->dev, retval, "failed to enable usb33d supply\n");
			goto error;
		}

		ggpio = dwc2_readl(hsotg, GGPIO);
		ggpio |= GGPIO_STM32_OTG_GCCFG_IDEN;
		ggpio |= GGPIO_STM32_OTG_GCCFG_VBDEN;
		dwc2_writel(hsotg, ggpio, GGPIO);

		/* ID/VBUS detection startup time */
		usleep_range(5000, 7000);
	}

	retval = dwc2_drd_init(hsotg);
	if (retval) {
		dev_err_probe(hsotg->dev, retval, "failed to initialize dual-role\n");
		goto error_init;
	}

	if (hsotg->dr_mode != USB_DR_MODE_HOST) {
		retval = dwc2_gadget_init(hsotg);
		if (retval)
			goto error_drd;
		hsotg->gadget_enabled = 1;
	}

	/*
	 * If we need PHY for wakeup we must be wakeup capable.
	 * When we have a device that can wake without the PHY we
	 * can adjust this condition.
	 */
	if (hsotg->need_phy_for_wake)
		device_set_wakeup_capable(&dev->dev, true);

	hsotg->reset_phy_on_wake =
		of_property_read_bool(dev->dev.of_node,
				      "snps,reset-phy-on-wake");
	if (hsotg->reset_phy_on_wake && !hsotg->phy) {
		dev_warn(hsotg->dev,
			 "Quirk reset-phy-on-wake only supports generic PHYs\n");
		hsotg->reset_phy_on_wake = false;
	}

	if (hsotg->dr_mode != USB_DR_MODE_PERIPHERAL) {
		retval = dwc2_hcd_init(hsotg);
		if (retval) {
			if (hsotg->gadget_enabled)
				dwc2_hsotg_remove(hsotg);
			goto error_drd;
		}
		hsotg->hcd_enabled = 1;
	}

	platform_set_drvdata(dev, hsotg);
	hsotg->hibernated = 0;

	dwc2_debugfs_init(hsotg);

	/* Gadget code manages lowlevel hw on its own */
	if (hsotg->dr_mode == USB_DR_MODE_PERIPHERAL)
		dwc2_lowlevel_hw_disable(hsotg);

	if (hsotg->dr_mode == USB_DR_MODE_OTG && dwc2_is_device_mode(hsotg)) {
		if (hsotg->ll_phy_enabled)
			dwc2_lowlevel_phy_disable(hsotg);
	}

#if IS_ENABLED(CONFIG_USB_DWC2_PERIPHERAL) || \
	IS_ENABLED(CONFIG_USB_DWC2_DUAL_ROLE)
	/* Postponed adding a new gadget to the udc class driver list */
	if (hsotg->gadget_enabled) {
		retval = usb_add_gadget_udc(hsotg->dev, &hsotg->gadget);
		if (retval) {
			hsotg->gadget.udc = NULL;
			dwc2_hsotg_remove(hsotg);
			goto error_debugfs;
		}
	}
#endif /* CONFIG_USB_DWC2_PERIPHERAL || CONFIG_USB_DWC2_DUAL_ROLE */
	return 0;

#if IS_ENABLED(CONFIG_USB_DWC2_PERIPHERAL) || \
	IS_ENABLED(CONFIG_USB_DWC2_DUAL_ROLE)
error_debugfs:
	dwc2_debugfs_exit(hsotg);
	if (hsotg->hcd_enabled)
		dwc2_hcd_remove(hsotg);
#endif
error_drd:
	dwc2_drd_exit(hsotg);

error_init:
	if (hsotg->params.activate_stm_id_vb_detection)
		regulator_disable(hsotg->usb33d);
error:
<<<<<<< HEAD
	if (hsotg->ll_hw_enabled)
=======
	pm_runtime_put_sync(hsotg->dev);
	pm_runtime_disable(hsotg->dev);
	if (hsotg->dr_mode != USB_DR_MODE_PERIPHERAL)
>>>>>>> 52f971ee
		dwc2_lowlevel_hw_disable(hsotg);
	return retval;
}

static int __maybe_unused dwc2_suspend(struct device *dev)
{
	struct dwc2_hsotg *dwc2 = dev_get_drvdata(dev);
	bool is_device_mode = dwc2_is_device_mode(dwc2);
	int ret = 0;

	if (is_device_mode)
		dwc2_hsotg_suspend(dwc2);

	dwc2_drd_suspend(dwc2);

	if (dwc2->params.activate_stm_id_vb_detection) {
		unsigned long flags;
		u32 ggpio, gotgctl;

		/*
		 * Need to force the mode to the current mode to avoid Mode
		 * Mismatch Interrupt when ID detection will be disabled.
		 */
		dwc2_force_mode(dwc2, !is_device_mode);

		spin_lock_irqsave(&dwc2->lock, flags);
		gotgctl = dwc2_readl(dwc2, GOTGCTL);
		/* bypass debounce filter, enable overrides */
		gotgctl |= GOTGCTL_DBNCE_FLTR_BYPASS;
		gotgctl |= GOTGCTL_BVALOEN | GOTGCTL_AVALOEN;
		/* Force A / B session if needed */
		if (gotgctl & GOTGCTL_ASESVLD)
			gotgctl |= GOTGCTL_AVALOVAL;
		if (gotgctl & GOTGCTL_BSESVLD)
			gotgctl |= GOTGCTL_BVALOVAL;
		dwc2_writel(dwc2, gotgctl, GOTGCTL);
		spin_unlock_irqrestore(&dwc2->lock, flags);

		ggpio = dwc2_readl(dwc2, GGPIO);
		ggpio &= ~GGPIO_STM32_OTG_GCCFG_IDEN;
		ggpio &= ~GGPIO_STM32_OTG_GCCFG_VBDEN;
		dwc2_writel(dwc2, ggpio, GGPIO);

		regulator_disable(dwc2->usb33d);
	}

	if (dwc2->ll_hw_enabled &&
	    (is_device_mode || dwc2_host_can_poweroff_phy(dwc2))) {
		ret = __dwc2_lowlevel_hw_disable(dwc2);
		dwc2->phy_off_for_suspend = true;
	}

	return ret;
}

static int __maybe_unused dwc2_resume(struct device *dev)
{
	struct dwc2_hsotg *dwc2 = dev_get_drvdata(dev);
	unsigned long flags;
	int ret = 0;

	if (dwc2->phy_off_for_suspend && dwc2->ll_hw_enabled) {
		ret = __dwc2_lowlevel_hw_enable(dwc2);
		if (ret)
			return ret;
	}
	dwc2->phy_off_for_suspend = false;

	if (dwc2->params.activate_stm_id_vb_detection) {
		unsigned long flags;
		u32 ggpio, gotgctl;

		ret = regulator_enable(dwc2->usb33d);
		if (ret)
			return ret;

		ggpio = dwc2_readl(dwc2, GGPIO);
		ggpio |= GGPIO_STM32_OTG_GCCFG_IDEN;
		ggpio |= GGPIO_STM32_OTG_GCCFG_VBDEN;
		dwc2_writel(dwc2, ggpio, GGPIO);

		/* ID/VBUS detection startup time */
		usleep_range(5000, 7000);

		spin_lock_irqsave(&dwc2->lock, flags);
		gotgctl = dwc2_readl(dwc2, GOTGCTL);
		gotgctl &= ~GOTGCTL_DBNCE_FLTR_BYPASS;
		gotgctl &= ~(GOTGCTL_BVALOEN | GOTGCTL_AVALOEN |
			     GOTGCTL_BVALOVAL | GOTGCTL_AVALOVAL);
		dwc2_writel(dwc2, gotgctl, GOTGCTL);
		spin_unlock_irqrestore(&dwc2->lock, flags);
	}

	if (!dwc2->role_sw) {
		/* Need to restore FORCEDEVMODE/FORCEHOSTMODE */
		dwc2_force_dr_mode(dwc2);
	} else {
		dwc2_drd_resume(dwc2);
	}

	if (dwc2->dr_mode == USB_DR_MODE_HOST && dwc2_is_device_mode(dwc2)) {
		/* Reinit for Host mode if lost power */
		dwc2_force_mode(dwc2, true);

		spin_lock_irqsave(&dwc2->lock, flags);
		dwc2_hsotg_disconnect(dwc2);
		spin_unlock_irqrestore(&dwc2->lock, flags);

		dwc2->op_state = OTG_STATE_A_HOST;
		/* Initialize the Core for Host mode */
		dwc2_core_init(dwc2, false);
		dwc2_enable_global_interrupts(dwc2);
		dwc2_hcd_start(dwc2);
	} else if (dwc2->dr_mode == USB_DR_MODE_OTG &&
		   dwc2->op_state == OTG_STATE_A_HOST &&
		   !(dwc2_readl(dwc2, HPRT0) & HPRT0_PWR)) {
		/*
		 * Reinit the core to device mode, and later
		 * after do dwc2_hsotg_resume, it can trigger
		 * the ID status change interrupt if the OTG
		 * cable is still connected, then we can init
		 * for Host mode in the ID status change
		 * interrupt handler.
		 */
		spin_lock_irqsave(&dwc2->lock, flags);
		dwc2_hcd_disconnect(dwc2, true);
		dwc2->op_state = OTG_STATE_B_PERIPHERAL;
		dwc2->lx_state = DWC2_L3;
		if (!dwc2->driver)
			dwc2_hsotg_core_init_disconnected(dwc2, false);
		spin_unlock_irqrestore(&dwc2->lock, flags);

		ret = dwc2_hsotg_resume(dwc2);
	} else if (dwc2_is_device_mode(dwc2) ||
		   (dwc2_is_host_mode(dwc2) &&
		    dwc2->dr_mode == USB_DR_MODE_OTG &&
		    dwc2->op_state == OTG_STATE_B_PERIPHERAL)) {
		ret = dwc2_hsotg_resume(dwc2);
	}

	return ret;
}

static const struct dev_pm_ops dwc2_dev_pm_ops = {
	SET_SYSTEM_SLEEP_PM_OPS(dwc2_suspend, dwc2_resume)
};

static struct platform_driver dwc2_platform_driver = {
	.driver = {
		.name = dwc2_driver_name,
		.of_match_table = dwc2_of_match_table,
		.acpi_match_table = ACPI_PTR(dwc2_acpi_match),
		.pm = &dwc2_dev_pm_ops,
	},
	.probe = dwc2_driver_probe,
	.remove = dwc2_driver_remove,
	.shutdown = dwc2_driver_shutdown,
};

module_platform_driver(dwc2_platform_driver);<|MERGE_RESOLUTION|>--- conflicted
+++ resolved
@@ -91,9 +91,6 @@
 	return 0;
 }
 
-<<<<<<< HEAD
-static int __dwc2_lowlevel_hw_enable(struct dwc2_hsotg *hsotg)
-=======
 static void __dwc2_disable_regulators(void *data)
 {
 	struct dwc2_hsotg *hsotg = data;
@@ -102,25 +99,10 @@
 }
 
 static int __dwc2_lowlevel_phy_enable(struct dwc2_hsotg *hsotg)
->>>>>>> 52f971ee
 {
 	struct platform_device *pdev = to_platform_device(hsotg->dev);
 	int ret;
 
-<<<<<<< HEAD
-	ret = regulator_bulk_enable(ARRAY_SIZE(hsotg->supplies),
-				    hsotg->supplies);
-	if (ret)
-		return ret;
-
-	if (hsotg->clk) {
-		ret = clk_prepare_enable(hsotg->clk);
-		if (ret)
-			return ret;
-	}
-
-=======
->>>>>>> 52f971ee
 	if (hsotg->uphy) {
 		ret = usb_phy_init(hsotg->uphy);
 	} else if (hsotg->plat && hsotg->plat->phy_init) {
@@ -309,11 +291,6 @@
 	hsotg->plat = dev_get_platdata(hsotg->dev);
 
 	/* Clock */
-<<<<<<< HEAD
-	hsotg->clk = devm_clk_get_optional(hsotg->dev, "otg");
-	if (IS_ERR(hsotg->clk))
-		return dev_err_probe(hsotg->dev, PTR_ERR(hsotg->clk), "cannot get otg clock\n");
-=======
 	if (hsotg->dev->of_node) {
 		ret = devm_clk_bulk_get_all(hsotg->dev, &hsotg->clks);
 		if (ret == -EPROBE_DEFER)
@@ -327,7 +304,6 @@
 		else
 			hsotg->num_clks = ret;
 	}
->>>>>>> 52f971ee
 
 	/* Regulators */
 	for (i = 0; i < ARRAY_SIZE(hsotg->supplies); i++)
@@ -705,13 +681,9 @@
 	if (hsotg->params.activate_stm_id_vb_detection)
 		regulator_disable(hsotg->usb33d);
 error:
-<<<<<<< HEAD
-	if (hsotg->ll_hw_enabled)
-=======
 	pm_runtime_put_sync(hsotg->dev);
 	pm_runtime_disable(hsotg->dev);
 	if (hsotg->dr_mode != USB_DR_MODE_PERIPHERAL)
->>>>>>> 52f971ee
 		dwc2_lowlevel_hw_disable(hsotg);
 	return retval;
 }
