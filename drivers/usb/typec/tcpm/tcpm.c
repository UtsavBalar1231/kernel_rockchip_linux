// SPDX-License-Identifier: GPL-2.0+
/*
 * Copyright 2015-2017 Google, Inc
 *
 * USB Power Delivery protocol stack.
 */

#include <linux/completion.h>
#include <linux/debugfs.h>
#include <linux/device.h>
#include <linux/hrtimer.h>
#include <linux/jiffies.h>
#include <linux/kernel.h>
#include <linux/kthread.h>
#include <linux/module.h>
#include <linux/mutex.h>
#include <linux/power_supply.h>
#include <linux/proc_fs.h>
#include <linux/property.h>
#include <linux/sched/clock.h>
#include <linux/seq_file.h>
#include <linux/slab.h>
#include <linux/spinlock.h>
#include <linux/usb.h>
#include <linux/usb/pd.h>
#include <linux/usb/pd_ado.h>
#include <linux/usb/pd_bdo.h>
#include <linux/usb/pd_ext_sdb.h>
#include <linux/usb/pd_vdo.h>
#include <linux/usb/role.h>
#include <linux/usb/tcpm.h>
#include <linux/usb/typec_altmode.h>

#include <uapi/linux/sched/types.h>

#define FOREACH_STATE(S)			\
	S(INVALID_STATE),			\
	S(TOGGLING),			\
	S(SRC_UNATTACHED),			\
	S(SRC_ATTACH_WAIT),			\
	S(SRC_ATTACHED),			\
	S(SRC_STARTUP),				\
	S(SRC_SEND_CAPABILITIES),		\
	S(SRC_SEND_CAPABILITIES_TIMEOUT),	\
	S(SRC_NEGOTIATE_CAPABILITIES),		\
	S(SRC_TRANSITION_SUPPLY),		\
	S(SRC_READY),				\
	S(SRC_WAIT_NEW_CAPABILITIES),		\
						\
	S(SNK_UNATTACHED),			\
	S(SNK_ATTACH_WAIT),			\
	S(SNK_DEBOUNCED),			\
	S(SNK_ATTACHED),			\
	S(SNK_STARTUP),				\
	S(SNK_DISCOVERY),			\
	S(SNK_DISCOVERY_DEBOUNCE),		\
	S(SNK_DISCOVERY_DEBOUNCE_DONE),		\
	S(SNK_WAIT_CAPABILITIES),		\
	S(SNK_NEGOTIATE_CAPABILITIES),		\
	S(SNK_NEGOTIATE_PPS_CAPABILITIES),	\
	S(SNK_TRANSITION_SINK),			\
	S(SNK_TRANSITION_SINK_VBUS),		\
	S(SNK_READY),				\
						\
	S(ACC_UNATTACHED),			\
	S(DEBUG_ACC_ATTACHED),			\
	S(AUDIO_ACC_ATTACHED),			\
	S(AUDIO_ACC_DEBOUNCE),			\
						\
	S(HARD_RESET_SEND),			\
	S(HARD_RESET_START),			\
	S(SRC_HARD_RESET_VBUS_OFF),		\
	S(SRC_HARD_RESET_VBUS_ON),		\
	S(SNK_HARD_RESET_SINK_OFF),		\
	S(SNK_HARD_RESET_WAIT_VBUS),		\
	S(SNK_HARD_RESET_SINK_ON),		\
						\
	S(SOFT_RESET),				\
	S(SRC_SOFT_RESET_WAIT_SNK_TX),		\
	S(SNK_SOFT_RESET),			\
	S(SOFT_RESET_SEND),			\
						\
	S(DR_SWAP_ACCEPT),			\
	S(DR_SWAP_SEND),			\
	S(DR_SWAP_SEND_TIMEOUT),		\
	S(DR_SWAP_CANCEL),			\
	S(DR_SWAP_CHANGE_DR),			\
						\
	S(PR_SWAP_ACCEPT),			\
	S(PR_SWAP_SEND),			\
	S(PR_SWAP_SEND_TIMEOUT),		\
	S(PR_SWAP_CANCEL),			\
	S(PR_SWAP_START),			\
	S(PR_SWAP_SRC_SNK_TRANSITION_OFF),	\
	S(PR_SWAP_SRC_SNK_SOURCE_OFF),		\
	S(PR_SWAP_SRC_SNK_SOURCE_OFF_CC_DEBOUNCED), \
	S(PR_SWAP_SRC_SNK_SINK_ON),		\
	S(PR_SWAP_SNK_SRC_SINK_OFF),		\
	S(PR_SWAP_SNK_SRC_SOURCE_ON),		\
	S(PR_SWAP_SNK_SRC_SOURCE_ON_VBUS_RAMPED_UP),    \
						\
	S(VCONN_SWAP_ACCEPT),			\
	S(VCONN_SWAP_SEND),			\
	S(VCONN_SWAP_SEND_TIMEOUT),		\
	S(VCONN_SWAP_CANCEL),			\
	S(VCONN_SWAP_START),			\
	S(VCONN_SWAP_WAIT_FOR_VCONN),		\
	S(VCONN_SWAP_TURN_ON_VCONN),		\
	S(VCONN_SWAP_TURN_OFF_VCONN),		\
						\
	S(FR_SWAP_SEND),			\
	S(FR_SWAP_SEND_TIMEOUT),		\
	S(FR_SWAP_SNK_SRC_TRANSITION_TO_OFF),			\
	S(FR_SWAP_SNK_SRC_NEW_SINK_READY),		\
	S(FR_SWAP_SNK_SRC_SOURCE_VBUS_APPLIED),	\
	S(FR_SWAP_CANCEL),			\
						\
	S(SNK_TRY),				\
	S(SNK_TRY_WAIT),			\
	S(SNK_TRY_WAIT_DEBOUNCE),               \
	S(SNK_TRY_WAIT_DEBOUNCE_CHECK_VBUS),    \
	S(SRC_TRYWAIT),				\
	S(SRC_TRYWAIT_DEBOUNCE),		\
	S(SRC_TRYWAIT_UNATTACHED),		\
						\
	S(SRC_TRY),				\
	S(SRC_TRY_WAIT),                        \
	S(SRC_TRY_DEBOUNCE),			\
	S(SNK_TRYWAIT),				\
	S(SNK_TRYWAIT_DEBOUNCE),		\
	S(SNK_TRYWAIT_VBUS),			\
	S(BIST_RX),				\
						\
	S(GET_STATUS_SEND),			\
	S(GET_STATUS_SEND_TIMEOUT),		\
	S(GET_PPS_STATUS_SEND),			\
	S(GET_PPS_STATUS_SEND_TIMEOUT),		\
						\
	S(GET_SINK_CAP),			\
	S(GET_SINK_CAP_TIMEOUT),		\
						\
	S(ERROR_RECOVERY),			\
	S(PORT_RESET),				\
	S(PORT_RESET_WAIT_OFF),			\
						\
	S(AMS_START),				\
	S(CHUNK_NOT_SUPP)

#define FOREACH_AMS(S)				\
	S(NONE_AMS),				\
	S(POWER_NEGOTIATION),			\
	S(GOTOMIN),				\
	S(SOFT_RESET_AMS),			\
	S(HARD_RESET),				\
	S(CABLE_RESET),				\
	S(GET_SOURCE_CAPABILITIES),		\
	S(GET_SINK_CAPABILITIES),		\
	S(POWER_ROLE_SWAP),			\
	S(FAST_ROLE_SWAP),			\
	S(DATA_ROLE_SWAP),			\
	S(VCONN_SWAP),				\
	S(SOURCE_ALERT),			\
	S(GETTING_SOURCE_EXTENDED_CAPABILITIES),\
	S(GETTING_SOURCE_SINK_STATUS),		\
	S(GETTING_BATTERY_CAPABILITIES),	\
	S(GETTING_BATTERY_STATUS),		\
	S(GETTING_MANUFACTURER_INFORMATION),	\
	S(SECURITY),				\
	S(FIRMWARE_UPDATE),			\
	S(DISCOVER_IDENTITY),			\
	S(SOURCE_STARTUP_CABLE_PLUG_DISCOVER_IDENTITY),	\
	S(DISCOVER_SVIDS),			\
	S(DISCOVER_MODES),			\
	S(DFP_TO_UFP_ENTER_MODE),		\
	S(DFP_TO_UFP_EXIT_MODE),		\
	S(DFP_TO_CABLE_PLUG_ENTER_MODE),	\
	S(DFP_TO_CABLE_PLUG_EXIT_MODE),		\
	S(ATTENTION),				\
	S(BIST),				\
	S(UNSTRUCTURED_VDMS),			\
	S(STRUCTURED_VDMS),			\
	S(COUNTRY_INFO),			\
	S(COUNTRY_CODES)

#define GENERATE_ENUM(e)	e
#define GENERATE_STRING(s)	#s

enum tcpm_state {
	FOREACH_STATE(GENERATE_ENUM)
};

static const char * const tcpm_states[] = {
	FOREACH_STATE(GENERATE_STRING)
};

enum tcpm_ams {
	FOREACH_AMS(GENERATE_ENUM)
};

static const char * const tcpm_ams_str[] = {
	FOREACH_AMS(GENERATE_STRING)
};

enum vdm_states {
	VDM_STATE_ERR_BUSY = -3,
	VDM_STATE_ERR_SEND = -2,
	VDM_STATE_ERR_TMOUT = -1,
	VDM_STATE_DONE = 0,
	/* Anything >0 represents an active state */
	VDM_STATE_READY = 1,
	VDM_STATE_BUSY = 2,
	VDM_STATE_WAIT_RSP_BUSY = 3,
	VDM_STATE_SEND_MESSAGE = 4,
};

enum pd_msg_request {
	PD_MSG_NONE = 0,
	PD_MSG_CTRL_REJECT,
	PD_MSG_CTRL_WAIT,
	PD_MSG_CTRL_NOT_SUPP,
	PD_MSG_DATA_SINK_CAP,
	PD_MSG_DATA_SOURCE_CAP,
};

enum adev_actions {
	ADEV_NONE = 0,
	ADEV_NOTIFY_USB_AND_QUEUE_VDM,
	ADEV_QUEUE_VDM,
	ADEV_QUEUE_VDM_SEND_EXIT_MODE_ON_FAIL,
	ADEV_ATTENTION,
};

/*
 * Initial current capability of the new source when vSafe5V is applied during PD3.0 Fast Role Swap.
 * Based on "Table 6-14 Fixed Supply PDO - Sink" of "USB Power Delivery Specification Revision 3.0,
 * Version 1.2"
 */
enum frs_typec_current {
	FRS_NOT_SUPPORTED,
	FRS_DEFAULT_POWER,
	FRS_5V_1P5A,
	FRS_5V_3A,
};

/* Events from low level driver */

#define TCPM_CC_EVENT		BIT(0)
#define TCPM_VBUS_EVENT		BIT(1)
#define TCPM_RESET_EVENT	BIT(2)
#define TCPM_FRS_EVENT		BIT(3)
#define TCPM_SOURCING_VBUS	BIT(4)

#define LOG_BUFFER_ENTRIES	1024
#define LOG_BUFFER_ENTRY_SIZE	128

/* Alternate mode support */

#define SVID_DISCOVERY_MAX	16
#define ALTMODE_DISCOVERY_MAX	(SVID_DISCOVERY_MAX * MODE_DISCOVERY_MAX)

#define GET_SINK_CAP_RETRY_MS	100
#define SEND_DISCOVER_RETRY_MS	100

struct pd_mode_data {
	int svid_index;		/* current SVID index		*/
	int nsvids;
	u16 svids[SVID_DISCOVERY_MAX];
	int altmodes;		/* number of alternate modes	*/
	struct typec_altmode_desc altmode_desc[ALTMODE_DISCOVERY_MAX];
};

/*
 * @min_volt: Actual min voltage at the local port
 * @req_min_volt: Requested min voltage to the port partner
 * @max_volt: Actual max voltage at the local port
 * @req_max_volt: Requested max voltage to the port partner
 * @max_curr: Actual max current at the local port
 * @req_max_curr: Requested max current of the port partner
 * @req_out_volt: Requested output voltage to the port partner
 * @req_op_curr: Requested operating current to the port partner
 * @supported: Parter has at least one APDO hence supports PPS
 * @active: PPS mode is active
 */
struct pd_pps_data {
	u32 min_volt;
	u32 req_min_volt;
	u32 max_volt;
	u32 req_max_volt;
	u32 max_curr;
	u32 req_max_curr;
	u32 req_out_volt;
	u32 req_op_curr;
	bool supported;
	bool active;
};

struct tcpm_port {
	struct device *dev;

	struct mutex lock;		/* tcpm state machine lock */
	struct kthread_worker *wq;

	struct typec_capability typec_caps;
	struct typec_port *typec_port;

	struct tcpc_dev	*tcpc;
	struct usb_role_switch *role_sw;

	enum typec_role vconn_role;
	enum typec_role pwr_role;
	enum typec_data_role data_role;
	enum typec_pwr_opmode pwr_opmode;

	struct usb_pd_identity partner_ident;
	struct typec_partner_desc partner_desc;
	struct typec_partner *partner;

	enum typec_cc_status cc_req;
	enum typec_cc_status src_rp;	/* work only if pd_supported == false */

	enum typec_cc_status cc1;
	enum typec_cc_status cc2;
	enum typec_cc_polarity polarity;

	bool attached;
	bool connected;
	bool registered;
	bool pd_supported;
	enum typec_port_type port_type;

	/*
	 * Set to true when vbus is greater than VSAFE5V min.
	 * Set to false when vbus falls below vSinkDisconnect max threshold.
	 */
	bool vbus_present;

	/*
	 * Set to true when vbus is less than VSAFE0V max.
	 * Set to false when vbus is greater than VSAFE0V max.
	 */
	bool vbus_vsafe0v;

	bool vbus_never_low;
	bool vbus_source;
	bool vbus_charge;

	/* Set to true when Discover_Identity Command is expected to be sent in Ready states. */
	bool send_discover;
	bool op_vsafe5v;

	int try_role;
	int try_snk_count;
	int try_src_count;

	enum pd_msg_request queued_message;

	enum tcpm_state enter_state;
	enum tcpm_state prev_state;
	enum tcpm_state state;
	enum tcpm_state delayed_state;
	ktime_t delayed_runtime;
	unsigned long delay_ms;

	spinlock_t pd_event_lock;
#ifdef CONFIG_NO_GKI
	struct mutex pd_handler_lock;
#endif
	u32 pd_events;

	struct kthread_work event_work;
	struct hrtimer state_machine_timer;
	struct kthread_work state_machine;
	struct hrtimer vdm_state_machine_timer;
	struct kthread_work vdm_state_machine;
	struct hrtimer enable_frs_timer;
	struct kthread_work enable_frs;
	struct hrtimer send_discover_timer;
	struct kthread_work send_discover_work;
	bool state_machine_running;
	/* Set to true when VDM State Machine has following actions. */
	bool vdm_sm_running;

	struct completion tx_complete;
	enum tcpm_transmit_status tx_status;

	struct mutex swap_lock;		/* swap command lock */
	bool swap_pending;
	bool non_pd_role_swap;
	struct completion swap_complete;
	int swap_status;

	unsigned int negotiated_rev;
	unsigned int message_id;
	unsigned int caps_count;
	unsigned int hard_reset_count;
	bool pd_capable;
	bool explicit_contract;
	unsigned int rx_msgid;

	/* USB PD objects */
	struct usb_power_delivery *pd;
	struct usb_power_delivery_capabilities *port_source_caps;
	struct usb_power_delivery_capabilities *port_sink_caps;
	struct usb_power_delivery *partner_pd;
	struct usb_power_delivery_capabilities *partner_source_caps;
	struct usb_power_delivery_capabilities *partner_sink_caps;

	/* Partner capabilities/requests */
	u32 sink_request;
	u32 source_caps[PDO_MAX_OBJECTS];
	unsigned int nr_source_caps;
	u32 sink_caps[PDO_MAX_OBJECTS];
	unsigned int nr_sink_caps;

	/* Local capabilities */
	u32 src_pdo[PDO_MAX_OBJECTS];
	unsigned int nr_src_pdo;
	u32 snk_pdo[PDO_MAX_OBJECTS];
	unsigned int nr_snk_pdo;
	u32 snk_vdo_v1[VDO_MAX_OBJECTS];
	unsigned int nr_snk_vdo_v1;
	u32 snk_vdo[VDO_MAX_OBJECTS];
	unsigned int nr_snk_vdo;

	unsigned int operating_snk_mw;
	bool update_sink_caps;

	/* Requested current / voltage to the port partner */
	u32 req_current_limit;
	u32 req_supply_voltage;
	/* Actual current / voltage limit of the local port */
	u32 current_limit;
	u32 supply_voltage;

	/* Used to export TA voltage and current */
	struct power_supply *psy;
	struct power_supply_desc psy_desc;
	enum power_supply_usb_type usb_type;

	u32 bist_request;

	/* PD state for Vendor Defined Messages */
	enum vdm_states vdm_state;
	u32 vdm_retries;
	/* next Vendor Defined Message to send */
	u32 vdo_data[VDO_MAX_SIZE];
	u8 vdo_count;
	/* VDO to retry if UFP responder replied busy */
	u32 vdo_retry;

	/* PPS */
	struct pd_pps_data pps_data;
	struct completion pps_complete;
	bool pps_pending;
	int pps_status;

	/* Alternate mode data */
	struct pd_mode_data mode_data;
	struct typec_altmode *partner_altmode[ALTMODE_DISCOVERY_MAX];
	struct typec_altmode *port_altmode[ALTMODE_DISCOVERY_MAX];

	/* Deadline in jiffies to exit src_try_wait state */
	unsigned long max_wait;

	/* port belongs to a self powered device */
	bool self_powered;

	/* Sink FRS */
	enum frs_typec_current new_source_frs_current;

	/* Sink caps have been queried */
	bool sink_cap_done;

	/* Collision Avoidance and Atomic Message Sequence */
	enum tcpm_state upcoming_state;
	enum tcpm_ams ams;
	enum tcpm_ams next_ams;
	bool in_ams;

	/* Auto vbus discharge status */
	bool auto_vbus_discharge_enabled;

	/*
	 * When set, port requests PD_P_SNK_STDBY_MW upon entering SNK_DISCOVERY and
	 * the actual current limit after RX of PD_CTRL_PSRDY for PD link,
	 * SNK_READY for non-pd link.
	 */
	bool slow_charger_loop;
#ifdef CONFIG_DEBUG_FS
	struct dentry *dentry;
	struct mutex logbuffer_lock;	/* log buffer access lock */
	int logbuffer_head;
	int logbuffer_tail;
	u8 *logbuffer[LOG_BUFFER_ENTRIES];
#endif
};

struct pd_rx_event {
	struct kthread_work work;
	struct tcpm_port *port;
	struct pd_message msg;
};

static const char * const pd_rev[] = {
	[PD_REV10]		= "rev1",
	[PD_REV20]		= "rev2",
	[PD_REV30]		= "rev3",
};

#define tcpm_cc_is_sink(cc) \
	((cc) == TYPEC_CC_RP_DEF || (cc) == TYPEC_CC_RP_1_5 || \
	 (cc) == TYPEC_CC_RP_3_0)

#define tcpm_port_is_sink(port) \
	((tcpm_cc_is_sink((port)->cc1) && !tcpm_cc_is_sink((port)->cc2)) || \
	 (tcpm_cc_is_sink((port)->cc2) && !tcpm_cc_is_sink((port)->cc1)))

#define tcpm_cc_is_source(cc) ((cc) == TYPEC_CC_RD)
#define tcpm_cc_is_audio(cc) ((cc) == TYPEC_CC_RA)
#define tcpm_cc_is_open(cc) ((cc) == TYPEC_CC_OPEN)

#define tcpm_port_is_source(port) \
	((tcpm_cc_is_source((port)->cc1) && \
	 !tcpm_cc_is_source((port)->cc2)) || \
	 (tcpm_cc_is_source((port)->cc2) && \
	  !tcpm_cc_is_source((port)->cc1)))

#define tcpm_port_is_debug(port) \
	(tcpm_cc_is_source((port)->cc1) && tcpm_cc_is_source((port)->cc2))

#define tcpm_port_is_audio(port) \
	(tcpm_cc_is_audio((port)->cc1) && tcpm_cc_is_audio((port)->cc2))

#define tcpm_port_is_audio_detached(port) \
	((tcpm_cc_is_audio((port)->cc1) && tcpm_cc_is_open((port)->cc2)) || \
	 (tcpm_cc_is_audio((port)->cc2) && tcpm_cc_is_open((port)->cc1)))

#define tcpm_try_snk(port) \
	((port)->try_snk_count == 0 && (port)->try_role == TYPEC_SINK && \
	(port)->port_type == TYPEC_PORT_DRP)

#define tcpm_try_src(port) \
	((port)->try_src_count == 0 && (port)->try_role == TYPEC_SOURCE && \
	(port)->port_type == TYPEC_PORT_DRP)

#define tcpm_data_role_for_source(port) \
	((port)->typec_caps.data == TYPEC_PORT_UFP ? \
	TYPEC_DEVICE : TYPEC_HOST)

#define tcpm_data_role_for_sink(port) \
	((port)->typec_caps.data == TYPEC_PORT_DFP ? \
	TYPEC_HOST : TYPEC_DEVICE)

#define tcpm_sink_tx_ok(port) \
	(tcpm_port_is_sink(port) && \
	((port)->cc1 == TYPEC_CC_RP_3_0 || (port)->cc2 == TYPEC_CC_RP_3_0))

#define tcpm_wait_for_discharge(port) \
	(((port)->auto_vbus_discharge_enabled && !(port)->vbus_vsafe0v) ? PD_T_SAFE_0V : 0)

static enum tcpm_state tcpm_default_state(struct tcpm_port *port)
{
	if (port->port_type == TYPEC_PORT_DRP) {
		if (port->try_role == TYPEC_SINK)
			return SNK_UNATTACHED;
		else if (port->try_role == TYPEC_SOURCE)
			return SRC_UNATTACHED;
		/* Fall through to return SRC_UNATTACHED */
	} else if (port->port_type == TYPEC_PORT_SNK) {
		return SNK_UNATTACHED;
	}
	return SRC_UNATTACHED;
}

static bool tcpm_port_is_disconnected(struct tcpm_port *port)
{
	return (!port->attached && port->cc1 == TYPEC_CC_OPEN &&
		port->cc2 == TYPEC_CC_OPEN) ||
	       (port->attached && ((port->polarity == TYPEC_POLARITY_CC1 &&
				    port->cc1 == TYPEC_CC_OPEN) ||
				   (port->polarity == TYPEC_POLARITY_CC2 &&
				    port->cc2 == TYPEC_CC_OPEN)));
}

/*
 * Logging
 */

#ifdef CONFIG_DEBUG_FS

static bool tcpm_log_full(struct tcpm_port *port)
{
	return port->logbuffer_tail ==
		(port->logbuffer_head + 1) % LOG_BUFFER_ENTRIES;
}

__printf(2, 0)
static void _tcpm_log(struct tcpm_port *port, const char *fmt, va_list args)
{
	char tmpbuffer[LOG_BUFFER_ENTRY_SIZE];
	u64 ts_nsec = local_clock();
	unsigned long rem_nsec;

	mutex_lock(&port->logbuffer_lock);
	if (!port->logbuffer[port->logbuffer_head]) {
		port->logbuffer[port->logbuffer_head] =
				kzalloc(LOG_BUFFER_ENTRY_SIZE, GFP_KERNEL);
		if (!port->logbuffer[port->logbuffer_head]) {
			mutex_unlock(&port->logbuffer_lock);
			return;
		}
	}

	vsnprintf(tmpbuffer, sizeof(tmpbuffer), fmt, args);

	if (tcpm_log_full(port)) {
		port->logbuffer_head = max(port->logbuffer_head - 1, 0);
		strcpy(tmpbuffer, "overflow");
	}

	if (port->logbuffer_head < 0 ||
	    port->logbuffer_head >= LOG_BUFFER_ENTRIES) {
		dev_warn(port->dev,
			 "Bad log buffer index %d\n", port->logbuffer_head);
		goto abort;
	}

	if (!port->logbuffer[port->logbuffer_head]) {
		dev_warn(port->dev,
			 "Log buffer index %d is NULL\n", port->logbuffer_head);
		goto abort;
	}

	rem_nsec = do_div(ts_nsec, 1000000000);
	scnprintf(port->logbuffer[port->logbuffer_head],
		  LOG_BUFFER_ENTRY_SIZE, "[%5lu.%06lu] %s",
		  (unsigned long)ts_nsec, rem_nsec / 1000,
		  tmpbuffer);
	port->logbuffer_head = (port->logbuffer_head + 1) % LOG_BUFFER_ENTRIES;

abort:
	mutex_unlock(&port->logbuffer_lock);
}

__printf(2, 3)
static void tcpm_log(struct tcpm_port *port, const char *fmt, ...)
{
	va_list args;

	/* Do not log while disconnected and unattached */
	if (tcpm_port_is_disconnected(port) &&
	    (port->state == SRC_UNATTACHED || port->state == SNK_UNATTACHED ||
	     port->state == TOGGLING))
		return;

	va_start(args, fmt);
	_tcpm_log(port, fmt, args);
	va_end(args);
}

__printf(2, 3)
static void tcpm_log_force(struct tcpm_port *port, const char *fmt, ...)
{
	va_list args;

	va_start(args, fmt);
	_tcpm_log(port, fmt, args);
	va_end(args);
}

static void tcpm_log_source_caps(struct tcpm_port *port)
{
	int i;

	for (i = 0; i < port->nr_source_caps; i++) {
		u32 pdo = port->source_caps[i];
		enum pd_pdo_type type = pdo_type(pdo);
		char msg[64];

		switch (type) {
		case PDO_TYPE_FIXED:
			scnprintf(msg, sizeof(msg),
				  "%u mV, %u mA [%s%s%s%s%s%s]",
				  pdo_fixed_voltage(pdo),
				  pdo_max_current(pdo),
				  (pdo & PDO_FIXED_DUAL_ROLE) ?
							"R" : "",
				  (pdo & PDO_FIXED_SUSPEND) ?
							"S" : "",
				  (pdo & PDO_FIXED_HIGHER_CAP) ?
							"H" : "",
				  (pdo & PDO_FIXED_USB_COMM) ?
							"U" : "",
				  (pdo & PDO_FIXED_DATA_SWAP) ?
							"D" : "",
				  (pdo & PDO_FIXED_EXTPOWER) ?
							"E" : "");
			break;
		case PDO_TYPE_VAR:
			scnprintf(msg, sizeof(msg),
				  "%u-%u mV, %u mA",
				  pdo_min_voltage(pdo),
				  pdo_max_voltage(pdo),
				  pdo_max_current(pdo));
			break;
		case PDO_TYPE_BATT:
			scnprintf(msg, sizeof(msg),
				  "%u-%u mV, %u mW",
				  pdo_min_voltage(pdo),
				  pdo_max_voltage(pdo),
				  pdo_max_power(pdo));
			break;
		case PDO_TYPE_APDO:
			if (pdo_apdo_type(pdo) == APDO_TYPE_PPS)
				scnprintf(msg, sizeof(msg),
					  "%u-%u mV, %u mA",
					  pdo_pps_apdo_min_voltage(pdo),
					  pdo_pps_apdo_max_voltage(pdo),
					  pdo_pps_apdo_max_current(pdo));
			else
				strcpy(msg, "undefined APDO");
			break;
		default:
			strcpy(msg, "undefined");
			break;
		}
		tcpm_log(port, " PDO %d: type %d, %s",
			 i, type, msg);
	}
}

static int tcpm_debug_show(struct seq_file *s, void *v)
{
	struct tcpm_port *port = (struct tcpm_port *)s->private;
	int tail;

	mutex_lock(&port->logbuffer_lock);
	tail = port->logbuffer_tail;
	while (tail != port->logbuffer_head) {
		seq_printf(s, "%s\n", port->logbuffer[tail]);
		tail = (tail + 1) % LOG_BUFFER_ENTRIES;
	}
	if (!seq_has_overflowed(s))
		port->logbuffer_tail = tail;
	mutex_unlock(&port->logbuffer_lock);

	return 0;
}
DEFINE_SHOW_ATTRIBUTE(tcpm_debug);

static void tcpm_debugfs_init(struct tcpm_port *port)
{
	char name[NAME_MAX];

	mutex_init(&port->logbuffer_lock);
	snprintf(name, NAME_MAX, "tcpm-%s", dev_name(port->dev));
	port->dentry = debugfs_create_dir(name, usb_debug_root);
	debugfs_create_file("log", S_IFREG | 0444, port->dentry, port,
			    &tcpm_debug_fops);
}

static void tcpm_debugfs_exit(struct tcpm_port *port)
{
	int i;

	mutex_lock(&port->logbuffer_lock);
	for (i = 0; i < LOG_BUFFER_ENTRIES; i++) {
		kfree(port->logbuffer[i]);
		port->logbuffer[i] = NULL;
	}
	mutex_unlock(&port->logbuffer_lock);

	debugfs_remove(port->dentry);
}

#else

__printf(2, 3)
static void tcpm_log(const struct tcpm_port *port, const char *fmt, ...) { }
__printf(2, 3)
static void tcpm_log_force(struct tcpm_port *port, const char *fmt, ...) { }
static void tcpm_log_source_caps(struct tcpm_port *port) { }
static void tcpm_debugfs_init(const struct tcpm_port *port) { }
static void tcpm_debugfs_exit(const struct tcpm_port *port) { }

#endif

static void tcpm_set_cc(struct tcpm_port *port, enum typec_cc_status cc)
{
	tcpm_log(port, "cc:=%d", cc);
	port->cc_req = cc;
	port->tcpc->set_cc(port->tcpc, cc);
}

static int tcpm_enable_auto_vbus_discharge(struct tcpm_port *port, bool enable)
{
	int ret = 0;

	if (port->tcpc->enable_auto_vbus_discharge) {
		ret = port->tcpc->enable_auto_vbus_discharge(port->tcpc, enable);
		tcpm_log_force(port, "%s vbus discharge ret:%d", enable ? "enable" : "disable",
			       ret);
		if (!ret)
			port->auto_vbus_discharge_enabled = enable;
	}

	return ret;
}

static void tcpm_apply_rc(struct tcpm_port *port)
{
	/*
	 * TCPCI: Move to APPLY_RC state to prevent disconnect during PR_SWAP
	 * when Vbus auto discharge on disconnect is enabled.
	 */
	if (port->tcpc->enable_auto_vbus_discharge && port->tcpc->apply_rc) {
		tcpm_log(port, "Apply_RC");
		port->tcpc->apply_rc(port->tcpc, port->cc_req, port->polarity);
		tcpm_enable_auto_vbus_discharge(port, false);
	}
}

/*
 * Determine RP value to set based on maximum current supported
 * by a port if configured as source.
 * Returns CC value to report to link partner.
 */
static enum typec_cc_status tcpm_rp_cc(struct tcpm_port *port)
{
	const u32 *src_pdo = port->src_pdo;
	int nr_pdo = port->nr_src_pdo;
	int i;

	if (!port->pd_supported)
		return port->src_rp;

	/*
	 * Search for first entry with matching voltage.
	 * It should report the maximum supported current.
	 */
	for (i = 0; i < nr_pdo; i++) {
		const u32 pdo = src_pdo[i];

		if (pdo_type(pdo) == PDO_TYPE_FIXED &&
		    pdo_fixed_voltage(pdo) == 5000) {
			unsigned int curr = pdo_max_current(pdo);

			if (curr >= 3000)
				return TYPEC_CC_RP_3_0;
			else if (curr >= 1500)
				return TYPEC_CC_RP_1_5;
			return TYPEC_CC_RP_DEF;
		}
	}

	return TYPEC_CC_RP_DEF;
}

static void tcpm_ams_finish(struct tcpm_port *port)
{
	tcpm_log(port, "AMS %s finished", tcpm_ams_str[port->ams]);

	if (port->pd_capable && port->pwr_role == TYPEC_SOURCE) {
		if (port->negotiated_rev >= PD_REV30)
			tcpm_set_cc(port, SINK_TX_OK);
		else
			tcpm_set_cc(port, SINK_TX_NG);
	} else if (port->pwr_role == TYPEC_SOURCE) {
		tcpm_set_cc(port, tcpm_rp_cc(port));
	}

	port->in_ams = false;
	port->ams = NONE_AMS;
}

static int tcpm_pd_transmit(struct tcpm_port *port,
			    enum tcpm_transmit_type type,
			    const struct pd_message *msg)
{
	unsigned long timeout;
	int ret;

	if (msg)
		tcpm_log(port, "PD TX, header: %#x", le16_to_cpu(msg->header));
	else
		tcpm_log(port, "PD TX, type: %#x", type);

	reinit_completion(&port->tx_complete);
	ret = port->tcpc->pd_transmit(port->tcpc, type, msg, port->negotiated_rev);
	if (ret < 0)
		return ret;

	mutex_unlock(&port->lock);
	timeout = wait_for_completion_timeout(&port->tx_complete,
				msecs_to_jiffies(PD_T_TCPC_TX_TIMEOUT));
	mutex_lock(&port->lock);
	if (!timeout)
		return -ETIMEDOUT;

	switch (port->tx_status) {
	case TCPC_TX_SUCCESS:
		port->message_id = (port->message_id + 1) & PD_HEADER_ID_MASK;
		/*
		 * USB PD rev 2.0, 8.3.2.2.1:
		 * USB PD rev 3.0, 8.3.2.1.3:
		 * "... Note that every AMS is Interruptible until the first
		 * Message in the sequence has been successfully sent (GoodCRC
		 * Message received)."
		 */
		if (port->ams != NONE_AMS)
			port->in_ams = true;
		break;
	case TCPC_TX_DISCARDED:
		ret = -EAGAIN;
		break;
	case TCPC_TX_FAILED:
	default:
		ret = -EIO;
		break;
	}

	/* Some AMS don't expect responses. Finish them here. */
	if (port->ams == ATTENTION || port->ams == SOURCE_ALERT)
		tcpm_ams_finish(port);

	return ret;
}

void tcpm_pd_transmit_complete(struct tcpm_port *port,
			       enum tcpm_transmit_status status)
{
	tcpm_log(port, "PD TX complete, status: %u", status);
	port->tx_status = status;
	complete(&port->tx_complete);
}
EXPORT_SYMBOL_GPL(tcpm_pd_transmit_complete);

static int tcpm_mux_set(struct tcpm_port *port, int state,
			enum usb_role usb_role,
			enum typec_orientation orientation)
{
	int ret;

	tcpm_log(port, "Requesting mux state %d, usb-role %d, orientation %d",
		 state, usb_role, orientation);

	ret = typec_set_orientation(port->typec_port, orientation);
	if (ret)
		return ret;

	if (port->role_sw) {
		ret = usb_role_switch_set_role(port->role_sw, usb_role);
		if (ret)
			return ret;
	}

	return typec_set_mode(port->typec_port, state);
}

static int tcpm_set_polarity(struct tcpm_port *port,
			     enum typec_cc_polarity polarity)
{
	int ret;

	tcpm_log(port, "polarity %d", polarity);

	ret = port->tcpc->set_polarity(port->tcpc, polarity);
	if (ret < 0)
		return ret;

	port->polarity = polarity;

	return 0;
}

static int tcpm_set_vconn(struct tcpm_port *port, bool enable)
{
	int ret;

	tcpm_log(port, "vconn:=%d", enable);

	ret = port->tcpc->set_vconn(port->tcpc, enable);
	if (!ret) {
		port->vconn_role = enable ? TYPEC_SOURCE : TYPEC_SINK;
		typec_set_vconn_role(port->typec_port, port->vconn_role);
	}

	return ret;
}

static u32 tcpm_get_current_limit(struct tcpm_port *port)
{
	enum typec_cc_status cc;
	u32 limit;

	cc = port->polarity ? port->cc2 : port->cc1;
	switch (cc) {
	case TYPEC_CC_RP_1_5:
		limit = 1500;
		break;
	case TYPEC_CC_RP_3_0:
		limit = 3000;
		break;
	case TYPEC_CC_RP_DEF:
	default:
		if (port->tcpc->get_current_limit)
			limit = port->tcpc->get_current_limit(port->tcpc);
		else
			limit = 0;
		break;
	}

	return limit;
}

static int tcpm_set_current_limit(struct tcpm_port *port, u32 max_ma, u32 mv)
{
	int ret = -EOPNOTSUPP;

	tcpm_log(port, "Setting voltage/current limit %u mV %u mA", mv, max_ma);

	port->supply_voltage = mv;
	port->current_limit = max_ma;
	power_supply_changed(port->psy);

	if (port->tcpc->set_current_limit)
		ret = port->tcpc->set_current_limit(port->tcpc, max_ma, mv);

	return ret;
}

static int tcpm_set_attached_state(struct tcpm_port *port, bool attached)
{
	return port->tcpc->set_roles(port->tcpc, attached, port->pwr_role,
				     port->data_role);
}

static int tcpm_set_roles(struct tcpm_port *port, bool attached,
			  enum typec_role role, enum typec_data_role data)
{
	enum typec_orientation orientation;
	enum usb_role usb_role;
	int ret;

	if (port->polarity == TYPEC_POLARITY_CC1)
		orientation = TYPEC_ORIENTATION_NORMAL;
	else
		orientation = TYPEC_ORIENTATION_REVERSE;

	if (port->typec_caps.data == TYPEC_PORT_DRD) {
		if (data == TYPEC_HOST)
			usb_role = USB_ROLE_HOST;
		else
			usb_role = USB_ROLE_DEVICE;
	} else if (port->typec_caps.data == TYPEC_PORT_DFP) {
		if (data == TYPEC_HOST) {
			if (role == TYPEC_SOURCE)
				usb_role = USB_ROLE_HOST;
			else
				usb_role = USB_ROLE_NONE;
		} else {
			return -ENOTSUPP;
		}
	} else {
		if (data == TYPEC_DEVICE) {
			if (role == TYPEC_SINK)
				usb_role = USB_ROLE_DEVICE;
			else
				usb_role = USB_ROLE_NONE;
		} else {
			return -ENOTSUPP;
		}
	}

	ret = tcpm_mux_set(port, TYPEC_STATE_USB, usb_role, orientation);
	if (ret < 0)
		return ret;

	ret = port->tcpc->set_roles(port->tcpc, attached, role, data);
	if (ret < 0)
		return ret;

	port->pwr_role = role;
	port->data_role = data;
	typec_set_data_role(port->typec_port, data);
	typec_set_pwr_role(port->typec_port, role);

	return 0;
}

static int tcpm_set_pwr_role(struct tcpm_port *port, enum typec_role role)
{
	int ret;

	ret = port->tcpc->set_roles(port->tcpc, true, role,
				    port->data_role);
	if (ret < 0)
		return ret;

	port->pwr_role = role;
	typec_set_pwr_role(port->typec_port, role);

	return 0;
}

/*
 * Transform the PDO to be compliant to PD rev2.0.
 * Return 0 if the PDO type is not defined in PD rev2.0.
 * Otherwise, return the converted PDO.
 */
static u32 tcpm_forge_legacy_pdo(struct tcpm_port *port, u32 pdo, enum typec_role role)
{
	switch (pdo_type(pdo)) {
	case PDO_TYPE_FIXED:
		if (role == TYPEC_SINK)
			return pdo & ~PDO_FIXED_FRS_CURR_MASK;
		else
			return pdo & ~PDO_FIXED_UNCHUNK_EXT;
	case PDO_TYPE_VAR:
	case PDO_TYPE_BATT:
		return pdo;
	case PDO_TYPE_APDO:
	default:
		return 0;
	}
}

static int tcpm_pd_send_source_caps(struct tcpm_port *port)
{
	struct pd_message msg;
	u32 pdo;
	unsigned int i, nr_pdo = 0;

	memset(&msg, 0, sizeof(msg));

	for (i = 0; i < port->nr_src_pdo; i++) {
		if (port->negotiated_rev >= PD_REV30) {
			msg.payload[nr_pdo++] =	cpu_to_le32(port->src_pdo[i]);
		} else {
			pdo = tcpm_forge_legacy_pdo(port, port->src_pdo[i], TYPEC_SOURCE);
			if (pdo)
				msg.payload[nr_pdo++] = cpu_to_le32(pdo);
		}
	}

	if (!nr_pdo) {
		/* No source capabilities defined, sink only */
		msg.header = PD_HEADER_LE(PD_CTRL_REJECT,
					  port->pwr_role,
					  port->data_role,
					  port->negotiated_rev,
					  port->message_id, 0);
	} else {
		msg.header = PD_HEADER_LE(PD_DATA_SOURCE_CAP,
					  port->pwr_role,
					  port->data_role,
					  port->negotiated_rev,
					  port->message_id,
					  nr_pdo);
	}

	return tcpm_pd_transmit(port, TCPC_TX_SOP, &msg);
}

static int tcpm_pd_send_sink_caps(struct tcpm_port *port)
{
	struct pd_message msg;
	u32 pdo;
	unsigned int i, nr_pdo = 0;

	memset(&msg, 0, sizeof(msg));

	for (i = 0; i < port->nr_snk_pdo; i++) {
		if (port->negotiated_rev >= PD_REV30) {
			msg.payload[nr_pdo++] =	cpu_to_le32(port->snk_pdo[i]);
		} else {
			pdo = tcpm_forge_legacy_pdo(port, port->snk_pdo[i], TYPEC_SINK);
			if (pdo)
				msg.payload[nr_pdo++] = cpu_to_le32(pdo);
		}
	}

	if (!nr_pdo) {
		/* No sink capabilities defined, source only */
		msg.header = PD_HEADER_LE(PD_CTRL_REJECT,
					  port->pwr_role,
					  port->data_role,
					  port->negotiated_rev,
					  port->message_id, 0);
	} else {
		msg.header = PD_HEADER_LE(PD_DATA_SINK_CAP,
					  port->pwr_role,
					  port->data_role,
					  port->negotiated_rev,
					  port->message_id,
					  nr_pdo);
	}

	return tcpm_pd_transmit(port, TCPC_TX_SOP, &msg);
}

static void mod_tcpm_delayed_work(struct tcpm_port *port, unsigned int delay_ms)
{
	if (delay_ms) {
		hrtimer_start(&port->state_machine_timer, ms_to_ktime(delay_ms), HRTIMER_MODE_REL);
	} else {
		hrtimer_cancel(&port->state_machine_timer);
		kthread_queue_work(port->wq, &port->state_machine);
	}
}

static void mod_vdm_delayed_work(struct tcpm_port *port, unsigned int delay_ms)
{
	if (delay_ms) {
		hrtimer_start(&port->vdm_state_machine_timer, ms_to_ktime(delay_ms),
			      HRTIMER_MODE_REL);
	} else {
		hrtimer_cancel(&port->vdm_state_machine_timer);
		kthread_queue_work(port->wq, &port->vdm_state_machine);
	}
}

static void mod_enable_frs_delayed_work(struct tcpm_port *port, unsigned int delay_ms)
{
	if (delay_ms) {
		hrtimer_start(&port->enable_frs_timer, ms_to_ktime(delay_ms), HRTIMER_MODE_REL);
	} else {
		hrtimer_cancel(&port->enable_frs_timer);
		kthread_queue_work(port->wq, &port->enable_frs);
	}
}

static void mod_send_discover_delayed_work(struct tcpm_port *port, unsigned int delay_ms)
{
	if (delay_ms) {
		hrtimer_start(&port->send_discover_timer, ms_to_ktime(delay_ms), HRTIMER_MODE_REL);
	} else {
		hrtimer_cancel(&port->send_discover_timer);
		kthread_queue_work(port->wq, &port->send_discover_work);
	}
}

static void tcpm_set_state(struct tcpm_port *port, enum tcpm_state state,
			   unsigned int delay_ms)
{
	if (delay_ms) {
		tcpm_log(port, "pending state change %s -> %s @ %u ms [%s %s]",
			 tcpm_states[port->state], tcpm_states[state], delay_ms,
			 pd_rev[port->negotiated_rev], tcpm_ams_str[port->ams]);
		port->delayed_state = state;
		mod_tcpm_delayed_work(port, delay_ms);
		port->delayed_runtime = ktime_add(ktime_get(), ms_to_ktime(delay_ms));
		port->delay_ms = delay_ms;
	} else {
		tcpm_log(port, "state change %s -> %s [%s %s]",
			 tcpm_states[port->state], tcpm_states[state],
			 pd_rev[port->negotiated_rev], tcpm_ams_str[port->ams]);
		port->delayed_state = INVALID_STATE;
		port->prev_state = port->state;
		port->state = state;
		/*
		 * Don't re-queue the state machine work item if we're currently
		 * in the state machine and we're immediately changing states.
		 * tcpm_state_machine_work() will continue running the state
		 * machine.
		 */
		if (!port->state_machine_running)
			mod_tcpm_delayed_work(port, 0);
	}
}

static void tcpm_set_state_cond(struct tcpm_port *port, enum tcpm_state state,
				unsigned int delay_ms)
{
	if (port->enter_state == port->state)
		tcpm_set_state(port, state, delay_ms);
	else
		tcpm_log(port,
			 "skipped %sstate change %s -> %s [%u ms], context state %s [%s %s]",
			 delay_ms ? "delayed " : "",
			 tcpm_states[port->state], tcpm_states[state],
			 delay_ms, tcpm_states[port->enter_state],
			 pd_rev[port->negotiated_rev], tcpm_ams_str[port->ams]);
}

static void tcpm_queue_message(struct tcpm_port *port,
			       enum pd_msg_request message)
{
	port->queued_message = message;
	mod_tcpm_delayed_work(port, 0);
}

static bool tcpm_vdm_ams(struct tcpm_port *port)
{
	switch (port->ams) {
	case DISCOVER_IDENTITY:
	case SOURCE_STARTUP_CABLE_PLUG_DISCOVER_IDENTITY:
	case DISCOVER_SVIDS:
	case DISCOVER_MODES:
	case DFP_TO_UFP_ENTER_MODE:
	case DFP_TO_UFP_EXIT_MODE:
	case DFP_TO_CABLE_PLUG_ENTER_MODE:
	case DFP_TO_CABLE_PLUG_EXIT_MODE:
	case ATTENTION:
	case UNSTRUCTURED_VDMS:
	case STRUCTURED_VDMS:
		break;
	default:
		return false;
	}

	return true;
}

static bool tcpm_ams_interruptible(struct tcpm_port *port)
{
	switch (port->ams) {
	/* Interruptible AMS */
	case NONE_AMS:
	case SECURITY:
	case FIRMWARE_UPDATE:
	case DISCOVER_IDENTITY:
	case SOURCE_STARTUP_CABLE_PLUG_DISCOVER_IDENTITY:
	case DISCOVER_SVIDS:
	case DISCOVER_MODES:
	case DFP_TO_UFP_ENTER_MODE:
	case DFP_TO_UFP_EXIT_MODE:
	case DFP_TO_CABLE_PLUG_ENTER_MODE:
	case DFP_TO_CABLE_PLUG_EXIT_MODE:
	case UNSTRUCTURED_VDMS:
	case STRUCTURED_VDMS:
	case COUNTRY_INFO:
	case COUNTRY_CODES:
		break;
	/* Non-Interruptible AMS */
	default:
		if (port->in_ams)
			return false;
		break;
	}

	return true;
}

static int tcpm_ams_start(struct tcpm_port *port, enum tcpm_ams ams)
{
	int ret = 0;

	tcpm_log(port, "AMS %s start", tcpm_ams_str[ams]);

	if (!tcpm_ams_interruptible(port) &&
	    !(ams == HARD_RESET || ams == SOFT_RESET_AMS)) {
		port->upcoming_state = INVALID_STATE;
		tcpm_log(port, "AMS %s not interruptible, aborting",
			 tcpm_ams_str[port->ams]);
		return -EAGAIN;
	}

	if (port->pwr_role == TYPEC_SOURCE) {
		enum typec_cc_status cc_req = port->cc_req;

		port->ams = ams;

		if (ams == HARD_RESET) {
			tcpm_set_cc(port, tcpm_rp_cc(port));
			tcpm_pd_transmit(port, TCPC_TX_HARD_RESET, NULL);
			tcpm_set_state(port, HARD_RESET_START, 0);
			return ret;
		} else if (ams == SOFT_RESET_AMS) {
			if (!port->explicit_contract)
				tcpm_set_cc(port, tcpm_rp_cc(port));
			tcpm_set_state(port, SOFT_RESET_SEND, 0);
			return ret;
		} else if (tcpm_vdm_ams(port)) {
			/* tSinkTx is enforced in vdm_run_state_machine */
			if (port->negotiated_rev >= PD_REV30)
				tcpm_set_cc(port, SINK_TX_NG);
			return ret;
		}

		if (port->negotiated_rev >= PD_REV30)
			tcpm_set_cc(port, SINK_TX_NG);

		switch (port->state) {
		case SRC_READY:
		case SRC_STARTUP:
		case SRC_SOFT_RESET_WAIT_SNK_TX:
		case SOFT_RESET:
		case SOFT_RESET_SEND:
			if (port->negotiated_rev >= PD_REV30)
				tcpm_set_state(port, AMS_START,
					       cc_req == SINK_TX_OK ?
					       PD_T_SINK_TX : 0);
			else
				tcpm_set_state(port, AMS_START, 0);
			break;
		default:
			if (port->negotiated_rev >= PD_REV30)
				tcpm_set_state(port, SRC_READY,
					       cc_req == SINK_TX_OK ?
					       PD_T_SINK_TX : 0);
			else
				tcpm_set_state(port, SRC_READY, 0);
			break;
		}
	} else {
		if (port->negotiated_rev >= PD_REV30 &&
		    !tcpm_sink_tx_ok(port) &&
		    ams != SOFT_RESET_AMS &&
		    ams != HARD_RESET) {
			port->upcoming_state = INVALID_STATE;
			tcpm_log(port, "Sink TX No Go");
			return -EAGAIN;
		}

		port->ams = ams;

		if (ams == HARD_RESET) {
			tcpm_pd_transmit(port, TCPC_TX_HARD_RESET, NULL);
			tcpm_set_state(port, HARD_RESET_START, 0);
			return ret;
		} else if (tcpm_vdm_ams(port)) {
			return ret;
		}

		if (port->state == SNK_READY ||
		    port->state == SNK_SOFT_RESET)
			tcpm_set_state(port, AMS_START, 0);
		else
			tcpm_set_state(port, SNK_READY, 0);
	}

	return ret;
}

/*
 * VDM/VDO handling functions
 */
static void tcpm_queue_vdm(struct tcpm_port *port, const u32 header,
			   const u32 *data, int cnt)
{
	u32 vdo_hdr = port->vdo_data[0];

	WARN_ON(!mutex_is_locked(&port->lock));

	/* If is sending discover_identity, handle received message first */
	if (PD_VDO_SVDM(vdo_hdr) && PD_VDO_CMD(vdo_hdr) == CMD_DISCOVER_IDENT) {
		port->send_discover = true;
		mod_send_discover_delayed_work(port, SEND_DISCOVER_RETRY_MS);
	} else {
		/* Make sure we are not still processing a previous VDM packet */
		WARN_ON(port->vdm_state > VDM_STATE_DONE);
	}

	port->vdo_count = cnt + 1;
	port->vdo_data[0] = header;
	memcpy(&port->vdo_data[1], data, sizeof(u32) * cnt);
	/* Set ready, vdm state machine will actually send */
	port->vdm_retries = 0;
	port->vdm_state = VDM_STATE_READY;
	port->vdm_sm_running = true;

	mod_vdm_delayed_work(port, 0);
}

static void tcpm_queue_vdm_unlocked(struct tcpm_port *port, const u32 header,
				    const u32 *data, int cnt)
{
#ifdef CONFIG_NO_GKI
	mutex_lock(&port->pd_handler_lock);
	if (tcpm_port_is_disconnected(port))
		goto unlock;
#endif
	mutex_lock(&port->lock);
	tcpm_queue_vdm(port, header, data, cnt);
	mutex_unlock(&port->lock);
#ifdef CONFIG_NO_GKI
unlock:
	mutex_unlock(&port->pd_handler_lock);
#endif
}

static void svdm_consume_identity(struct tcpm_port *port, const u32 *p, int cnt)
{
	u32 vdo = p[VDO_INDEX_IDH];
	u32 product = p[VDO_INDEX_PRODUCT];

	memset(&port->mode_data, 0, sizeof(port->mode_data));

	port->partner_ident.id_header = vdo;
	port->partner_ident.cert_stat = p[VDO_INDEX_CSTAT];
	port->partner_ident.product = product;

	typec_partner_set_identity(port->partner);

	tcpm_log(port, "Identity: %04x:%04x.%04x",
		 PD_IDH_VID(vdo),
		 PD_PRODUCT_PID(product), product & 0xffff);
}

static bool svdm_consume_svids(struct tcpm_port *port, const u32 *p, int cnt)
{
	struct pd_mode_data *pmdata = &port->mode_data;
	int i;

	for (i = 1; i < cnt; i++) {
		u16 svid;

		svid = (p[i] >> 16) & 0xffff;
		if (!svid)
			return false;

		if (pmdata->nsvids >= SVID_DISCOVERY_MAX)
			goto abort;

		pmdata->svids[pmdata->nsvids++] = svid;
		tcpm_log(port, "SVID %d: 0x%x", pmdata->nsvids, svid);

		svid = p[i] & 0xffff;
		if (!svid)
			return false;

		if (pmdata->nsvids >= SVID_DISCOVERY_MAX)
			goto abort;

		pmdata->svids[pmdata->nsvids++] = svid;
		tcpm_log(port, "SVID %d: 0x%x", pmdata->nsvids, svid);
	}

	/*
	 * PD3.0 Spec 6.4.4.3.2: The SVIDs are returned 2 per VDO (see Table
	 * 6-43), and can be returned maximum 6 VDOs per response (see Figure
	 * 6-19). If the Respondersupports 12 or more SVID then the Discover
	 * SVIDs Command Shall be executed multiple times until a Discover
	 * SVIDs VDO is returned ending either with a SVID value of 0x0000 in
	 * the last part of the last VDO or with a VDO containing two SVIDs
	 * with values of 0x0000.
	 *
	 * However, some odd dockers support SVIDs less than 12 but without
	 * 0x0000 in the last VDO, so we need to break the Discover SVIDs
	 * request and return false here.
	 */
	return cnt == 7 ? true : false;
abort:
	tcpm_log(port, "SVID_DISCOVERY_MAX(%d) too low!", SVID_DISCOVERY_MAX);
	return false;
}

static void svdm_consume_modes(struct tcpm_port *port, const u32 *p, int cnt)
{
	struct pd_mode_data *pmdata = &port->mode_data;
	struct typec_altmode_desc *paltmode;
	int i;

	if (pmdata->altmodes >= ARRAY_SIZE(port->partner_altmode)) {
		/* Already logged in svdm_consume_svids() */
		return;
	}

	for (i = 1; i < cnt; i++) {
		paltmode = &pmdata->altmode_desc[pmdata->altmodes];
		memset(paltmode, 0, sizeof(*paltmode));

		paltmode->svid = pmdata->svids[pmdata->svid_index];
		paltmode->mode = i;
		paltmode->vdo = p[i];

		tcpm_log(port, " Alternate mode %d: SVID 0x%04x, VDO %d: 0x%08x",
			 pmdata->altmodes, paltmode->svid,
			 paltmode->mode, paltmode->vdo);

		pmdata->altmodes++;
	}
}

static void tcpm_register_partner_altmodes(struct tcpm_port *port)
{
	struct pd_mode_data *modep = &port->mode_data;
	struct typec_altmode *altmode;
	int i;

	for (i = 0; i < modep->altmodes; i++) {
		altmode = typec_partner_register_altmode(port->partner,
						&modep->altmode_desc[i]);
		if (IS_ERR(altmode)) {
			tcpm_log(port, "Failed to register partner SVID 0x%04x",
				 modep->altmode_desc[i].svid);
			altmode = NULL;
		}
		port->partner_altmode[i] = altmode;
	}
}

#define supports_modal(port)	PD_IDH_MODAL_SUPP((port)->partner_ident.id_header)

static int tcpm_pd_svdm(struct tcpm_port *port, struct typec_altmode *adev,
			const u32 *p, int cnt, u32 *response,
			enum adev_actions *adev_action)
{
	struct typec_port *typec = port->typec_port;
	struct typec_altmode *pdev;
	struct pd_mode_data *modep;
	int svdm_version;
	int rlen = 0;
	int cmd_type;
	int cmd;
	int i;

	cmd_type = PD_VDO_CMDT(p[0]);
	cmd = PD_VDO_CMD(p[0]);

	tcpm_log(port, "Rx VDM cmd 0x%x type %d cmd %d len %d",
		 p[0], cmd_type, cmd, cnt);

	modep = &port->mode_data;

	pdev = typec_match_altmode(port->partner_altmode, ALTMODE_DISCOVERY_MAX,
				   PD_VDO_VID(p[0]), PD_VDO_OPOS(p[0]));

	svdm_version = typec_get_negotiated_svdm_version(typec);
	if (svdm_version < 0)
		return 0;

	switch (cmd_type) {
	case CMDT_INIT:
		switch (cmd) {
		case CMD_DISCOVER_IDENT:
			if (PD_VDO_VID(p[0]) != USB_SID_PD)
				break;

			if (PD_VDO_SVDM_VER(p[0]) < svdm_version) {
				typec_partner_set_svdm_version(port->partner,
							       PD_VDO_SVDM_VER(p[0]));
				svdm_version = PD_VDO_SVDM_VER(p[0]);
			}

			port->ams = DISCOVER_IDENTITY;
			/*
			 * PD2.0 Spec 6.10.3: respond with NAK as DFP (data host)
			 * PD3.1 Spec 6.4.4.2.5.1: respond with NAK if "invalid field" or
			 * "wrong configuation" or "Unrecognized"
			 */
			if ((port->data_role == TYPEC_DEVICE || svdm_version >= SVDM_VER_2_0) &&
			    port->nr_snk_vdo) {
				if (svdm_version < SVDM_VER_2_0) {
					for (i = 0; i < port->nr_snk_vdo_v1; i++)
						response[i + 1] = port->snk_vdo_v1[i];
					rlen = port->nr_snk_vdo_v1 + 1;

				} else {
					for (i = 0; i < port->nr_snk_vdo; i++)
						response[i + 1] = port->snk_vdo[i];
					rlen = port->nr_snk_vdo + 1;
				}
			}
			break;
		case CMD_DISCOVER_SVID:
			port->ams = DISCOVER_SVIDS;
			break;
		case CMD_DISCOVER_MODES:
			port->ams = DISCOVER_MODES;
			break;
		case CMD_ENTER_MODE:
			port->ams = DFP_TO_UFP_ENTER_MODE;
			break;
		case CMD_EXIT_MODE:
			port->ams = DFP_TO_UFP_EXIT_MODE;
			break;
		case CMD_ATTENTION:
			/* Attention command does not have response */
			*adev_action = ADEV_ATTENTION;
			return 0;
		default:
			break;
		}
		if (rlen >= 1) {
			response[0] = p[0] | VDO_CMDT(CMDT_RSP_ACK);
		} else if (rlen == 0) {
			response[0] = p[0] | VDO_CMDT(CMDT_RSP_NAK);
			rlen = 1;
		} else {
			response[0] = p[0] | VDO_CMDT(CMDT_RSP_BUSY);
			rlen = 1;
		}
		response[0] = (response[0] & ~VDO_SVDM_VERS_MASK) |
			      (VDO_SVDM_VERS(typec_get_negotiated_svdm_version(typec)));
		break;
	case CMDT_RSP_ACK:
		/* silently drop message if we are not connected */
		if (IS_ERR_OR_NULL(port->partner))
			break;

		tcpm_ams_finish(port);

		switch (cmd) {
		case CMD_DISCOVER_IDENT:
			if (PD_VDO_SVDM_VER(p[0]) < svdm_version)
				typec_partner_set_svdm_version(port->partner,
							       PD_VDO_SVDM_VER(p[0]));
			/* 6.4.4.3.1 */
			svdm_consume_identity(port, p, cnt);
			response[0] = VDO(USB_SID_PD, 1, typec_get_negotiated_svdm_version(typec),
					  CMD_DISCOVER_SVID);
			rlen = 1;
			break;
		case CMD_DISCOVER_SVID:
			/* 6.4.4.3.2 */
			if (svdm_consume_svids(port, p, cnt)) {
				response[0] = VDO(USB_SID_PD, 1, svdm_version, CMD_DISCOVER_SVID);
				rlen = 1;
			} else if (modep->nsvids && supports_modal(port)) {
				response[0] = VDO(modep->svids[0], 1, svdm_version,
						  CMD_DISCOVER_MODES);
				rlen = 1;
			}
			break;
		case CMD_DISCOVER_MODES:
			/* 6.4.4.3.3 */
			svdm_consume_modes(port, p, cnt);
			modep->svid_index++;
			if (modep->svid_index < modep->nsvids) {
				u16 svid = modep->svids[modep->svid_index];
				response[0] = VDO(svid, 1, svdm_version, CMD_DISCOVER_MODES);
				rlen = 1;
			} else if (port->data_role == TYPEC_HOST) {
				tcpm_register_partner_altmodes(port);
			}
			break;
		case CMD_ENTER_MODE:
			if (adev && pdev) {
				typec_altmode_update_active(pdev, true);
				*adev_action = ADEV_QUEUE_VDM_SEND_EXIT_MODE_ON_FAIL;
			}
			return 0;
		case CMD_EXIT_MODE:
			if (adev && pdev) {
				typec_altmode_update_active(pdev, false);
				/* Back to USB Operation */
				*adev_action = ADEV_NOTIFY_USB_AND_QUEUE_VDM;
				return 0;
			}
			break;
		case VDO_CMD_VENDOR(0) ... VDO_CMD_VENDOR(15):
			break;
		default:
			/* Unrecognized SVDM */
			response[0] = p[0] | VDO_CMDT(CMDT_RSP_NAK);
			rlen = 1;
			response[0] = (response[0] & ~VDO_SVDM_VERS_MASK) |
				      (VDO_SVDM_VERS(svdm_version));
			break;
		}
		break;
	case CMDT_RSP_NAK:
		tcpm_ams_finish(port);
		switch (cmd) {
		case CMD_DISCOVER_IDENT:
		case CMD_DISCOVER_SVID:
		case CMD_DISCOVER_MODES:
		case VDO_CMD_VENDOR(0) ... VDO_CMD_VENDOR(15):
			break;
		case CMD_ENTER_MODE:
			/* Back to USB Operation */
			*adev_action = ADEV_NOTIFY_USB_AND_QUEUE_VDM;
			return 0;
		default:
			/* Unrecognized SVDM */
			response[0] = p[0] | VDO_CMDT(CMDT_RSP_NAK);
			rlen = 1;
			response[0] = (response[0] & ~VDO_SVDM_VERS_MASK) |
				      (VDO_SVDM_VERS(svdm_version));
			break;
		}
		break;
	default:
		response[0] = p[0] | VDO_CMDT(CMDT_RSP_NAK);
		rlen = 1;
		response[0] = (response[0] & ~VDO_SVDM_VERS_MASK) |
			      (VDO_SVDM_VERS(svdm_version));
		break;
	}

	/* Informing the alternate mode drivers about everything */
	*adev_action = ADEV_QUEUE_VDM;
	return rlen;
}

static void tcpm_pd_handle_msg(struct tcpm_port *port,
			       enum pd_msg_request message,
			       enum tcpm_ams ams);

static void tcpm_handle_vdm_request(struct tcpm_port *port,
				    const __le32 *payload, int cnt)
{
	enum adev_actions adev_action = ADEV_NONE;
	struct typec_altmode *adev;
	u32 p[PD_MAX_PAYLOAD];
	u32 response[8] = { };
	int i, rlen = 0;

	for (i = 0; i < cnt; i++)
		p[i] = le32_to_cpu(payload[i]);

	adev = typec_match_altmode(port->port_altmode, ALTMODE_DISCOVERY_MAX,
				   PD_VDO_VID(p[0]), PD_VDO_OPOS(p[0]));

	if (port->vdm_state == VDM_STATE_BUSY) {
		/* If UFP responded busy retry after timeout */
		if (PD_VDO_CMDT(p[0]) == CMDT_RSP_BUSY) {
			port->vdm_state = VDM_STATE_WAIT_RSP_BUSY;
			port->vdo_retry = (p[0] & ~VDO_CMDT_MASK) |
				CMDT_INIT;
			mod_vdm_delayed_work(port, PD_T_VDM_BUSY);
			return;
		}
		port->vdm_state = VDM_STATE_DONE;
	}

	if (PD_VDO_SVDM(p[0]) && (adev || tcpm_vdm_ams(port) || port->nr_snk_vdo)) {
		/*
		 * Here a SVDM is received (INIT or RSP or unknown). Set the vdm_sm_running in
		 * advance because we are dropping the lock but may send VDMs soon.
		 * For the cases of INIT received:
		 *  - If no response to send, it will be cleared later in this function.
		 *  - If there are responses to send, it will be cleared in the state machine.
		 * For the cases of RSP received:
		 *  - If no further INIT to send, it will be cleared later in this function.
		 *  - Otherwise, it will be cleared in the state machine if timeout or it will go
		 *    back here until no further INIT to send.
		 * For the cases of unknown type received:
		 *  - We will send NAK and the flag will be cleared in the state machine.
		 */
		port->vdm_sm_running = true;
		rlen = tcpm_pd_svdm(port, adev, p, cnt, response, &adev_action);
	} else {
		if (port->negotiated_rev >= PD_REV30)
			tcpm_pd_handle_msg(port, PD_MSG_CTRL_NOT_SUPP, NONE_AMS);
	}

	/*
	 * We are done with any state stored in the port struct now, except
	 * for any port struct changes done by the tcpm_queue_vdm() call
	 * below, which is a separate operation.
	 *
	 * So we can safely release the lock here; and we MUST release the
	 * lock here to avoid an AB BA lock inversion:
	 *
	 * If we keep the lock here then the lock ordering in this path is:
	 * 1. tcpm_pd_rx_handler take the tcpm port lock
	 * 2. One of the typec_altmode_* calls below takes the alt-mode's lock
	 *
	 * And we also have this ordering:
	 * 1. alt-mode driver takes the alt-mode's lock
	 * 2. alt-mode driver calls tcpm_altmode_enter which takes the
	 *    tcpm port lock
	 *
	 * Dropping our lock here avoids this.
	 */
	mutex_unlock(&port->lock);

	if (adev) {
		switch (adev_action) {
		case ADEV_NONE:
			break;
		case ADEV_NOTIFY_USB_AND_QUEUE_VDM:
			WARN_ON(typec_altmode_notify(adev, TYPEC_STATE_USB, NULL));
			typec_altmode_vdm(adev, p[0], &p[1], cnt);
			break;
		case ADEV_QUEUE_VDM:
			typec_altmode_vdm(adev, p[0], &p[1], cnt);
			break;
		case ADEV_QUEUE_VDM_SEND_EXIT_MODE_ON_FAIL:
			if (typec_altmode_vdm(adev, p[0], &p[1], cnt)) {
				int svdm_version = typec_get_negotiated_svdm_version(
									port->typec_port);
				if (svdm_version < 0)
					break;

				response[0] = VDO(adev->svid, 1, svdm_version,
						  CMD_EXIT_MODE);
				response[0] |= VDO_OPOS(adev->mode);
				rlen = 1;
			}
			break;
		case ADEV_ATTENTION:
			typec_altmode_attention(adev, p[1]);
			break;
		}
	}

	/*
	 * We must re-take the lock here to balance the unlock in
	 * tcpm_pd_rx_handler, note that no changes, other then the
	 * tcpm_queue_vdm call, are made while the lock is held again.
	 * All that is done after the call is unwinding the call stack until
	 * we return to tcpm_pd_rx_handler and do the unlock there.
	 */
	mutex_lock(&port->lock);

	if (rlen > 0)
		tcpm_queue_vdm(port, response[0], &response[1], rlen - 1);
	else
		port->vdm_sm_running = false;
}

static void tcpm_send_vdm(struct tcpm_port *port, u32 vid, int cmd,
			  const u32 *data, int count)
{
	int svdm_version = typec_get_negotiated_svdm_version(port->typec_port);
	u32 header;

	if (svdm_version < 0)
		return;

	if (WARN_ON(count > VDO_MAX_SIZE - 1))
		count = VDO_MAX_SIZE - 1;

	/* set VDM header with VID & CMD */
	header = VDO(vid, ((vid & USB_SID_PD) == USB_SID_PD) ?
			1 : (PD_VDO_CMD(cmd) <= CMD_ATTENTION),
			svdm_version, cmd);
	tcpm_queue_vdm(port, header, data, count);
}

static unsigned int vdm_ready_timeout(u32 vdm_hdr)
{
	unsigned int timeout;
	int cmd = PD_VDO_CMD(vdm_hdr);

	/* its not a structured VDM command */
	if (!PD_VDO_SVDM(vdm_hdr))
		return PD_T_VDM_UNSTRUCTURED;

	switch (PD_VDO_CMDT(vdm_hdr)) {
	case CMDT_INIT:
		if (cmd == CMD_ENTER_MODE || cmd == CMD_EXIT_MODE)
			timeout = PD_T_VDM_WAIT_MODE_E;
		else
			timeout = PD_T_VDM_SNDR_RSP;
		break;
	default:
		if (cmd == CMD_ENTER_MODE || cmd == CMD_EXIT_MODE)
			timeout = PD_T_VDM_E_MODE;
		else
			timeout = PD_T_VDM_RCVR_RSP;
		break;
	}
	return timeout;
}

static void vdm_run_state_machine(struct tcpm_port *port)
{
	struct pd_message msg;
	int i, res = 0;
	u32 vdo_hdr = port->vdo_data[0];

	switch (port->vdm_state) {
	case VDM_STATE_READY:
		/* Only transmit VDM if attached */
		if (!port->attached) {
			port->vdm_state = VDM_STATE_ERR_BUSY;
			break;
		}

		/*
		 * if there's traffic or we're not in PDO ready state don't send
		 * a VDM.
		 */
		if (port->state != SRC_READY && port->state != SNK_READY) {
			port->vdm_sm_running = false;
			break;
		}

		/* TODO: AMS operation for Unstructured VDM */
		if (PD_VDO_SVDM(vdo_hdr) && PD_VDO_CMDT(vdo_hdr) == CMDT_INIT) {
			switch (PD_VDO_CMD(vdo_hdr)) {
			case CMD_DISCOVER_IDENT:
				res = tcpm_ams_start(port, DISCOVER_IDENTITY);
				if (res == 0) {
					port->send_discover = false;
				} else if (res == -EAGAIN) {
					port->vdo_data[0] = 0;
					mod_send_discover_delayed_work(port,
								       SEND_DISCOVER_RETRY_MS);
				}
				break;
			case CMD_DISCOVER_SVID:
				res = tcpm_ams_start(port, DISCOVER_SVIDS);
				break;
			case CMD_DISCOVER_MODES:
				res = tcpm_ams_start(port, DISCOVER_MODES);
				break;
			case CMD_ENTER_MODE:
				res = tcpm_ams_start(port, DFP_TO_UFP_ENTER_MODE);
				break;
			case CMD_EXIT_MODE:
				res = tcpm_ams_start(port, DFP_TO_UFP_EXIT_MODE);
				break;
			case CMD_ATTENTION:
				res = tcpm_ams_start(port, ATTENTION);
				break;
			case VDO_CMD_VENDOR(0) ... VDO_CMD_VENDOR(15):
				res = tcpm_ams_start(port, STRUCTURED_VDMS);
				break;
			default:
				res = -EOPNOTSUPP;
				break;
			}

			if (res < 0) {
				port->vdm_state = VDM_STATE_ERR_BUSY;
				return;
			}
		}

		port->vdm_state = VDM_STATE_SEND_MESSAGE;
		mod_vdm_delayed_work(port, (port->negotiated_rev >= PD_REV30 &&
					    port->pwr_role == TYPEC_SOURCE &&
					    PD_VDO_SVDM(vdo_hdr) &&
					    PD_VDO_CMDT(vdo_hdr) == CMDT_INIT) ?
					   PD_T_SINK_TX : 0);
		break;
	case VDM_STATE_WAIT_RSP_BUSY:
		port->vdo_data[0] = port->vdo_retry;
		port->vdo_count = 1;
		port->vdm_state = VDM_STATE_READY;
		tcpm_ams_finish(port);
		break;
	case VDM_STATE_BUSY:
		port->vdm_state = VDM_STATE_ERR_TMOUT;
		if (port->ams != NONE_AMS)
			tcpm_ams_finish(port);
		break;
	case VDM_STATE_ERR_SEND:
		/*
		 * A partner which does not support USB PD will not reply,
		 * so this is not a fatal error. At the same time, some
		 * devices may not return GoodCRC under some circumstances,
		 * so we need to retry.
		 */
		if (port->vdm_retries < 3) {
			tcpm_log(port, "VDM Tx error, retry");
			port->vdm_retries++;
			port->vdm_state = VDM_STATE_READY;
			if (PD_VDO_SVDM(vdo_hdr) && PD_VDO_CMDT(vdo_hdr) == CMDT_INIT)
				tcpm_ams_finish(port);
		} else {
			tcpm_ams_finish(port);
		}
		break;
	case VDM_STATE_SEND_MESSAGE:
		/* Prepare and send VDM */
		memset(&msg, 0, sizeof(msg));
		msg.header = PD_HEADER_LE(PD_DATA_VENDOR_DEF,
					  port->pwr_role,
					  port->data_role,
					  port->negotiated_rev,
					  port->message_id, port->vdo_count);
		for (i = 0; i < port->vdo_count; i++)
			msg.payload[i] = cpu_to_le32(port->vdo_data[i]);
		res = tcpm_pd_transmit(port, TCPC_TX_SOP, &msg);
		if (res < 0) {
			port->vdm_state = VDM_STATE_ERR_SEND;
		} else {
			unsigned long timeout;

			port->vdm_retries = 0;
			port->vdo_data[0] = 0;
			port->vdm_state = VDM_STATE_BUSY;
			timeout = vdm_ready_timeout(vdo_hdr);
			mod_vdm_delayed_work(port, timeout);
		}
		break;
	default:
		break;
	}
}

static void vdm_state_machine_work(struct kthread_work *work)
{
	struct tcpm_port *port = container_of(work, struct tcpm_port, vdm_state_machine);
	enum vdm_states prev_state;

	mutex_lock(&port->lock);

	/*
	 * Continue running as long as the port is not busy and there was
	 * a state change.
	 */
	do {
		prev_state = port->vdm_state;
		vdm_run_state_machine(port);
	} while (port->vdm_state != prev_state &&
		 port->vdm_state != VDM_STATE_BUSY &&
		 port->vdm_state != VDM_STATE_SEND_MESSAGE);

	if (port->vdm_state < VDM_STATE_READY)
		port->vdm_sm_running = false;

	mutex_unlock(&port->lock);
}

enum pdo_err {
	PDO_NO_ERR,
	PDO_ERR_NO_VSAFE5V,
	PDO_ERR_VSAFE5V_NOT_FIRST,
	PDO_ERR_PDO_TYPE_NOT_IN_ORDER,
	PDO_ERR_FIXED_NOT_SORTED,
	PDO_ERR_VARIABLE_BATT_NOT_SORTED,
	PDO_ERR_DUPE_PDO,
	PDO_ERR_PPS_APDO_NOT_SORTED,
	PDO_ERR_DUPE_PPS_APDO,
};

static const char * const pdo_err_msg[] = {
	[PDO_ERR_NO_VSAFE5V] =
	" err: source/sink caps should at least have vSafe5V",
	[PDO_ERR_VSAFE5V_NOT_FIRST] =
	" err: vSafe5V Fixed Supply Object Shall always be the first object",
	[PDO_ERR_PDO_TYPE_NOT_IN_ORDER] =
	" err: PDOs should be in the following order: Fixed; Battery; Variable",
	[PDO_ERR_FIXED_NOT_SORTED] =
	" err: Fixed supply pdos should be in increasing order of their fixed voltage",
	[PDO_ERR_VARIABLE_BATT_NOT_SORTED] =
	" err: Variable/Battery supply pdos should be in increasing order of their minimum voltage",
	[PDO_ERR_DUPE_PDO] =
	" err: Variable/Batt supply pdos cannot have same min/max voltage",
	[PDO_ERR_PPS_APDO_NOT_SORTED] =
	" err: Programmable power supply apdos should be in increasing order of their maximum voltage",
	[PDO_ERR_DUPE_PPS_APDO] =
	" err: Programmable power supply apdos cannot have same min/max voltage and max current",
};

static enum pdo_err tcpm_caps_err(struct tcpm_port *port, const u32 *pdo,
				  unsigned int nr_pdo)
{
	unsigned int i;

	/* Should at least contain vSafe5v */
	if (nr_pdo < 1)
		return PDO_ERR_NO_VSAFE5V;

	/* The vSafe5V Fixed Supply Object Shall always be the first object */
	if (pdo_type(pdo[0]) != PDO_TYPE_FIXED ||
	    pdo_fixed_voltage(pdo[0]) != VSAFE5V)
		return PDO_ERR_VSAFE5V_NOT_FIRST;

	for (i = 1; i < nr_pdo; i++) {
		if (pdo_type(pdo[i]) < pdo_type(pdo[i - 1])) {
			return PDO_ERR_PDO_TYPE_NOT_IN_ORDER;
		} else if (pdo_type(pdo[i]) == pdo_type(pdo[i - 1])) {
			enum pd_pdo_type type = pdo_type(pdo[i]);

			switch (type) {
			/*
			 * The remaining Fixed Supply Objects, if
			 * present, shall be sent in voltage order;
			 * lowest to highest.
			 */
			case PDO_TYPE_FIXED:
				if (pdo_fixed_voltage(pdo[i]) <=
				    pdo_fixed_voltage(pdo[i - 1]))
					return PDO_ERR_FIXED_NOT_SORTED;
				break;
			/*
			 * The Battery Supply Objects and Variable
			 * supply, if present shall be sent in Minimum
			 * Voltage order; lowest to highest.
			 */
			case PDO_TYPE_VAR:
			case PDO_TYPE_BATT:
				if (pdo_min_voltage(pdo[i]) <
				    pdo_min_voltage(pdo[i - 1]))
					return PDO_ERR_VARIABLE_BATT_NOT_SORTED;
				else if ((pdo_min_voltage(pdo[i]) ==
					  pdo_min_voltage(pdo[i - 1])) &&
					 (pdo_max_voltage(pdo[i]) ==
					  pdo_max_voltage(pdo[i - 1])))
					return PDO_ERR_DUPE_PDO;
				break;
			/*
			 * The Programmable Power Supply APDOs, if present,
			 * shall be sent in Maximum Voltage order;
			 * lowest to highest.
			 */
			case PDO_TYPE_APDO:
				if (pdo_apdo_type(pdo[i]) != APDO_TYPE_PPS)
					break;

				if (pdo_pps_apdo_max_voltage(pdo[i]) <
				    pdo_pps_apdo_max_voltage(pdo[i - 1]))
					return PDO_ERR_PPS_APDO_NOT_SORTED;
				else if (pdo_pps_apdo_min_voltage(pdo[i]) ==
					  pdo_pps_apdo_min_voltage(pdo[i - 1]) &&
					 pdo_pps_apdo_max_voltage(pdo[i]) ==
					  pdo_pps_apdo_max_voltage(pdo[i - 1]) &&
					 pdo_pps_apdo_max_current(pdo[i]) ==
					  pdo_pps_apdo_max_current(pdo[i - 1]))
					return PDO_ERR_DUPE_PPS_APDO;
				break;
			default:
				tcpm_log_force(port, " Unknown pdo type");
			}
		}
	}

	return PDO_NO_ERR;
}

static int tcpm_validate_caps(struct tcpm_port *port, const u32 *pdo,
			      unsigned int nr_pdo)
{
	enum pdo_err err_index = tcpm_caps_err(port, pdo, nr_pdo);

	if (err_index != PDO_NO_ERR) {
		tcpm_log_force(port, " %s", pdo_err_msg[err_index]);
		return -EINVAL;
	}

	return 0;
}

static int tcpm_altmode_enter(struct typec_altmode *altmode, u32 *vdo)
{
	struct tcpm_port *port = typec_altmode_get_drvdata(altmode);
	int svdm_version;
	u32 header;

	svdm_version = typec_get_negotiated_svdm_version(port->typec_port);
	if (svdm_version < 0)
		return svdm_version;

	header = VDO(altmode->svid, vdo ? 2 : 1, svdm_version, CMD_ENTER_MODE);
	header |= VDO_OPOS(altmode->mode);

	tcpm_queue_vdm_unlocked(port, header, vdo, vdo ? 1 : 0);
	return 0;
}

static int tcpm_altmode_exit(struct typec_altmode *altmode)
{
	struct tcpm_port *port = typec_altmode_get_drvdata(altmode);
	int svdm_version;
	u32 header;

	svdm_version = typec_get_negotiated_svdm_version(port->typec_port);
	if (svdm_version < 0)
		return svdm_version;

	header = VDO(altmode->svid, 1, svdm_version, CMD_EXIT_MODE);
	header |= VDO_OPOS(altmode->mode);

	tcpm_queue_vdm_unlocked(port, header, NULL, 0);
	return 0;
}

static int tcpm_altmode_vdm(struct typec_altmode *altmode,
			    u32 header, const u32 *data, int count)
{
	struct tcpm_port *port = typec_altmode_get_drvdata(altmode);

	tcpm_queue_vdm_unlocked(port, header, data, count - 1);

	return 0;
}

static const struct typec_altmode_ops tcpm_altmode_ops = {
	.enter = tcpm_altmode_enter,
	.exit = tcpm_altmode_exit,
	.vdm = tcpm_altmode_vdm,
};

/*
 * PD (data, control) command handling functions
 */
static inline enum tcpm_state ready_state(struct tcpm_port *port)
{
	if (port->pwr_role == TYPEC_SOURCE)
		return SRC_READY;
	else
		return SNK_READY;
}

static int tcpm_pd_send_control(struct tcpm_port *port,
				enum pd_ctrl_msg_type type);

static void tcpm_handle_alert(struct tcpm_port *port, const __le32 *payload,
			      int cnt)
{
	u32 p0 = le32_to_cpu(payload[0]);
	unsigned int type = usb_pd_ado_type(p0);

	if (!type) {
		tcpm_log(port, "Alert message received with no type");
		tcpm_queue_message(port, PD_MSG_CTRL_NOT_SUPP);
		return;
	}

	/* Just handling non-battery alerts for now */
	if (!(type & USB_PD_ADO_TYPE_BATT_STATUS_CHANGE)) {
		if (port->pwr_role == TYPEC_SOURCE) {
			port->upcoming_state = GET_STATUS_SEND;
			tcpm_ams_start(port, GETTING_SOURCE_SINK_STATUS);
		} else {
			/*
			 * Do not check SinkTxOk here in case the Source doesn't set its Rp to
			 * SinkTxOk in time.
			 */
			port->ams = GETTING_SOURCE_SINK_STATUS;
			tcpm_set_state(port, GET_STATUS_SEND, 0);
		}
	} else {
		tcpm_queue_message(port, PD_MSG_CTRL_NOT_SUPP);
	}
}

static int tcpm_set_auto_vbus_discharge_threshold(struct tcpm_port *port,
						  enum typec_pwr_opmode mode, bool pps_active,
						  u32 requested_vbus_voltage)
{
	int ret;

	if (!port->tcpc->set_auto_vbus_discharge_threshold)
		return 0;

	ret = port->tcpc->set_auto_vbus_discharge_threshold(port->tcpc, mode, pps_active,
							    requested_vbus_voltage);
	tcpm_log_force(port,
		       "set_auto_vbus_discharge_threshold mode:%d pps_active:%c vbus:%u ret:%d",
		       mode, pps_active ? 'y' : 'n', requested_vbus_voltage, ret);

	return ret;
}

static void tcpm_pd_handle_state(struct tcpm_port *port,
				 enum tcpm_state state,
				 enum tcpm_ams ams,
				 unsigned int delay_ms)
{
	switch (port->state) {
	case SRC_READY:
	case SNK_READY:
		port->ams = ams;
		tcpm_set_state(port, state, delay_ms);
		break;
	/* 8.3.3.4.1.1 and 6.8.1 power transitioning */
	case SNK_TRANSITION_SINK:
	case SNK_TRANSITION_SINK_VBUS:
	case SRC_TRANSITION_SUPPLY:
		tcpm_set_state(port, HARD_RESET_SEND, 0);
		break;
	default:
		if (!tcpm_ams_interruptible(port)) {
			tcpm_set_state(port, port->pwr_role == TYPEC_SOURCE ?
				       SRC_SOFT_RESET_WAIT_SNK_TX :
				       SNK_SOFT_RESET,
				       0);
		} else {
			/* process the Message 6.8.1 */
			port->upcoming_state = state;
			port->next_ams = ams;
			tcpm_set_state(port, ready_state(port), delay_ms);
		}
		break;
	}
}

static void tcpm_pd_handle_msg(struct tcpm_port *port,
			       enum pd_msg_request message,
			       enum tcpm_ams ams)
{
	switch (port->state) {
	case SRC_READY:
	case SNK_READY:
		port->ams = ams;
		tcpm_queue_message(port, message);
		break;
	/* PD 3.0 Spec 8.3.3.4.1.1 and 6.8.1 */
	case SNK_TRANSITION_SINK:
	case SNK_TRANSITION_SINK_VBUS:
	case SRC_TRANSITION_SUPPLY:
		tcpm_set_state(port, HARD_RESET_SEND, 0);
		break;
	default:
		if (!tcpm_ams_interruptible(port)) {
			tcpm_set_state(port, port->pwr_role == TYPEC_SOURCE ?
				       SRC_SOFT_RESET_WAIT_SNK_TX :
				       SNK_SOFT_RESET,
				       0);
		} else {
			port->next_ams = ams;
			tcpm_set_state(port, ready_state(port), 0);
			/* 6.8.1 process the Message */
			tcpm_queue_message(port, message);
		}
		break;
	}
}

static int tcpm_register_source_caps(struct tcpm_port *port)
{
	struct usb_power_delivery_desc desc = { port->negotiated_rev };
	struct usb_power_delivery_capabilities_desc caps = { };
	struct usb_power_delivery_capabilities *cap;

	if (!port->partner_pd)
		port->partner_pd = usb_power_delivery_register(NULL, &desc);
	if (IS_ERR(port->partner_pd))
		return PTR_ERR(port->partner_pd);

	memcpy(caps.pdo, port->source_caps, sizeof(u32) * port->nr_source_caps);
	caps.role = TYPEC_SOURCE;

	cap = usb_power_delivery_register_capabilities(port->partner_pd, &caps);
	if (IS_ERR(cap))
		return PTR_ERR(cap);

	port->partner_source_caps = cap;

	return 0;
}

static int tcpm_register_sink_caps(struct tcpm_port *port)
{
	struct usb_power_delivery_desc desc = { port->negotiated_rev };
	struct usb_power_delivery_capabilities_desc caps = { };
	struct usb_power_delivery_capabilities *cap;

	if (!port->partner_pd)
		port->partner_pd = usb_power_delivery_register(NULL, &desc);
	if (IS_ERR(port->partner_pd))
		return PTR_ERR(port->partner_pd);

	memcpy(caps.pdo, port->sink_caps, sizeof(u32) * port->nr_sink_caps);
	caps.role = TYPEC_SINK;

	cap = usb_power_delivery_register_capabilities(port->partner_pd, &caps);
	if (IS_ERR(cap))
		return PTR_ERR(cap);

	port->partner_sink_caps = cap;

	return 0;
}

static void tcpm_pd_data_request(struct tcpm_port *port,
				 const struct pd_message *msg)
{
	enum pd_data_msg_type type = pd_header_type_le(msg->header);
	unsigned int cnt = pd_header_cnt_le(msg->header);
	unsigned int rev = pd_header_rev_le(msg->header);
	unsigned int i;
	enum frs_typec_current partner_frs_current;
	bool frs_enable;
	int ret;

	if (tcpm_vdm_ams(port) && type != PD_DATA_VENDOR_DEF) {
		port->vdm_state = VDM_STATE_ERR_BUSY;
		tcpm_ams_finish(port);
		mod_vdm_delayed_work(port, 0);
	}

	switch (type) {
	case PD_DATA_SOURCE_CAP:
		for (i = 0; i < cnt; i++)
			port->source_caps[i] = le32_to_cpu(msg->payload[i]);

		port->nr_source_caps = cnt;

		tcpm_log_source_caps(port);

		tcpm_validate_caps(port, port->source_caps,
				   port->nr_source_caps);

		tcpm_register_source_caps(port);

		/*
		 * Adjust revision in subsequent message headers, as required,
		 * to comply with 6.2.1.1.5 of the USB PD 3.0 spec. We don't
		 * support Rev 1.0 so just do nothing in that scenario.
		 */
		if (rev == PD_REV10) {
			if (port->ams == GET_SOURCE_CAPABILITIES)
				tcpm_ams_finish(port);
			break;
		}

		if (rev < PD_MAX_REV)
			port->negotiated_rev = min_t(u16, rev, port->negotiated_rev);

		if (port->pwr_role == TYPEC_SOURCE) {
			if (port->ams == GET_SOURCE_CAPABILITIES)
				tcpm_pd_handle_state(port, SRC_READY, NONE_AMS, 0);
			/* Unexpected Source Capabilities */
			else
				tcpm_pd_handle_msg(port,
						   port->negotiated_rev < PD_REV30 ?
						   PD_MSG_CTRL_REJECT :
						   PD_MSG_CTRL_NOT_SUPP,
						   NONE_AMS);
		} else if (port->state == SNK_WAIT_CAPABILITIES) {
		/*
		 * This message may be received even if VBUS is not
		 * present. This is quite unexpected; see USB PD
		 * specification, sections 8.3.3.6.3.1 and 8.3.3.6.3.2.
		 * However, at the same time, we must be ready to
		 * receive this message and respond to it 15ms after
		 * receiving PS_RDY during power swap operations, no matter
		 * if VBUS is available or not (USB PD specification,
		 * section 6.5.9.2).
		 * So we need to accept the message either way,
		 * but be prepared to keep waiting for VBUS after it was
		 * handled.
		 */
			port->ams = POWER_NEGOTIATION;
			port->in_ams = true;
			tcpm_set_state(port, SNK_NEGOTIATE_CAPABILITIES, 0);
		} else {
			if (port->ams == GET_SOURCE_CAPABILITIES)
				tcpm_ams_finish(port);
			tcpm_pd_handle_state(port, SNK_NEGOTIATE_CAPABILITIES,
					     POWER_NEGOTIATION, 0);
		}
		break;
	case PD_DATA_REQUEST:
		/*
		 * Adjust revision in subsequent message headers, as required,
		 * to comply with 6.2.1.1.5 of the USB PD 3.0 spec. We don't
		 * support Rev 1.0 so just reject in that scenario.
		 */
		if (rev == PD_REV10) {
			tcpm_pd_handle_msg(port,
					   port->negotiated_rev < PD_REV30 ?
					   PD_MSG_CTRL_REJECT :
					   PD_MSG_CTRL_NOT_SUPP,
					   NONE_AMS);
			break;
		}

		if (rev < PD_MAX_REV)
			port->negotiated_rev = min_t(u16, rev, port->negotiated_rev);

		if (port->pwr_role != TYPEC_SOURCE || cnt != 1) {
			tcpm_pd_handle_msg(port,
					   port->negotiated_rev < PD_REV30 ?
					   PD_MSG_CTRL_REJECT :
					   PD_MSG_CTRL_NOT_SUPP,
					   NONE_AMS);
			break;
		}

		port->sink_request = le32_to_cpu(msg->payload[0]);

		if (port->vdm_sm_running && port->explicit_contract) {
			tcpm_pd_handle_msg(port, PD_MSG_CTRL_WAIT, port->ams);
			break;
		}

		if (port->state == SRC_SEND_CAPABILITIES)
			tcpm_set_state(port, SRC_NEGOTIATE_CAPABILITIES, 0);
		else
			tcpm_pd_handle_state(port, SRC_NEGOTIATE_CAPABILITIES,
					     POWER_NEGOTIATION, 0);
		break;
	case PD_DATA_SINK_CAP:
		/* We don't do anything with this at the moment... */
		for (i = 0; i < cnt; i++)
			port->sink_caps[i] = le32_to_cpu(msg->payload[i]);

		partner_frs_current = (port->sink_caps[0] & PDO_FIXED_FRS_CURR_MASK) >>
			PDO_FIXED_FRS_CURR_SHIFT;
		frs_enable = partner_frs_current && (partner_frs_current <=
						     port->new_source_frs_current);
		tcpm_log(port,
			 "Port partner FRS capable partner_frs_current:%u port_frs_current:%u enable:%c",
			 partner_frs_current, port->new_source_frs_current, frs_enable ? 'y' : 'n');
		if (frs_enable) {
			ret  = port->tcpc->enable_frs(port->tcpc, true);
			tcpm_log(port, "Enable FRS %s, ret:%d\n", ret ? "fail" : "success", ret);
		}

		port->nr_sink_caps = cnt;
		port->sink_cap_done = true;
		tcpm_register_sink_caps(port);

		if (port->ams == GET_SINK_CAPABILITIES)
			tcpm_set_state(port, ready_state(port), 0);
		/* Unexpected Sink Capabilities */
		else
			tcpm_pd_handle_msg(port,
					   port->negotiated_rev < PD_REV30 ?
					   PD_MSG_CTRL_REJECT :
					   PD_MSG_CTRL_NOT_SUPP,
					   NONE_AMS);
		break;
	case PD_DATA_VENDOR_DEF:
		tcpm_handle_vdm_request(port, msg->payload, cnt);
		break;
	case PD_DATA_BIST:
		port->bist_request = le32_to_cpu(msg->payload[0]);
		tcpm_pd_handle_state(port, BIST_RX, BIST, 0);
		break;
	case PD_DATA_ALERT:
		if (port->state != SRC_READY && port->state != SNK_READY)
			tcpm_pd_handle_state(port, port->pwr_role == TYPEC_SOURCE ?
					     SRC_SOFT_RESET_WAIT_SNK_TX : SNK_SOFT_RESET,
					     NONE_AMS, 0);
		else
			tcpm_handle_alert(port, msg->payload, cnt);
		break;
	case PD_DATA_BATT_STATUS:
	case PD_DATA_GET_COUNTRY_INFO:
		/* Currently unsupported */
		tcpm_pd_handle_msg(port, port->negotiated_rev < PD_REV30 ?
				   PD_MSG_CTRL_REJECT :
				   PD_MSG_CTRL_NOT_SUPP,
				   NONE_AMS);
		break;
	default:
		tcpm_pd_handle_msg(port, port->negotiated_rev < PD_REV30 ?
				   PD_MSG_CTRL_REJECT :
				   PD_MSG_CTRL_NOT_SUPP,
				   NONE_AMS);
		tcpm_log(port, "Unrecognized data message type %#x", type);
		break;
	}
}

static void tcpm_pps_complete(struct tcpm_port *port, int result)
{
	if (port->pps_pending) {
		port->pps_status = result;
		port->pps_pending = false;
		complete(&port->pps_complete);
	}
}

static void tcpm_pd_ctrl_request(struct tcpm_port *port,
				 const struct pd_message *msg)
{
	enum pd_ctrl_msg_type type = pd_header_type_le(msg->header);
	enum tcpm_state next_state;

	/*
	 * Stop VDM state machine if interrupted by other Messages while NOT_SUPP is allowed in
	 * VDM AMS if waiting for VDM responses and will be handled later.
	 */
	if (tcpm_vdm_ams(port) && type != PD_CTRL_NOT_SUPP && type != PD_CTRL_GOOD_CRC) {
		port->vdm_state = VDM_STATE_ERR_BUSY;
		tcpm_ams_finish(port);
		mod_vdm_delayed_work(port, 0);
	}

	switch (type) {
	case PD_CTRL_GOOD_CRC:
	case PD_CTRL_PING:
		break;
	case PD_CTRL_GET_SOURCE_CAP:
		tcpm_pd_handle_msg(port, PD_MSG_DATA_SOURCE_CAP, GET_SOURCE_CAPABILITIES);
		break;
	case PD_CTRL_GET_SINK_CAP:
		tcpm_pd_handle_msg(port, PD_MSG_DATA_SINK_CAP, GET_SINK_CAPABILITIES);
		break;
	case PD_CTRL_GOTO_MIN:
		break;
	case PD_CTRL_PS_RDY:
		switch (port->state) {
		case SNK_TRANSITION_SINK:
			if (port->vbus_present) {
				tcpm_set_current_limit(port,
						       port->req_current_limit,
						       port->req_supply_voltage);
				port->explicit_contract = true;
				tcpm_set_auto_vbus_discharge_threshold(port,
								       TYPEC_PWR_MODE_PD,
								       port->pps_data.active,
								       port->supply_voltage);
				tcpm_set_state(port, SNK_READY, 0);
			} else {
				/*
				 * Seen after power swap. Keep waiting for VBUS
				 * in a transitional state.
				 */
				tcpm_set_state(port,
					       SNK_TRANSITION_SINK_VBUS, 0);
			}
			break;
		case PR_SWAP_SRC_SNK_SOURCE_OFF_CC_DEBOUNCED:
			tcpm_set_state(port, PR_SWAP_SRC_SNK_SINK_ON, 0);
			break;
		case PR_SWAP_SNK_SRC_SINK_OFF:
			tcpm_set_state(port, PR_SWAP_SNK_SRC_SOURCE_ON, 0);
			break;
		case VCONN_SWAP_WAIT_FOR_VCONN:
			tcpm_set_state(port, VCONN_SWAP_TURN_OFF_VCONN, 0);
			break;
		case FR_SWAP_SNK_SRC_TRANSITION_TO_OFF:
			tcpm_set_state(port, FR_SWAP_SNK_SRC_NEW_SINK_READY, 0);
			break;
		default:
			tcpm_pd_handle_state(port,
					     port->pwr_role == TYPEC_SOURCE ?
					     SRC_SOFT_RESET_WAIT_SNK_TX :
					     SNK_SOFT_RESET,
					     NONE_AMS, 0);
			break;
		}
		break;
	case PD_CTRL_REJECT:
	case PD_CTRL_WAIT:
	case PD_CTRL_NOT_SUPP:
		switch (port->state) {
		case SNK_NEGOTIATE_CAPABILITIES:
			/* USB PD specification, Figure 8-43 */
			if (port->explicit_contract)
				next_state = SNK_READY;
			else
				next_state = SNK_WAIT_CAPABILITIES;

			/* Threshold was relaxed before sending Request. Restore it back. */
			tcpm_set_auto_vbus_discharge_threshold(port, TYPEC_PWR_MODE_PD,
							       port->pps_data.active,
							       port->supply_voltage);
			tcpm_set_state(port, next_state, 0);
			break;
		case SNK_NEGOTIATE_PPS_CAPABILITIES:
			/* Revert data back from any requested PPS updates */
			port->pps_data.req_out_volt = port->supply_voltage;
			port->pps_data.req_op_curr = port->current_limit;
			port->pps_status = (type == PD_CTRL_WAIT ?
					    -EAGAIN : -EOPNOTSUPP);

			/* Threshold was relaxed before sending Request. Restore it back. */
			tcpm_set_auto_vbus_discharge_threshold(port, TYPEC_PWR_MODE_PD,
							       port->pps_data.active,
							       port->supply_voltage);

			tcpm_set_state(port, SNK_READY, 0);
			break;
		case DR_SWAP_SEND:
			port->swap_status = (type == PD_CTRL_WAIT ?
					     -EAGAIN : -EOPNOTSUPP);
			tcpm_set_state(port, DR_SWAP_CANCEL, 0);
			break;
		case PR_SWAP_SEND:
			port->swap_status = (type == PD_CTRL_WAIT ?
					     -EAGAIN : -EOPNOTSUPP);
			tcpm_set_state(port, PR_SWAP_CANCEL, 0);
			break;
		case VCONN_SWAP_SEND:
			port->swap_status = (type == PD_CTRL_WAIT ?
					     -EAGAIN : -EOPNOTSUPP);
			tcpm_set_state(port, VCONN_SWAP_CANCEL, 0);
			break;
		case FR_SWAP_SEND:
			tcpm_set_state(port, FR_SWAP_CANCEL, 0);
			break;
		case GET_SINK_CAP:
			port->sink_cap_done = true;
			tcpm_set_state(port, ready_state(port), 0);
			break;
		case SRC_READY:
		case SNK_READY:
			if (port->vdm_state > VDM_STATE_READY) {
				port->vdm_state = VDM_STATE_DONE;
				if (tcpm_vdm_ams(port))
					tcpm_ams_finish(port);
				mod_vdm_delayed_work(port, 0);
				break;
			}
			fallthrough;
		default:
			tcpm_pd_handle_state(port,
					     port->pwr_role == TYPEC_SOURCE ?
					     SRC_SOFT_RESET_WAIT_SNK_TX :
					     SNK_SOFT_RESET,
					     NONE_AMS, 0);
			break;
		}
		break;
	case PD_CTRL_ACCEPT:
		switch (port->state) {
		case SNK_NEGOTIATE_CAPABILITIES:
			port->pps_data.active = false;
			tcpm_set_state(port, SNK_TRANSITION_SINK, 0);
			break;
		case SNK_NEGOTIATE_PPS_CAPABILITIES:
			port->pps_data.active = true;
			port->pps_data.min_volt = port->pps_data.req_min_volt;
			port->pps_data.max_volt = port->pps_data.req_max_volt;
			port->pps_data.max_curr = port->pps_data.req_max_curr;
			port->req_supply_voltage = port->pps_data.req_out_volt;
			port->req_current_limit = port->pps_data.req_op_curr;
			power_supply_changed(port->psy);
			tcpm_set_state(port, SNK_TRANSITION_SINK, 0);
			break;
		case SOFT_RESET_SEND:
			if (port->ams == SOFT_RESET_AMS)
				tcpm_ams_finish(port);
			if (port->pwr_role == TYPEC_SOURCE) {
				port->upcoming_state = SRC_SEND_CAPABILITIES;
				tcpm_ams_start(port, POWER_NEGOTIATION);
			} else {
				tcpm_set_state(port, SNK_WAIT_CAPABILITIES, 0);
			}
			break;
		case DR_SWAP_SEND:
			tcpm_set_state(port, DR_SWAP_CHANGE_DR, 0);
			break;
		case PR_SWAP_SEND:
			tcpm_set_state(port, PR_SWAP_START, 0);
			break;
		case VCONN_SWAP_SEND:
			tcpm_set_state(port, VCONN_SWAP_START, 0);
			break;
		case FR_SWAP_SEND:
			tcpm_set_state(port, FR_SWAP_SNK_SRC_TRANSITION_TO_OFF, 0);
			break;
		default:
			tcpm_pd_handle_state(port,
					     port->pwr_role == TYPEC_SOURCE ?
					     SRC_SOFT_RESET_WAIT_SNK_TX :
					     SNK_SOFT_RESET,
					     NONE_AMS, 0);
			break;
		}
		break;
	case PD_CTRL_SOFT_RESET:
		port->ams = SOFT_RESET_AMS;
		tcpm_set_state(port, SOFT_RESET, 0);
		break;
	case PD_CTRL_DR_SWAP:
		/*
		 * XXX
		 * 6.3.9: If an alternate mode is active, a request to swap
		 * alternate modes shall trigger a port reset.
		 */
		if (port->typec_caps.data != TYPEC_PORT_DRD) {
			tcpm_pd_handle_msg(port,
					   port->negotiated_rev < PD_REV30 ?
					   PD_MSG_CTRL_REJECT :
					   PD_MSG_CTRL_NOT_SUPP,
					   NONE_AMS);
		} else {
			if (port->send_discover) {
				tcpm_queue_message(port, PD_MSG_CTRL_WAIT);
				break;
			}

			tcpm_pd_handle_state(port, DR_SWAP_ACCEPT, DATA_ROLE_SWAP, 0);
		}
		break;
	case PD_CTRL_PR_SWAP:
		if (port->port_type != TYPEC_PORT_DRP) {
			tcpm_pd_handle_msg(port,
					   port->negotiated_rev < PD_REV30 ?
					   PD_MSG_CTRL_REJECT :
					   PD_MSG_CTRL_NOT_SUPP,
					   NONE_AMS);
		} else {
			if (port->send_discover) {
				tcpm_queue_message(port, PD_MSG_CTRL_WAIT);
				break;
			}

			tcpm_pd_handle_state(port, PR_SWAP_ACCEPT, POWER_ROLE_SWAP, 0);
		}
		break;
	case PD_CTRL_VCONN_SWAP:
		if (port->send_discover) {
			tcpm_queue_message(port, PD_MSG_CTRL_WAIT);
			break;
		}

		tcpm_pd_handle_state(port, VCONN_SWAP_ACCEPT, VCONN_SWAP, 0);
		break;
	case PD_CTRL_GET_SOURCE_CAP_EXT:
	case PD_CTRL_GET_STATUS:
	case PD_CTRL_FR_SWAP:
	case PD_CTRL_GET_PPS_STATUS:
	case PD_CTRL_GET_COUNTRY_CODES:
		/* Currently not supported */
		tcpm_pd_handle_msg(port,
				   port->negotiated_rev < PD_REV30 ?
				   PD_MSG_CTRL_REJECT :
				   PD_MSG_CTRL_NOT_SUPP,
				   NONE_AMS);
		break;
	default:
		tcpm_pd_handle_msg(port,
				   port->negotiated_rev < PD_REV30 ?
				   PD_MSG_CTRL_REJECT :
				   PD_MSG_CTRL_NOT_SUPP,
				   NONE_AMS);
		tcpm_log(port, "Unrecognized ctrl message type %#x", type);
		break;
	}
}

static void tcpm_pd_ext_msg_request(struct tcpm_port *port,
				    const struct pd_message *msg)
{
	enum pd_ext_msg_type type = pd_header_type_le(msg->header);
	unsigned int data_size = pd_ext_header_data_size_le(msg->ext_msg.header);

	/* stopping VDM state machine if interrupted by other Messages */
	if (tcpm_vdm_ams(port)) {
		port->vdm_state = VDM_STATE_ERR_BUSY;
		tcpm_ams_finish(port);
		mod_vdm_delayed_work(port, 0);
	}

	if (!(le16_to_cpu(msg->ext_msg.header) & PD_EXT_HDR_CHUNKED)) {
		tcpm_pd_handle_msg(port, PD_MSG_CTRL_NOT_SUPP, NONE_AMS);
		tcpm_log(port, "Unchunked extended messages unsupported");
		return;
	}

	if (data_size > PD_EXT_MAX_CHUNK_DATA) {
		tcpm_pd_handle_state(port, CHUNK_NOT_SUPP, NONE_AMS, PD_T_CHUNK_NOT_SUPP);
		tcpm_log(port, "Chunk handling not yet supported");
		return;
	}

	switch (type) {
	case PD_EXT_STATUS:
	case PD_EXT_PPS_STATUS:
		if (port->ams == GETTING_SOURCE_SINK_STATUS) {
			tcpm_ams_finish(port);
			tcpm_set_state(port, ready_state(port), 0);
		} else {
			/* unexpected Status or PPS_Status Message */
			tcpm_pd_handle_state(port, port->pwr_role == TYPEC_SOURCE ?
					     SRC_SOFT_RESET_WAIT_SNK_TX : SNK_SOFT_RESET,
					     NONE_AMS, 0);
		}
		break;
	case PD_EXT_SOURCE_CAP_EXT:
	case PD_EXT_GET_BATT_CAP:
	case PD_EXT_GET_BATT_STATUS:
	case PD_EXT_BATT_CAP:
	case PD_EXT_GET_MANUFACTURER_INFO:
	case PD_EXT_MANUFACTURER_INFO:
	case PD_EXT_SECURITY_REQUEST:
	case PD_EXT_SECURITY_RESPONSE:
	case PD_EXT_FW_UPDATE_REQUEST:
	case PD_EXT_FW_UPDATE_RESPONSE:
	case PD_EXT_COUNTRY_INFO:
	case PD_EXT_COUNTRY_CODES:
		tcpm_pd_handle_msg(port, PD_MSG_CTRL_NOT_SUPP, NONE_AMS);
		break;
	default:
		tcpm_pd_handle_msg(port, PD_MSG_CTRL_NOT_SUPP, NONE_AMS);
		tcpm_log(port, "Unrecognized extended message type %#x", type);
		break;
	}
}

static void tcpm_pd_rx_handler(struct kthread_work *work)
{
	struct pd_rx_event *event = container_of(work,
						 struct pd_rx_event, work);
	const struct pd_message *msg = &event->msg;
	unsigned int cnt = pd_header_cnt_le(msg->header);
	struct tcpm_port *port = event->port;

	mutex_lock(&port->lock);

	tcpm_log(port, "PD RX, header: %#x [%d]", le16_to_cpu(msg->header),
		 port->attached);

	if (port->attached) {
		enum pd_ctrl_msg_type type = pd_header_type_le(msg->header);
		unsigned int msgid = pd_header_msgid_le(msg->header);

		/*
		 * USB PD standard, 6.6.1.2:
		 * "... if MessageID value in a received Message is the
		 * same as the stored value, the receiver shall return a
		 * GoodCRC Message with that MessageID value and drop
		 * the Message (this is a retry of an already received
		 * Message). Note: this shall not apply to the Soft_Reset
		 * Message which always has a MessageID value of zero."
		 */
		if (msgid == port->rx_msgid && type != PD_CTRL_SOFT_RESET)
			goto done;
		port->rx_msgid = msgid;

		/*
		 * If both ends believe to be DFP/host, we have a data role
		 * mismatch.
		 */
		if (!!(le16_to_cpu(msg->header) & PD_HEADER_DATA_ROLE) ==
		    (port->data_role == TYPEC_HOST)) {
			tcpm_log(port,
				 "Data role mismatch, initiating error recovery");
			tcpm_set_state(port, ERROR_RECOVERY, 0);
		} else {
			if (le16_to_cpu(msg->header) & PD_HEADER_EXT_HDR)
				tcpm_pd_ext_msg_request(port, msg);
			else if (cnt)
				tcpm_pd_data_request(port, msg);
			else
				tcpm_pd_ctrl_request(port, msg);
		}
	}

done:
	mutex_unlock(&port->lock);
	kfree(event);
}

void tcpm_pd_receive(struct tcpm_port *port, const struct pd_message *msg)
{
	struct pd_rx_event *event;

	event = kzalloc(sizeof(*event), GFP_ATOMIC);
	if (!event)
		return;

	kthread_init_work(&event->work, tcpm_pd_rx_handler);
	event->port = port;
	memcpy(&event->msg, msg, sizeof(*msg));
	kthread_queue_work(port->wq, &event->work);
}
EXPORT_SYMBOL_GPL(tcpm_pd_receive);

static int tcpm_pd_send_control(struct tcpm_port *port,
				enum pd_ctrl_msg_type type)
{
	struct pd_message msg;

	memset(&msg, 0, sizeof(msg));
	msg.header = PD_HEADER_LE(type, port->pwr_role,
				  port->data_role,
				  port->negotiated_rev,
				  port->message_id, 0);

	return tcpm_pd_transmit(port, TCPC_TX_SOP, &msg);
}

/*
 * Send queued message without affecting state.
 * Return true if state machine should go back to sleep,
 * false otherwise.
 */
static bool tcpm_send_queued_message(struct tcpm_port *port)
{
	enum pd_msg_request queued_message;
	int ret;

	do {
		queued_message = port->queued_message;
		port->queued_message = PD_MSG_NONE;

		switch (queued_message) {
		case PD_MSG_CTRL_WAIT:
			tcpm_pd_send_control(port, PD_CTRL_WAIT);
			break;
		case PD_MSG_CTRL_REJECT:
			tcpm_pd_send_control(port, PD_CTRL_REJECT);
			break;
		case PD_MSG_CTRL_NOT_SUPP:
			tcpm_pd_send_control(port, PD_CTRL_NOT_SUPP);
			break;
		case PD_MSG_DATA_SINK_CAP:
			ret = tcpm_pd_send_sink_caps(port);
			if (ret < 0) {
				tcpm_log(port, "Unable to send snk caps, ret=%d", ret);
				tcpm_set_state(port, SNK_SOFT_RESET, 0);
			}
			tcpm_ams_finish(port);
			break;
		case PD_MSG_DATA_SOURCE_CAP:
			ret = tcpm_pd_send_source_caps(port);
			if (ret < 0) {
				tcpm_log(port,
					 "Unable to send src caps, ret=%d",
					 ret);
				tcpm_set_state(port, SOFT_RESET_SEND, 0);
			} else if (port->pwr_role == TYPEC_SOURCE) {
				tcpm_ams_finish(port);
				tcpm_set_state(port, HARD_RESET_SEND,
					       PD_T_SENDER_RESPONSE);
			} else {
				tcpm_ams_finish(port);
			}
			break;
		default:
			break;
		}
	} while (port->queued_message != PD_MSG_NONE);

	if (port->delayed_state != INVALID_STATE) {
		if (ktime_after(port->delayed_runtime, ktime_get())) {
			mod_tcpm_delayed_work(port, ktime_to_ms(ktime_sub(port->delayed_runtime,
									  ktime_get())));
			return true;
		}
		port->delayed_state = INVALID_STATE;
	}
	return false;
}

static int tcpm_pd_check_request(struct tcpm_port *port)
{
	u32 pdo, rdo = port->sink_request;
	unsigned int max, op, pdo_max, index;
	enum pd_pdo_type type;

	index = rdo_index(rdo);
	if (!index || index > port->nr_src_pdo)
		return -EINVAL;

	pdo = port->src_pdo[index - 1];
	type = pdo_type(pdo);
	switch (type) {
	case PDO_TYPE_FIXED:
	case PDO_TYPE_VAR:
		max = rdo_max_current(rdo);
		op = rdo_op_current(rdo);
		pdo_max = pdo_max_current(pdo);

		if (op > pdo_max)
			return -EINVAL;
		if (max > pdo_max && !(rdo & RDO_CAP_MISMATCH))
			return -EINVAL;

		if (type == PDO_TYPE_FIXED)
			tcpm_log(port,
				 "Requested %u mV, %u mA for %u / %u mA",
				 pdo_fixed_voltage(pdo), pdo_max, op, max);
		else
			tcpm_log(port,
				 "Requested %u -> %u mV, %u mA for %u / %u mA",
				 pdo_min_voltage(pdo), pdo_max_voltage(pdo),
				 pdo_max, op, max);
		break;
	case PDO_TYPE_BATT:
		max = rdo_max_power(rdo);
		op = rdo_op_power(rdo);
		pdo_max = pdo_max_power(pdo);

		if (op > pdo_max)
			return -EINVAL;
		if (max > pdo_max && !(rdo & RDO_CAP_MISMATCH))
			return -EINVAL;
		tcpm_log(port,
			 "Requested %u -> %u mV, %u mW for %u / %u mW",
			 pdo_min_voltage(pdo), pdo_max_voltage(pdo),
			 pdo_max, op, max);
		break;
	default:
		return -EINVAL;
	}

	port->op_vsafe5v = index == 1;

	return 0;
}

#define min_power(x, y) min(pdo_max_power(x), pdo_max_power(y))
#define min_current(x, y) min(pdo_max_current(x), pdo_max_current(y))

static int tcpm_pd_select_pdo(struct tcpm_port *port, int *sink_pdo,
			      int *src_pdo)
{
	unsigned int i, j, max_src_mv = 0, min_src_mv = 0, max_mw = 0,
		     max_mv = 0, src_mw = 0, src_ma = 0, max_snk_mv = 0,
		     min_snk_mv = 0;
	int ret = -EINVAL;

	port->pps_data.supported = false;
	port->usb_type = POWER_SUPPLY_USB_TYPE_PD;
	power_supply_changed(port->psy);

	/*
	 * Select the source PDO providing the most power which has a
	 * matchig sink cap.
	 */
	for (i = 0; i < port->nr_source_caps; i++) {
		u32 pdo = port->source_caps[i];
		enum pd_pdo_type type = pdo_type(pdo);

		switch (type) {
		case PDO_TYPE_FIXED:
			max_src_mv = pdo_fixed_voltage(pdo);
			min_src_mv = max_src_mv;
			break;
		case PDO_TYPE_BATT:
		case PDO_TYPE_VAR:
			max_src_mv = pdo_max_voltage(pdo);
			min_src_mv = pdo_min_voltage(pdo);
			break;
		case PDO_TYPE_APDO:
			if (pdo_apdo_type(pdo) == APDO_TYPE_PPS) {
				port->pps_data.supported = true;
				port->usb_type =
					POWER_SUPPLY_USB_TYPE_PD_PPS;
				power_supply_changed(port->psy);
			}
			continue;
		default:
			tcpm_log(port, "Invalid source PDO type, ignoring");
			continue;
		}

		switch (type) {
		case PDO_TYPE_FIXED:
		case PDO_TYPE_VAR:
			src_ma = pdo_max_current(pdo);
			src_mw = src_ma * min_src_mv / 1000;
			break;
		case PDO_TYPE_BATT:
			src_mw = pdo_max_power(pdo);
			break;
		case PDO_TYPE_APDO:
			continue;
		default:
			tcpm_log(port, "Invalid source PDO type, ignoring");
			continue;
		}

		for (j = 0; j < port->nr_snk_pdo; j++) {
			pdo = port->snk_pdo[j];

			switch (pdo_type(pdo)) {
			case PDO_TYPE_FIXED:
				max_snk_mv = pdo_fixed_voltage(pdo);
				min_snk_mv = max_snk_mv;
				break;
			case PDO_TYPE_BATT:
			case PDO_TYPE_VAR:
				max_snk_mv = pdo_max_voltage(pdo);
				min_snk_mv = pdo_min_voltage(pdo);
				break;
			case PDO_TYPE_APDO:
				continue;
			default:
				tcpm_log(port, "Invalid sink PDO type, ignoring");
				continue;
			}

			if (max_src_mv <= max_snk_mv &&
				min_src_mv >= min_snk_mv) {
				/* Prefer higher voltages if available */
				if ((src_mw == max_mw && min_src_mv > max_mv) ||
							src_mw > max_mw) {
					*src_pdo = i;
					*sink_pdo = j;
					max_mw = src_mw;
					max_mv = min_src_mv;
					ret = 0;
				}
			}
		}
	}

	return ret;
}

#define min_pps_apdo_current(x, y)	\
	min(pdo_pps_apdo_max_current(x), pdo_pps_apdo_max_current(y))

static unsigned int tcpm_pd_select_pps_apdo(struct tcpm_port *port)
{
	unsigned int i, j, max_mw = 0, max_mv = 0;
	unsigned int min_src_mv, max_src_mv, src_ma, src_mw;
	unsigned int min_snk_mv, max_snk_mv;
	unsigned int max_op_mv;
	u32 pdo, src, snk;
	unsigned int src_pdo = 0, snk_pdo = 0;

	/*
	 * Select the source PPS APDO providing the most power while staying
	 * within the board's limits. We skip the first PDO as this is always
	 * 5V 3A.
	 */
	for (i = 1; i < port->nr_source_caps; ++i) {
		pdo = port->source_caps[i];

		switch (pdo_type(pdo)) {
		case PDO_TYPE_APDO:
			if (pdo_apdo_type(pdo) != APDO_TYPE_PPS) {
				tcpm_log(port, "Not PPS APDO (source), ignoring");
				continue;
			}

			min_src_mv = pdo_pps_apdo_min_voltage(pdo);
			max_src_mv = pdo_pps_apdo_max_voltage(pdo);
			src_ma = pdo_pps_apdo_max_current(pdo);
			src_mw = (src_ma * max_src_mv) / 1000;

			/*
			 * Now search through the sink PDOs to find a matching
			 * PPS APDO. Again skip the first sink PDO as this will
			 * always be 5V 3A.
			 */
			for (j = 1; j < port->nr_snk_pdo; j++) {
				pdo = port->snk_pdo[j];

				switch (pdo_type(pdo)) {
				case PDO_TYPE_APDO:
					if (pdo_apdo_type(pdo) != APDO_TYPE_PPS) {
						tcpm_log(port,
							 "Not PPS APDO (sink), ignoring");
						continue;
					}

					min_snk_mv =
						pdo_pps_apdo_min_voltage(pdo);
					max_snk_mv =
						pdo_pps_apdo_max_voltage(pdo);
					break;
				default:
					tcpm_log(port,
						 "Not APDO type (sink), ignoring");
					continue;
				}

				if (min_src_mv <= max_snk_mv &&
				    max_src_mv >= min_snk_mv) {
					max_op_mv = min(max_src_mv, max_snk_mv);
					src_mw = (max_op_mv * src_ma) / 1000;
					/* Prefer higher voltages if available */
					if ((src_mw == max_mw &&
					     max_op_mv > max_mv) ||
					    src_mw > max_mw) {
						src_pdo = i;
						snk_pdo = j;
						max_mw = src_mw;
						max_mv = max_op_mv;
					}
				}
			}

			break;
		default:
			tcpm_log(port, "Not APDO type (source), ignoring");
			continue;
		}
	}

	if (src_pdo) {
		src = port->source_caps[src_pdo];
		snk = port->snk_pdo[snk_pdo];

		port->pps_data.req_min_volt = max(pdo_pps_apdo_min_voltage(src),
						  pdo_pps_apdo_min_voltage(snk));
		port->pps_data.req_max_volt = min(pdo_pps_apdo_max_voltage(src),
						  pdo_pps_apdo_max_voltage(snk));
		port->pps_data.req_max_curr = min_pps_apdo_current(src, snk);
		port->pps_data.req_out_volt = min(port->pps_data.req_max_volt,
						  max(port->pps_data.req_min_volt,
						      port->pps_data.req_out_volt));
		port->pps_data.req_op_curr = min(port->pps_data.req_max_curr,
						 port->pps_data.req_op_curr);
	}

	return src_pdo;
}

static int tcpm_pd_build_request(struct tcpm_port *port, u32 *rdo)
{
	unsigned int mv, ma, mw, flags;
	unsigned int max_ma, max_mw;
	enum pd_pdo_type type;
	u32 pdo, matching_snk_pdo;
	int src_pdo_index = 0;
	int snk_pdo_index = 0;
	int ret;

	ret = tcpm_pd_select_pdo(port, &snk_pdo_index, &src_pdo_index);
	if (ret < 0)
		return ret;

	pdo = port->source_caps[src_pdo_index];
	matching_snk_pdo = port->snk_pdo[snk_pdo_index];
	type = pdo_type(pdo);

	switch (type) {
	case PDO_TYPE_FIXED:
		mv = pdo_fixed_voltage(pdo);
		break;
	case PDO_TYPE_BATT:
	case PDO_TYPE_VAR:
		mv = pdo_min_voltage(pdo);
		break;
	default:
		tcpm_log(port, "Invalid PDO selected!");
		return -EINVAL;
	}

	/* Select maximum available current within the sink pdo's limit */
	if (type == PDO_TYPE_BATT) {
		mw = min_power(pdo, matching_snk_pdo);
		ma = 1000 * mw / mv;
	} else {
		ma = min_current(pdo, matching_snk_pdo);
		mw = ma * mv / 1000;
	}

	flags = RDO_USB_COMM | RDO_NO_SUSPEND;

	/* Set mismatch bit if offered power is less than operating power */
	max_ma = ma;
	max_mw = mw;
	if (mw < port->operating_snk_mw) {
		flags |= RDO_CAP_MISMATCH;
		if (type == PDO_TYPE_BATT &&
		    (pdo_max_power(matching_snk_pdo) > pdo_max_power(pdo)))
			max_mw = pdo_max_power(matching_snk_pdo);
		else if (pdo_max_current(matching_snk_pdo) >
			 pdo_max_current(pdo))
			max_ma = pdo_max_current(matching_snk_pdo);
	}

	tcpm_log(port, "cc=%d cc1=%d cc2=%d vbus=%d vconn=%s polarity=%d",
		 port->cc_req, port->cc1, port->cc2, port->vbus_source,
		 port->vconn_role == TYPEC_SOURCE ? "source" : "sink",
		 port->polarity);

	if (type == PDO_TYPE_BATT) {
		*rdo = RDO_BATT(src_pdo_index + 1, mw, max_mw, flags);

		tcpm_log(port, "Requesting PDO %d: %u mV, %u mW%s",
			 src_pdo_index, mv, mw,
			 flags & RDO_CAP_MISMATCH ? " [mismatch]" : "");
	} else {
		*rdo = RDO_FIXED(src_pdo_index + 1, ma, max_ma, flags);

		tcpm_log(port, "Requesting PDO %d: %u mV, %u mA%s",
			 src_pdo_index, mv, ma,
			 flags & RDO_CAP_MISMATCH ? " [mismatch]" : "");
	}

	port->req_current_limit = ma;
	port->req_supply_voltage = mv;

	return 0;
}

static int tcpm_pd_send_request(struct tcpm_port *port)
{
	struct pd_message msg;
	int ret;
	u32 rdo;

	ret = tcpm_pd_build_request(port, &rdo);
	if (ret < 0)
		return ret;

	/*
	 * Relax the threshold as voltage will be adjusted after Accept Message plus tSrcTransition.
	 * It is safer to modify the threshold here.
	 */
	tcpm_set_auto_vbus_discharge_threshold(port, TYPEC_PWR_MODE_USB, false, 0);

	memset(&msg, 0, sizeof(msg));
	msg.header = PD_HEADER_LE(PD_DATA_REQUEST,
				  port->pwr_role,
				  port->data_role,
				  port->negotiated_rev,
				  port->message_id, 1);
	msg.payload[0] = cpu_to_le32(rdo);

	return tcpm_pd_transmit(port, TCPC_TX_SOP, &msg);
}

static int tcpm_pd_build_pps_request(struct tcpm_port *port, u32 *rdo)
{
	unsigned int out_mv, op_ma, op_mw, max_mv, max_ma, flags;
	enum pd_pdo_type type;
	unsigned int src_pdo_index;
	u32 pdo;

	src_pdo_index = tcpm_pd_select_pps_apdo(port);
	if (!src_pdo_index)
		return -EOPNOTSUPP;

	pdo = port->source_caps[src_pdo_index];
	type = pdo_type(pdo);

	switch (type) {
	case PDO_TYPE_APDO:
		if (pdo_apdo_type(pdo) != APDO_TYPE_PPS) {
			tcpm_log(port, "Invalid APDO selected!");
			return -EINVAL;
		}
		max_mv = port->pps_data.req_max_volt;
		max_ma = port->pps_data.req_max_curr;
		out_mv = port->pps_data.req_out_volt;
		op_ma = port->pps_data.req_op_curr;
		break;
	default:
		tcpm_log(port, "Invalid PDO selected!");
		return -EINVAL;
	}

	flags = RDO_USB_COMM | RDO_NO_SUSPEND;

	op_mw = (op_ma * out_mv) / 1000;
	if (op_mw < port->operating_snk_mw) {
		/*
		 * Try raising current to meet power needs. If that's not enough
		 * then try upping the voltage. If that's still not enough
		 * then we've obviously chosen a PPS APDO which really isn't
		 * suitable so abandon ship.
		 */
		op_ma = (port->operating_snk_mw * 1000) / out_mv;
		if ((port->operating_snk_mw * 1000) % out_mv)
			++op_ma;
		op_ma += RDO_PROG_CURR_MA_STEP - (op_ma % RDO_PROG_CURR_MA_STEP);

		if (op_ma > max_ma) {
			op_ma = max_ma;
			out_mv = (port->operating_snk_mw * 1000) / op_ma;
			if ((port->operating_snk_mw * 1000) % op_ma)
				++out_mv;
			out_mv += RDO_PROG_VOLT_MV_STEP -
				  (out_mv % RDO_PROG_VOLT_MV_STEP);

			if (out_mv > max_mv) {
				tcpm_log(port, "Invalid PPS APDO selected!");
				return -EINVAL;
			}
		}
	}

	tcpm_log(port, "cc=%d cc1=%d cc2=%d vbus=%d vconn=%s polarity=%d",
		 port->cc_req, port->cc1, port->cc2, port->vbus_source,
		 port->vconn_role == TYPEC_SOURCE ? "source" : "sink",
		 port->polarity);

	*rdo = RDO_PROG(src_pdo_index + 1, out_mv, op_ma, flags);

	tcpm_log(port, "Requesting APDO %d: %u mV, %u mA",
		 src_pdo_index, out_mv, op_ma);

	port->pps_data.req_op_curr = op_ma;
	port->pps_data.req_out_volt = out_mv;

	return 0;
}

static int tcpm_pd_send_pps_request(struct tcpm_port *port)
{
	struct pd_message msg;
	int ret;
	u32 rdo;

	ret = tcpm_pd_build_pps_request(port, &rdo);
	if (ret < 0)
		return ret;

	/* Relax the threshold as voltage will be adjusted right after Accept Message. */
	tcpm_set_auto_vbus_discharge_threshold(port, TYPEC_PWR_MODE_USB, false, 0);

	memset(&msg, 0, sizeof(msg));
	msg.header = PD_HEADER_LE(PD_DATA_REQUEST,
				  port->pwr_role,
				  port->data_role,
				  port->negotiated_rev,
				  port->message_id, 1);
	msg.payload[0] = cpu_to_le32(rdo);

	return tcpm_pd_transmit(port, TCPC_TX_SOP, &msg);
}

static int tcpm_set_vbus(struct tcpm_port *port, bool enable)
{
	int ret;

	if (enable && port->vbus_charge)
		return -EINVAL;

	tcpm_log(port, "vbus:=%d charge=%d", enable, port->vbus_charge);

	ret = port->tcpc->set_vbus(port->tcpc, enable, port->vbus_charge);
	if (ret < 0)
		return ret;

	port->vbus_source = enable;
	return 0;
}

static int tcpm_set_charge(struct tcpm_port *port, bool charge)
{
	int ret;

	if (charge && port->vbus_source)
		return -EINVAL;

	if (charge != port->vbus_charge) {
		tcpm_log(port, "vbus=%d charge:=%d", port->vbus_source, charge);
		ret = port->tcpc->set_vbus(port->tcpc, port->vbus_source,
					   charge);
		if (ret < 0)
			return ret;
	}
	port->vbus_charge = charge;
	power_supply_changed(port->psy);
	return 0;
}

static bool tcpm_start_toggling(struct tcpm_port *port, enum typec_cc_status cc)
{
	int ret;

	if (!port->tcpc->start_toggling)
		return false;

	tcpm_log_force(port, "Start toggling");
	ret = port->tcpc->start_toggling(port->tcpc, port->port_type, cc);
	return ret == 0;
}

static int tcpm_init_vbus(struct tcpm_port *port)
{
	int ret;

	ret = port->tcpc->set_vbus(port->tcpc, false, false);
	port->vbus_source = false;
	port->vbus_charge = false;
	return ret;
}

static int tcpm_init_vconn(struct tcpm_port *port)
{
	int ret;

	ret = port->tcpc->set_vconn(port->tcpc, false);
	port->vconn_role = TYPEC_SINK;
	return ret;
}

static void tcpm_typec_connect(struct tcpm_port *port)
{
	if (!port->connected) {
		/* Make sure we don't report stale identity information */
		memset(&port->partner_ident, 0, sizeof(port->partner_ident));
		port->partner_desc.usb_pd = port->pd_capable;
		if (tcpm_port_is_debug(port))
			port->partner_desc.accessory = TYPEC_ACCESSORY_DEBUG;
		else if (tcpm_port_is_audio(port))
			port->partner_desc.accessory = TYPEC_ACCESSORY_AUDIO;
		else
			port->partner_desc.accessory = TYPEC_ACCESSORY_NONE;
		port->partner = typec_register_partner(port->typec_port,
						       &port->partner_desc);
		port->connected = true;
		typec_partner_set_usb_power_delivery(port->partner, port->partner_pd);
	}
}

static int tcpm_src_attach(struct tcpm_port *port)
{
	enum typec_cc_polarity polarity =
				port->cc2 == TYPEC_CC_RD ? TYPEC_POLARITY_CC2
							 : TYPEC_POLARITY_CC1;
	int ret;

	if (port->attached)
		return 0;

	ret = tcpm_set_polarity(port, polarity);
	if (ret < 0)
		return ret;

	tcpm_enable_auto_vbus_discharge(port, true);

	ret = tcpm_set_roles(port, true, TYPEC_SOURCE, tcpm_data_role_for_source(port));
	if (ret < 0)
		return ret;

	if (port->pd_supported) {
		ret = port->tcpc->set_pd_rx(port->tcpc, true);
		if (ret < 0)
			goto out_disable_mux;
	}

	/*
	 * USB Type-C specification, version 1.2,
	 * chapter 4.5.2.2.8.1 (Attached.SRC Requirements)
	 * Enable VCONN only if the non-RD port is set to RA.
	 */
	if ((polarity == TYPEC_POLARITY_CC1 && port->cc2 == TYPEC_CC_RA) ||
	    (polarity == TYPEC_POLARITY_CC2 && port->cc1 == TYPEC_CC_RA)) {
		ret = tcpm_set_vconn(port, true);
		if (ret < 0)
			goto out_disable_pd;
	}

	ret = tcpm_set_vbus(port, true);
	if (ret < 0)
		goto out_disable_vconn;

	port->pd_capable = false;

	port->partner = NULL;

	port->attached = true;
	port->send_discover = true;

	return 0;

out_disable_vconn:
	tcpm_set_vconn(port, false);
out_disable_pd:
	if (port->pd_supported)
		port->tcpc->set_pd_rx(port->tcpc, false);
out_disable_mux:
	tcpm_mux_set(port, TYPEC_STATE_SAFE, USB_ROLE_NONE,
		     TYPEC_ORIENTATION_NONE);
	return ret;
}

static void tcpm_typec_disconnect(struct tcpm_port *port)
{
	if (port->connected) {
		typec_partner_set_usb_power_delivery(port->partner, NULL);
		typec_unregister_partner(port->partner);
		port->partner = NULL;
		port->connected = false;
	}
}

static void tcpm_unregister_altmodes(struct tcpm_port *port)
{
	struct pd_mode_data *modep = &port->mode_data;
	int i;

	for (i = 0; i < modep->altmodes; i++) {
		typec_unregister_altmode(port->partner_altmode[i]);
		port->partner_altmode[i] = NULL;
	}

	memset(modep, 0, sizeof(*modep));
}

static void tcpm_set_partner_usb_comm_capable(struct tcpm_port *port, bool capable)
{
	tcpm_log(port, "Setting usb_comm capable %s", capable ? "true" : "false");

	if (port->tcpc->set_partner_usb_comm_capable)
		port->tcpc->set_partner_usb_comm_capable(port->tcpc, capable);
}

static void tcpm_reset_port(struct tcpm_port *port)
{
	tcpm_enable_auto_vbus_discharge(port, false);
	port->in_ams = false;
	port->ams = NONE_AMS;
	port->vdm_sm_running = false;
	tcpm_unregister_altmodes(port);
	tcpm_typec_disconnect(port);
	port->attached = false;
	port->pd_capable = false;
	port->pps_data.supported = false;
	tcpm_set_partner_usb_comm_capable(port, false);

	/*
	 * First Rx ID should be 0; set this to a sentinel of -1 so that
	 * we can check tcpm_pd_rx_handler() if we had seen it before.
	 */
	port->rx_msgid = -1;

	port->tcpc->set_pd_rx(port->tcpc, false);
	tcpm_init_vbus(port);	/* also disables charging */
	tcpm_init_vconn(port);
	tcpm_set_current_limit(port, 0, 0);
	tcpm_set_polarity(port, TYPEC_POLARITY_CC1);
	tcpm_mux_set(port, TYPEC_STATE_SAFE, USB_ROLE_NONE,
		     TYPEC_ORIENTATION_NONE);
	tcpm_set_attached_state(port, false);
	port->try_src_count = 0;
	port->try_snk_count = 0;
	port->usb_type = POWER_SUPPLY_USB_TYPE_C;
	power_supply_changed(port->psy);
	port->nr_sink_caps = 0;
	port->sink_cap_done = false;
	if (port->tcpc->enable_frs)
		port->tcpc->enable_frs(port->tcpc, false);

	usb_power_delivery_unregister_capabilities(port->partner_sink_caps);
	port->partner_sink_caps = NULL;
	usb_power_delivery_unregister_capabilities(port->partner_source_caps);
	port->partner_source_caps = NULL;
	usb_power_delivery_unregister(port->partner_pd);
	port->partner_pd = NULL;
}

static void tcpm_detach(struct tcpm_port *port)
{
	if (tcpm_port_is_disconnected(port))
		port->hard_reset_count = 0;

	if (!port->attached)
		return;

	if (port->tcpc->set_bist_data) {
		tcpm_log(port, "disable BIST MODE TESTDATA");
		port->tcpc->set_bist_data(port->tcpc, false);
	}

	tcpm_reset_port(port);
}

static void tcpm_src_detach(struct tcpm_port *port)
{
	tcpm_detach(port);
}

static int tcpm_snk_attach(struct tcpm_port *port)
{
	int ret;

	if (port->attached)
		return 0;

	ret = tcpm_set_polarity(port, port->cc2 != TYPEC_CC_OPEN ?
				TYPEC_POLARITY_CC2 : TYPEC_POLARITY_CC1);
	if (ret < 0)
		return ret;

	tcpm_enable_auto_vbus_discharge(port, true);

	ret = tcpm_set_roles(port, true, TYPEC_SINK, tcpm_data_role_for_sink(port));
	if (ret < 0)
		return ret;

	port->pd_capable = false;

	port->partner = NULL;

	port->attached = true;
	port->send_discover = true;

	return 0;
}

static void tcpm_snk_detach(struct tcpm_port *port)
{
	tcpm_detach(port);
}

static int tcpm_acc_attach(struct tcpm_port *port)
{
	int ret;

	if (port->attached)
		return 0;

	ret = tcpm_set_roles(port, true, TYPEC_SOURCE,
			     tcpm_data_role_for_source(port));
	if (ret < 0)
		return ret;

	port->partner = NULL;

	tcpm_typec_connect(port);

	port->attached = true;

	return 0;
}

static void tcpm_acc_detach(struct tcpm_port *port)
{
	tcpm_detach(port);
}

static inline enum tcpm_state hard_reset_state(struct tcpm_port *port)
{
	if (port->hard_reset_count < PD_N_HARD_RESET_COUNT)
		return HARD_RESET_SEND;
	if (port->pd_capable)
		return ERROR_RECOVERY;
	if (port->pwr_role == TYPEC_SOURCE)
		return SRC_UNATTACHED;
	if (port->state == SNK_WAIT_CAPABILITIES)
		return SNK_READY;
	return SNK_UNATTACHED;
}

static inline enum tcpm_state unattached_state(struct tcpm_port *port)
{
	if (port->port_type == TYPEC_PORT_DRP) {
		if (port->pwr_role == TYPEC_SOURCE)
			return SRC_UNATTACHED;
		else
			return SNK_UNATTACHED;
	} else if (port->port_type == TYPEC_PORT_SRC) {
		return SRC_UNATTACHED;
	}

	return SNK_UNATTACHED;
}

static void tcpm_swap_complete(struct tcpm_port *port, int result)
{
	if (port->swap_pending) {
		port->swap_status = result;
		port->swap_pending = false;
		port->non_pd_role_swap = false;
		complete(&port->swap_complete);
	}
}

static enum typec_pwr_opmode tcpm_get_pwr_opmode(enum typec_cc_status cc)
{
	switch (cc) {
	case TYPEC_CC_RP_1_5:
		return TYPEC_PWR_MODE_1_5A;
	case TYPEC_CC_RP_3_0:
		return TYPEC_PWR_MODE_3_0A;
	case TYPEC_CC_RP_DEF:
	default:
		return TYPEC_PWR_MODE_USB;
	}
}

static enum typec_cc_status tcpm_pwr_opmode_to_rp(enum typec_pwr_opmode opmode)
{
	switch (opmode) {
	case TYPEC_PWR_MODE_USB:
		return TYPEC_CC_RP_DEF;
	case TYPEC_PWR_MODE_1_5A:
		return TYPEC_CC_RP_1_5;
	case TYPEC_PWR_MODE_3_0A:
	case TYPEC_PWR_MODE_PD:
	default:
		return TYPEC_CC_RP_3_0;
	}
}

static void run_state_machine(struct tcpm_port *port)
{
	int ret;
	enum typec_pwr_opmode opmode;
	unsigned int msecs;
	enum tcpm_state upcoming_state;

	port->enter_state = port->state;
	switch (port->state) {
	case TOGGLING:
		break;
	/* SRC states */
	case SRC_UNATTACHED:
		if (!port->non_pd_role_swap)
			tcpm_swap_complete(port, -ENOTCONN);
		tcpm_src_detach(port);
		if (tcpm_start_toggling(port, tcpm_rp_cc(port))) {
			tcpm_set_state(port, TOGGLING, 0);
			break;
		}
		tcpm_set_cc(port, tcpm_rp_cc(port));
		if (port->port_type == TYPEC_PORT_DRP)
			tcpm_set_state(port, SNK_UNATTACHED, PD_T_DRP_SNK);
		break;
	case SRC_ATTACH_WAIT:
		if (tcpm_port_is_debug(port))
			tcpm_set_state(port, DEBUG_ACC_ATTACHED,
				       PD_T_CC_DEBOUNCE);
		else if (tcpm_port_is_audio(port))
			tcpm_set_state(port, AUDIO_ACC_ATTACHED,
				       PD_T_CC_DEBOUNCE);
		else if (tcpm_port_is_source(port) && port->vbus_vsafe0v)
			tcpm_set_state(port,
				       tcpm_try_snk(port) ? SNK_TRY
							  : SRC_ATTACHED,
				       PD_T_CC_DEBOUNCE);
		break;

	case SNK_TRY:
		port->try_snk_count++;
		/*
		 * Requirements:
		 * - Do not drive vconn or vbus
		 * - Terminate CC pins (both) to Rd
		 * Action:
		 * - Wait for tDRPTry (PD_T_DRP_TRY).
		 *   Until then, ignore any state changes.
		 */
		tcpm_set_cc(port, TYPEC_CC_RD);
		tcpm_set_state(port, SNK_TRY_WAIT, PD_T_DRP_TRY);
		break;
	case SNK_TRY_WAIT:
		if (tcpm_port_is_sink(port)) {
			tcpm_set_state(port, SNK_TRY_WAIT_DEBOUNCE, 0);
		} else {
			tcpm_set_state(port, SRC_TRYWAIT, 0);
			port->max_wait = 0;
		}
		break;
	case SNK_TRY_WAIT_DEBOUNCE:
		tcpm_set_state(port, SNK_TRY_WAIT_DEBOUNCE_CHECK_VBUS,
			       PD_T_TRY_CC_DEBOUNCE);
		break;
	case SNK_TRY_WAIT_DEBOUNCE_CHECK_VBUS:
		if (port->vbus_present && tcpm_port_is_sink(port))
			tcpm_set_state(port, SNK_ATTACHED, 0);
		else
			port->max_wait = 0;
		break;
	case SRC_TRYWAIT:
		tcpm_set_cc(port, tcpm_rp_cc(port));
		if (port->max_wait == 0) {
			port->max_wait = jiffies +
					 msecs_to_jiffies(PD_T_DRP_TRY);
			tcpm_set_state(port, SRC_TRYWAIT_UNATTACHED,
				       PD_T_DRP_TRY);
		} else {
			if (time_is_after_jiffies(port->max_wait))
				tcpm_set_state(port, SRC_TRYWAIT_UNATTACHED,
					       jiffies_to_msecs(port->max_wait -
								jiffies));
			else
				tcpm_set_state(port, SNK_UNATTACHED, 0);
		}
		break;
	case SRC_TRYWAIT_DEBOUNCE:
		tcpm_set_state(port, SRC_ATTACHED, PD_T_CC_DEBOUNCE);
		break;
	case SRC_TRYWAIT_UNATTACHED:
		tcpm_set_state(port, SNK_UNATTACHED, 0);
		break;

	case SRC_ATTACHED:
		ret = tcpm_src_attach(port);
		tcpm_set_state(port, SRC_UNATTACHED,
			       ret < 0 ? 0 : PD_T_PS_SOURCE_ON);
		break;
	case SRC_STARTUP:
		opmode =  tcpm_get_pwr_opmode(tcpm_rp_cc(port));
		typec_set_pwr_opmode(port->typec_port, opmode);
		port->pwr_opmode = TYPEC_PWR_MODE_USB;
		port->caps_count = 0;
		port->negotiated_rev = (((port->typec_caps.pd_revision >> 8) & 0xff) - 1);
		port->message_id = 0;
		port->rx_msgid = -1;
		port->explicit_contract = false;
		/* SNK -> SRC POWER/FAST_ROLE_SWAP finished */
		if (port->ams == POWER_ROLE_SWAP ||
		    port->ams == FAST_ROLE_SWAP)
			tcpm_ams_finish(port);
		if (!port->pd_supported) {
			tcpm_set_state(port, SRC_READY, 0);
			break;
		}
		port->upcoming_state = SRC_SEND_CAPABILITIES;
		tcpm_ams_start(port, POWER_NEGOTIATION);
		break;
	case SRC_SEND_CAPABILITIES:
		port->caps_count++;
		if (port->caps_count > PD_N_CAPS_COUNT) {
			tcpm_set_state(port, SRC_READY, 0);
			break;
		}
		ret = tcpm_pd_send_source_caps(port);
		if (ret < 0) {
			tcpm_set_state(port, SRC_SEND_CAPABILITIES,
				       PD_T_SEND_SOURCE_CAP);
		} else {
			/*
			 * Per standard, we should clear the reset counter here.
			 * However, that can result in state machine hang-ups.
			 * Reset it only in READY state to improve stability.
			 */
			/* port->hard_reset_count = 0; */
			port->caps_count = 0;
			port->pd_capable = true;
			tcpm_set_state_cond(port, SRC_SEND_CAPABILITIES_TIMEOUT,
					    PD_T_SEND_SOURCE_CAP);
		}
		break;
	case SRC_SEND_CAPABILITIES_TIMEOUT:
		/*
		 * Error recovery for a PD_DATA_SOURCE_CAP reply timeout.
		 *
		 * PD 2.0 sinks are supposed to accept src-capabilities with a
		 * 3.0 header and simply ignore any src PDOs which the sink does
		 * not understand such as PPS but some 2.0 sinks instead ignore
		 * the entire PD_DATA_SOURCE_CAP message, causing contract
		 * negotiation to fail.
		 *
		 * After PD_N_HARD_RESET_COUNT hard-reset attempts, we try
		 * sending src-capabilities with a lower PD revision to
		 * make these broken sinks work.
		 */
		if (port->hard_reset_count < PD_N_HARD_RESET_COUNT) {
			tcpm_set_state(port, HARD_RESET_SEND, 0);
		} else if (port->negotiated_rev > PD_REV20) {
			port->negotiated_rev--;
			port->hard_reset_count = 0;
			tcpm_set_state(port, SRC_SEND_CAPABILITIES, 0);
		} else {
			tcpm_set_state(port, hard_reset_state(port), 0);
		}
		break;
	case SRC_NEGOTIATE_CAPABILITIES:
		ret = tcpm_pd_check_request(port);
		if (ret < 0) {
			tcpm_pd_send_control(port, PD_CTRL_REJECT);
			if (!port->explicit_contract) {
				tcpm_set_state(port,
					       SRC_WAIT_NEW_CAPABILITIES, 0);
			} else {
				tcpm_set_state(port, SRC_READY, 0);
			}
		} else {
			tcpm_pd_send_control(port, PD_CTRL_ACCEPT);
			tcpm_set_partner_usb_comm_capable(port,
							  !!(port->sink_request & RDO_USB_COMM));
			tcpm_set_state(port, SRC_TRANSITION_SUPPLY,
				       PD_T_SRC_TRANSITION);
		}
		break;
	case SRC_TRANSITION_SUPPLY:
		/* XXX: regulator_set_voltage(vbus, ...) */
		tcpm_pd_send_control(port, PD_CTRL_PS_RDY);
		port->explicit_contract = true;
		typec_set_pwr_opmode(port->typec_port, TYPEC_PWR_MODE_PD);
		port->pwr_opmode = TYPEC_PWR_MODE_PD;
		tcpm_set_state_cond(port, SRC_READY, 0);
		break;
	case SRC_READY:
#if 1
		port->hard_reset_count = 0;
#endif
		port->try_src_count = 0;

		tcpm_swap_complete(port, 0);
		tcpm_typec_connect(port);

		if (port->ams != NONE_AMS)
			tcpm_ams_finish(port);
		if (port->next_ams != NONE_AMS) {
			port->ams = port->next_ams;
			port->next_ams = NONE_AMS;
		}

		/*
		 * If previous AMS is interrupted, switch to the upcoming
		 * state.
		 */
		if (port->upcoming_state != INVALID_STATE) {
			upcoming_state = port->upcoming_state;
			port->upcoming_state = INVALID_STATE;
			tcpm_set_state(port, upcoming_state, 0);
			break;
		}

		/*
		 * 6.4.4.3.1 Discover Identity
		 * "The Discover Identity Command Shall only be sent to SOP when there is an
		 * Explicit Contract."
		 * For now, this driver only supports SOP for DISCOVER_IDENTITY, thus using
		 * port->explicit_contract to decide whether to send the command.
		 */
		if (port->explicit_contract)
			mod_send_discover_delayed_work(port, 0);
		else
			port->send_discover = false;

		/*
		 * 6.3.5
		 * Sending ping messages is not necessary if
		 * - the source operates at vSafe5V
		 * or
		 * - The system is not operating in PD mode
		 * or
		 * - Both partners are connected using a Type-C connector
		 *
		 * There is no actual need to send PD messages since the local
		 * port type-c and the spec does not clearly say whether PD is
		 * possible when type-c is connected to Type-A/B
		 */
		break;
	case SRC_WAIT_NEW_CAPABILITIES:
		/* Nothing to do... */
		break;

	/* SNK states */
	case SNK_UNATTACHED:
		if (!port->non_pd_role_swap)
			tcpm_swap_complete(port, -ENOTCONN);
		tcpm_pps_complete(port, -ENOTCONN);
		tcpm_snk_detach(port);
		if (tcpm_start_toggling(port, TYPEC_CC_RD)) {
			tcpm_set_state(port, TOGGLING, 0);
			break;
		}
		tcpm_set_cc(port, TYPEC_CC_RD);
		if (port->port_type == TYPEC_PORT_DRP)
			tcpm_set_state(port, SRC_UNATTACHED, PD_T_DRP_SRC);
		break;
	case SNK_ATTACH_WAIT:
		if ((port->cc1 == TYPEC_CC_OPEN &&
		     port->cc2 != TYPEC_CC_OPEN) ||
		    (port->cc1 != TYPEC_CC_OPEN &&
		     port->cc2 == TYPEC_CC_OPEN))
			tcpm_set_state(port, SNK_DEBOUNCED,
				       PD_T_CC_DEBOUNCE);
		else if (tcpm_port_is_disconnected(port))
			tcpm_set_state(port, SNK_UNATTACHED,
				       PD_T_PD_DEBOUNCE);
		break;
	case SNK_DEBOUNCED:
		if (tcpm_port_is_disconnected(port))
			tcpm_set_state(port, SNK_UNATTACHED,
				       PD_T_PD_DEBOUNCE);
		else if (port->vbus_present)
			tcpm_set_state(port,
				       tcpm_try_src(port) ? SRC_TRY
							  : SNK_ATTACHED,
				       0);
		break;
	case SRC_TRY:
		port->try_src_count++;
		tcpm_set_cc(port, tcpm_rp_cc(port));
		port->max_wait = 0;
		tcpm_set_state(port, SRC_TRY_WAIT, 0);
		break;
	case SRC_TRY_WAIT:
		if (port->max_wait == 0) {
			port->max_wait = jiffies +
					 msecs_to_jiffies(PD_T_DRP_TRY);
			msecs = PD_T_DRP_TRY;
		} else {
			if (time_is_after_jiffies(port->max_wait))
				msecs = jiffies_to_msecs(port->max_wait -
							 jiffies);
			else
				msecs = 0;
		}
		tcpm_set_state(port, SNK_TRYWAIT, msecs);
		break;
	case SRC_TRY_DEBOUNCE:
		tcpm_set_state(port, SRC_ATTACHED, PD_T_PD_DEBOUNCE);
		break;
	case SNK_TRYWAIT:
		tcpm_set_cc(port, TYPEC_CC_RD);
		tcpm_set_state(port, SNK_TRYWAIT_VBUS, PD_T_CC_DEBOUNCE);
		break;
	case SNK_TRYWAIT_VBUS:
		/*
		 * TCPM stays in this state indefinitely until VBUS
		 * is detected as long as Rp is not detected for
		 * more than a time period of tPDDebounce.
		 */
		if (port->vbus_present && tcpm_port_is_sink(port)) {
			tcpm_set_state(port, SNK_ATTACHED, 0);
			break;
		}
		if (!tcpm_port_is_sink(port))
			tcpm_set_state(port, SNK_TRYWAIT_DEBOUNCE, 0);
		break;
	case SNK_TRYWAIT_DEBOUNCE:
		tcpm_set_state(port, SNK_UNATTACHED, PD_T_PD_DEBOUNCE);
		break;
	case SNK_ATTACHED:
		ret = tcpm_snk_attach(port);
		if (ret < 0)
			tcpm_set_state(port, SNK_UNATTACHED, 0);
		else
			tcpm_set_state(port, SNK_STARTUP, 0);
		break;
	case SNK_STARTUP:
		opmode =  tcpm_get_pwr_opmode(port->polarity ?
					      port->cc2 : port->cc1);
		typec_set_pwr_opmode(port->typec_port, opmode);
		port->pwr_opmode = TYPEC_PWR_MODE_USB;
		port->negotiated_rev = (((port->typec_caps.pd_revision >> 8) & 0xff) - 1);
		port->message_id = 0;
		port->rx_msgid = -1;
		port->explicit_contract = false;

		if (port->ams == POWER_ROLE_SWAP ||
		    port->ams == FAST_ROLE_SWAP)
			/* SRC -> SNK POWER/FAST_ROLE_SWAP finished */
			tcpm_ams_finish(port);

		tcpm_set_state(port, SNK_DISCOVERY, 0);
		break;
	case SNK_DISCOVERY:
		if (port->vbus_present) {
			u32 current_lim = tcpm_get_current_limit(port);

			if (port->slow_charger_loop && (current_lim > PD_P_SNK_STDBY_MW / 5))
				current_lim = PD_P_SNK_STDBY_MW / 5;
			tcpm_set_current_limit(port, current_lim, 5000);
			tcpm_set_charge(port, true);
			if (!port->pd_supported)
				tcpm_set_state(port, SNK_READY, 0);
			else
				tcpm_set_state(port, SNK_WAIT_CAPABILITIES, 0);
			break;
		}
		/*
		 * For DRP, timeouts differ. Also, handling is supposed to be
		 * different and much more complex (dead battery detection;
		 * see USB power delivery specification, section 8.3.3.6.1.5.1).
		 */
		tcpm_set_state(port, hard_reset_state(port),
			       port->port_type == TYPEC_PORT_DRP ?
					PD_T_DB_DETECT : PD_T_NO_RESPONSE);
		break;
	case SNK_DISCOVERY_DEBOUNCE:
		tcpm_set_state(port, SNK_DISCOVERY_DEBOUNCE_DONE,
			       PD_T_CC_DEBOUNCE);
		break;
	case SNK_DISCOVERY_DEBOUNCE_DONE:
		if (!tcpm_port_is_disconnected(port) &&
		    tcpm_port_is_sink(port) &&
		    ktime_after(port->delayed_runtime, ktime_get())) {
			tcpm_set_state(port, SNK_DISCOVERY,
				       ktime_to_ms(ktime_sub(port->delayed_runtime, ktime_get())));
			break;
		}
		tcpm_set_state(port, unattached_state(port), 0);
		break;
	case SNK_WAIT_CAPABILITIES:
		if (port->prev_state != SOFT_RESET_SEND) {
			ret = port->tcpc->set_pd_rx(port->tcpc, true);
			if (ret < 0) {
				tcpm_set_state(port, SNK_READY, 0);
				break;
			}
		}
		/*
		 * If VBUS has never been low, and we time out waiting
		 * for source cap, try a soft reset first, in case we
		 * were already in a stable contract before this boot.
		 * Do this only once.
		 */
		if (port->vbus_never_low) {
			port->vbus_never_low = false;
			tcpm_set_state(port, SNK_SOFT_RESET,
				       PD_T_SINK_WAIT_CAP);
		} else {
			tcpm_set_state(port, hard_reset_state(port),
				       PD_T_SINK_WAIT_CAP);
		}
		break;
	case SNK_NEGOTIATE_CAPABILITIES:
		port->pd_capable = true;
		tcpm_set_partner_usb_comm_capable(port,
						  !!(port->source_caps[0] & PDO_FIXED_USB_COMM));
		port->hard_reset_count = 0;
		ret = tcpm_pd_send_request(port);
		if (ret < 0) {
			/* Restore back to the original state */
			tcpm_set_auto_vbus_discharge_threshold(port, TYPEC_PWR_MODE_PD,
							       port->pps_data.active,
							       port->supply_voltage);
			/* Let the Source send capabilities again. */
			tcpm_set_state(port, SNK_WAIT_CAPABILITIES, 0);
		} else {
			tcpm_set_state_cond(port, hard_reset_state(port),
					    PD_T_SENDER_RESPONSE);
		}
		break;
	case SNK_NEGOTIATE_PPS_CAPABILITIES:
		ret = tcpm_pd_send_pps_request(port);
		if (ret < 0) {
			/* Restore back to the original state */
			tcpm_set_auto_vbus_discharge_threshold(port, TYPEC_PWR_MODE_PD,
							       port->pps_data.active,
							       port->supply_voltage);
			port->pps_status = ret;
			/*
			 * If this was called due to updates to sink
			 * capabilities, and pps is no longer valid, we should
			 * safely fall back to a standard PDO.
			 */
			if (port->update_sink_caps)
				tcpm_set_state(port, SNK_NEGOTIATE_CAPABILITIES, 0);
			else
				tcpm_set_state(port, SNK_READY, 0);
		} else {
			tcpm_set_state_cond(port, hard_reset_state(port),
					    PD_T_SENDER_RESPONSE);
		}
		break;
	case SNK_TRANSITION_SINK:
		/* From the USB PD spec:
		 * "The Sink Shall transition to Sink Standby before a positive or
		 * negative voltage transition of VBUS. During Sink Standby
		 * the Sink Shall reduce its power draw to pSnkStdby."
		 *
		 * This is not applicable to PPS though as the port can continue
		 * to draw negotiated power without switching to standby.
		 */
		if (port->supply_voltage != port->req_supply_voltage && !port->pps_data.active &&
		    port->current_limit * port->supply_voltage / 1000 > PD_P_SNK_STDBY_MW) {
			u32 stdby_ma = PD_P_SNK_STDBY_MW * 1000 / port->supply_voltage;

			tcpm_log(port, "Setting standby current %u mV @ %u mA",
				 port->supply_voltage, stdby_ma);
			tcpm_set_current_limit(port, stdby_ma, port->supply_voltage);
		}
		fallthrough;
	case SNK_TRANSITION_SINK_VBUS:
		tcpm_set_state(port, hard_reset_state(port),
			       PD_T_PS_TRANSITION);
		break;
	case SNK_READY:
		port->try_snk_count = 0;
		port->update_sink_caps = false;
		if (port->explicit_contract) {
			typec_set_pwr_opmode(port->typec_port,
					     TYPEC_PWR_MODE_PD);
			port->pwr_opmode = TYPEC_PWR_MODE_PD;
		}

		if (!port->pd_capable && port->slow_charger_loop)
			tcpm_set_current_limit(port, tcpm_get_current_limit(port), 5000);
		tcpm_swap_complete(port, 0);
		tcpm_typec_connect(port);
		mod_enable_frs_delayed_work(port, 0);
		tcpm_pps_complete(port, port->pps_status);

		if (port->ams != NONE_AMS)
			tcpm_ams_finish(port);
		if (port->next_ams != NONE_AMS) {
			port->ams = port->next_ams;
			port->next_ams = NONE_AMS;
		}

		/*
		 * If previous AMS is interrupted, switch to the upcoming
		 * state.
		 */
		if (port->upcoming_state != INVALID_STATE) {
			upcoming_state = port->upcoming_state;
			port->upcoming_state = INVALID_STATE;
			tcpm_set_state(port, upcoming_state, 0);
			break;
		}

		/*
		 * 6.4.4.3.1 Discover Identity
		 * "The Discover Identity Command Shall only be sent to SOP when there is an
		 * Explicit Contract."
		 * For now, this driver only supports SOP for DISCOVER_IDENTITY, thus using
		 * port->explicit_contract.
		 */
		if (port->explicit_contract)
			mod_send_discover_delayed_work(port, 0);
		else
			port->send_discover = false;

		power_supply_changed(port->psy);
		break;

	/* Accessory states */
	case ACC_UNATTACHED:
		tcpm_acc_detach(port);
		tcpm_set_state(port, SRC_UNATTACHED, 0);
		break;
	case DEBUG_ACC_ATTACHED:
	case AUDIO_ACC_ATTACHED:
		ret = tcpm_acc_attach(port);
		if (ret < 0)
			tcpm_set_state(port, ACC_UNATTACHED, 0);
		break;
	case AUDIO_ACC_DEBOUNCE:
		tcpm_set_state(port, ACC_UNATTACHED, PD_T_CC_DEBOUNCE);
		break;

	/* Hard_Reset states */
	case HARD_RESET_SEND:
		if (port->ams != NONE_AMS)
			tcpm_ams_finish(port);
		/*
		 * State machine will be directed to HARD_RESET_START,
		 * thus set upcoming_state to INVALID_STATE.
		 */
		port->upcoming_state = INVALID_STATE;
		tcpm_ams_start(port, HARD_RESET);
		break;
	case HARD_RESET_START:
		port->sink_cap_done = false;
		if (port->tcpc->enable_frs)
			port->tcpc->enable_frs(port->tcpc, false);
		port->hard_reset_count++;
		port->tcpc->set_pd_rx(port->tcpc, false);
		tcpm_unregister_altmodes(port);
		port->nr_sink_caps = 0;
		port->send_discover = true;
		if (port->pwr_role == TYPEC_SOURCE)
			tcpm_set_state(port, SRC_HARD_RESET_VBUS_OFF,
				       PD_T_PS_HARD_RESET);
		else
			tcpm_set_state(port, SNK_HARD_RESET_SINK_OFF, 0);
		break;
	case SRC_HARD_RESET_VBUS_OFF:
		/*
		 * 7.1.5 Response to Hard Resets
		 * Hard Reset Signaling indicates a communication failure has occurred and the
		 * Source Shall stop driving VCONN, Shall remove Rp from the VCONN pin and Shall
		 * drive VBUS to vSafe0V as shown in Figure 7-9.
		 */
		tcpm_set_vconn(port, false);
		tcpm_set_vbus(port, false);
		tcpm_set_roles(port, port->self_powered, TYPEC_SOURCE,
			       tcpm_data_role_for_source(port));
		/*
		 * If tcpc fails to notify vbus off, TCPM will wait for PD_T_SAFE_0V +
		 * PD_T_SRC_RECOVER before turning vbus back on.
		 * From Table 7-12 Sequence Description for a Source Initiated Hard Reset:
		 * 4. Policy Engine waits tPSHardReset after sending Hard Reset Signaling and then
		 * tells the Device Policy Manager to instruct the power supply to perform a
		 * Hard Reset. The transition to vSafe0V Shall occur within tSafe0V (t2).
		 * 5. After tSrcRecover the Source applies power to VBUS in an attempt to
		 * re-establish communication with the Sink and resume USB Default Operation.
		 * The transition to vSafe5V Shall occur within tSrcTurnOn(t4).
		 */
		tcpm_set_state(port, SRC_HARD_RESET_VBUS_ON, PD_T_SAFE_0V + PD_T_SRC_RECOVER);
		break;
	case SRC_HARD_RESET_VBUS_ON:
		tcpm_set_vconn(port, true);
		tcpm_set_vbus(port, true);
		if (port->ams == HARD_RESET)
			tcpm_ams_finish(port);
		if (port->pd_supported)
			port->tcpc->set_pd_rx(port->tcpc, true);
		tcpm_set_attached_state(port, true);
		tcpm_set_state(port, SRC_UNATTACHED, PD_T_PS_SOURCE_ON);
		break;
	case SNK_HARD_RESET_SINK_OFF:
		/* Do not discharge/disconnect during hard reseet */
		tcpm_set_auto_vbus_discharge_threshold(port, TYPEC_PWR_MODE_USB, false, 0);
		memset(&port->pps_data, 0, sizeof(port->pps_data));
		tcpm_set_vconn(port, false);
		if (port->pd_capable)
			tcpm_set_charge(port, false);
		tcpm_set_roles(port, port->self_powered, TYPEC_SINK,
			       tcpm_data_role_for_sink(port));
		/*
		 * VBUS may or may not toggle, depending on the adapter.
		 * If it doesn't toggle, transition to SNK_HARD_RESET_SINK_ON
		 * directly after timeout.
		 */
		tcpm_set_state(port, SNK_HARD_RESET_SINK_ON, PD_T_SAFE_0V);
		break;
	case SNK_HARD_RESET_WAIT_VBUS:
		if (port->ams == HARD_RESET)
			tcpm_ams_finish(port);
		/* Assume we're disconnected if VBUS doesn't come back. */
		tcpm_set_state(port, SNK_UNATTACHED,
			       PD_T_SRC_RECOVER_MAX + PD_T_SRC_TURN_ON);
		break;
	case SNK_HARD_RESET_SINK_ON:
		/* Note: There is no guarantee that VBUS is on in this state */
		/*
		 * XXX:
		 * The specification suggests that dual mode ports in sink
		 * mode should transition to state PE_SRC_Transition_to_default.
		 * See USB power delivery specification chapter 8.3.3.6.1.3.
		 * This would mean to
		 * - turn off VCONN, reset power supply
		 * - request hardware reset
		 * - turn on VCONN
		 * - Transition to state PE_Src_Startup
		 * SNK only ports shall transition to state Snk_Startup
		 * (see chapter 8.3.3.3.8).
		 * Similar, dual-mode ports in source mode should transition
		 * to PE_SNK_Transition_to_default.
		 */
		if (port->pd_capable) {
			tcpm_set_current_limit(port,
					       tcpm_get_current_limit(port),
					       5000);
			tcpm_set_charge(port, true);
		}
		if (port->ams == HARD_RESET)
			tcpm_ams_finish(port);
		tcpm_set_attached_state(port, true);
		tcpm_set_auto_vbus_discharge_threshold(port, TYPEC_PWR_MODE_USB, false, VSAFE5V);
		tcpm_set_state(port, SNK_STARTUP, 0);
		break;

	/* Soft_Reset states */
	case SOFT_RESET:
		port->message_id = 0;
		port->rx_msgid = -1;
		/* remove existing capabilities */
		usb_power_delivery_unregister_capabilities(port->partner_source_caps);
		port->partner_source_caps = NULL;
		tcpm_pd_send_control(port, PD_CTRL_ACCEPT);
		tcpm_ams_finish(port);
		if (port->pwr_role == TYPEC_SOURCE) {
			port->upcoming_state = SRC_SEND_CAPABILITIES;
			tcpm_ams_start(port, POWER_NEGOTIATION);
		} else {
			tcpm_set_state(port, SNK_WAIT_CAPABILITIES, 0);
		}
		break;
	case SRC_SOFT_RESET_WAIT_SNK_TX:
	case SNK_SOFT_RESET:
		if (port->ams != NONE_AMS)
			tcpm_ams_finish(port);
		port->upcoming_state = SOFT_RESET_SEND;
		tcpm_ams_start(port, SOFT_RESET_AMS);
		break;
	case SOFT_RESET_SEND:
		port->message_id = 0;
		port->rx_msgid = -1;
<<<<<<< HEAD
		/* remove existing capabilities */
		usb_power_delivery_unregister_capabilities(port->partner_source_caps);
		port->partner_source_caps = NULL;
=======
		port->tcpc->set_pd_rx(port->tcpc, true);
>>>>>>> 52f971ee
		if (tcpm_pd_send_control(port, PD_CTRL_SOFT_RESET))
			tcpm_set_state_cond(port, hard_reset_state(port), 0);
		else
			tcpm_set_state_cond(port, hard_reset_state(port),
					    PD_T_SENDER_RESPONSE);
		break;

	/* DR_Swap states */
	case DR_SWAP_SEND:
		tcpm_pd_send_control(port, PD_CTRL_DR_SWAP);
		if (port->data_role == TYPEC_DEVICE || port->negotiated_rev > PD_REV20)
			port->send_discover = true;
		tcpm_set_state_cond(port, DR_SWAP_SEND_TIMEOUT,
				    PD_T_SENDER_RESPONSE);
		break;
	case DR_SWAP_ACCEPT:
		tcpm_pd_send_control(port, PD_CTRL_ACCEPT);
		if (port->data_role == TYPEC_DEVICE || port->negotiated_rev > PD_REV20)
			port->send_discover = true;
		tcpm_set_state_cond(port, DR_SWAP_CHANGE_DR, 0);
		break;
	case DR_SWAP_SEND_TIMEOUT:
		tcpm_swap_complete(port, -ETIMEDOUT);
		port->send_discover = false;
		tcpm_ams_finish(port);
		tcpm_set_state(port, ready_state(port), 0);
		break;
	case DR_SWAP_CHANGE_DR:
		tcpm_unregister_altmodes(port);
		if (port->data_role == TYPEC_HOST)
			tcpm_set_roles(port, true, port->pwr_role,
				       TYPEC_DEVICE);
		else
			tcpm_set_roles(port, true, port->pwr_role,
				       TYPEC_HOST);
		tcpm_ams_finish(port);
		tcpm_set_state(port, ready_state(port), 0);
		break;

	case FR_SWAP_SEND:
		if (tcpm_pd_send_control(port, PD_CTRL_FR_SWAP)) {
			tcpm_set_state(port, ERROR_RECOVERY, 0);
			break;
		}
		tcpm_set_state_cond(port, FR_SWAP_SEND_TIMEOUT, PD_T_SENDER_RESPONSE);
		break;
	case FR_SWAP_SEND_TIMEOUT:
		tcpm_set_state(port, ERROR_RECOVERY, 0);
		break;
	case FR_SWAP_SNK_SRC_TRANSITION_TO_OFF:
		tcpm_set_state(port, ERROR_RECOVERY, PD_T_PS_SOURCE_OFF);
		break;
	case FR_SWAP_SNK_SRC_NEW_SINK_READY:
		if (port->vbus_source)
			tcpm_set_state(port, FR_SWAP_SNK_SRC_SOURCE_VBUS_APPLIED, 0);
		else
			tcpm_set_state(port, ERROR_RECOVERY, PD_T_RECEIVER_RESPONSE);
		break;
	case FR_SWAP_SNK_SRC_SOURCE_VBUS_APPLIED:
		tcpm_set_pwr_role(port, TYPEC_SOURCE);
		if (tcpm_pd_send_control(port, PD_CTRL_PS_RDY)) {
			tcpm_set_state(port, ERROR_RECOVERY, 0);
			break;
		}
		tcpm_set_cc(port, tcpm_rp_cc(port));
		tcpm_set_state(port, SRC_STARTUP, PD_T_SWAP_SRC_START);
		break;

	/* PR_Swap states */
	case PR_SWAP_ACCEPT:
		tcpm_pd_send_control(port, PD_CTRL_ACCEPT);
		tcpm_set_state(port, PR_SWAP_START, 0);
		break;
	case PR_SWAP_SEND:
		tcpm_pd_send_control(port, PD_CTRL_PR_SWAP);
		tcpm_set_state_cond(port, PR_SWAP_SEND_TIMEOUT,
				    PD_T_SENDER_RESPONSE);
		break;
	case PR_SWAP_SEND_TIMEOUT:
		tcpm_swap_complete(port, -ETIMEDOUT);
		tcpm_set_state(port, ready_state(port), 0);
		break;
	case PR_SWAP_START:
		tcpm_apply_rc(port);
		if (port->pwr_role == TYPEC_SOURCE)
			tcpm_set_state(port, PR_SWAP_SRC_SNK_TRANSITION_OFF,
				       PD_T_SRC_TRANSITION);
		else
			tcpm_set_state(port, PR_SWAP_SNK_SRC_SINK_OFF, 0);
		break;
	case PR_SWAP_SRC_SNK_TRANSITION_OFF:
		/*
		 * Prevent vbus discharge circuit from turning on during PR_SWAP
		 * as this is not a disconnect.
		 */
		tcpm_set_vbus(port, false);
		port->explicit_contract = false;
		/* allow time for Vbus discharge, must be < tSrcSwapStdby */
		tcpm_set_state(port, PR_SWAP_SRC_SNK_SOURCE_OFF,
			       PD_T_SRCSWAPSTDBY);
		break;
	case PR_SWAP_SRC_SNK_SOURCE_OFF:
		tcpm_set_cc(port, TYPEC_CC_RD);
		/* allow CC debounce */
		tcpm_set_state(port, PR_SWAP_SRC_SNK_SOURCE_OFF_CC_DEBOUNCED,
			       PD_T_CC_DEBOUNCE);
		break;
	case PR_SWAP_SRC_SNK_SOURCE_OFF_CC_DEBOUNCED:
		/*
		 * USB-PD standard, 6.2.1.4, Port Power Role:
		 * "During the Power Role Swap Sequence, for the initial Source
		 * Port, the Port Power Role field shall be set to Sink in the
		 * PS_RDY Message indicating that the initial Source’s power
		 * supply is turned off"
		 */
		tcpm_set_pwr_role(port, TYPEC_SINK);
		if (tcpm_pd_send_control(port, PD_CTRL_PS_RDY)) {
			tcpm_set_state(port, ERROR_RECOVERY, 0);
			break;
		}
		tcpm_set_state(port, ERROR_RECOVERY, PD_T_PS_SOURCE_ON_PRS);
		break;
	case PR_SWAP_SRC_SNK_SINK_ON:
		tcpm_enable_auto_vbus_discharge(port, true);
		/* Set the vbus disconnect threshold for implicit contract */
		tcpm_set_auto_vbus_discharge_threshold(port, TYPEC_PWR_MODE_USB, false, VSAFE5V);
		tcpm_set_state(port, SNK_STARTUP, 0);
		break;
	case PR_SWAP_SNK_SRC_SINK_OFF:
		/* will be source, remove existing capabilities */
		usb_power_delivery_unregister_capabilities(port->partner_source_caps);
		port->partner_source_caps = NULL;
		/*
		 * Prevent vbus discharge circuit from turning on during PR_SWAP
		 * as this is not a disconnect.
		 */
		tcpm_set_auto_vbus_discharge_threshold(port, TYPEC_PWR_MODE_USB,
						       port->pps_data.active, 0);
		tcpm_set_charge(port, false);
		tcpm_set_state(port, hard_reset_state(port),
			       PD_T_PS_SOURCE_OFF);
		break;
	case PR_SWAP_SNK_SRC_SOURCE_ON:
		tcpm_enable_auto_vbus_discharge(port, true);
		tcpm_set_cc(port, tcpm_rp_cc(port));
		tcpm_set_vbus(port, true);
		/*
		 * allow time VBUS ramp-up, must be < tNewSrc
		 * Also, this window overlaps with CC debounce as well.
		 * So, Wait for the max of two which is PD_T_NEWSRC
		 */
		tcpm_set_state(port, PR_SWAP_SNK_SRC_SOURCE_ON_VBUS_RAMPED_UP,
			       PD_T_NEWSRC);
		break;
	case PR_SWAP_SNK_SRC_SOURCE_ON_VBUS_RAMPED_UP:
		/*
		 * USB PD standard, 6.2.1.4:
		 * "Subsequent Messages initiated by the Policy Engine,
		 * such as the PS_RDY Message sent to indicate that Vbus
		 * is ready, will have the Port Power Role field set to
		 * Source."
		 */
		tcpm_set_pwr_role(port, TYPEC_SOURCE);
		tcpm_pd_send_control(port, PD_CTRL_PS_RDY);
		tcpm_set_state(port, SRC_STARTUP, PD_T_SWAP_SRC_START);
		break;

	case VCONN_SWAP_ACCEPT:
		tcpm_pd_send_control(port, PD_CTRL_ACCEPT);
		tcpm_ams_finish(port);
		tcpm_set_state(port, VCONN_SWAP_START, 0);
		break;
	case VCONN_SWAP_SEND:
		tcpm_pd_send_control(port, PD_CTRL_VCONN_SWAP);
		tcpm_set_state(port, VCONN_SWAP_SEND_TIMEOUT,
			       PD_T_SENDER_RESPONSE);
		break;
	case VCONN_SWAP_SEND_TIMEOUT:
		tcpm_swap_complete(port, -ETIMEDOUT);
		tcpm_set_state(port, ready_state(port), 0);
		break;
	case VCONN_SWAP_START:
		if (port->vconn_role == TYPEC_SOURCE)
			tcpm_set_state(port, VCONN_SWAP_WAIT_FOR_VCONN, 0);
		else
			tcpm_set_state(port, VCONN_SWAP_TURN_ON_VCONN, 0);
		break;
	case VCONN_SWAP_WAIT_FOR_VCONN:
		tcpm_set_state(port, hard_reset_state(port),
			       PD_T_VCONN_SOURCE_ON);
		break;
	case VCONN_SWAP_TURN_ON_VCONN:
		tcpm_set_vconn(port, true);
		tcpm_pd_send_control(port, PD_CTRL_PS_RDY);
		tcpm_set_state(port, ready_state(port), 0);
		break;
	case VCONN_SWAP_TURN_OFF_VCONN:
		tcpm_set_vconn(port, false);
		tcpm_set_state(port, ready_state(port), 0);
		break;

	case DR_SWAP_CANCEL:
	case PR_SWAP_CANCEL:
	case VCONN_SWAP_CANCEL:
		tcpm_swap_complete(port, port->swap_status);
		if (port->pwr_role == TYPEC_SOURCE)
			tcpm_set_state(port, SRC_READY, 0);
		else
			tcpm_set_state(port, SNK_READY, 0);
		break;
	case FR_SWAP_CANCEL:
		if (port->pwr_role == TYPEC_SOURCE)
			tcpm_set_state(port, SRC_READY, 0);
		else
			tcpm_set_state(port, SNK_READY, 0);
		break;

	case BIST_RX:
		switch (BDO_MODE_MASK(port->bist_request)) {
		case BDO_MODE_CARRIER2:
			tcpm_pd_transmit(port, TCPC_TX_BIST_MODE_2, NULL);
			tcpm_set_state(port, unattached_state(port),
				       PD_T_BIST_CONT_MODE);
			break;
		case BDO_MODE_TESTDATA:
			if (port->tcpc->set_bist_data) {
				tcpm_log(port, "Enable BIST MODE TESTDATA");
				port->tcpc->set_bist_data(port->tcpc, true);
			}
			break;
		default:
			break;
		}
		break;
	case GET_STATUS_SEND:
		tcpm_pd_send_control(port, PD_CTRL_GET_STATUS);
		tcpm_set_state(port, GET_STATUS_SEND_TIMEOUT,
			       PD_T_SENDER_RESPONSE);
		break;
	case GET_STATUS_SEND_TIMEOUT:
		tcpm_set_state(port, ready_state(port), 0);
		break;
	case GET_PPS_STATUS_SEND:
		tcpm_pd_send_control(port, PD_CTRL_GET_PPS_STATUS);
		tcpm_set_state(port, GET_PPS_STATUS_SEND_TIMEOUT,
			       PD_T_SENDER_RESPONSE);
		break;
	case GET_PPS_STATUS_SEND_TIMEOUT:
		tcpm_set_state(port, ready_state(port), 0);
		break;
	case GET_SINK_CAP:
		tcpm_pd_send_control(port, PD_CTRL_GET_SINK_CAP);
		tcpm_set_state(port, GET_SINK_CAP_TIMEOUT, PD_T_SENDER_RESPONSE);
		break;
	case GET_SINK_CAP_TIMEOUT:
		port->sink_cap_done = true;
		tcpm_set_state(port, ready_state(port), 0);
		break;
	case ERROR_RECOVERY:
		tcpm_swap_complete(port, -EPROTO);
		tcpm_pps_complete(port, -EPROTO);
		tcpm_set_state(port, PORT_RESET, 0);
		break;
	case PORT_RESET:
		tcpm_reset_port(port);
		tcpm_set_cc(port, TYPEC_CC_RD);
		tcpm_set_state(port, PORT_RESET_WAIT_OFF,
			       PD_T_ERROR_RECOVERY);
		break;
	case PORT_RESET_WAIT_OFF:
		tcpm_set_state(port,
			       tcpm_default_state(port),
			       port->vbus_present ? PD_T_PS_SOURCE_OFF : 0);
		break;

	/* AMS intermediate state */
	case AMS_START:
		if (port->upcoming_state == INVALID_STATE) {
			tcpm_set_state(port, port->pwr_role == TYPEC_SOURCE ?
				       SRC_READY : SNK_READY, 0);
			break;
		}

		upcoming_state = port->upcoming_state;
		port->upcoming_state = INVALID_STATE;
		tcpm_set_state(port, upcoming_state, 0);
		break;

	/* Chunk state */
	case CHUNK_NOT_SUPP:
		tcpm_pd_send_control(port, PD_CTRL_NOT_SUPP);
		tcpm_set_state(port, port->pwr_role == TYPEC_SOURCE ? SRC_READY : SNK_READY, 0);
		break;
	default:
		WARN(1, "Unexpected port state %d\n", port->state);
		break;
	}
}

static void tcpm_state_machine_work(struct kthread_work *work)
{
	struct tcpm_port *port = container_of(work, struct tcpm_port, state_machine);
	enum tcpm_state prev_state;

	mutex_lock(&port->lock);
	port->state_machine_running = true;

	if (port->queued_message && tcpm_send_queued_message(port))
		goto done;

	/* If we were queued due to a delayed state change, update it now */
	if (port->delayed_state) {
		tcpm_log(port, "state change %s -> %s [delayed %ld ms]",
			 tcpm_states[port->state],
			 tcpm_states[port->delayed_state], port->delay_ms);
		port->prev_state = port->state;
		port->state = port->delayed_state;
		port->delayed_state = INVALID_STATE;
	}

	/*
	 * Continue running as long as we have (non-delayed) state changes
	 * to make.
	 */
	do {
		prev_state = port->state;
		run_state_machine(port);
		if (port->queued_message)
			tcpm_send_queued_message(port);
	} while (port->state != prev_state && !port->delayed_state);

done:
	port->state_machine_running = false;
	mutex_unlock(&port->lock);
}

static void _tcpm_cc_change(struct tcpm_port *port, enum typec_cc_status cc1,
			    enum typec_cc_status cc2)
{
	enum typec_cc_status old_cc1, old_cc2;
	enum tcpm_state new_state;

	old_cc1 = port->cc1;
	old_cc2 = port->cc2;
	port->cc1 = cc1;
	port->cc2 = cc2;

	tcpm_log_force(port,
		       "CC1: %u -> %u, CC2: %u -> %u [state %s, polarity %d, %s]",
		       old_cc1, cc1, old_cc2, cc2, tcpm_states[port->state],
		       port->polarity,
		       tcpm_port_is_disconnected(port) ? "disconnected"
						       : "connected");

	switch (port->state) {
	case TOGGLING:
		if (tcpm_port_is_debug(port) || tcpm_port_is_audio(port) ||
		    tcpm_port_is_source(port))
			tcpm_set_state(port, SRC_ATTACH_WAIT, 0);
		else if (tcpm_port_is_sink(port))
			tcpm_set_state(port, SNK_ATTACH_WAIT, 0);
		break;
	case SRC_UNATTACHED:
	case ACC_UNATTACHED:
		if (tcpm_port_is_debug(port) || tcpm_port_is_audio(port) ||
		    tcpm_port_is_source(port))
			tcpm_set_state(port, SRC_ATTACH_WAIT, 0);
		break;
	case SRC_ATTACH_WAIT:
		if (tcpm_port_is_disconnected(port) ||
		    tcpm_port_is_audio_detached(port))
			tcpm_set_state(port, SRC_UNATTACHED, 0);
		else if (cc1 != old_cc1 || cc2 != old_cc2)
			tcpm_set_state(port, SRC_ATTACH_WAIT, 0);
		break;
	case SRC_ATTACHED:
	case SRC_STARTUP:
	case SRC_SEND_CAPABILITIES:
	case SRC_READY:
		if (tcpm_port_is_disconnected(port) ||
		    !tcpm_port_is_source(port)) {
			if (port->port_type == TYPEC_PORT_SRC)
				tcpm_set_state(port, SRC_UNATTACHED, tcpm_wait_for_discharge(port));
			else
				tcpm_set_state(port, SNK_UNATTACHED, tcpm_wait_for_discharge(port));
		}
		break;
	case SNK_UNATTACHED:
		if (tcpm_port_is_sink(port))
			tcpm_set_state(port, SNK_ATTACH_WAIT, 0);
		break;
	case SNK_ATTACH_WAIT:
		if ((port->cc1 == TYPEC_CC_OPEN &&
		     port->cc2 != TYPEC_CC_OPEN) ||
		    (port->cc1 != TYPEC_CC_OPEN &&
		     port->cc2 == TYPEC_CC_OPEN))
			new_state = SNK_DEBOUNCED;
		else if (tcpm_port_is_disconnected(port))
			new_state = SNK_UNATTACHED;
		else
			break;
		if (new_state != port->delayed_state)
			tcpm_set_state(port, SNK_ATTACH_WAIT, 0);
		break;
	case SNK_DEBOUNCED:
		if (tcpm_port_is_disconnected(port))
			new_state = SNK_UNATTACHED;
		else if (port->vbus_present)
			new_state = tcpm_try_src(port) ? SRC_TRY : SNK_ATTACHED;
		else
			new_state = SNK_UNATTACHED;
		if (new_state != port->delayed_state)
			tcpm_set_state(port, SNK_DEBOUNCED, 0);
		break;
	case SNK_READY:
		/*
		 * EXIT condition is based primarily on vbus disconnect and CC is secondary.
		 * "A port that has entered into USB PD communications with the Source and
		 * has seen the CC voltage exceed vRd-USB may monitor the CC pin to detect
		 * cable disconnect in addition to monitoring VBUS.
		 *
		 * A port that is monitoring the CC voltage for disconnect (but is not in
		 * the process of a USB PD PR_Swap or USB PD FR_Swap) shall transition to
		 * Unattached.SNK within tSinkDisconnect after the CC voltage remains below
		 * vRd-USB for tPDDebounce."
		 *
		 * When set_auto_vbus_discharge_threshold is enabled, CC pins go
		 * away before vbus decays to disconnect threshold. Allow
		 * disconnect to be driven by vbus disconnect when auto vbus
		 * discharge is enabled.
		 */
		if (!port->auto_vbus_discharge_enabled && tcpm_port_is_disconnected(port))
			tcpm_set_state(port, unattached_state(port), 0);
		else if (!port->pd_capable &&
			 (cc1 != old_cc1 || cc2 != old_cc2))
			tcpm_set_current_limit(port,
					       tcpm_get_current_limit(port),
					       5000);
		break;

	case AUDIO_ACC_ATTACHED:
		if (cc1 == TYPEC_CC_OPEN || cc2 == TYPEC_CC_OPEN)
			tcpm_set_state(port, AUDIO_ACC_DEBOUNCE, 0);
		break;
	case AUDIO_ACC_DEBOUNCE:
		if (tcpm_port_is_audio(port))
			tcpm_set_state(port, AUDIO_ACC_ATTACHED, 0);
		break;

	case DEBUG_ACC_ATTACHED:
		if (cc1 == TYPEC_CC_OPEN || cc2 == TYPEC_CC_OPEN)
			tcpm_set_state(port, ACC_UNATTACHED, 0);
		break;

	case SNK_TRY:
		/* Do nothing, waiting for timeout */
		break;

	case SNK_DISCOVERY:
		/* CC line is unstable, wait for debounce */
		if (tcpm_port_is_disconnected(port))
			tcpm_set_state(port, SNK_DISCOVERY_DEBOUNCE, 0);
		break;
	case SNK_DISCOVERY_DEBOUNCE:
		break;

	case SRC_TRYWAIT:
		/* Hand over to state machine if needed */
		if (!port->vbus_present && tcpm_port_is_source(port))
			tcpm_set_state(port, SRC_TRYWAIT_DEBOUNCE, 0);
		break;
	case SRC_TRYWAIT_DEBOUNCE:
		if (port->vbus_present || !tcpm_port_is_source(port))
			tcpm_set_state(port, SRC_TRYWAIT, 0);
		break;
	case SNK_TRY_WAIT_DEBOUNCE:
		if (!tcpm_port_is_sink(port)) {
			port->max_wait = 0;
			tcpm_set_state(port, SRC_TRYWAIT, 0);
		}
		break;
	case SRC_TRY_WAIT:
		if (tcpm_port_is_source(port))
			tcpm_set_state(port, SRC_TRY_DEBOUNCE, 0);
		break;
	case SRC_TRY_DEBOUNCE:
		tcpm_set_state(port, SRC_TRY_WAIT, 0);
		break;
	case SNK_TRYWAIT_DEBOUNCE:
		if (tcpm_port_is_sink(port))
			tcpm_set_state(port, SNK_TRYWAIT_VBUS, 0);
		break;
	case SNK_TRYWAIT_VBUS:
		if (!tcpm_port_is_sink(port))
			tcpm_set_state(port, SNK_TRYWAIT_DEBOUNCE, 0);
		break;
	case SNK_TRY_WAIT_DEBOUNCE_CHECK_VBUS:
		if (!tcpm_port_is_sink(port))
			tcpm_set_state(port, SRC_TRYWAIT, PD_T_TRY_CC_DEBOUNCE);
		else
			tcpm_set_state(port, SNK_TRY_WAIT_DEBOUNCE_CHECK_VBUS, 0);
		break;
	case SNK_TRYWAIT:
		/* Do nothing, waiting for tCCDebounce */
		break;
	case PR_SWAP_SNK_SRC_SINK_OFF:
	case PR_SWAP_SRC_SNK_TRANSITION_OFF:
	case PR_SWAP_SRC_SNK_SOURCE_OFF:
	case PR_SWAP_SRC_SNK_SOURCE_OFF_CC_DEBOUNCED:
	case PR_SWAP_SNK_SRC_SOURCE_ON:
		/*
		 * CC state change is expected in PR_SWAP
		 * Ignore it.
		 */
		break;
	case FR_SWAP_SEND:
	case FR_SWAP_SEND_TIMEOUT:
	case FR_SWAP_SNK_SRC_TRANSITION_TO_OFF:
	case FR_SWAP_SNK_SRC_NEW_SINK_READY:
	case FR_SWAP_SNK_SRC_SOURCE_VBUS_APPLIED:
		/* Do nothing, CC change expected */
		break;

	case PORT_RESET:
	case PORT_RESET_WAIT_OFF:
		/*
		 * State set back to default mode once the timer completes.
		 * Ignore CC changes here.
		 */
		break;
	default:
		/*
		 * While acting as sink and auto vbus discharge is enabled, Allow disconnect
		 * to be driven by vbus disconnect.
		 */
		if (tcpm_port_is_disconnected(port) && !(port->pwr_role == TYPEC_SINK &&
							 port->auto_vbus_discharge_enabled))
			tcpm_set_state(port, unattached_state(port), 0);
		break;
	}
}

static void _tcpm_pd_vbus_on(struct tcpm_port *port)
{
	tcpm_log_force(port, "VBUS on");
	port->vbus_present = true;
	/*
	 * When vbus_present is true i.e. Voltage at VBUS is greater than VSAFE5V implicitly
	 * states that vbus is not at VSAFE0V, hence clear the vbus_vsafe0v flag here.
	 */
	port->vbus_vsafe0v = false;

	switch (port->state) {
	case SNK_TRANSITION_SINK_VBUS:
		port->explicit_contract = true;
		tcpm_set_state(port, SNK_READY, 0);
		break;
	case SNK_DISCOVERY:
		tcpm_set_state(port, SNK_DISCOVERY, 0);
		break;

	case SNK_DEBOUNCED:
		tcpm_set_state(port, tcpm_try_src(port) ? SRC_TRY
							: SNK_ATTACHED,
				       0);
		break;
	case SNK_HARD_RESET_WAIT_VBUS:
		tcpm_set_state(port, SNK_HARD_RESET_SINK_ON, 0);
		break;
	case SRC_ATTACHED:
		tcpm_set_state(port, SRC_STARTUP, 0);
		break;
	case SRC_HARD_RESET_VBUS_ON:
		tcpm_set_state(port, SRC_STARTUP, 0);
		break;

	case SNK_TRY:
		/* Do nothing, waiting for timeout */
		break;
	case SRC_TRYWAIT:
		/* Do nothing, Waiting for Rd to be detected */
		break;
	case SRC_TRYWAIT_DEBOUNCE:
		tcpm_set_state(port, SRC_TRYWAIT, 0);
		break;
	case SNK_TRY_WAIT_DEBOUNCE:
		/* Do nothing, waiting for PD_DEBOUNCE to do be done */
		break;
	case SNK_TRYWAIT:
		/* Do nothing, waiting for tCCDebounce */
		break;
	case SNK_TRYWAIT_VBUS:
		if (tcpm_port_is_sink(port))
			tcpm_set_state(port, SNK_ATTACHED, 0);
		break;
	case SNK_TRYWAIT_DEBOUNCE:
		/* Do nothing, waiting for Rp */
		break;
	case SNK_TRY_WAIT_DEBOUNCE_CHECK_VBUS:
		if (port->vbus_present && tcpm_port_is_sink(port))
			tcpm_set_state(port, SNK_ATTACHED, 0);
		break;
	case SRC_TRY_WAIT:
	case SRC_TRY_DEBOUNCE:
		/* Do nothing, waiting for sink detection */
		break;
	case FR_SWAP_SEND:
	case FR_SWAP_SEND_TIMEOUT:
	case FR_SWAP_SNK_SRC_TRANSITION_TO_OFF:
	case FR_SWAP_SNK_SRC_SOURCE_VBUS_APPLIED:
		if (port->tcpc->frs_sourcing_vbus)
			port->tcpc->frs_sourcing_vbus(port->tcpc);
		break;
	case FR_SWAP_SNK_SRC_NEW_SINK_READY:
		if (port->tcpc->frs_sourcing_vbus)
			port->tcpc->frs_sourcing_vbus(port->tcpc);
		tcpm_set_state(port, FR_SWAP_SNK_SRC_SOURCE_VBUS_APPLIED, 0);
		break;

	case PORT_RESET:
	case PORT_RESET_WAIT_OFF:
		/*
		 * State set back to default mode once the timer completes.
		 * Ignore vbus changes here.
		 */
		break;

	default:
		break;
	}
}

static void _tcpm_pd_vbus_off(struct tcpm_port *port)
{
	tcpm_log_force(port, "VBUS off");
	port->vbus_present = false;
	port->vbus_never_low = false;
	switch (port->state) {
	case SNK_HARD_RESET_SINK_OFF:
		tcpm_set_state(port, SNK_HARD_RESET_WAIT_VBUS, 0);
		break;
	case HARD_RESET_SEND:
		break;
	case SNK_TRY:
		/* Do nothing, waiting for timeout */
		break;
	case SRC_TRYWAIT:
		/* Hand over to state machine if needed */
		if (tcpm_port_is_source(port))
			tcpm_set_state(port, SRC_TRYWAIT_DEBOUNCE, 0);
		break;
	case SNK_TRY_WAIT_DEBOUNCE:
		/* Do nothing, waiting for PD_DEBOUNCE to do be done */
		break;
	case SNK_TRYWAIT:
	case SNK_TRYWAIT_VBUS:
	case SNK_TRYWAIT_DEBOUNCE:
		break;
	case SNK_ATTACH_WAIT:
	case SNK_DEBOUNCED:
		/* Do nothing, as TCPM is still waiting for vbus to reaach VSAFE5V to connect */
		break;

	case SNK_NEGOTIATE_CAPABILITIES:
		break;

	case PR_SWAP_SRC_SNK_TRANSITION_OFF:
		tcpm_set_state(port, PR_SWAP_SRC_SNK_SOURCE_OFF, 0);
		break;

	case PR_SWAP_SNK_SRC_SINK_OFF:
		/* Do nothing, expected */
		break;

	case PR_SWAP_SNK_SRC_SOURCE_ON:
		/*
		 * Do nothing when vbus off notification is received.
		 * TCPM can wait for PD_T_NEWSRC in PR_SWAP_SNK_SRC_SOURCE_ON
		 * for the vbus source to ramp up.
		 */
		break;

	case PORT_RESET_WAIT_OFF:
		tcpm_set_state(port, tcpm_default_state(port), 0);
		break;

	case SRC_TRY_WAIT:
	case SRC_TRY_DEBOUNCE:
		/* Do nothing, waiting for sink detection */
		break;

	case SRC_STARTUP:
	case SRC_SEND_CAPABILITIES:
	case SRC_SEND_CAPABILITIES_TIMEOUT:
	case SRC_NEGOTIATE_CAPABILITIES:
	case SRC_TRANSITION_SUPPLY:
	case SRC_READY:
	case SRC_WAIT_NEW_CAPABILITIES:
		/*
		 * Force to unattached state to re-initiate connection.
		 * DRP port should move to Unattached.SNK instead of Unattached.SRC if
		 * sink removed. Although sink removal here is due to source's vbus collapse,
		 * treat it the same way for consistency.
		 */
		if (port->port_type == TYPEC_PORT_SRC)
			tcpm_set_state(port, SRC_UNATTACHED, tcpm_wait_for_discharge(port));
		else
			tcpm_set_state(port, SNK_UNATTACHED, tcpm_wait_for_discharge(port));
		break;

	case PORT_RESET:
		/*
		 * State set back to default mode once the timer completes.
		 * Ignore vbus changes here.
		 */
		break;

	case FR_SWAP_SEND:
	case FR_SWAP_SEND_TIMEOUT:
	case FR_SWAP_SNK_SRC_TRANSITION_TO_OFF:
	case FR_SWAP_SNK_SRC_NEW_SINK_READY:
	case FR_SWAP_SNK_SRC_SOURCE_VBUS_APPLIED:
		/* Do nothing, vbus drop expected */
		break;

	default:
		if (port->pwr_role == TYPEC_SINK && port->attached)
			tcpm_set_state(port, SNK_UNATTACHED, tcpm_wait_for_discharge(port));
		break;
	}
}

static void _tcpm_pd_vbus_vsafe0v(struct tcpm_port *port)
{
	tcpm_log_force(port, "VBUS VSAFE0V");
	port->vbus_vsafe0v = true;
	switch (port->state) {
	case SRC_HARD_RESET_VBUS_OFF:
		/*
		 * After establishing the vSafe0V voltage condition on VBUS, the Source Shall wait
		 * tSrcRecover before re-applying VCONN and restoring VBUS to vSafe5V.
		 */
		tcpm_set_state(port, SRC_HARD_RESET_VBUS_ON, PD_T_SRC_RECOVER);
		break;
	case SRC_ATTACH_WAIT:
		if (tcpm_port_is_source(port))
			tcpm_set_state(port, tcpm_try_snk(port) ? SNK_TRY : SRC_ATTACHED,
				       PD_T_CC_DEBOUNCE);
		break;
	case SRC_STARTUP:
	case SRC_SEND_CAPABILITIES:
	case SRC_SEND_CAPABILITIES_TIMEOUT:
	case SRC_NEGOTIATE_CAPABILITIES:
	case SRC_TRANSITION_SUPPLY:
	case SRC_READY:
	case SRC_WAIT_NEW_CAPABILITIES:
		if (port->auto_vbus_discharge_enabled) {
			if (port->port_type == TYPEC_PORT_SRC)
				tcpm_set_state(port, SRC_UNATTACHED, 0);
			else
				tcpm_set_state(port, SNK_UNATTACHED, 0);
		}
		break;
	case PR_SWAP_SNK_SRC_SINK_OFF:
	case PR_SWAP_SNK_SRC_SOURCE_ON:
		/* Do nothing, vsafe0v is expected during transition */
		break;
	case SNK_ATTACH_WAIT:
	case SNK_DEBOUNCED:
		/*Do nothing, still waiting for VSAFE5V for connect */
		break;
	default:
		if (port->pwr_role == TYPEC_SINK && port->auto_vbus_discharge_enabled)
			tcpm_set_state(port, SNK_UNATTACHED, 0);
		break;
	}
}

static void _tcpm_pd_hard_reset(struct tcpm_port *port)
{
	tcpm_log_force(port, "Received hard reset");
	if (port->bist_request == BDO_MODE_TESTDATA && port->tcpc->set_bist_data)
		port->tcpc->set_bist_data(port->tcpc, false);

	if (port->ams != NONE_AMS)
		port->ams = NONE_AMS;
	if (port->hard_reset_count < PD_N_HARD_RESET_COUNT)
		port->ams = HARD_RESET;
	/*
	 * If we keep receiving hard reset requests, executing the hard reset
	 * must have failed. Revert to error recovery if that happens.
	 */
	tcpm_set_state(port,
		       port->hard_reset_count < PD_N_HARD_RESET_COUNT ?
				HARD_RESET_START : ERROR_RECOVERY,
		       0);
}

static void tcpm_pd_event_handler(struct kthread_work *work)
{
	struct tcpm_port *port = container_of(work, struct tcpm_port,
					      event_work);
	u32 events;

#ifdef CONFIG_NO_GKI
	mutex_lock(&port->pd_handler_lock);
#endif
	mutex_lock(&port->lock);

	spin_lock(&port->pd_event_lock);
	while (port->pd_events) {
		events = port->pd_events;
		port->pd_events = 0;
		spin_unlock(&port->pd_event_lock);
		if (events & TCPM_RESET_EVENT)
			_tcpm_pd_hard_reset(port);
		if (events & TCPM_VBUS_EVENT) {
			bool vbus;

			vbus = port->tcpc->get_vbus(port->tcpc);
			if (vbus) {
				_tcpm_pd_vbus_on(port);
			} else {
				_tcpm_pd_vbus_off(port);
				/*
				 * When TCPC does not support detecting vsafe0v voltage level,
				 * treat vbus absent as vsafe0v. Else invoke is_vbus_vsafe0v
				 * to see if vbus has discharge to VSAFE0V.
				 */
				if (!port->tcpc->is_vbus_vsafe0v ||
				    port->tcpc->is_vbus_vsafe0v(port->tcpc))
					_tcpm_pd_vbus_vsafe0v(port);
			}
		}
		if (events & TCPM_CC_EVENT) {
			enum typec_cc_status cc1, cc2;

			if (port->tcpc->get_cc(port->tcpc, &cc1, &cc2) == 0)
				_tcpm_cc_change(port, cc1, cc2);
		}
		if (events & TCPM_FRS_EVENT) {
			if (port->state == SNK_READY) {
				int ret;

				port->upcoming_state = FR_SWAP_SEND;
				ret = tcpm_ams_start(port, FAST_ROLE_SWAP);
				if (ret == -EAGAIN)
					port->upcoming_state = INVALID_STATE;
			} else {
				tcpm_log(port, "Discarding FRS_SIGNAL! Not in sink ready");
			}
		}
		if (events & TCPM_SOURCING_VBUS) {
			tcpm_log(port, "sourcing vbus");
			/*
			 * In fast role swap case TCPC autonomously sources vbus. Set vbus_source
			 * true as TCPM wouldn't have called tcpm_set_vbus.
			 *
			 * When vbus is sourced on the command on TCPM i.e. TCPM called
			 * tcpm_set_vbus to source vbus, vbus_source would already be true.
			 */
			port->vbus_source = true;
			_tcpm_pd_vbus_on(port);
		}

		spin_lock(&port->pd_event_lock);
	}
	spin_unlock(&port->pd_event_lock);
	mutex_unlock(&port->lock);
#ifdef CONFIG_NO_GKI
	mutex_unlock(&port->pd_handler_lock);
#endif
}

void tcpm_cc_change(struct tcpm_port *port)
{
	spin_lock(&port->pd_event_lock);
	port->pd_events |= TCPM_CC_EVENT;
	spin_unlock(&port->pd_event_lock);
	kthread_queue_work(port->wq, &port->event_work);
}
EXPORT_SYMBOL_GPL(tcpm_cc_change);

void tcpm_vbus_change(struct tcpm_port *port)
{
	spin_lock(&port->pd_event_lock);
	port->pd_events |= TCPM_VBUS_EVENT;
	spin_unlock(&port->pd_event_lock);
	kthread_queue_work(port->wq, &port->event_work);
}
EXPORT_SYMBOL_GPL(tcpm_vbus_change);

void tcpm_pd_hard_reset(struct tcpm_port *port)
{
	spin_lock(&port->pd_event_lock);
	port->pd_events = TCPM_RESET_EVENT;
	spin_unlock(&port->pd_event_lock);
	kthread_queue_work(port->wq, &port->event_work);
}
EXPORT_SYMBOL_GPL(tcpm_pd_hard_reset);

void tcpm_sink_frs(struct tcpm_port *port)
{
	spin_lock(&port->pd_event_lock);
	port->pd_events |= TCPM_FRS_EVENT;
	spin_unlock(&port->pd_event_lock);
	kthread_queue_work(port->wq, &port->event_work);
}
EXPORT_SYMBOL_GPL(tcpm_sink_frs);

void tcpm_sourcing_vbus(struct tcpm_port *port)
{
	spin_lock(&port->pd_event_lock);
	port->pd_events |= TCPM_SOURCING_VBUS;
	spin_unlock(&port->pd_event_lock);
	kthread_queue_work(port->wq, &port->event_work);
}
EXPORT_SYMBOL_GPL(tcpm_sourcing_vbus);

static void tcpm_enable_frs_work(struct kthread_work *work)
{
	struct tcpm_port *port = container_of(work, struct tcpm_port, enable_frs);
	int ret;

	mutex_lock(&port->lock);
	/* Not FRS capable */
	if (!port->connected || port->port_type != TYPEC_PORT_DRP ||
	    port->pwr_opmode != TYPEC_PWR_MODE_PD ||
	    !port->tcpc->enable_frs ||
	    /* Sink caps queried */
	    port->sink_cap_done || port->negotiated_rev < PD_REV30)
		goto unlock;

	/* Send when the state machine is idle */
	if (port->state != SNK_READY || port->vdm_sm_running || port->send_discover)
		goto resched;

	port->upcoming_state = GET_SINK_CAP;
	ret = tcpm_ams_start(port, GET_SINK_CAPABILITIES);
	if (ret == -EAGAIN) {
		port->upcoming_state = INVALID_STATE;
	} else {
		port->sink_cap_done = true;
		goto unlock;
	}
resched:
	mod_enable_frs_delayed_work(port, GET_SINK_CAP_RETRY_MS);
unlock:
	mutex_unlock(&port->lock);
}

static void tcpm_send_discover_work(struct kthread_work *work)
{
	struct tcpm_port *port = container_of(work, struct tcpm_port, send_discover_work);

	mutex_lock(&port->lock);
	/* No need to send DISCOVER_IDENTITY anymore */
	if (!port->send_discover)
		goto unlock;

	if (port->data_role == TYPEC_DEVICE && port->negotiated_rev < PD_REV30) {
		port->send_discover = false;
		goto unlock;
	}

	/* Retry if the port is not idle */
	if ((port->state != SRC_READY && port->state != SNK_READY) || port->vdm_sm_running) {
		mod_send_discover_delayed_work(port, SEND_DISCOVER_RETRY_MS);
		goto unlock;
	}

	tcpm_send_vdm(port, USB_SID_PD, CMD_DISCOVER_IDENT, NULL, 0);

unlock:
	mutex_unlock(&port->lock);
}

static int tcpm_dr_set(struct typec_port *p, enum typec_data_role data)
{
	struct tcpm_port *port = typec_get_drvdata(p);
	int ret;

	mutex_lock(&port->swap_lock);
	mutex_lock(&port->lock);

	if (port->typec_caps.data != TYPEC_PORT_DRD) {
		ret = -EINVAL;
		goto port_unlock;
	}
	if (port->state != SRC_READY && port->state != SNK_READY) {
		ret = -EAGAIN;
		goto port_unlock;
	}

	if (port->data_role == data) {
		ret = 0;
		goto port_unlock;
	}

	/*
	 * XXX
	 * 6.3.9: If an alternate mode is active, a request to swap
	 * alternate modes shall trigger a port reset.
	 * Reject data role swap request in this case.
	 */

	if (!port->pd_capable) {
		/*
		 * If the partner is not PD capable, reset the port to
		 * trigger a role change. This can only work if a preferred
		 * role is configured, and if it matches the requested role.
		 */
		if (port->try_role == TYPEC_NO_PREFERRED_ROLE ||
		    port->try_role == port->pwr_role) {
			ret = -EINVAL;
			goto port_unlock;
		}
		port->non_pd_role_swap = true;
		tcpm_set_state(port, PORT_RESET, 0);
	} else {
		port->upcoming_state = DR_SWAP_SEND;
		ret = tcpm_ams_start(port, DATA_ROLE_SWAP);
		if (ret == -EAGAIN) {
			port->upcoming_state = INVALID_STATE;
			goto port_unlock;
		}
	}

	port->swap_status = 0;
	port->swap_pending = true;
	reinit_completion(&port->swap_complete);
	mutex_unlock(&port->lock);

	if (!wait_for_completion_timeout(&port->swap_complete,
				msecs_to_jiffies(PD_ROLE_SWAP_TIMEOUT)))
		ret = -ETIMEDOUT;
	else
		ret = port->swap_status;

	port->non_pd_role_swap = false;
	goto swap_unlock;

port_unlock:
	mutex_unlock(&port->lock);
swap_unlock:
	mutex_unlock(&port->swap_lock);
	return ret;
}

static int tcpm_pr_set(struct typec_port *p, enum typec_role role)
{
	struct tcpm_port *port = typec_get_drvdata(p);
	int ret;

	mutex_lock(&port->swap_lock);
	mutex_lock(&port->lock);

	if (port->port_type != TYPEC_PORT_DRP) {
		ret = -EINVAL;
		goto port_unlock;
	}
	if (port->state != SRC_READY && port->state != SNK_READY) {
		ret = -EAGAIN;
		goto port_unlock;
	}

	if (role == port->pwr_role) {
		ret = 0;
		goto port_unlock;
	}

	port->upcoming_state = PR_SWAP_SEND;
	ret = tcpm_ams_start(port, POWER_ROLE_SWAP);
	if (ret == -EAGAIN) {
		port->upcoming_state = INVALID_STATE;
		goto port_unlock;
	}

	port->swap_status = 0;
	port->swap_pending = true;
	reinit_completion(&port->swap_complete);
	mutex_unlock(&port->lock);

	if (!wait_for_completion_timeout(&port->swap_complete,
				msecs_to_jiffies(PD_ROLE_SWAP_TIMEOUT)))
		ret = -ETIMEDOUT;
	else
		ret = port->swap_status;

	goto swap_unlock;

port_unlock:
	mutex_unlock(&port->lock);
swap_unlock:
	mutex_unlock(&port->swap_lock);
	return ret;
}

static int tcpm_vconn_set(struct typec_port *p, enum typec_role role)
{
	struct tcpm_port *port = typec_get_drvdata(p);
	int ret;

	mutex_lock(&port->swap_lock);
	mutex_lock(&port->lock);

	if (port->state != SRC_READY && port->state != SNK_READY) {
		ret = -EAGAIN;
		goto port_unlock;
	}

	if (role == port->vconn_role) {
		ret = 0;
		goto port_unlock;
	}

	port->upcoming_state = VCONN_SWAP_SEND;
	ret = tcpm_ams_start(port, VCONN_SWAP);
	if (ret == -EAGAIN) {
		port->upcoming_state = INVALID_STATE;
		goto port_unlock;
	}

	port->swap_status = 0;
	port->swap_pending = true;
	reinit_completion(&port->swap_complete);
	mutex_unlock(&port->lock);

	if (!wait_for_completion_timeout(&port->swap_complete,
				msecs_to_jiffies(PD_ROLE_SWAP_TIMEOUT)))
		ret = -ETIMEDOUT;
	else
		ret = port->swap_status;

	goto swap_unlock;

port_unlock:
	mutex_unlock(&port->lock);
swap_unlock:
	mutex_unlock(&port->swap_lock);
	return ret;
}

static int tcpm_try_role(struct typec_port *p, int role)
{
	struct tcpm_port *port = typec_get_drvdata(p);
	struct tcpc_dev	*tcpc = port->tcpc;
	int ret = 0;

	mutex_lock(&port->lock);
	if (tcpc->try_role)
		ret = tcpc->try_role(tcpc, role);
	if (!ret)
		port->try_role = role;
	port->try_src_count = 0;
	port->try_snk_count = 0;
	mutex_unlock(&port->lock);

	return ret;
}

static int tcpm_pps_set_op_curr(struct tcpm_port *port, u16 req_op_curr)
{
	unsigned int target_mw;
	int ret;

	mutex_lock(&port->swap_lock);
	mutex_lock(&port->lock);

	if (!port->pps_data.active) {
		ret = -EOPNOTSUPP;
		goto port_unlock;
	}

	if (port->state != SNK_READY) {
		ret = -EAGAIN;
		goto port_unlock;
	}

	if (req_op_curr > port->pps_data.max_curr) {
		ret = -EINVAL;
		goto port_unlock;
	}

	target_mw = (req_op_curr * port->supply_voltage) / 1000;
	if (target_mw < port->operating_snk_mw) {
		ret = -EINVAL;
		goto port_unlock;
	}

	port->upcoming_state = SNK_NEGOTIATE_PPS_CAPABILITIES;
	ret = tcpm_ams_start(port, POWER_NEGOTIATION);
	if (ret == -EAGAIN) {
		port->upcoming_state = INVALID_STATE;
		goto port_unlock;
	}

	/* Round down operating current to align with PPS valid steps */
	req_op_curr = req_op_curr - (req_op_curr % RDO_PROG_CURR_MA_STEP);

	reinit_completion(&port->pps_complete);
	port->pps_data.req_op_curr = req_op_curr;
	port->pps_status = 0;
	port->pps_pending = true;
	mutex_unlock(&port->lock);

	if (!wait_for_completion_timeout(&port->pps_complete,
				msecs_to_jiffies(PD_PPS_CTRL_TIMEOUT)))
		ret = -ETIMEDOUT;
	else
		ret = port->pps_status;

	goto swap_unlock;

port_unlock:
	mutex_unlock(&port->lock);
swap_unlock:
	mutex_unlock(&port->swap_lock);

	return ret;
}

static int tcpm_pps_set_out_volt(struct tcpm_port *port, u16 req_out_volt)
{
	unsigned int target_mw;
	int ret;

	mutex_lock(&port->swap_lock);
	mutex_lock(&port->lock);

	if (!port->pps_data.active) {
		ret = -EOPNOTSUPP;
		goto port_unlock;
	}

	if (port->state != SNK_READY) {
		ret = -EAGAIN;
		goto port_unlock;
	}

	if (req_out_volt < port->pps_data.min_volt ||
	    req_out_volt > port->pps_data.max_volt) {
		ret = -EINVAL;
		goto port_unlock;
	}

	target_mw = (port->current_limit * req_out_volt) / 1000;
	if (target_mw < port->operating_snk_mw) {
		ret = -EINVAL;
		goto port_unlock;
	}

	port->upcoming_state = SNK_NEGOTIATE_PPS_CAPABILITIES;
	ret = tcpm_ams_start(port, POWER_NEGOTIATION);
	if (ret == -EAGAIN) {
		port->upcoming_state = INVALID_STATE;
		goto port_unlock;
	}

	/* Round down output voltage to align with PPS valid steps */
	req_out_volt = req_out_volt - (req_out_volt % RDO_PROG_VOLT_MV_STEP);

	reinit_completion(&port->pps_complete);
	port->pps_data.req_out_volt = req_out_volt;
	port->pps_status = 0;
	port->pps_pending = true;
	mutex_unlock(&port->lock);

	if (!wait_for_completion_timeout(&port->pps_complete,
				msecs_to_jiffies(PD_PPS_CTRL_TIMEOUT)))
		ret = -ETIMEDOUT;
	else
		ret = port->pps_status;

	goto swap_unlock;

port_unlock:
	mutex_unlock(&port->lock);
swap_unlock:
	mutex_unlock(&port->swap_lock);

	return ret;
}

static int tcpm_pps_activate(struct tcpm_port *port, bool activate)
{
	int ret = 0;

	mutex_lock(&port->swap_lock);
	mutex_lock(&port->lock);

	if (!port->pps_data.supported) {
		ret = -EOPNOTSUPP;
		goto port_unlock;
	}

	/* Trying to deactivate PPS when already deactivated so just bail */
	if (!port->pps_data.active && !activate)
		goto port_unlock;

	if (port->state != SNK_READY) {
		ret = -EAGAIN;
		goto port_unlock;
	}

	if (activate)
		port->upcoming_state = SNK_NEGOTIATE_PPS_CAPABILITIES;
	else
		port->upcoming_state = SNK_NEGOTIATE_CAPABILITIES;
	ret = tcpm_ams_start(port, POWER_NEGOTIATION);
	if (ret == -EAGAIN) {
		port->upcoming_state = INVALID_STATE;
		goto port_unlock;
	}

	reinit_completion(&port->pps_complete);
	port->pps_status = 0;
	port->pps_pending = true;

	/* Trigger PPS request or move back to standard PDO contract */
	if (activate) {
		port->pps_data.req_out_volt = port->supply_voltage;
		port->pps_data.req_op_curr = port->current_limit;
	}
	mutex_unlock(&port->lock);

	if (!wait_for_completion_timeout(&port->pps_complete,
				msecs_to_jiffies(PD_PPS_CTRL_TIMEOUT)))
		ret = -ETIMEDOUT;
	else
		ret = port->pps_status;

	goto swap_unlock;

port_unlock:
	mutex_unlock(&port->lock);
swap_unlock:
	mutex_unlock(&port->swap_lock);

	return ret;
}

static void tcpm_init(struct tcpm_port *port)
{
	enum typec_cc_status cc1, cc2;

	port->tcpc->init(port->tcpc);

	tcpm_reset_port(port);

	/*
	 * XXX
	 * Should possibly wait for VBUS to settle if it was enabled locally
	 * since tcpm_reset_port() will disable VBUS.
	 */
	port->vbus_present = port->tcpc->get_vbus(port->tcpc);
	if (port->vbus_present)
		port->vbus_never_low = true;

	/*
	 * 1. When vbus_present is true, voltage on VBUS is already at VSAFE5V.
	 * So implicitly vbus_vsafe0v = false.
	 *
	 * 2. When vbus_present is false and TCPC does NOT support querying
	 * vsafe0v status, then, it's best to assume vbus is at VSAFE0V i.e.
	 * vbus_vsafe0v is true.
	 *
	 * 3. When vbus_present is false and TCPC does support querying vsafe0v,
	 * then, query tcpc for vsafe0v status.
	 */
	if (port->vbus_present)
		port->vbus_vsafe0v = false;
	else if (!port->tcpc->is_vbus_vsafe0v)
		port->vbus_vsafe0v = true;
	else
		port->vbus_vsafe0v = port->tcpc->is_vbus_vsafe0v(port->tcpc);

	tcpm_set_state(port, tcpm_default_state(port), 0);

	if (port->tcpc->get_cc(port->tcpc, &cc1, &cc2) == 0)
		_tcpm_cc_change(port, cc1, cc2);

	/*
	 * Some adapters need a clean slate at startup, and won't recover
	 * otherwise. So do not try to be fancy and force a clean disconnect.
	 */
	tcpm_set_state(port, PORT_RESET, 0);
}

static int tcpm_port_type_set(struct typec_port *p, enum typec_port_type type)
{
	struct tcpm_port *port = typec_get_drvdata(p);

	mutex_lock(&port->lock);
	if (type == port->port_type)
		goto port_unlock;

	port->port_type = type;

	if (!port->connected) {
		tcpm_set_state(port, PORT_RESET, 0);
	} else if (type == TYPEC_PORT_SNK) {
		if (!(port->pwr_role == TYPEC_SINK &&
		      port->data_role == TYPEC_DEVICE))
			tcpm_set_state(port, PORT_RESET, 0);
	} else if (type == TYPEC_PORT_SRC) {
		if (!(port->pwr_role == TYPEC_SOURCE &&
		      port->data_role == TYPEC_HOST))
			tcpm_set_state(port, PORT_RESET, 0);
	}

port_unlock:
	mutex_unlock(&port->lock);
	return 0;
}

static const struct typec_operations tcpm_ops = {
	.try_role = tcpm_try_role,
	.dr_set = tcpm_dr_set,
	.pr_set = tcpm_pr_set,
	.vconn_set = tcpm_vconn_set,
	.port_type_set = tcpm_port_type_set
};

void tcpm_tcpc_reset(struct tcpm_port *port)
{
	mutex_lock(&port->lock);
	/* XXX: Maintain PD connection if possible? */
	tcpm_init(port);
	mutex_unlock(&port->lock);
}
EXPORT_SYMBOL_GPL(tcpm_tcpc_reset);

static void tcpm_port_unregister_pd(struct tcpm_port *port)
{
	usb_power_delivery_unregister_capabilities(port->port_sink_caps);
	port->port_sink_caps = NULL;
	usb_power_delivery_unregister_capabilities(port->port_source_caps);
	port->port_source_caps = NULL;
	usb_power_delivery_unregister(port->pd);
	port->pd = NULL;
}

static int tcpm_port_register_pd(struct tcpm_port *port)
{
	struct usb_power_delivery_desc desc = { port->typec_caps.pd_revision };
	struct usb_power_delivery_capabilities_desc caps = { };
	struct usb_power_delivery_capabilities *cap;
	int ret;

	if (!port->nr_src_pdo && !port->nr_snk_pdo)
		return 0;

	port->pd = usb_power_delivery_register(port->dev, &desc);
	if (IS_ERR(port->pd)) {
		ret = PTR_ERR(port->pd);
		goto err_unregister;
	}

	if (port->nr_src_pdo) {
		memcpy_and_pad(caps.pdo, sizeof(caps.pdo), port->src_pdo,
			       port->nr_src_pdo * sizeof(u32), 0);
		caps.role = TYPEC_SOURCE;

		cap = usb_power_delivery_register_capabilities(port->pd, &caps);
		if (IS_ERR(cap)) {
			ret = PTR_ERR(cap);
			goto err_unregister;
		}

		port->port_source_caps = cap;
	}

	if (port->nr_snk_pdo) {
		memcpy_and_pad(caps.pdo, sizeof(caps.pdo), port->snk_pdo,
			       port->nr_snk_pdo * sizeof(u32), 0);
		caps.role = TYPEC_SINK;

		cap = usb_power_delivery_register_capabilities(port->pd, &caps);
		if (IS_ERR(cap)) {
			ret = PTR_ERR(cap);
			goto err_unregister;
		}

		port->port_sink_caps = cap;
	}

	return 0;

err_unregister:
	tcpm_port_unregister_pd(port);

	return ret;
}

static int tcpm_fw_get_caps(struct tcpm_port *port,
			    struct fwnode_handle *fwnode)
{
	const char *opmode_str;
	int ret;
	u32 mw, frs_current, pd_revision;

	if (!fwnode)
		return -EINVAL;

<<<<<<< HEAD
	/*
	 * This fwnode has a "compatible" property, but is never populated as a
	 * struct device. Instead we simply parse it to read the properties.
	 * This it breaks fw_devlink=on. To maintain backward compatibility
	 * with existing DT files, we work around this by deleting any
	 * fwnode_links to/from this fwnode.
	 */
	fw_devlink_purge_absent_suppliers(fwnode);
=======
	ret = fwnode_property_read_u32(fwnode, "pd-revision",
				       &pd_revision);
	if (ret < 0)
		port->typec_caps.pd_revision = 0x0300;
	else
		port->typec_caps.pd_revision = pd_revision & 0xffff;

	/* USB data support is optional */
	ret = fwnode_property_read_string(fwnode, "data-role", &cap_str);
	if (ret == 0) {
		ret = typec_find_port_data_role(cap_str);
		if (ret < 0)
			return ret;
		port->typec_caps.data = ret;
	}
>>>>>>> 52f971ee

	ret = typec_get_fw_cap(&port->typec_caps, fwnode);
	if (ret < 0)
		return ret;

	port->port_type = port->typec_caps.type;
	port->pd_supported = !fwnode_property_read_bool(fwnode, "pd-disable");

	port->slow_charger_loop = fwnode_property_read_bool(fwnode, "slow-charger-loop");
	if (port->port_type == TYPEC_PORT_SNK)
		goto sink;

	/* Get Source PDOs for the PD port or Source Rp value for the non-PD port */
	if (port->pd_supported) {
		ret = fwnode_property_count_u32(fwnode, "source-pdos");
		if (ret == 0)
			return -EINVAL;
		else if (ret < 0)
			return ret;

		port->nr_src_pdo = min(ret, PDO_MAX_OBJECTS);
		ret = fwnode_property_read_u32_array(fwnode, "source-pdos",
						     port->src_pdo, port->nr_src_pdo);
		if (ret)
			return ret;
		ret = tcpm_validate_caps(port, port->src_pdo, port->nr_src_pdo);
		if (ret)
			return ret;
	} else {
		ret = fwnode_property_read_string(fwnode, "typec-power-opmode", &opmode_str);
		if (ret)
			return ret;
		ret = typec_find_pwr_opmode(opmode_str);
		if (ret < 0)
			return ret;
		port->src_rp = tcpm_pwr_opmode_to_rp(ret);
	}

	if (port->port_type == TYPEC_PORT_SRC)
		return 0;

sink:
	port->self_powered = fwnode_property_read_bool(fwnode, "self-powered");

	if (!port->pd_supported)
		return 0;

	/* Get sink pdos */
	ret = fwnode_property_count_u32(fwnode, "sink-pdos");
	if (ret <= 0)
		return -EINVAL;

	port->nr_snk_pdo = min(ret, PDO_MAX_OBJECTS);
	ret = fwnode_property_read_u32_array(fwnode, "sink-pdos",
					     port->snk_pdo, port->nr_snk_pdo);
	if ((ret < 0) || tcpm_validate_caps(port, port->snk_pdo,
					    port->nr_snk_pdo))
		return -EINVAL;

	if (fwnode_property_read_u32(fwnode, "op-sink-microwatt", &mw) < 0)
		return -EINVAL;
	port->operating_snk_mw = mw / 1000;

	/* FRS can only be supported by DRP ports */
	if (port->port_type == TYPEC_PORT_DRP) {
		ret = fwnode_property_read_u32(fwnode, "new-source-frs-typec-current",
					       &frs_current);
		if (ret >= 0 && frs_current <= FRS_5V_3A)
			port->new_source_frs_current = frs_current;
	}

	/* sink-vdos is optional */
	ret = fwnode_property_count_u32(fwnode, "sink-vdos");
	if (ret < 0)
		ret = 0;

	port->nr_snk_vdo = min(ret, VDO_MAX_OBJECTS);
	if (port->nr_snk_vdo) {
		ret = fwnode_property_read_u32_array(fwnode, "sink-vdos",
						     port->snk_vdo,
						     port->nr_snk_vdo);
		if (ret < 0)
			return ret;
	}

	/* If sink-vdos is found, sink-vdos-v1 is expected for backward compatibility. */
	if (port->nr_snk_vdo) {
		ret = fwnode_property_count_u32(fwnode, "sink-vdos-v1");
		if (ret < 0)
			return ret;
		else if (ret == 0)
			return -ENODATA;

		port->nr_snk_vdo_v1 = min(ret, VDO_MAX_OBJECTS);
		ret = fwnode_property_read_u32_array(fwnode, "sink-vdos-v1",
						     port->snk_vdo_v1,
						     port->nr_snk_vdo_v1);
		if (ret < 0)
			return ret;
	}

	return 0;
}

/* Power Supply access to expose source power information */
enum tcpm_psy_online_states {
	TCPM_PSY_OFFLINE = 0,
	TCPM_PSY_FIXED_ONLINE,
	TCPM_PSY_PROG_ONLINE,
};

static enum power_supply_property tcpm_psy_props[] = {
	POWER_SUPPLY_PROP_USB_TYPE,
	POWER_SUPPLY_PROP_ONLINE,
	POWER_SUPPLY_PROP_VOLTAGE_MIN,
	POWER_SUPPLY_PROP_VOLTAGE_MAX,
	POWER_SUPPLY_PROP_VOLTAGE_NOW,
	POWER_SUPPLY_PROP_CURRENT_MAX,
	POWER_SUPPLY_PROP_CURRENT_NOW,
};

static int tcpm_psy_get_online(struct tcpm_port *port,
			       union power_supply_propval *val)
{
	if (port->vbus_charge) {
		if (port->pps_data.active)
			val->intval = TCPM_PSY_PROG_ONLINE;
		else
			val->intval = TCPM_PSY_FIXED_ONLINE;
	} else {
		val->intval = TCPM_PSY_OFFLINE;
	}

	return 0;
}

static int tcpm_psy_get_voltage_min(struct tcpm_port *port,
				    union power_supply_propval *val)
{
	if (port->pps_data.active)
		val->intval = port->pps_data.min_volt * 1000;
	else
		val->intval = port->supply_voltage * 1000;

	return 0;
}

static int tcpm_psy_get_voltage_max(struct tcpm_port *port,
				    union power_supply_propval *val)
{
	if (port->pps_data.active)
		val->intval = port->pps_data.max_volt * 1000;
	else
		val->intval = port->supply_voltage * 1000;

	return 0;
}

static int tcpm_psy_get_voltage_now(struct tcpm_port *port,
				    union power_supply_propval *val)
{
	val->intval = port->supply_voltage * 1000;

	return 0;
}

static int tcpm_psy_get_current_max(struct tcpm_port *port,
				    union power_supply_propval *val)
{
	if (port->pps_data.active)
		val->intval = port->pps_data.max_curr * 1000;
	else
		val->intval = port->current_limit * 1000;

	return 0;
}

static int tcpm_psy_get_current_now(struct tcpm_port *port,
				    union power_supply_propval *val)
{
	val->intval = port->current_limit * 1000;

	return 0;
}

static int tcpm_psy_get_input_power_limit(struct tcpm_port *port,
					  union power_supply_propval *val)
{
	unsigned int src_mv, src_ma, max_src_mw = 0;
	unsigned int i, tmp;

	for (i = 0; i < port->nr_source_caps; i++) {
		u32 pdo = port->source_caps[i];

		if (pdo_type(pdo) == PDO_TYPE_FIXED) {
			src_mv = pdo_fixed_voltage(pdo);
			src_ma = pdo_max_current(pdo);
			tmp = src_mv * src_ma / 1000;
			max_src_mw = tmp > max_src_mw ? tmp : max_src_mw;
		}
	}

	val->intval = max_src_mw;
	return 0;
}

static int tcpm_psy_get_prop(struct power_supply *psy,
			     enum power_supply_property psp,
			     union power_supply_propval *val)
{
	struct tcpm_port *port = power_supply_get_drvdata(psy);
	int ret = 0;

	switch (psp) {
	case POWER_SUPPLY_PROP_USB_TYPE:
		val->intval = port->usb_type;
		break;
	case POWER_SUPPLY_PROP_ONLINE:
		ret = tcpm_psy_get_online(port, val);
		break;
	case POWER_SUPPLY_PROP_VOLTAGE_MIN:
		ret = tcpm_psy_get_voltage_min(port, val);
		break;
	case POWER_SUPPLY_PROP_VOLTAGE_MAX:
		ret = tcpm_psy_get_voltage_max(port, val);
		break;
	case POWER_SUPPLY_PROP_VOLTAGE_NOW:
		ret = tcpm_psy_get_voltage_now(port, val);
		break;
	case POWER_SUPPLY_PROP_CURRENT_MAX:
		ret = tcpm_psy_get_current_max(port, val);
		break;
	case POWER_SUPPLY_PROP_CURRENT_NOW:
		ret = tcpm_psy_get_current_now(port, val);
		break;
	case POWER_SUPPLY_PROP_INPUT_POWER_LIMIT:
		tcpm_psy_get_input_power_limit(port, val);
		break;
	default:
		ret = -EINVAL;
		break;
	}

	return ret;
}

static int tcpm_psy_set_online(struct tcpm_port *port,
			       const union power_supply_propval *val)
{
	int ret;

	switch (val->intval) {
	case TCPM_PSY_FIXED_ONLINE:
		ret = tcpm_pps_activate(port, false);
		break;
	case TCPM_PSY_PROG_ONLINE:
		ret = tcpm_pps_activate(port, true);
		break;
	default:
		ret = -EINVAL;
		break;
	}

	return ret;
}

static int tcpm_psy_set_prop(struct power_supply *psy,
			     enum power_supply_property psp,
			     const union power_supply_propval *val)
{
	struct tcpm_port *port = power_supply_get_drvdata(psy);
	int ret;

	/*
	 * All the properties below are related to USB PD. The check needs to be
	 * property specific when a non-pd related property is added.
	 */
	if (!port->pd_supported)
		return -EOPNOTSUPP;

	switch (psp) {
	case POWER_SUPPLY_PROP_ONLINE:
		ret = tcpm_psy_set_online(port, val);
		break;
	case POWER_SUPPLY_PROP_VOLTAGE_NOW:
		if (val->intval < port->pps_data.min_volt * 1000 ||
		    val->intval > port->pps_data.max_volt * 1000)
			ret = -EINVAL;
		else
			ret = tcpm_pps_set_out_volt(port, val->intval / 1000);
		break;
	case POWER_SUPPLY_PROP_CURRENT_NOW:
		if (val->intval > port->pps_data.max_curr * 1000)
			ret = -EINVAL;
		else
			ret = tcpm_pps_set_op_curr(port, val->intval / 1000);
		break;
	default:
		ret = -EINVAL;
		break;
	}
	power_supply_changed(port->psy);
	return ret;
}

static int tcpm_psy_prop_writeable(struct power_supply *psy,
				   enum power_supply_property psp)
{
	switch (psp) {
	case POWER_SUPPLY_PROP_ONLINE:
	case POWER_SUPPLY_PROP_VOLTAGE_NOW:
	case POWER_SUPPLY_PROP_CURRENT_NOW:
		return 1;
	default:
		return 0;
	}
}

static enum power_supply_usb_type tcpm_psy_usb_types[] = {
	POWER_SUPPLY_USB_TYPE_C,
	POWER_SUPPLY_USB_TYPE_PD,
	POWER_SUPPLY_USB_TYPE_PD_PPS,
};

static const char *tcpm_psy_name_prefix = "tcpm-source-psy-";

static int devm_tcpm_psy_register(struct tcpm_port *port)
{
	struct power_supply_config psy_cfg = {};
	const char *port_dev_name = dev_name(port->dev);
	size_t psy_name_len = strlen(tcpm_psy_name_prefix) +
				     strlen(port_dev_name) + 1;
	char *psy_name;

	psy_cfg.drv_data = port;
	psy_cfg.fwnode = dev_fwnode(port->dev);
	psy_name = devm_kzalloc(port->dev, psy_name_len, GFP_KERNEL);
	if (!psy_name)
		return -ENOMEM;

	snprintf(psy_name, psy_name_len, "%s%s", tcpm_psy_name_prefix,
		 port_dev_name);
	port->psy_desc.name = psy_name;
	port->psy_desc.type = POWER_SUPPLY_TYPE_USB;
	port->psy_desc.usb_types = tcpm_psy_usb_types;
	port->psy_desc.num_usb_types = ARRAY_SIZE(tcpm_psy_usb_types);
	port->psy_desc.properties = tcpm_psy_props;
	port->psy_desc.num_properties = ARRAY_SIZE(tcpm_psy_props);
	port->psy_desc.get_property = tcpm_psy_get_prop;
	port->psy_desc.set_property = tcpm_psy_set_prop;
	port->psy_desc.property_is_writeable = tcpm_psy_prop_writeable;

	port->usb_type = POWER_SUPPLY_USB_TYPE_C;

	port->psy = devm_power_supply_register(port->dev, &port->psy_desc,
					       &psy_cfg);

	return PTR_ERR_OR_ZERO(port->psy);
}

static enum hrtimer_restart state_machine_timer_handler(struct hrtimer *timer)
{
	struct tcpm_port *port = container_of(timer, struct tcpm_port, state_machine_timer);

	if (port->registered)
		kthread_queue_work(port->wq, &port->state_machine);
	return HRTIMER_NORESTART;
}

static enum hrtimer_restart vdm_state_machine_timer_handler(struct hrtimer *timer)
{
	struct tcpm_port *port = container_of(timer, struct tcpm_port, vdm_state_machine_timer);

	if (port->registered)
		kthread_queue_work(port->wq, &port->vdm_state_machine);
	return HRTIMER_NORESTART;
}

static enum hrtimer_restart enable_frs_timer_handler(struct hrtimer *timer)
{
	struct tcpm_port *port = container_of(timer, struct tcpm_port, enable_frs_timer);

	if (port->registered)
		kthread_queue_work(port->wq, &port->enable_frs);
	return HRTIMER_NORESTART;
}

static enum hrtimer_restart send_discover_timer_handler(struct hrtimer *timer)
{
	struct tcpm_port *port = container_of(timer, struct tcpm_port, send_discover_timer);

	if (port->registered)
		kthread_queue_work(port->wq, &port->send_discover_work);
	return HRTIMER_NORESTART;
}

struct tcpm_port *tcpm_register_port(struct device *dev, struct tcpc_dev *tcpc)
{
	struct tcpm_port *port;
	int err;

	if (!dev || !tcpc ||
	    !tcpc->get_vbus || !tcpc->set_cc || !tcpc->get_cc ||
	    !tcpc->set_polarity || !tcpc->set_vconn || !tcpc->set_vbus ||
	    !tcpc->set_pd_rx || !tcpc->set_roles || !tcpc->pd_transmit)
		return ERR_PTR(-EINVAL);

	port = devm_kzalloc(dev, sizeof(*port), GFP_KERNEL);
	if (!port)
		return ERR_PTR(-ENOMEM);

	port->dev = dev;
	port->tcpc = tcpc;

	mutex_init(&port->lock);
	mutex_init(&port->swap_lock);
#ifdef CONFIG_NO_GKI
	mutex_init(&port->pd_handler_lock);
#endif

	port->wq = kthread_create_worker(0, dev_name(dev));
	if (IS_ERR(port->wq))
		return ERR_CAST(port->wq);
	sched_set_fifo(port->wq->task);

	kthread_init_work(&port->state_machine, tcpm_state_machine_work);
	kthread_init_work(&port->vdm_state_machine, vdm_state_machine_work);
	kthread_init_work(&port->event_work, tcpm_pd_event_handler);
	kthread_init_work(&port->enable_frs, tcpm_enable_frs_work);
	kthread_init_work(&port->send_discover_work, tcpm_send_discover_work);
	hrtimer_init(&port->state_machine_timer, CLOCK_MONOTONIC, HRTIMER_MODE_REL);
	port->state_machine_timer.function = state_machine_timer_handler;
	hrtimer_init(&port->vdm_state_machine_timer, CLOCK_MONOTONIC, HRTIMER_MODE_REL);
	port->vdm_state_machine_timer.function = vdm_state_machine_timer_handler;
	hrtimer_init(&port->enable_frs_timer, CLOCK_MONOTONIC, HRTIMER_MODE_REL);
	port->enable_frs_timer.function = enable_frs_timer_handler;
	hrtimer_init(&port->send_discover_timer, CLOCK_MONOTONIC, HRTIMER_MODE_REL);
	port->send_discover_timer.function = send_discover_timer_handler;

	spin_lock_init(&port->pd_event_lock);

	init_completion(&port->tx_complete);
	init_completion(&port->swap_complete);
	init_completion(&port->pps_complete);
	tcpm_debugfs_init(port);

	err = tcpm_fw_get_caps(port, tcpc->fwnode);
	if (err < 0)
		goto out_destroy_wq;

	port->try_role = port->typec_caps.prefer_role;

	port->typec_caps.fwnode = tcpc->fwnode;
	port->typec_caps.revision = 0x0120;	/* Type-C spec release 1.2 */
	port->typec_caps.svdm_version = SVDM_VER_2_0;
	port->typec_caps.driver_data = port;
	port->typec_caps.ops = &tcpm_ops;
	port->typec_caps.orientation_aware = 1;

	port->partner_desc.identity = &port->partner_ident;
	port->port_type = port->typec_caps.type;

	port->role_sw = usb_role_switch_get(port->dev);
	if (IS_ERR(port->role_sw)) {
		err = PTR_ERR(port->role_sw);
		goto out_destroy_wq;
	}

	err = devm_tcpm_psy_register(port);
	if (err)
		goto out_role_sw_put;
	power_supply_changed(port->psy);

	err = tcpm_port_register_pd(port);
	if (err)
		goto out_role_sw_put;

	port->typec_caps.pd = port->pd;

	port->typec_port = typec_register_port(port->dev, &port->typec_caps);
	if (IS_ERR(port->typec_port)) {
		err = PTR_ERR(port->typec_port);
		goto out_unregister_pd;
	}

	typec_port_register_altmodes(port->typec_port,
				     &tcpm_altmode_ops, port,
				     port->port_altmode, ALTMODE_DISCOVERY_MAX);
<<<<<<< HEAD
	port->registered = true;
=======
>>>>>>> 52f971ee

	mutex_lock(&port->lock);
	tcpm_init(port);
	mutex_unlock(&port->lock);

	tcpm_log(port, "%s: registered", dev_name(dev));
	return port;

out_unregister_pd:
	tcpm_port_unregister_pd(port);
out_role_sw_put:
	usb_role_switch_put(port->role_sw);
out_destroy_wq:
	tcpm_debugfs_exit(port);
	kthread_destroy_worker(port->wq);
	return ERR_PTR(err);
}
EXPORT_SYMBOL_GPL(tcpm_register_port);

void tcpm_unregister_port(struct tcpm_port *port)
{
	int i;

	port->registered = false;
	kthread_destroy_worker(port->wq);

	hrtimer_cancel(&port->send_discover_timer);
	hrtimer_cancel(&port->enable_frs_timer);
	hrtimer_cancel(&port->vdm_state_machine_timer);
	hrtimer_cancel(&port->state_machine_timer);

	tcpm_reset_port(port);

	tcpm_port_unregister_pd(port);

	for (i = 0; i < ARRAY_SIZE(port->port_altmode); i++)
		typec_unregister_altmode(port->port_altmode[i]);
	typec_unregister_port(port->typec_port);
	usb_role_switch_put(port->role_sw);
	tcpm_debugfs_exit(port);
}
EXPORT_SYMBOL_GPL(tcpm_unregister_port);

MODULE_AUTHOR("Guenter Roeck <groeck@chromium.org>");
MODULE_DESCRIPTION("USB Type-C Port Manager");
MODULE_LICENSE("GPL");<|MERGE_RESOLUTION|>--- conflicted
+++ resolved
@@ -4608,13 +4608,10 @@
 	case SOFT_RESET_SEND:
 		port->message_id = 0;
 		port->rx_msgid = -1;
-<<<<<<< HEAD
 		/* remove existing capabilities */
 		usb_power_delivery_unregister_capabilities(port->partner_source_caps);
 		port->partner_source_caps = NULL;
-=======
 		port->tcpc->set_pd_rx(port->tcpc, true);
->>>>>>> 52f971ee
 		if (tcpm_pd_send_control(port, PD_CTRL_SOFT_RESET))
 			tcpm_set_state_cond(port, hard_reset_state(port), 0);
 		else
@@ -6120,7 +6117,6 @@
 	if (!fwnode)
 		return -EINVAL;
 
-<<<<<<< HEAD
 	/*
 	 * This fwnode has a "compatible" property, but is never populated as a
 	 * struct device. Instead we simply parse it to read the properties.
@@ -6129,23 +6125,6 @@
 	 * fwnode_links to/from this fwnode.
 	 */
 	fw_devlink_purge_absent_suppliers(fwnode);
-=======
-	ret = fwnode_property_read_u32(fwnode, "pd-revision",
-				       &pd_revision);
-	if (ret < 0)
-		port->typec_caps.pd_revision = 0x0300;
-	else
-		port->typec_caps.pd_revision = pd_revision & 0xffff;
-
-	/* USB data support is optional */
-	ret = fwnode_property_read_string(fwnode, "data-role", &cap_str);
-	if (ret == 0) {
-		ret = typec_find_port_data_role(cap_str);
-		if (ret < 0)
-			return ret;
-		port->typec_caps.data = ret;
-	}
->>>>>>> 52f971ee
 
 	ret = typec_get_fw_cap(&port->typec_caps, fwnode);
 	if (ret < 0)
@@ -6153,6 +6132,11 @@
 
 	port->port_type = port->typec_caps.type;
 	port->pd_supported = !fwnode_property_read_bool(fwnode, "pd-disable");
+
+	if (port->pd_supported) {
+		ret = fwnode_property_read_u32(fwnode, "pd-revision", &pd_revision);
+		port->typec_caps.pd_revision = !ret ? pd_revision & 0xffff : 0x0300;
+	}
 
 	port->slow_charger_loop = fwnode_property_read_bool(fwnode, "slow-charger-loop");
 	if (port->port_type == TYPEC_PORT_SNK)
@@ -6634,10 +6618,7 @@
 	typec_port_register_altmodes(port->typec_port,
 				     &tcpm_altmode_ops, port,
 				     port->port_altmode, ALTMODE_DISCOVERY_MAX);
-<<<<<<< HEAD
 	port->registered = true;
-=======
->>>>>>> 52f971ee
 
 	mutex_lock(&port->lock);
 	tcpm_init(port);
