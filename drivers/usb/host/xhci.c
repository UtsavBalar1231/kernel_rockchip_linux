// SPDX-License-Identifier: GPL-2.0
/*
 * xHCI host controller driver
 *
 * Copyright (C) 2008 Intel Corp.
 *
 * Author: Sarah Sharp
 * Some code borrowed from the Linux EHCI driver.
 */

#include <linux/pci.h>
#include <linux/iopoll.h>
#include <linux/irq.h>
#include <linux/log2.h>
#include <linux/module.h>
#include <linux/moduleparam.h>
#include <linux/slab.h>
#include <linux/dmi.h>
#include <linux/dma-mapping.h>

#include "xhci.h"
#include "xhci-trace.h"
#include "xhci-debugfs.h"
#include "xhci-dbgcap.h"

#define DRIVER_AUTHOR "Sarah Sharp"
#define DRIVER_DESC "'eXtensible' Host Controller (xHC) Driver"

#define	PORT_WAKE_BITS	(PORT_WKOC_E | PORT_WKDISC_E | PORT_WKCONN_E)

/* Some 0.95 hardware can't handle the chain bit on a Link TRB being cleared */
static int link_quirk;
module_param(link_quirk, int, S_IRUGO | S_IWUSR);
MODULE_PARM_DESC(link_quirk, "Don't clear the chain bit on a link TRB");

static unsigned long long quirks;
module_param(quirks, ullong, S_IRUGO);
MODULE_PARM_DESC(quirks, "Bit flags for quirks to be enabled as default");

static bool td_on_ring(struct xhci_td *td, struct xhci_ring *ring)
{
	struct xhci_segment *seg = ring->first_seg;

	if (!td || !td->start_seg)
		return false;
	do {
		if (seg == td->start_seg)
			return true;
		seg = seg->next;
	} while (seg && seg != ring->first_seg);

	return false;
}

/*
 * xhci_handshake - spin reading hc until handshake completes or fails
 * @ptr: address of hc register to be read
 * @mask: bits to look at in result of read
 * @done: value of those bits when handshake succeeds
 * @usec: timeout in microseconds
 *
 * Returns negative errno, or zero on success
 *
 * Success happens when the "mask" bits have the specified value (hardware
 * handshake done).  There are two failure modes:  "usec" have passed (major
 * hardware flakeout), or the register reads as all-ones (hardware removed).
 */
int xhci_handshake(void __iomem *ptr, u32 mask, u32 done, u64 timeout_us)
{
	u32	result;
	int	ret;

	ret = readl_poll_timeout_atomic(ptr, result,
					(result & mask) == done ||
					result == U32_MAX,
					1, timeout_us);
	if (result == U32_MAX)		/* card removed */
		return -ENODEV;

	return ret;
}

/*
 * Disable interrupts and begin the xHCI halting process.
 */
void xhci_quiesce(struct xhci_hcd *xhci)
{
	u32 halted;
	u32 cmd;
	u32 mask;

	mask = ~(XHCI_IRQS);
	halted = readl(&xhci->op_regs->status) & STS_HALT;
	if (!halted)
		mask &= ~CMD_RUN;

	cmd = readl(&xhci->op_regs->command);
	cmd &= mask;
	writel(cmd, &xhci->op_regs->command);
}

/*
 * Force HC into halt state.
 *
 * Disable any IRQs and clear the run/stop bit.
 * HC will complete any current and actively pipelined transactions, and
 * should halt within 16 ms of the run/stop bit being cleared.
 * Read HC Halted bit in the status register to see when the HC is finished.
 */
int xhci_halt(struct xhci_hcd *xhci)
{
	int ret;
	xhci_dbg_trace(xhci, trace_xhci_dbg_init, "// Halt the HC");
	xhci_quiesce(xhci);

	ret = xhci_handshake(&xhci->op_regs->status,
			STS_HALT, STS_HALT, XHCI_MAX_HALT_USEC);
	if (ret) {
		xhci_warn(xhci, "Host halt failed, %d\n", ret);
		return ret;
	}
	xhci->xhc_state |= XHCI_STATE_HALTED;
	xhci->cmd_ring_state = CMD_RING_STATE_STOPPED;
	return ret;
}

/*
 * Set the run bit and wait for the host to be running.
 */
int xhci_start(struct xhci_hcd *xhci)
{
	u32 temp;
	int ret;

	temp = readl(&xhci->op_regs->command);
	temp |= (CMD_RUN);
	xhci_dbg_trace(xhci, trace_xhci_dbg_init, "// Turn on HC, cmd = 0x%x.",
			temp);
	writel(temp, &xhci->op_regs->command);

	/*
	 * Wait for the HCHalted Status bit to be 0 to indicate the host is
	 * running.
	 */
	ret = xhci_handshake(&xhci->op_regs->status,
			STS_HALT, 0, XHCI_MAX_HALT_USEC);
	if (ret == -ETIMEDOUT)
		xhci_err(xhci, "Host took too long to start, "
				"waited %u microseconds.\n",
				XHCI_MAX_HALT_USEC);
	if (!ret)
		/* clear state flags. Including dying, halted or removing */
		xhci->xhc_state = 0;

	return ret;
}

/*
 * Reset a halted HC.
 *
 * This resets pipelines, timers, counters, state machines, etc.
 * Transactions will be terminated immediately, and operational registers
 * will be set to their defaults.
 */
int xhci_reset(struct xhci_hcd *xhci, u64 timeout_us)
{
	u32 command;
	u32 state;
	int ret;

	state = readl(&xhci->op_regs->status);

	if (state == ~(u32)0) {
		xhci_warn(xhci, "Host not accessible, reset failed.\n");
		return -ENODEV;
	}

	if ((state & STS_HALT) == 0) {
		xhci_warn(xhci, "Host controller not halted, aborting reset.\n");
		return 0;
	}

	xhci_dbg_trace(xhci, trace_xhci_dbg_init, "// Reset the HC");
	command = readl(&xhci->op_regs->command);
	command |= CMD_RESET;
	writel(command, &xhci->op_regs->command);

	/* Existing Intel xHCI controllers require a delay of 1 mS,
	 * after setting the CMD_RESET bit, and before accessing any
	 * HC registers. This allows the HC to complete the
	 * reset operation and be ready for HC register access.
	 * Without this delay, the subsequent HC register access,
	 * may result in a system hang very rarely.
	 */
	if (xhci->quirks & XHCI_INTEL_HOST)
		udelay(1000);

	ret = xhci_handshake(&xhci->op_regs->command, CMD_RESET, 0, timeout_us);
	if (ret)
		return ret;

	if (xhci->quirks & XHCI_ASMEDIA_MODIFY_FLOWCONTROL)
		usb_asmedia_modifyflowcontrol(to_pci_dev(xhci_to_hcd(xhci)->self.controller));

	xhci_dbg_trace(xhci, trace_xhci_dbg_init,
			 "Wait for controller to be ready for doorbell rings");
	/*
	 * xHCI cannot write to any doorbells or operational registers other
	 * than status until the "Controller Not Ready" flag is cleared.
	 */
	ret = xhci_handshake(&xhci->op_regs->status, STS_CNR, 0, timeout_us);

	xhci->usb2_rhub.bus_state.port_c_suspend = 0;
	xhci->usb2_rhub.bus_state.suspended_ports = 0;
	xhci->usb2_rhub.bus_state.resuming_ports = 0;
	xhci->usb3_rhub.bus_state.port_c_suspend = 0;
	xhci->usb3_rhub.bus_state.suspended_ports = 0;
	xhci->usb3_rhub.bus_state.resuming_ports = 0;

	return ret;
}

static void xhci_zero_64b_regs(struct xhci_hcd *xhci)
{
	struct device *dev = xhci_to_hcd(xhci)->self.sysdev;
	int err, i;
	u64 val;
	u32 intrs;

	/*
	 * Some Renesas controllers get into a weird state if they are
	 * reset while programmed with 64bit addresses (they will preserve
	 * the top half of the address in internal, non visible
	 * registers). You end up with half the address coming from the
	 * kernel, and the other half coming from the firmware. Also,
	 * changing the programming leads to extra accesses even if the
	 * controller is supposed to be halted. The controller ends up with
	 * a fatal fault, and is then ripe for being properly reset.
	 *
	 * Special care is taken to only apply this if the device is behind
	 * an iommu. Doing anything when there is no iommu is definitely
	 * unsafe...
	 */
	if (!(xhci->quirks & XHCI_ZERO_64B_REGS) || !device_iommu_mapped(dev))
		return;

	xhci_info(xhci, "Zeroing 64bit base registers, expecting fault\n");

	/* Clear HSEIE so that faults do not get signaled */
	val = readl(&xhci->op_regs->command);
	val &= ~CMD_HSEIE;
	writel(val, &xhci->op_regs->command);

	/* Clear HSE (aka FATAL) */
	val = readl(&xhci->op_regs->status);
	val |= STS_FATAL;
	writel(val, &xhci->op_regs->status);

	/* Now zero the registers, and brace for impact */
	val = xhci_read_64(xhci, &xhci->op_regs->dcbaa_ptr);
	if (upper_32_bits(val))
		xhci_write_64(xhci, 0, &xhci->op_regs->dcbaa_ptr);
	val = xhci_read_64(xhci, &xhci->op_regs->cmd_ring);
	if (upper_32_bits(val))
		xhci_write_64(xhci, 0, &xhci->op_regs->cmd_ring);

	intrs = min_t(u32, HCS_MAX_INTRS(xhci->hcs_params1),
		      ARRAY_SIZE(xhci->run_regs->ir_set));

	for (i = 0; i < intrs; i++) {
		struct xhci_intr_reg __iomem *ir;

		ir = &xhci->run_regs->ir_set[i];
		val = xhci_read_64(xhci, &ir->erst_base);
		if (upper_32_bits(val))
			xhci_write_64(xhci, 0, &ir->erst_base);
		val= xhci_read_64(xhci, &ir->erst_dequeue);
		if (upper_32_bits(val))
			xhci_write_64(xhci, 0, &ir->erst_dequeue);
	}

	/* Wait for the fault to appear. It will be cleared on reset */
	err = xhci_handshake(&xhci->op_regs->status,
			     STS_FATAL, STS_FATAL,
			     XHCI_MAX_HALT_USEC);
	if (!err)
		xhci_info(xhci, "Fault detected\n");
}

#ifdef CONFIG_USB_PCI
/*
 * Set up MSI
 */
static int xhci_setup_msi(struct xhci_hcd *xhci)
{
	int ret;
	/*
	 * TODO:Check with MSI Soc for sysdev
	 */
	struct pci_dev  *pdev = to_pci_dev(xhci_to_hcd(xhci)->self.controller);

	ret = pci_alloc_irq_vectors(pdev, 1, 1, PCI_IRQ_MSI);
	if (ret < 0) {
		xhci_dbg_trace(xhci, trace_xhci_dbg_init,
				"failed to allocate MSI entry");
		return ret;
	}

	ret = request_irq(pdev->irq, xhci_msi_irq,
				0, "xhci_hcd", xhci_to_hcd(xhci));
	if (ret) {
		xhci_dbg_trace(xhci, trace_xhci_dbg_init,
				"disable MSI interrupt");
		pci_free_irq_vectors(pdev);
	}

	return ret;
}

/*
 * Set up MSI-X
 */
static int xhci_setup_msix(struct xhci_hcd *xhci)
{
	int i, ret = 0;
	struct usb_hcd *hcd = xhci_to_hcd(xhci);
	struct pci_dev *pdev = to_pci_dev(hcd->self.controller);

	/*
	 * calculate number of msi-x vectors supported.
	 * - HCS_MAX_INTRS: the max number of interrupts the host can handle,
	 *   with max number of interrupters based on the xhci HCSPARAMS1.
	 * - num_online_cpus: maximum msi-x vectors per CPUs core.
	 *   Add additional 1 vector to ensure always available interrupt.
	 */
	xhci->msix_count = min(num_online_cpus() + 1,
				HCS_MAX_INTRS(xhci->hcs_params1));

	ret = pci_alloc_irq_vectors(pdev, xhci->msix_count, xhci->msix_count,
			PCI_IRQ_MSIX);
	if (ret < 0) {
		xhci_dbg_trace(xhci, trace_xhci_dbg_init,
				"Failed to enable MSI-X");
		return ret;
	}

	for (i = 0; i < xhci->msix_count; i++) {
		ret = request_irq(pci_irq_vector(pdev, i), xhci_msi_irq, 0,
				"xhci_hcd", xhci_to_hcd(xhci));
		if (ret)
			goto disable_msix;
	}

	hcd->msix_enabled = 1;
	return ret;

disable_msix:
	xhci_dbg_trace(xhci, trace_xhci_dbg_init, "disable MSI-X interrupt");
	while (--i >= 0)
		free_irq(pci_irq_vector(pdev, i), xhci_to_hcd(xhci));
	pci_free_irq_vectors(pdev);
	return ret;
}

/* Free any IRQs and disable MSI-X */
static void xhci_cleanup_msix(struct xhci_hcd *xhci)
{
	struct usb_hcd *hcd = xhci_to_hcd(xhci);
	struct pci_dev *pdev = to_pci_dev(hcd->self.controller);

	if (xhci->quirks & XHCI_PLAT)
		return;

	/* return if using legacy interrupt */
	if (hcd->irq > 0)
		return;

	if (hcd->msix_enabled) {
		int i;

		for (i = 0; i < xhci->msix_count; i++)
			free_irq(pci_irq_vector(pdev, i), xhci_to_hcd(xhci));
	} else {
		free_irq(pci_irq_vector(pdev, 0), xhci_to_hcd(xhci));
	}

	pci_free_irq_vectors(pdev);
	hcd->msix_enabled = 0;
}

static void __maybe_unused xhci_msix_sync_irqs(struct xhci_hcd *xhci)
{
	struct usb_hcd *hcd = xhci_to_hcd(xhci);

	if (hcd->msix_enabled) {
		struct pci_dev *pdev = to_pci_dev(hcd->self.controller);
		int i;

		for (i = 0; i < xhci->msix_count; i++)
			synchronize_irq(pci_irq_vector(pdev, i));
	}
}

static int xhci_try_enable_msi(struct usb_hcd *hcd)
{
	struct xhci_hcd *xhci = hcd_to_xhci(hcd);
	struct pci_dev  *pdev;
	int ret;

	/* The xhci platform device has set up IRQs through usb_add_hcd. */
	if (xhci->quirks & XHCI_PLAT)
		return 0;

	pdev = to_pci_dev(xhci_to_hcd(xhci)->self.controller);
	/*
	 * Some Fresco Logic host controllers advertise MSI, but fail to
	 * generate interrupts.  Don't even try to enable MSI.
	 */
	if (xhci->quirks & XHCI_BROKEN_MSI)
		goto legacy_irq;

	/* unregister the legacy interrupt */
	if (hcd->irq)
		free_irq(hcd->irq, hcd);
	hcd->irq = 0;

	ret = xhci_setup_msix(xhci);
	if (ret)
		/* fall back to msi*/
		ret = xhci_setup_msi(xhci);

	if (!ret) {
		hcd->msi_enabled = 1;
		return 0;
	}

	if (!pdev->irq) {
		xhci_err(xhci, "No msi-x/msi found and no IRQ in BIOS\n");
		return -EINVAL;
	}

 legacy_irq:
	if (!strlen(hcd->irq_descr))
		snprintf(hcd->irq_descr, sizeof(hcd->irq_descr), "%s:usb%d",
			 hcd->driver->description, hcd->self.busnum);

	/* fall back to legacy interrupt*/
	ret = request_irq(pdev->irq, &usb_hcd_irq, IRQF_SHARED,
			hcd->irq_descr, hcd);
	if (ret) {
		xhci_err(xhci, "request interrupt %d failed\n",
				pdev->irq);
		return ret;
	}
	hcd->irq = pdev->irq;
	return 0;
}

#else

static inline int xhci_try_enable_msi(struct usb_hcd *hcd)
{
	return 0;
}

static inline void xhci_cleanup_msix(struct xhci_hcd *xhci)
{
}

static inline void xhci_msix_sync_irqs(struct xhci_hcd *xhci)
{
}

#endif

static void compliance_mode_recovery(struct timer_list *t)
{
	struct xhci_hcd *xhci;
	struct usb_hcd *hcd;
	struct xhci_hub *rhub;
	u32 temp;
	int i;

	xhci = from_timer(xhci, t, comp_mode_recovery_timer);
	rhub = &xhci->usb3_rhub;

	for (i = 0; i < rhub->num_ports; i++) {
		temp = readl(rhub->ports[i]->addr);
		if ((temp & PORT_PLS_MASK) == USB_SS_PORT_LS_COMP_MOD) {
			/*
			 * Compliance Mode Detected. Letting USB Core
			 * handle the Warm Reset
			 */
			xhci_dbg_trace(xhci, trace_xhci_dbg_quirks,
					"Compliance mode detected->port %d",
					i + 1);
			xhci_dbg_trace(xhci, trace_xhci_dbg_quirks,
					"Attempting compliance mode recovery");
			hcd = xhci->shared_hcd;

			if (hcd->state == HC_STATE_SUSPENDED)
				usb_hcd_resume_root_hub(hcd);

			usb_hcd_poll_rh_status(hcd);
		}
	}

	if (xhci->port_status_u0 != ((1 << rhub->num_ports) - 1))
		mod_timer(&xhci->comp_mode_recovery_timer,
			jiffies + msecs_to_jiffies(COMP_MODE_RCVRY_MSECS));
}

/*
 * Quirk to work around issue generated by the SN65LVPE502CP USB3.0 re-driver
 * that causes ports behind that hardware to enter compliance mode sometimes.
 * The quirk creates a timer that polls every 2 seconds the link state of
 * each host controller's port and recovers it by issuing a Warm reset
 * if Compliance mode is detected, otherwise the port will become "dead" (no
 * device connections or disconnections will be detected anymore). Becasue no
 * status event is generated when entering compliance mode (per xhci spec),
 * this quirk is needed on systems that have the failing hardware installed.
 */
static void compliance_mode_recovery_timer_init(struct xhci_hcd *xhci)
{
	xhci->port_status_u0 = 0;
	timer_setup(&xhci->comp_mode_recovery_timer, compliance_mode_recovery,
		    0);
	xhci->comp_mode_recovery_timer.expires = jiffies +
			msecs_to_jiffies(COMP_MODE_RCVRY_MSECS);

	add_timer(&xhci->comp_mode_recovery_timer);
	xhci_dbg_trace(xhci, trace_xhci_dbg_quirks,
			"Compliance mode recovery timer initialized");
}

/*
 * This function identifies the systems that have installed the SN65LVPE502CP
 * USB3.0 re-driver and that need the Compliance Mode Quirk.
 * Systems:
 * Vendor: Hewlett-Packard -> System Models: Z420, Z620 and Z820
 */
static bool xhci_compliance_mode_recovery_timer_quirk_check(void)
{
	const char *dmi_product_name, *dmi_sys_vendor;

	dmi_product_name = dmi_get_system_info(DMI_PRODUCT_NAME);
	dmi_sys_vendor = dmi_get_system_info(DMI_SYS_VENDOR);
	if (!dmi_product_name || !dmi_sys_vendor)
		return false;

	if (!(strstr(dmi_sys_vendor, "Hewlett-Packard")))
		return false;

	if (strstr(dmi_product_name, "Z420") ||
			strstr(dmi_product_name, "Z620") ||
			strstr(dmi_product_name, "Z820") ||
			strstr(dmi_product_name, "Z1 Workstation"))
		return true;

	return false;
}

static int xhci_all_ports_seen_u0(struct xhci_hcd *xhci)
{
	return (xhci->port_status_u0 == ((1 << xhci->usb3_rhub.num_ports) - 1));
}


/*
 * Initialize memory for HCD and xHC (one-time init).
 *
 * Program the PAGESIZE register, initialize the device context array, create
 * device contexts (?), set up a command ring segment (or two?), create event
 * ring (one for now).
 */
static int xhci_init(struct usb_hcd *hcd)
{
	struct xhci_hcd *xhci = hcd_to_xhci(hcd);
	int retval = 0;

	xhci_dbg_trace(xhci, trace_xhci_dbg_init, "xhci_init");
	spin_lock_init(&xhci->lock);
	if (xhci->hci_version == 0x95 && link_quirk) {
		xhci_dbg_trace(xhci, trace_xhci_dbg_quirks,
				"QUIRK: Not clearing Link TRB chain bits.");
		xhci->quirks |= XHCI_LINK_TRB_QUIRK;
	} else {
		xhci_dbg_trace(xhci, trace_xhci_dbg_init,
				"xHCI doesn't need link TRB QUIRK");
	}
	retval = xhci_mem_init(xhci, GFP_KERNEL);
	xhci_dbg_trace(xhci, trace_xhci_dbg_init, "Finished xhci_init");

	/* Initializing Compliance Mode Recovery Data If Needed */
	if (xhci_compliance_mode_recovery_timer_quirk_check()) {
		xhci->quirks |= XHCI_COMP_MODE_QUIRK;
		compliance_mode_recovery_timer_init(xhci);
	}

	return retval;
}

/*-------------------------------------------------------------------------*/


static int xhci_run_finished(struct xhci_hcd *xhci)
{
	if (xhci_start(xhci)) {
		xhci_halt(xhci);
		return -ENODEV;
	}
	xhci->shared_hcd->state = HC_STATE_RUNNING;
	xhci->cmd_ring_state = CMD_RING_STATE_RUNNING;

	if (xhci->quirks & XHCI_NEC_HOST)
		xhci_ring_cmd_db(xhci);

	xhci_dbg_trace(xhci, trace_xhci_dbg_init,
			"Finished xhci_run for USB3 roothub");
	return 0;
}

/*
 * Start the HC after it was halted.
 *
 * This function is called by the USB core when the HC driver is added.
 * Its opposite is xhci_stop().
 *
 * xhci_init() must be called once before this function can be called.
 * Reset the HC, enable device slot contexts, program DCBAAP, and
 * set command ring pointer and event ring pointer.
 *
 * Setup MSI-X vectors and enable interrupts.
 */
int xhci_run(struct usb_hcd *hcd)
{
	u32 temp;
	u64 temp_64;
	int ret;
	struct xhci_hcd *xhci = hcd_to_xhci(hcd);

	/* Start the xHCI host controller running only after the USB 2.0 roothub
	 * is setup.
	 */

	hcd->uses_new_polling = 1;
	if (!usb_hcd_is_primary_hcd(hcd))
		return xhci_run_finished(xhci);

	xhci_dbg_trace(xhci, trace_xhci_dbg_init, "xhci_run");

	ret = xhci_try_enable_msi(hcd);
	if (ret)
		return ret;

	temp_64 = xhci_read_64(xhci, &xhci->ir_set->erst_dequeue);
	temp_64 &= ~ERST_PTR_MASK;
	xhci_dbg_trace(xhci, trace_xhci_dbg_init,
			"ERST deq = 64'h%0lx", (long unsigned int) temp_64);

	xhci_dbg_trace(xhci, trace_xhci_dbg_init,
			"// Set the interrupt modulation register");
	temp = readl(&xhci->ir_set->irq_control);
	temp &= ~ER_IRQ_INTERVAL_MASK;
	temp |= (xhci->imod_interval / 250) & ER_IRQ_INTERVAL_MASK;
	writel(temp, &xhci->ir_set->irq_control);

	/* Set the HCD state before we enable the irqs */
	temp = readl(&xhci->op_regs->command);
	temp |= (CMD_EIE);
	xhci_dbg_trace(xhci, trace_xhci_dbg_init,
			"// Enable interrupts, cmd = 0x%x.", temp);
	writel(temp, &xhci->op_regs->command);

	temp = readl(&xhci->ir_set->irq_pending);
	xhci_dbg_trace(xhci, trace_xhci_dbg_init,
			"// Enabling event ring interrupter %p by writing 0x%x to irq_pending",
			xhci->ir_set, (unsigned int) ER_IRQ_ENABLE(temp));
	writel(ER_IRQ_ENABLE(temp), &xhci->ir_set->irq_pending);

	if (xhci->quirks & XHCI_NEC_HOST) {
		struct xhci_command *command;

		command = xhci_alloc_command(xhci, false, GFP_KERNEL);
		if (!command)
			return -ENOMEM;

		ret = xhci_queue_vendor_command(xhci, command, 0, 0, 0,
				TRB_TYPE(TRB_NEC_GET_FW));
		if (ret)
			xhci_free_command(xhci, command);
	}
	xhci_dbg_trace(xhci, trace_xhci_dbg_init,
			"Finished xhci_run for USB2 roothub");

	xhci_dbc_init(xhci);

	xhci_debugfs_init(xhci);

	return 0;
}
EXPORT_SYMBOL_GPL(xhci_run);

/*
 * Stop xHCI driver.
 *
 * This function is called by the USB core when the HC driver is removed.
 * Its opposite is xhci_run().
 *
 * Disable device contexts, disable IRQs, and quiesce the HC.
 * Reset the HC, finish any completed transactions, and cleanup memory.
 */
static void xhci_stop(struct usb_hcd *hcd)
{
	u32 temp;
	struct xhci_hcd *xhci = hcd_to_xhci(hcd);

	mutex_lock(&xhci->mutex);

	/* Only halt host and free memory after both hcds are removed */
	if (!usb_hcd_is_primary_hcd(hcd)) {
		mutex_unlock(&xhci->mutex);
		return;
	}

	xhci_dbc_exit(xhci);

	spin_lock_irq(&xhci->lock);
	xhci->xhc_state |= XHCI_STATE_HALTED;
	xhci->cmd_ring_state = CMD_RING_STATE_STOPPED;
	xhci_halt(xhci);
	xhci_reset(xhci, XHCI_RESET_SHORT_USEC);
	spin_unlock_irq(&xhci->lock);

	xhci_cleanup_msix(xhci);

	/* Deleting Compliance Mode Recovery Timer */
	if ((xhci->quirks & XHCI_COMP_MODE_QUIRK) &&
			(!(xhci_all_ports_seen_u0(xhci)))) {
		del_timer_sync(&xhci->comp_mode_recovery_timer);
		xhci_dbg_trace(xhci, trace_xhci_dbg_quirks,
				"%s: compliance mode recovery timer deleted",
				__func__);
	}

	if (xhci->quirks & XHCI_AMD_PLL_FIX)
		usb_amd_dev_put();

	xhci_dbg_trace(xhci, trace_xhci_dbg_init,
			"// Disabling event ring interrupts");
	temp = readl(&xhci->op_regs->status);
	writel((temp & ~0x1fff) | STS_EINT, &xhci->op_regs->status);
	temp = readl(&xhci->ir_set->irq_pending);
	writel(ER_IRQ_DISABLE(temp), &xhci->ir_set->irq_pending);

	xhci_dbg_trace(xhci, trace_xhci_dbg_init, "cleaning up memory");
	xhci_mem_cleanup(xhci);
	xhci_debugfs_exit(xhci);
	xhci_dbg_trace(xhci, trace_xhci_dbg_init,
			"xhci_stop completed - status = %x",
			readl(&xhci->op_regs->status));
	mutex_unlock(&xhci->mutex);
}

/*
 * Shutdown HC (not bus-specific)
 *
 * This is called when the machine is rebooting or halting.  We assume that the
 * machine will be powered off, and the HC's internal state will be reset.
 * Don't bother to free memory.
 *
 * This will only ever be called with the main usb_hcd (the USB3 roothub).
 */
void xhci_shutdown(struct usb_hcd *hcd)
{
	struct xhci_hcd *xhci = hcd_to_xhci(hcd);

	if (xhci->quirks & XHCI_SPURIOUS_REBOOT)
		usb_disable_xhci_ports(to_pci_dev(hcd->self.sysdev));

	/* Don't poll the roothubs after shutdown. */
	xhci_dbg(xhci, "%s: stopping usb%d port polling.\n",
			__func__, hcd->self.busnum);
	clear_bit(HCD_FLAG_POLL_RH, &hcd->flags);
	del_timer_sync(&hcd->rh_timer);

	if (xhci->shared_hcd) {
		clear_bit(HCD_FLAG_POLL_RH, &xhci->shared_hcd->flags);
		del_timer_sync(&xhci->shared_hcd->rh_timer);
	}

	spin_lock_irq(&xhci->lock);
	xhci_halt(xhci);

	/*
	 * Workaround for spurious wakeps at shutdown with HSW, and for boot
	 * firmware delay in ADL-P PCH if port are left in U3 at shutdown
	 */
	if (xhci->quirks & XHCI_SPURIOUS_WAKEUP ||
	    xhci->quirks & XHCI_RESET_TO_DEFAULT)
		xhci_reset(xhci, XHCI_RESET_SHORT_USEC);

	spin_unlock_irq(&xhci->lock);

	xhci_cleanup_msix(xhci);

	xhci_dbg_trace(xhci, trace_xhci_dbg_init,
			"xhci_shutdown completed - status = %x",
			readl(&xhci->op_regs->status));
}
EXPORT_SYMBOL_GPL(xhci_shutdown);

#ifdef CONFIG_PM
static void xhci_save_registers(struct xhci_hcd *xhci)
{
	xhci->s3.command = readl(&xhci->op_regs->command);
	xhci->s3.dev_nt = readl(&xhci->op_regs->dev_notification);
	xhci->s3.dcbaa_ptr = xhci_read_64(xhci, &xhci->op_regs->dcbaa_ptr);
	xhci->s3.config_reg = readl(&xhci->op_regs->config_reg);
	xhci->s3.erst_size = readl(&xhci->ir_set->erst_size);
	xhci->s3.erst_base = xhci_read_64(xhci, &xhci->ir_set->erst_base);
	xhci->s3.erst_dequeue = xhci_read_64(xhci, &xhci->ir_set->erst_dequeue);
	xhci->s3.irq_pending = readl(&xhci->ir_set->irq_pending);
	xhci->s3.irq_control = readl(&xhci->ir_set->irq_control);
}

static void xhci_restore_registers(struct xhci_hcd *xhci)
{
	writel(xhci->s3.command, &xhci->op_regs->command);
	writel(xhci->s3.dev_nt, &xhci->op_regs->dev_notification);
	xhci_write_64(xhci, xhci->s3.dcbaa_ptr, &xhci->op_regs->dcbaa_ptr);
	writel(xhci->s3.config_reg, &xhci->op_regs->config_reg);
	writel(xhci->s3.erst_size, &xhci->ir_set->erst_size);
	xhci_write_64(xhci, xhci->s3.erst_base, &xhci->ir_set->erst_base);
	xhci_write_64(xhci, xhci->s3.erst_dequeue, &xhci->ir_set->erst_dequeue);
	writel(xhci->s3.irq_pending, &xhci->ir_set->irq_pending);
	writel(xhci->s3.irq_control, &xhci->ir_set->irq_control);
}

static void xhci_set_cmd_ring_deq(struct xhci_hcd *xhci)
{
	u64	val_64;

	/* step 2: initialize command ring buffer */
	val_64 = xhci_read_64(xhci, &xhci->op_regs->cmd_ring);
	val_64 = (val_64 & (u64) CMD_RING_RSVD_BITS) |
		(xhci_trb_virt_to_dma(xhci->cmd_ring->deq_seg,
				      xhci->cmd_ring->dequeue) &
		 (u64) ~CMD_RING_RSVD_BITS) |
		xhci->cmd_ring->cycle_state;
	xhci_dbg_trace(xhci, trace_xhci_dbg_init,
			"// Setting command ring address to 0x%llx",
			(long unsigned long) val_64);
	xhci_write_64(xhci, val_64, &xhci->op_regs->cmd_ring);
}

/*
 * The whole command ring must be cleared to zero when we suspend the host.
 *
 * The host doesn't save the command ring pointer in the suspend well, so we
 * need to re-program it on resume.  Unfortunately, the pointer must be 64-byte
 * aligned, because of the reserved bits in the command ring dequeue pointer
 * register.  Therefore, we can't just set the dequeue pointer back in the
 * middle of the ring (TRBs are 16-byte aligned).
 */
static void xhci_clear_command_ring(struct xhci_hcd *xhci)
{
	struct xhci_ring *ring;
	struct xhci_segment *seg;

	ring = xhci->cmd_ring;
	seg = ring->deq_seg;
	do {
		memset(seg->trbs, 0,
			sizeof(union xhci_trb) * (TRBS_PER_SEGMENT - 1));
		seg->trbs[TRBS_PER_SEGMENT - 1].link.control &=
			cpu_to_le32(~TRB_CYCLE);
		seg = seg->next;
	} while (seg != ring->deq_seg);

	/* Reset the software enqueue and dequeue pointers */
	ring->deq_seg = ring->first_seg;
	ring->dequeue = ring->first_seg->trbs;
	ring->enq_seg = ring->deq_seg;
	ring->enqueue = ring->dequeue;

	ring->num_trbs_free = ring->num_segs * (TRBS_PER_SEGMENT - 1) - 1;
	/*
	 * Ring is now zeroed, so the HW should look for change of ownership
	 * when the cycle bit is set to 1.
	 */
	ring->cycle_state = 1;

	/*
	 * Reset the hardware dequeue pointer.
	 * Yes, this will need to be re-written after resume, but we're paranoid
	 * and want to make sure the hardware doesn't access bogus memory
	 * because, say, the BIOS or an SMI started the host without changing
	 * the command ring pointers.
	 */
	xhci_set_cmd_ring_deq(xhci);
}

/*
 * Disable port wake bits if do_wakeup is not set.
 *
 * Also clear a possible internal port wake state left hanging for ports that
 * detected termination but never successfully enumerated (trained to 0U).
 * Internal wake causes immediate xHCI wake after suspend. PORT_CSC write done
 * at enumeration clears this wake, force one here as well for unconnected ports
 */

static void xhci_disable_hub_port_wake(struct xhci_hcd *xhci,
				       struct xhci_hub *rhub,
				       bool do_wakeup)
{
	unsigned long flags;
	u32 t1, t2, portsc;
	int i;

	spin_lock_irqsave(&xhci->lock, flags);

	for (i = 0; i < rhub->num_ports; i++) {
		portsc = readl(rhub->ports[i]->addr);
		t1 = xhci_port_state_to_neutral(portsc);
		t2 = t1;

		/* clear wake bits if do_wake is not set */
		if (!do_wakeup)
			t2 &= ~PORT_WAKE_BITS;

		/* Don't touch csc bit if connected or connect change is set */
		if (!(portsc & (PORT_CSC | PORT_CONNECT)))
			t2 |= PORT_CSC;

		if (t1 != t2) {
			writel(t2, rhub->ports[i]->addr);
			xhci_dbg(xhci, "config port %d-%d wake bits, portsc: 0x%x, write: 0x%x\n",
				 rhub->hcd->self.busnum, i + 1, portsc, t2);
		}
	}
	spin_unlock_irqrestore(&xhci->lock, flags);
}

static bool xhci_pending_portevent(struct xhci_hcd *xhci)
{
	struct xhci_port	**ports;
	int			port_index;
	u32			status;
	u32			portsc;

	status = readl(&xhci->op_regs->status);
	if (status & STS_EINT)
		return true;
	/*
	 * Checking STS_EINT is not enough as there is a lag between a change
	 * bit being set and the Port Status Change Event that it generated
	 * being written to the Event Ring. See note in xhci 1.1 section 4.19.2.
	 */

	port_index = xhci->usb2_rhub.num_ports;
	ports = xhci->usb2_rhub.ports;
	while (port_index--) {
		portsc = readl(ports[port_index]->addr);
		if (portsc & PORT_CHANGE_MASK ||
		    (portsc & PORT_PLS_MASK) == XDEV_RESUME)
			return true;
	}
	port_index = xhci->usb3_rhub.num_ports;
	ports = xhci->usb3_rhub.ports;
	while (port_index--) {
		portsc = readl(ports[port_index]->addr);
		if (portsc & PORT_CHANGE_MASK ||
		    (portsc & PORT_PLS_MASK) == XDEV_RESUME)
			return true;
	}
	return false;
}

/*
 * Stop HC (not bus-specific)
 *
 * This is called when the machine transition into S3/S4 mode.
 *
 */
int xhci_suspend(struct xhci_hcd *xhci, bool do_wakeup)
{
	int			rc = 0;
	unsigned int		delay = XHCI_MAX_HALT_USEC * 2;
	struct usb_hcd		*hcd = xhci_to_hcd(xhci);
	u32			command;
	u32			res;

	if (!hcd->state)
		return 0;

	if (hcd->state != HC_STATE_SUSPENDED ||
			xhci->shared_hcd->state != HC_STATE_SUSPENDED)
		return -EINVAL;

	/* Clear root port wake on bits if wakeup not allowed. */
	xhci_disable_hub_port_wake(xhci, &xhci->usb3_rhub, do_wakeup);
	xhci_disable_hub_port_wake(xhci, &xhci->usb2_rhub, do_wakeup);

	if (!HCD_HW_ACCESSIBLE(hcd))
		return 0;

	xhci_dbc_suspend(xhci);

	/* Don't poll the roothubs on bus suspend. */
	xhci_dbg(xhci, "%s: stopping usb%d port polling.\n",
		 __func__, hcd->self.busnum);
	clear_bit(HCD_FLAG_POLL_RH, &hcd->flags);
	del_timer_sync(&hcd->rh_timer);
	clear_bit(HCD_FLAG_POLL_RH, &xhci->shared_hcd->flags);
	del_timer_sync(&xhci->shared_hcd->rh_timer);

	if (xhci->quirks & XHCI_SUSPEND_DELAY)
		usleep_range(1000, 1500);

	spin_lock_irq(&xhci->lock);
	clear_bit(HCD_FLAG_HW_ACCESSIBLE, &hcd->flags);
	clear_bit(HCD_FLAG_HW_ACCESSIBLE, &xhci->shared_hcd->flags);
	/* step 1: stop endpoint */
	/* skipped assuming that port suspend has done */

	/* step 2: clear Run/Stop bit */
	command = readl(&xhci->op_regs->command);
	command &= ~CMD_RUN;
	writel(command, &xhci->op_regs->command);

	/* Some chips from Fresco Logic need an extraordinary delay */
	delay *= (xhci->quirks & XHCI_SLOW_SUSPEND) ? 10 : 1;

	if (xhci_handshake(&xhci->op_regs->status,
		      STS_HALT, STS_HALT, delay)) {
		xhci_warn(xhci, "WARN: xHC CMD_RUN timeout\n");
		spin_unlock_irq(&xhci->lock);
		return -ETIMEDOUT;
	}
	xhci_clear_command_ring(xhci);

	/* step 3: save registers */
	xhci_save_registers(xhci);

	/* step 4: set CSS flag */
	command = readl(&xhci->op_regs->command);
	command |= CMD_CSS;
	writel(command, &xhci->op_regs->command);
	xhci->broken_suspend = 0;
	if (xhci_handshake(&xhci->op_regs->status,
				STS_SAVE, 0, 20 * 1000)) {
	/*
	 * AMD SNPS xHC 3.0 occasionally does not clear the
	 * SSS bit of USBSTS and when driver tries to poll
	 * to see if the xHC clears BIT(8) which never happens
	 * and driver assumes that controller is not responding
	 * and times out. To workaround this, its good to check
	 * if SRE and HCE bits are not set (as per xhci
	 * Section 5.4.2) and bypass the timeout.
	 */
		res = readl(&xhci->op_regs->status);
		if ((xhci->quirks & XHCI_SNPS_BROKEN_SUSPEND) &&
		    (((res & STS_SRE) == 0) &&
				((res & STS_HCE) == 0))) {
			xhci->broken_suspend = 1;
		} else {
			xhci_warn(xhci, "WARN: xHC save state timeout\n");
			spin_unlock_irq(&xhci->lock);
			return -ETIMEDOUT;
		}
	}
	spin_unlock_irq(&xhci->lock);

	/*
	 * Deleting Compliance Mode Recovery Timer because the xHCI Host
	 * is about to be suspended.
	 */
	if ((xhci->quirks & XHCI_COMP_MODE_QUIRK) &&
			(!(xhci_all_ports_seen_u0(xhci)))) {
		del_timer_sync(&xhci->comp_mode_recovery_timer);
		xhci_dbg_trace(xhci, trace_xhci_dbg_quirks,
				"%s: compliance mode recovery timer deleted",
				__func__);
	}

	/* step 5: remove core well power */
	/* synchronize irq when using MSI-X */
	xhci_msix_sync_irqs(xhci);

	return rc;
}
EXPORT_SYMBOL_GPL(xhci_suspend);

/*
 * start xHC (not bus-specific)
 *
 * This is called when the machine transition from S3/S4 mode.
 *
 */
int xhci_resume(struct xhci_hcd *xhci, bool hibernated)
{
	u32			command, temp = 0;
	struct usb_hcd		*hcd = xhci_to_hcd(xhci);
	struct usb_hcd		*secondary_hcd;
	int			retval = 0;
	bool			comp_timer_running = false;
	bool			pending_portevent = false;
	bool			reinit_xhc = false;

	if (!hcd->state)
		return 0;

	/* Wait a bit if either of the roothubs need to settle from the
	 * transition into bus suspend.
	 */

	if (time_before(jiffies, xhci->usb2_rhub.bus_state.next_statechange) ||
	    time_before(jiffies, xhci->usb3_rhub.bus_state.next_statechange))
		msleep(100);

	set_bit(HCD_FLAG_HW_ACCESSIBLE, &hcd->flags);
	set_bit(HCD_FLAG_HW_ACCESSIBLE, &xhci->shared_hcd->flags);

	spin_lock_irq(&xhci->lock);

	if (hibernated || xhci->quirks & XHCI_RESET_ON_RESUME || xhci->broken_suspend)
		reinit_xhc = true;

	if (!reinit_xhc) {
		/*
		 * Some controllers might lose power during suspend, so wait
		 * for controller not ready bit to clear, just as in xHC init.
		 */
		retval = xhci_handshake(&xhci->op_regs->status,
					STS_CNR, 0, 10 * 1000 * 1000);
		if (retval) {
			xhci_warn(xhci, "Controller not ready at resume %d\n",
				  retval);
			spin_unlock_irq(&xhci->lock);
			return retval;
		}
		/* step 1: restore register */
		xhci_restore_registers(xhci);
		/* step 2: initialize command ring buffer */
		xhci_set_cmd_ring_deq(xhci);
		/* step 3: restore state and start state*/
		/* step 3: set CRS flag */
		command = readl(&xhci->op_regs->command);
		command |= CMD_CRS;
		writel(command, &xhci->op_regs->command);
		/*
		 * Some controllers take up to 55+ ms to complete the controller
		 * restore so setting the timeout to 100ms. Xhci specification
		 * doesn't mention any timeout value.
		 */
		if (xhci_handshake(&xhci->op_regs->status,
			      STS_RESTORE, 0, 100 * 1000)) {
			xhci_warn(xhci, "WARN: xHC restore state timeout\n");
			spin_unlock_irq(&xhci->lock);
			return -ETIMEDOUT;
		}
	}

	temp = readl(&xhci->op_regs->status);

	/* re-initialize the HC on Restore Error, or Host Controller Error */
	if (temp & (STS_SRE | STS_HCE)) {
		reinit_xhc = true;
		if (!xhci->broken_suspend)
			xhci_warn(xhci, "xHC error in resume, USBSTS 0x%x, Reinit\n", temp);
	}

	if (reinit_xhc) {
		if ((xhci->quirks & XHCI_COMP_MODE_QUIRK) &&
				!(xhci_all_ports_seen_u0(xhci))) {
			del_timer_sync(&xhci->comp_mode_recovery_timer);
			xhci_dbg_trace(xhci, trace_xhci_dbg_quirks,
				"Compliance Mode Recovery Timer deleted!");
		}

		/* Let the USB core know _both_ roothubs lost power. */
		usb_root_hub_lost_power(xhci->main_hcd->self.root_hub);
		usb_root_hub_lost_power(xhci->shared_hcd->self.root_hub);

		xhci_dbg(xhci, "Stop HCD\n");
		xhci_halt(xhci);
		xhci_zero_64b_regs(xhci);
		retval = xhci_reset(xhci, XHCI_RESET_LONG_USEC);
		spin_unlock_irq(&xhci->lock);
		if (retval)
			return retval;
		xhci_cleanup_msix(xhci);

		xhci_dbg(xhci, "// Disabling event ring interrupts\n");
		temp = readl(&xhci->op_regs->status);
		writel((temp & ~0x1fff) | STS_EINT, &xhci->op_regs->status);
		temp = readl(&xhci->ir_set->irq_pending);
		writel(ER_IRQ_DISABLE(temp), &xhci->ir_set->irq_pending);

		xhci_dbg(xhci, "cleaning up memory\n");
		xhci_mem_cleanup(xhci);
		xhci_debugfs_exit(xhci);
		xhci_dbg(xhci, "xhci_stop completed - status = %x\n",
			    readl(&xhci->op_regs->status));

		/* USB core calls the PCI reinit and start functions twice:
		 * first with the primary HCD, and then with the secondary HCD.
		 * If we don't do the same, the host will never be started.
		 */
		if (!usb_hcd_is_primary_hcd(hcd))
			secondary_hcd = hcd;
		else
			secondary_hcd = xhci->shared_hcd;

		xhci_dbg(xhci, "Initialize the xhci_hcd\n");
		retval = xhci_init(hcd->primary_hcd);
		if (retval)
			return retval;
		comp_timer_running = true;

		xhci_dbg(xhci, "Start the primary HCD\n");
		retval = xhci_run(hcd->primary_hcd);
		if (!retval) {
			xhci_dbg(xhci, "Start the secondary HCD\n");
			retval = xhci_run(secondary_hcd);
		}
		hcd->state = HC_STATE_SUSPENDED;
		xhci->shared_hcd->state = HC_STATE_SUSPENDED;
		goto done;
	}

	/* step 4: set Run/Stop bit */
	command = readl(&xhci->op_regs->command);
	command |= CMD_RUN;
	writel(command, &xhci->op_regs->command);
	xhci_handshake(&xhci->op_regs->status, STS_HALT,
		  0, 250 * 1000);

	/* step 5: walk topology and initialize portsc,
	 * portpmsc and portli
	 */
	/* this is done in bus_resume */

	/* step 6: restart each of the previously
	 * Running endpoints by ringing their doorbells
	 */

	spin_unlock_irq(&xhci->lock);

	xhci_dbc_resume(xhci);

 done:
	if (retval == 0) {
		/*
		 * Resume roothubs only if there are pending events.
		 * USB 3 devices resend U3 LFPS wake after a 100ms delay if
		 * the first wake signalling failed, give it that chance.
		 */
		pending_portevent = xhci_pending_portevent(xhci);
		if (!pending_portevent) {
			msleep(120);
			pending_portevent = xhci_pending_portevent(xhci);
		}

		if (pending_portevent) {
			usb_hcd_resume_root_hub(xhci->shared_hcd);
			usb_hcd_resume_root_hub(hcd);
		}
	}
	/*
	 * If system is subject to the Quirk, Compliance Mode Timer needs to
	 * be re-initialized Always after a system resume. Ports are subject
	 * to suffer the Compliance Mode issue again. It doesn't matter if
	 * ports have entered previously to U0 before system's suspension.
	 */
	if ((xhci->quirks & XHCI_COMP_MODE_QUIRK) && !comp_timer_running)
		compliance_mode_recovery_timer_init(xhci);

	if (xhci->quirks & XHCI_ASMEDIA_MODIFY_FLOWCONTROL)
		usb_asmedia_modifyflowcontrol(to_pci_dev(hcd->self.controller));

	/* Re-enable port polling. */
	xhci_dbg(xhci, "%s: starting usb%d port polling.\n",
		 __func__, hcd->self.busnum);
	set_bit(HCD_FLAG_POLL_RH, &xhci->shared_hcd->flags);
	usb_hcd_poll_rh_status(xhci->shared_hcd);
	set_bit(HCD_FLAG_POLL_RH, &hcd->flags);
	usb_hcd_poll_rh_status(hcd);

	return retval;
}
EXPORT_SYMBOL_GPL(xhci_resume);
#endif	/* CONFIG_PM */

/*-------------------------------------------------------------------------*/

/*
 * Bypass the DMA mapping if URB is suitable for Immediate Transfer (IDT),
 * we'll copy the actual data into the TRB address register. This is limited to
 * transfers up to 8 bytes on output endpoints of any kind with wMaxPacketSize
 * >= 8 bytes. If suitable for IDT only one Transfer TRB per TD is allowed.
 */
static int xhci_map_urb_for_dma(struct usb_hcd *hcd, struct urb *urb,
				gfp_t mem_flags)
{
	if (xhci_urb_suitable_for_idt(urb))
		return 0;

	return usb_hcd_map_urb_for_dma(hcd, urb, mem_flags);
}

/*
 * xhci_get_endpoint_index - Used for passing endpoint bitmasks between the core and
 * HCDs.  Find the index for an endpoint given its descriptor.  Use the return
 * value to right shift 1 for the bitmask.
 *
 * Index  = (epnum * 2) + direction - 1,
 * where direction = 0 for OUT, 1 for IN.
 * For control endpoints, the IN index is used (OUT index is unused), so
 * index = (epnum * 2) + direction - 1 = (epnum * 2) + 1 - 1 = (epnum * 2)
 */
unsigned int xhci_get_endpoint_index(struct usb_endpoint_descriptor *desc)
{
	unsigned int index;
	if (usb_endpoint_xfer_control(desc))
		index = (unsigned int) (usb_endpoint_num(desc)*2);
	else
		index = (unsigned int) (usb_endpoint_num(desc)*2) +
			(usb_endpoint_dir_in(desc) ? 1 : 0) - 1;
	return index;
}
EXPORT_SYMBOL_GPL(xhci_get_endpoint_index);

/* The reverse operation to xhci_get_endpoint_index. Calculate the USB endpoint
 * address from the XHCI endpoint index.
 */
unsigned int xhci_get_endpoint_address(unsigned int ep_index)
{
	unsigned int number = DIV_ROUND_UP(ep_index, 2);
	unsigned int direction = ep_index % 2 ? USB_DIR_OUT : USB_DIR_IN;
	return direction | number;
}

/* Find the flag for this endpoint (for use in the control context).  Use the
 * endpoint index to create a bitmask.  The slot context is bit 0, endpoint 0 is
 * bit 1, etc.
 */
static unsigned int xhci_get_endpoint_flag(struct usb_endpoint_descriptor *desc)
{
	return 1 << (xhci_get_endpoint_index(desc) + 1);
}

/* Compute the last valid endpoint context index.  Basically, this is the
 * endpoint index plus one.  For slot contexts with more than valid endpoint,
 * we find the most significant bit set in the added contexts flags.
 * e.g. ep 1 IN (with epnum 0x81) => added_ctxs = 0b1000
 * fls(0b1000) = 4, but the endpoint context index is 3, so subtract one.
 */
unsigned int xhci_last_valid_endpoint(u32 added_ctxs)
{
	return fls(added_ctxs) - 1;
}

/* Returns 1 if the arguments are OK;
 * returns 0 this is a root hub; returns -EINVAL for NULL pointers.
 */
static int xhci_check_args(struct usb_hcd *hcd, struct usb_device *udev,
		struct usb_host_endpoint *ep, int check_ep, bool check_virt_dev,
		const char *func) {
	struct xhci_hcd	*xhci;
	struct xhci_virt_device	*virt_dev;

	if (!hcd || (check_ep && !ep) || !udev) {
		pr_debug("xHCI %s called with invalid args\n", func);
		return -EINVAL;
	}
	if (!udev->parent) {
		pr_debug("xHCI %s called for root hub\n", func);
		return 0;
	}

	xhci = hcd_to_xhci(hcd);
	if (check_virt_dev) {
		if (!udev->slot_id || !xhci->devs[udev->slot_id]) {
			xhci_dbg(xhci, "xHCI %s called with unaddressed device\n",
					func);
			return -EINVAL;
		}

		virt_dev = xhci->devs[udev->slot_id];
		if (virt_dev->udev != udev) {
			xhci_dbg(xhci, "xHCI %s called with udev and "
					  "virt_dev does not match\n", func);
			return -EINVAL;
		}
	}

	if (xhci->xhc_state & XHCI_STATE_HALTED)
		return -ENODEV;

	return 1;
}

static int xhci_configure_endpoint(struct xhci_hcd *xhci,
		struct usb_device *udev, struct xhci_command *command,
		bool ctx_change, bool must_succeed);

/*
 * Full speed devices may have a max packet size greater than 8 bytes, but the
 * USB core doesn't know that until it reads the first 8 bytes of the
 * descriptor.  If the usb_device's max packet size changes after that point,
 * we need to issue an evaluate context command and wait on it.
 */
static int xhci_check_maxpacket(struct xhci_hcd *xhci, unsigned int slot_id,
		unsigned int ep_index, struct urb *urb, gfp_t mem_flags)
{
	struct xhci_container_ctx *out_ctx;
	struct xhci_input_control_ctx *ctrl_ctx;
	struct xhci_ep_ctx *ep_ctx;
	struct xhci_command *command;
	int max_packet_size;
	int hw_max_packet_size;
	int ret = 0;

	out_ctx = xhci->devs[slot_id]->out_ctx;
	ep_ctx = xhci_get_ep_ctx(xhci, out_ctx, ep_index);
	hw_max_packet_size = MAX_PACKET_DECODED(le32_to_cpu(ep_ctx->ep_info2));
	max_packet_size = usb_endpoint_maxp(&urb->dev->ep0.desc);
	if (hw_max_packet_size != max_packet_size) {
		xhci_dbg_trace(xhci,  trace_xhci_dbg_context_change,
				"Max Packet Size for ep 0 changed.");
		xhci_dbg_trace(xhci,  trace_xhci_dbg_context_change,
				"Max packet size in usb_device = %d",
				max_packet_size);
		xhci_dbg_trace(xhci,  trace_xhci_dbg_context_change,
				"Max packet size in xHCI HW = %d",
				hw_max_packet_size);
		xhci_dbg_trace(xhci,  trace_xhci_dbg_context_change,
				"Issuing evaluate context command.");

		/* Set up the input context flags for the command */
		/* FIXME: This won't work if a non-default control endpoint
		 * changes max packet sizes.
		 */

		command = xhci_alloc_command(xhci, true, mem_flags);
		if (!command)
			return -ENOMEM;

		command->in_ctx = xhci->devs[slot_id]->in_ctx;
		ctrl_ctx = xhci_get_input_control_ctx(command->in_ctx);
		if (!ctrl_ctx) {
			xhci_warn(xhci, "%s: Could not get input context, bad type.\n",
					__func__);
			ret = -ENOMEM;
			goto command_cleanup;
		}
		/* Set up the modified control endpoint 0 */
		xhci_endpoint_copy(xhci, xhci->devs[slot_id]->in_ctx,
				xhci->devs[slot_id]->out_ctx, ep_index);

		ep_ctx = xhci_get_ep_ctx(xhci, command->in_ctx, ep_index);
		ep_ctx->ep_info &= cpu_to_le32(~EP_STATE_MASK);/* must clear */
		ep_ctx->ep_info2 &= cpu_to_le32(~MAX_PACKET_MASK);
		ep_ctx->ep_info2 |= cpu_to_le32(MAX_PACKET(max_packet_size));

		ctrl_ctx->add_flags = cpu_to_le32(EP0_FLAG);
		ctrl_ctx->drop_flags = 0;

		ret = xhci_configure_endpoint(xhci, urb->dev, command,
				true, false);

		/* Clean up the input context for later use by bandwidth
		 * functions.
		 */
		ctrl_ctx->add_flags = cpu_to_le32(SLOT_FLAG);
command_cleanup:
		kfree(command->completion);
		kfree(command);
	}
	return ret;
}

/*
 * non-error returns are a promise to giveback() the urb later
 * we drop ownership so next owner (or urb unlink) can get it
 */
static int xhci_urb_enqueue(struct usb_hcd *hcd, struct urb *urb, gfp_t mem_flags)
{
	struct xhci_hcd *xhci = hcd_to_xhci(hcd);
	unsigned long flags;
	int ret = 0;
	unsigned int slot_id, ep_index;
	unsigned int *ep_state;
	struct urb_priv	*urb_priv;
	int num_tds;

	if (!urb)
		return -EINVAL;
	ret = xhci_check_args(hcd, urb->dev, urb->ep,
					true, true, __func__);
	if (ret <= 0)
		return ret ? ret : -EINVAL;

	slot_id = urb->dev->slot_id;
	ep_index = xhci_get_endpoint_index(&urb->ep->desc);
	ep_state = &xhci->devs[slot_id]->eps[ep_index].ep_state;

	if (!HCD_HW_ACCESSIBLE(hcd)) {
		if (!in_interrupt())
			xhci_dbg(xhci, "urb submitted during PCI suspend\n");
		return -ESHUTDOWN;
	}
	if (xhci->devs[slot_id]->flags & VDEV_PORT_ERROR) {
		xhci_dbg(xhci, "Can't queue urb, port error, link inactive\n");
		return -ENODEV;
	}

	if (xhci_vendor_usb_offload_skip_urb(xhci, urb)) {
		xhci_dbg(xhci, "skip urb for usb offload\n");
		return -EOPNOTSUPP;
	}

	if (usb_endpoint_xfer_isoc(&urb->ep->desc))
		num_tds = urb->number_of_packets;
	else if (usb_endpoint_is_bulk_out(&urb->ep->desc) &&
	    urb->transfer_buffer_length > 0 &&
	    urb->transfer_flags & URB_ZERO_PACKET &&
	    !(urb->transfer_buffer_length % usb_endpoint_maxp(&urb->ep->desc)))
		num_tds = 2;
	else
		num_tds = 1;

	urb_priv = kzalloc(struct_size(urb_priv, td, num_tds), mem_flags);
	if (!urb_priv)
		return -ENOMEM;

	urb_priv->num_tds = num_tds;
	urb_priv->num_tds_done = 0;
	urb->hcpriv = urb_priv;

	trace_xhci_urb_enqueue(urb);

	if (usb_endpoint_xfer_control(&urb->ep->desc)) {
		/* Check to see if the max packet size for the default control
		 * endpoint changed during FS device enumeration
		 */
		if (urb->dev->speed == USB_SPEED_FULL) {
			ret = xhci_check_maxpacket(xhci, slot_id,
					ep_index, urb, mem_flags);
			if (ret < 0) {
				xhci_urb_free_priv(urb_priv);
				urb->hcpriv = NULL;
				return ret;
			}
		}
	}

	spin_lock_irqsave(&xhci->lock, flags);

	if (xhci->xhc_state & XHCI_STATE_DYING) {
		xhci_dbg(xhci, "Ep 0x%x: URB %p submitted for non-responsive xHCI host.\n",
			 urb->ep->desc.bEndpointAddress, urb);
		ret = -ESHUTDOWN;
		goto free_priv;
	}
	if (*ep_state & (EP_GETTING_STREAMS | EP_GETTING_NO_STREAMS)) {
		xhci_warn(xhci, "WARN: Can't enqueue URB, ep in streams transition state %x\n",
			  *ep_state);
		ret = -EINVAL;
		goto free_priv;
	}
	if (*ep_state & EP_SOFT_CLEAR_TOGGLE) {
		xhci_warn(xhci, "Can't enqueue URB while manually clearing toggle\n");
		ret = -EINVAL;
		goto free_priv;
	}

	switch (usb_endpoint_type(&urb->ep->desc)) {

	case USB_ENDPOINT_XFER_CONTROL:
		ret = xhci_queue_ctrl_tx(xhci, GFP_ATOMIC, urb,
					 slot_id, ep_index);
		break;
	case USB_ENDPOINT_XFER_BULK:
		ret = xhci_queue_bulk_tx(xhci, GFP_ATOMIC, urb,
					 slot_id, ep_index);
		break;
	case USB_ENDPOINT_XFER_INT:
		ret = xhci_queue_intr_tx(xhci, GFP_ATOMIC, urb,
				slot_id, ep_index);
		break;
	case USB_ENDPOINT_XFER_ISOC:
		ret = xhci_queue_isoc_tx_prepare(xhci, GFP_ATOMIC, urb,
				slot_id, ep_index);
	}

	if (ret) {
free_priv:
		xhci_urb_free_priv(urb_priv);
		urb->hcpriv = NULL;
	}
	spin_unlock_irqrestore(&xhci->lock, flags);
	return ret;
}

/*
 * Remove the URB's TD from the endpoint ring.  This may cause the HC to stop
 * USB transfers, potentially stopping in the middle of a TRB buffer.  The HC
 * should pick up where it left off in the TD, unless a Set Transfer Ring
 * Dequeue Pointer is issued.
 *
 * The TRBs that make up the buffers for the canceled URB will be "removed" from
 * the ring.  Since the ring is a contiguous structure, they can't be physically
 * removed.  Instead, there are two options:
 *
 *  1) If the HC is in the middle of processing the URB to be canceled, we
 *     simply move the ring's dequeue pointer past those TRBs using the Set
 *     Transfer Ring Dequeue Pointer command.  This will be the common case,
 *     when drivers timeout on the last submitted URB and attempt to cancel.
 *
 *  2) If the HC is in the middle of a different TD, we turn the TRBs into a
 *     series of 1-TRB transfer no-op TDs.  (No-ops shouldn't be chained.)  The
 *     HC will need to invalidate the any TRBs it has cached after the stop
 *     endpoint command, as noted in the xHCI 0.95 errata.
 *
 *  3) The TD may have completed by the time the Stop Endpoint Command
 *     completes, so software needs to handle that case too.
 *
 * This function should protect against the TD enqueueing code ringing the
 * doorbell while this code is waiting for a Stop Endpoint command to complete.
 * It also needs to account for multiple cancellations on happening at the same
 * time for the same endpoint.
 *
 * Note that this function can be called in any context, or so says
 * usb_hcd_unlink_urb()
 */
static int xhci_urb_dequeue(struct usb_hcd *hcd, struct urb *urb, int status)
{
	unsigned long flags;
	int ret, i;
	u32 temp;
	struct xhci_hcd *xhci;
	struct urb_priv	*urb_priv;
	struct xhci_td *td;
	unsigned int ep_index;
	struct xhci_ring *ep_ring;
	struct xhci_virt_ep *ep;
	struct xhci_command *command;
	struct xhci_virt_device *vdev;

	xhci = hcd_to_xhci(hcd);
	spin_lock_irqsave(&xhci->lock, flags);

	trace_xhci_urb_dequeue(urb);

	/* Make sure the URB hasn't completed or been unlinked already */
	ret = usb_hcd_check_unlink_urb(hcd, urb, status);
	if (ret)
		goto done;

	/* give back URB now if we can't queue it for cancel */
	vdev = xhci->devs[urb->dev->slot_id];
	urb_priv = urb->hcpriv;
	if (!vdev || !urb_priv)
		goto err_giveback;

	ep_index = xhci_get_endpoint_index(&urb->ep->desc);
	ep = &vdev->eps[ep_index];
	ep_ring = xhci_urb_to_transfer_ring(xhci, urb);
	if (!ep || !ep_ring)
		goto err_giveback;

	/* If xHC is dead take it down and return ALL URBs in xhci_hc_died() */
	temp = readl(&xhci->op_regs->status);
	if (temp == ~(u32)0 || xhci->xhc_state & XHCI_STATE_DYING) {
		xhci_hc_died(xhci);
		goto done;
	}

	/*
	 * check ring is not re-allocated since URB was enqueued. If it is, then
	 * make sure none of the ring related pointers in this URB private data
	 * are touched, such as td_list, otherwise we overwrite freed data
	 */
	if (!td_on_ring(&urb_priv->td[0], ep_ring)) {
		xhci_err(xhci, "Canceled URB td not found on endpoint ring");
		for (i = urb_priv->num_tds_done; i < urb_priv->num_tds; i++) {
			td = &urb_priv->td[i];
			if (!list_empty(&td->cancelled_td_list))
				list_del_init(&td->cancelled_td_list);
		}
		goto err_giveback;
	}

	if (xhci->xhc_state & XHCI_STATE_HALTED) {
		xhci_dbg_trace(xhci, trace_xhci_dbg_cancel_urb,
				"HC halted, freeing TD manually.");
		for (i = urb_priv->num_tds_done;
		     i < urb_priv->num_tds;
		     i++) {
			td = &urb_priv->td[i];
			if (!list_empty(&td->td_list))
				list_del_init(&td->td_list);
			if (!list_empty(&td->cancelled_td_list))
				list_del_init(&td->cancelled_td_list);
		}
		goto err_giveback;
	}

	i = urb_priv->num_tds_done;
	if (i < urb_priv->num_tds)
		xhci_dbg_trace(xhci, trace_xhci_dbg_cancel_urb,
				"Cancel URB %p, dev %s, ep 0x%x, "
				"starting at offset 0x%llx",
				urb, urb->dev->devpath,
				urb->ep->desc.bEndpointAddress,
				(unsigned long long) xhci_trb_virt_to_dma(
					urb_priv->td[i].start_seg,
					urb_priv->td[i].first_trb));

	for (; i < urb_priv->num_tds; i++) {
		td = &urb_priv->td[i];
		/* TD can already be on cancelled list if ep halted on it */
		if (list_empty(&td->cancelled_td_list)) {
			td->cancel_status = TD_DIRTY;
			list_add_tail(&td->cancelled_td_list,
				      &ep->cancelled_td_list);
		}
	}

	/* Queue a stop endpoint command, but only if this is
	 * the first cancellation to be handled.
	 */
	if (!(ep->ep_state & EP_STOP_CMD_PENDING)) {
		command = xhci_alloc_command(xhci, false, GFP_ATOMIC);
		if (!command) {
			ret = -ENOMEM;
			goto done;
		}
		ep->ep_state |= EP_STOP_CMD_PENDING;
		ep->stop_cmd_timer.expires = jiffies +
			XHCI_STOP_EP_CMD_TIMEOUT * HZ;
		add_timer(&ep->stop_cmd_timer);
		xhci_queue_stop_endpoint(xhci, command, urb->dev->slot_id,
					 ep_index, 0);
		xhci_ring_cmd_db(xhci);
	}
done:
	spin_unlock_irqrestore(&xhci->lock, flags);
	return ret;

err_giveback:
	if (urb_priv)
		xhci_urb_free_priv(urb_priv);
	usb_hcd_unlink_urb_from_ep(hcd, urb);
	spin_unlock_irqrestore(&xhci->lock, flags);
	usb_hcd_giveback_urb(hcd, urb, -ESHUTDOWN);
	return ret;
}

/* Drop an endpoint from a new bandwidth configuration for this device.
 * Only one call to this function is allowed per endpoint before
 * check_bandwidth() or reset_bandwidth() must be called.
 * A call to xhci_drop_endpoint() followed by a call to xhci_add_endpoint() will
 * add the endpoint to the schedule with possibly new parameters denoted by a
 * different endpoint descriptor in usb_host_endpoint.
 * A call to xhci_add_endpoint() followed by a call to xhci_drop_endpoint() is
 * not allowed.
 *
 * The USB core will not allow URBs to be queued to an endpoint that is being
 * disabled, so there's no need for mutual exclusion to protect
 * the xhci->devs[slot_id] structure.
 */
int xhci_drop_endpoint(struct usb_hcd *hcd, struct usb_device *udev,
		       struct usb_host_endpoint *ep)
{
	struct xhci_hcd *xhci;
	struct xhci_container_ctx *in_ctx, *out_ctx;
	struct xhci_input_control_ctx *ctrl_ctx;
	unsigned int ep_index;
	struct xhci_ep_ctx *ep_ctx;
	u32 drop_flag;
	u32 new_add_flags, new_drop_flags;
	int ret;

	ret = xhci_check_args(hcd, udev, ep, 1, true, __func__);
	if (ret <= 0)
		return ret;
	xhci = hcd_to_xhci(hcd);
	if (xhci->xhc_state & XHCI_STATE_DYING)
		return -ENODEV;

	xhci_dbg(xhci, "%s called for udev %p\n", __func__, udev);
	drop_flag = xhci_get_endpoint_flag(&ep->desc);
	if (drop_flag == SLOT_FLAG || drop_flag == EP0_FLAG) {
		xhci_dbg(xhci, "xHCI %s - can't drop slot or ep 0 %#x\n",
				__func__, drop_flag);
		return 0;
	}

	in_ctx = xhci->devs[udev->slot_id]->in_ctx;
	out_ctx = xhci->devs[udev->slot_id]->out_ctx;
	ctrl_ctx = xhci_get_input_control_ctx(in_ctx);
	if (!ctrl_ctx) {
		xhci_warn(xhci, "%s: Could not get input context, bad type.\n",
				__func__);
		return 0;
	}

	ep_index = xhci_get_endpoint_index(&ep->desc);
	ep_ctx = xhci_get_ep_ctx(xhci, out_ctx, ep_index);
	/* If the HC already knows the endpoint is disabled,
	 * or the HCD has noted it is disabled, ignore this request
	 */
	if ((GET_EP_CTX_STATE(ep_ctx) == EP_STATE_DISABLED) ||
	    le32_to_cpu(ctrl_ctx->drop_flags) &
	    xhci_get_endpoint_flag(&ep->desc)) {
		/* Do not warn when called after a usb_device_reset */
		if (xhci->devs[udev->slot_id]->eps[ep_index].ring != NULL)
			xhci_warn(xhci, "xHCI %s called with disabled ep %p\n",
				  __func__, ep);
		return 0;
	}

	ctrl_ctx->drop_flags |= cpu_to_le32(drop_flag);
	new_drop_flags = le32_to_cpu(ctrl_ctx->drop_flags);

	ctrl_ctx->add_flags &= cpu_to_le32(~drop_flag);
	new_add_flags = le32_to_cpu(ctrl_ctx->add_flags);

	xhci_debugfs_remove_endpoint(xhci, xhci->devs[udev->slot_id], ep_index);

	xhci_endpoint_zero(xhci, xhci->devs[udev->slot_id], ep);

	xhci_dbg(xhci, "drop ep 0x%x, slot id %d, new drop flags = %#x, new add flags = %#x\n",
			(unsigned int) ep->desc.bEndpointAddress,
			udev->slot_id,
			(unsigned int) new_drop_flags,
			(unsigned int) new_add_flags);
	return 0;
}
EXPORT_SYMBOL_GPL(xhci_drop_endpoint);

/* Add an endpoint to a new possible bandwidth configuration for this device.
 * Only one call to this function is allowed per endpoint before
 * check_bandwidth() or reset_bandwidth() must be called.
 * A call to xhci_drop_endpoint() followed by a call to xhci_add_endpoint() will
 * add the endpoint to the schedule with possibly new parameters denoted by a
 * different endpoint descriptor in usb_host_endpoint.
 * A call to xhci_add_endpoint() followed by a call to xhci_drop_endpoint() is
 * not allowed.
 *
 * The USB core will not allow URBs to be queued to an endpoint until the
 * configuration or alt setting is installed in the device, so there's no need
 * for mutual exclusion to protect the xhci->devs[slot_id] structure.
 */
int xhci_add_endpoint(struct usb_hcd *hcd, struct usb_device *udev,
		      struct usb_host_endpoint *ep)
{
	struct xhci_hcd *xhci;
	struct xhci_container_ctx *in_ctx;
	unsigned int ep_index;
	struct xhci_input_control_ctx *ctrl_ctx;
	struct xhci_ep_ctx *ep_ctx;
	u32 added_ctxs;
	u32 new_add_flags, new_drop_flags;
	struct xhci_virt_device *virt_dev;
	int ret = 0;

	ret = xhci_check_args(hcd, udev, ep, 1, true, __func__);
	if (ret <= 0) {
		/* So we won't queue a reset ep command for a root hub */
		ep->hcpriv = NULL;
		return ret;
	}
	xhci = hcd_to_xhci(hcd);
	if (xhci->xhc_state & XHCI_STATE_DYING)
		return -ENODEV;

	added_ctxs = xhci_get_endpoint_flag(&ep->desc);
	if (added_ctxs == SLOT_FLAG || added_ctxs == EP0_FLAG) {
		/* FIXME when we have to issue an evaluate endpoint command to
		 * deal with ep0 max packet size changing once we get the
		 * descriptors
		 */
		xhci_dbg(xhci, "xHCI %s - can't add slot or ep 0 %#x\n",
				__func__, added_ctxs);
		return 0;
	}

	virt_dev = xhci->devs[udev->slot_id];
	in_ctx = virt_dev->in_ctx;
	ctrl_ctx = xhci_get_input_control_ctx(in_ctx);
	if (!ctrl_ctx) {
		xhci_warn(xhci, "%s: Could not get input context, bad type.\n",
				__func__);
		return 0;
	}

	ep_index = xhci_get_endpoint_index(&ep->desc);
	/* If this endpoint is already in use, and the upper layers are trying
	 * to add it again without dropping it, reject the addition.
	 */
	if (virt_dev->eps[ep_index].ring &&
			!(le32_to_cpu(ctrl_ctx->drop_flags) & added_ctxs)) {
		xhci_warn(xhci, "Trying to add endpoint 0x%x "
				"without dropping it.\n",
				(unsigned int) ep->desc.bEndpointAddress);
		return -EINVAL;
	}

	/* If the HCD has already noted the endpoint is enabled,
	 * ignore this request.
	 */
	if (le32_to_cpu(ctrl_ctx->add_flags) & added_ctxs) {
		xhci_warn(xhci, "xHCI %s called with enabled ep %p\n",
				__func__, ep);
		return 0;
	}

	/*
	 * Configuration and alternate setting changes must be done in
	 * process context, not interrupt context (or so documenation
	 * for usb_set_interface() and usb_set_configuration() claim).
	 */
	if (xhci_endpoint_init(xhci, virt_dev, udev, ep, GFP_NOIO) < 0) {
		dev_dbg(&udev->dev, "%s - could not initialize ep %#x\n",
				__func__, ep->desc.bEndpointAddress);
		return -ENOMEM;
	}

	ctrl_ctx->add_flags |= cpu_to_le32(added_ctxs);
	new_add_flags = le32_to_cpu(ctrl_ctx->add_flags);

	/* If xhci_endpoint_disable() was called for this endpoint, but the
	 * xHC hasn't been notified yet through the check_bandwidth() call,
	 * this re-adds a new state for the endpoint from the new endpoint
	 * descriptors.  We must drop and re-add this endpoint, so we leave the
	 * drop flags alone.
	 */
	new_drop_flags = le32_to_cpu(ctrl_ctx->drop_flags);

	/* Store the usb_device pointer for later use */
	ep->hcpriv = udev;

	ep_ctx = xhci_get_ep_ctx(xhci, virt_dev->in_ctx, ep_index);
	trace_xhci_add_endpoint(ep_ctx);

	xhci_dbg(xhci, "add ep 0x%x, slot id %d, new drop flags = %#x, new add flags = %#x\n",
			(unsigned int) ep->desc.bEndpointAddress,
			udev->slot_id,
			(unsigned int) new_drop_flags,
			(unsigned int) new_add_flags);
	return 0;
}
EXPORT_SYMBOL_GPL(xhci_add_endpoint);

static void xhci_zero_in_ctx(struct xhci_hcd *xhci, struct xhci_virt_device *virt_dev)
{
	struct xhci_input_control_ctx *ctrl_ctx;
	struct xhci_ep_ctx *ep_ctx;
	struct xhci_slot_ctx *slot_ctx;
	int i;

	ctrl_ctx = xhci_get_input_control_ctx(virt_dev->in_ctx);
	if (!ctrl_ctx) {
		xhci_warn(xhci, "%s: Could not get input context, bad type.\n",
				__func__);
		return;
	}

	/* When a device's add flag and drop flag are zero, any subsequent
	 * configure endpoint command will leave that endpoint's state
	 * untouched.  Make sure we don't leave any old state in the input
	 * endpoint contexts.
	 */
	ctrl_ctx->drop_flags = 0;
	ctrl_ctx->add_flags = 0;
	slot_ctx = xhci_get_slot_ctx(xhci, virt_dev->in_ctx);
	slot_ctx->dev_info &= cpu_to_le32(~LAST_CTX_MASK);
	/* Endpoint 0 is always valid */
	slot_ctx->dev_info |= cpu_to_le32(LAST_CTX(1));
	for (i = 1; i < 31; i++) {
		ep_ctx = xhci_get_ep_ctx(xhci, virt_dev->in_ctx, i);
		ep_ctx->ep_info = 0;
		ep_ctx->ep_info2 = 0;
		ep_ctx->deq = 0;
		ep_ctx->tx_info = 0;
	}
}

static int xhci_configure_endpoint_result(struct xhci_hcd *xhci,
		struct usb_device *udev, u32 *cmd_status)
{
	int ret;

	switch (*cmd_status) {
	case COMP_COMMAND_ABORTED:
	case COMP_COMMAND_RING_STOPPED:
		xhci_warn(xhci, "Timeout while waiting for configure endpoint command\n");
		ret = -ETIME;
		break;
	case COMP_RESOURCE_ERROR:
		dev_warn(&udev->dev,
			 "Not enough host controller resources for new device state.\n");
		ret = -ENOMEM;
		/* FIXME: can we allocate more resources for the HC? */
		break;
	case COMP_BANDWIDTH_ERROR:
	case COMP_SECONDARY_BANDWIDTH_ERROR:
		dev_warn(&udev->dev,
			 "Not enough bandwidth for new device state.\n");
		ret = -ENOSPC;
		/* FIXME: can we go back to the old state? */
		break;
	case COMP_TRB_ERROR:
		/* the HCD set up something wrong */
		dev_warn(&udev->dev, "ERROR: Endpoint drop flag = 0, "
				"add flag = 1, "
				"and endpoint is not disabled.\n");
		ret = -EINVAL;
		break;
	case COMP_INCOMPATIBLE_DEVICE_ERROR:
		dev_warn(&udev->dev,
			 "ERROR: Incompatible device for endpoint configure command.\n");
		ret = -ENODEV;
		break;
	case COMP_SUCCESS:
		xhci_dbg_trace(xhci, trace_xhci_dbg_context_change,
				"Successful Endpoint Configure command");
		ret = 0;
		break;
	default:
		xhci_err(xhci, "ERROR: unexpected command completion code 0x%x.\n",
				*cmd_status);
		ret = -EINVAL;
		break;
	}
	return ret;
}

static int xhci_evaluate_context_result(struct xhci_hcd *xhci,
		struct usb_device *udev, u32 *cmd_status)
{
	int ret;

	switch (*cmd_status) {
	case COMP_COMMAND_ABORTED:
	case COMP_COMMAND_RING_STOPPED:
		xhci_warn(xhci, "Timeout while waiting for evaluate context command\n");
		ret = -ETIME;
		break;
	case COMP_PARAMETER_ERROR:
		dev_warn(&udev->dev,
			 "WARN: xHCI driver setup invalid evaluate context command.\n");
		ret = -EINVAL;
		break;
	case COMP_SLOT_NOT_ENABLED_ERROR:
		dev_warn(&udev->dev,
			"WARN: slot not enabled for evaluate context command.\n");
		ret = -EINVAL;
		break;
	case COMP_CONTEXT_STATE_ERROR:
		dev_warn(&udev->dev,
			"WARN: invalid context state for evaluate context command.\n");
		ret = -EINVAL;
		break;
	case COMP_INCOMPATIBLE_DEVICE_ERROR:
		dev_warn(&udev->dev,
			"ERROR: Incompatible device for evaluate context command.\n");
		ret = -ENODEV;
		break;
	case COMP_MAX_EXIT_LATENCY_TOO_LARGE_ERROR:
		/* Max Exit Latency too large error */
		dev_warn(&udev->dev, "WARN: Max Exit Latency too large\n");
		ret = -EINVAL;
		break;
	case COMP_SUCCESS:
		xhci_dbg_trace(xhci, trace_xhci_dbg_context_change,
				"Successful evaluate context command");
		ret = 0;
		break;
	default:
		xhci_err(xhci, "ERROR: unexpected command completion code 0x%x.\n",
			*cmd_status);
		ret = -EINVAL;
		break;
	}
	return ret;
}

static u32 xhci_count_num_new_endpoints(struct xhci_hcd *xhci,
		struct xhci_input_control_ctx *ctrl_ctx)
{
	u32 valid_add_flags;
	u32 valid_drop_flags;

	/* Ignore the slot flag (bit 0), and the default control endpoint flag
	 * (bit 1).  The default control endpoint is added during the Address
	 * Device command and is never removed until the slot is disabled.
	 */
	valid_add_flags = le32_to_cpu(ctrl_ctx->add_flags) >> 2;
	valid_drop_flags = le32_to_cpu(ctrl_ctx->drop_flags) >> 2;

	/* Use hweight32 to count the number of ones in the add flags, or
	 * number of endpoints added.  Don't count endpoints that are changed
	 * (both added and dropped).
	 */
	return hweight32(valid_add_flags) -
		hweight32(valid_add_flags & valid_drop_flags);
}

static unsigned int xhci_count_num_dropped_endpoints(struct xhci_hcd *xhci,
		struct xhci_input_control_ctx *ctrl_ctx)
{
	u32 valid_add_flags;
	u32 valid_drop_flags;

	valid_add_flags = le32_to_cpu(ctrl_ctx->add_flags) >> 2;
	valid_drop_flags = le32_to_cpu(ctrl_ctx->drop_flags) >> 2;

	return hweight32(valid_drop_flags) -
		hweight32(valid_add_flags & valid_drop_flags);
}

/*
 * We need to reserve the new number of endpoints before the configure endpoint
 * command completes.  We can't subtract the dropped endpoints from the number
 * of active endpoints until the command completes because we can oversubscribe
 * the host in this case:
 *
 *  - the first configure endpoint command drops more endpoints than it adds
 *  - a second configure endpoint command that adds more endpoints is queued
 *  - the first configure endpoint command fails, so the config is unchanged
 *  - the second command may succeed, even though there isn't enough resources
 *
 * Must be called with xhci->lock held.
 */
static int xhci_reserve_host_resources(struct xhci_hcd *xhci,
		struct xhci_input_control_ctx *ctrl_ctx)
{
	u32 added_eps;

	added_eps = xhci_count_num_new_endpoints(xhci, ctrl_ctx);
	if (xhci->num_active_eps + added_eps > xhci->limit_active_eps) {
		xhci_dbg_trace(xhci, trace_xhci_dbg_quirks,
				"Not enough ep ctxs: "
				"%u active, need to add %u, limit is %u.",
				xhci->num_active_eps, added_eps,
				xhci->limit_active_eps);
		return -ENOMEM;
	}
	xhci->num_active_eps += added_eps;
	xhci_dbg_trace(xhci, trace_xhci_dbg_quirks,
			"Adding %u ep ctxs, %u now active.", added_eps,
			xhci->num_active_eps);
	return 0;
}

/*
 * The configure endpoint was failed by the xHC for some other reason, so we
 * need to revert the resources that failed configuration would have used.
 *
 * Must be called with xhci->lock held.
 */
static void xhci_free_host_resources(struct xhci_hcd *xhci,
		struct xhci_input_control_ctx *ctrl_ctx)
{
	u32 num_failed_eps;

	num_failed_eps = xhci_count_num_new_endpoints(xhci, ctrl_ctx);
	xhci->num_active_eps -= num_failed_eps;
	xhci_dbg_trace(xhci, trace_xhci_dbg_quirks,
			"Removing %u failed ep ctxs, %u now active.",
			num_failed_eps,
			xhci->num_active_eps);
}

/*
 * Now that the command has completed, clean up the active endpoint count by
 * subtracting out the endpoints that were dropped (but not changed).
 *
 * Must be called with xhci->lock held.
 */
static void xhci_finish_resource_reservation(struct xhci_hcd *xhci,
		struct xhci_input_control_ctx *ctrl_ctx)
{
	u32 num_dropped_eps;

	num_dropped_eps = xhci_count_num_dropped_endpoints(xhci, ctrl_ctx);
	xhci->num_active_eps -= num_dropped_eps;
	if (num_dropped_eps)
		xhci_dbg_trace(xhci, trace_xhci_dbg_quirks,
				"Removing %u dropped ep ctxs, %u now active.",
				num_dropped_eps,
				xhci->num_active_eps);
}

static unsigned int xhci_get_block_size(struct usb_device *udev)
{
	switch (udev->speed) {
	case USB_SPEED_LOW:
	case USB_SPEED_FULL:
		return FS_BLOCK;
	case USB_SPEED_HIGH:
		return HS_BLOCK;
	case USB_SPEED_SUPER:
	case USB_SPEED_SUPER_PLUS:
		return SS_BLOCK;
	case USB_SPEED_UNKNOWN:
	case USB_SPEED_WIRELESS:
	default:
		/* Should never happen */
		return 1;
	}
}

static unsigned int
xhci_get_largest_overhead(struct xhci_interval_bw *interval_bw)
{
	if (interval_bw->overhead[LS_OVERHEAD_TYPE])
		return LS_OVERHEAD;
	if (interval_bw->overhead[FS_OVERHEAD_TYPE])
		return FS_OVERHEAD;
	return HS_OVERHEAD;
}

/* If we are changing a LS/FS device under a HS hub,
 * make sure (if we are activating a new TT) that the HS bus has enough
 * bandwidth for this new TT.
 */
static int xhci_check_tt_bw_table(struct xhci_hcd *xhci,
		struct xhci_virt_device *virt_dev,
		int old_active_eps)
{
	struct xhci_interval_bw_table *bw_table;
	struct xhci_tt_bw_info *tt_info;

	/* Find the bandwidth table for the root port this TT is attached to. */
	bw_table = &xhci->rh_bw[virt_dev->real_port - 1].bw_table;
	tt_info = virt_dev->tt_info;
	/* If this TT already had active endpoints, the bandwidth for this TT
	 * has already been added.  Removing all periodic endpoints (and thus
	 * making the TT enactive) will only decrease the bandwidth used.
	 */
	if (old_active_eps)
		return 0;
	if (old_active_eps == 0 && tt_info->active_eps != 0) {
		if (bw_table->bw_used + TT_HS_OVERHEAD > HS_BW_LIMIT)
			return -ENOMEM;
		return 0;
	}
	/* Not sure why we would have no new active endpoints...
	 *
	 * Maybe because of an Evaluate Context change for a hub update or a
	 * control endpoint 0 max packet size change?
	 * FIXME: skip the bandwidth calculation in that case.
	 */
	return 0;
}

static int xhci_check_ss_bw(struct xhci_hcd *xhci,
		struct xhci_virt_device *virt_dev)
{
	unsigned int bw_reserved;

	bw_reserved = DIV_ROUND_UP(SS_BW_RESERVED*SS_BW_LIMIT_IN, 100);
	if (virt_dev->bw_table->ss_bw_in > (SS_BW_LIMIT_IN - bw_reserved))
		return -ENOMEM;

	bw_reserved = DIV_ROUND_UP(SS_BW_RESERVED*SS_BW_LIMIT_OUT, 100);
	if (virt_dev->bw_table->ss_bw_out > (SS_BW_LIMIT_OUT - bw_reserved))
		return -ENOMEM;

	return 0;
}

/*
 * This algorithm is a very conservative estimate of the worst-case scheduling
 * scenario for any one interval.  The hardware dynamically schedules the
 * packets, so we can't tell which microframe could be the limiting factor in
 * the bandwidth scheduling.  This only takes into account periodic endpoints.
 *
 * Obviously, we can't solve an NP complete problem to find the minimum worst
 * case scenario.  Instead, we come up with an estimate that is no less than
 * the worst case bandwidth used for any one microframe, but may be an
 * over-estimate.
 *
 * We walk the requirements for each endpoint by interval, starting with the
 * smallest interval, and place packets in the schedule where there is only one
 * possible way to schedule packets for that interval.  In order to simplify
 * this algorithm, we record the largest max packet size for each interval, and
 * assume all packets will be that size.
 *
 * For interval 0, we obviously must schedule all packets for each interval.
 * The bandwidth for interval 0 is just the amount of data to be transmitted
 * (the sum of all max ESIT payload sizes, plus any overhead per packet times
 * the number of packets).
 *
 * For interval 1, we have two possible microframes to schedule those packets
 * in.  For this algorithm, if we can schedule the same number of packets for
 * each possible scheduling opportunity (each microframe), we will do so.  The
 * remaining number of packets will be saved to be transmitted in the gaps in
 * the next interval's scheduling sequence.
 *
 * As we move those remaining packets to be scheduled with interval 2 packets,
 * we have to double the number of remaining packets to transmit.  This is
 * because the intervals are actually powers of 2, and we would be transmitting
 * the previous interval's packets twice in this interval.  We also have to be
 * sure that when we look at the largest max packet size for this interval, we
 * also look at the largest max packet size for the remaining packets and take
 * the greater of the two.
 *
 * The algorithm continues to evenly distribute packets in each scheduling
 * opportunity, and push the remaining packets out, until we get to the last
 * interval.  Then those packets and their associated overhead are just added
 * to the bandwidth used.
 */
static int xhci_check_bw_table(struct xhci_hcd *xhci,
		struct xhci_virt_device *virt_dev,
		int old_active_eps)
{
	unsigned int bw_reserved;
	unsigned int max_bandwidth;
	unsigned int bw_used;
	unsigned int block_size;
	struct xhci_interval_bw_table *bw_table;
	unsigned int packet_size = 0;
	unsigned int overhead = 0;
	unsigned int packets_transmitted = 0;
	unsigned int packets_remaining = 0;
	unsigned int i;

	if (virt_dev->udev->speed >= USB_SPEED_SUPER)
		return xhci_check_ss_bw(xhci, virt_dev);

	if (virt_dev->udev->speed == USB_SPEED_HIGH) {
		max_bandwidth = HS_BW_LIMIT;
		/* Convert percent of bus BW reserved to blocks reserved */
		bw_reserved = DIV_ROUND_UP(HS_BW_RESERVED * max_bandwidth, 100);
	} else {
		max_bandwidth = FS_BW_LIMIT;
		bw_reserved = DIV_ROUND_UP(FS_BW_RESERVED * max_bandwidth, 100);
	}

	bw_table = virt_dev->bw_table;
	/* We need to translate the max packet size and max ESIT payloads into
	 * the units the hardware uses.
	 */
	block_size = xhci_get_block_size(virt_dev->udev);

	/* If we are manipulating a LS/FS device under a HS hub, double check
	 * that the HS bus has enough bandwidth if we are activing a new TT.
	 */
	if (virt_dev->tt_info) {
		xhci_dbg_trace(xhci, trace_xhci_dbg_quirks,
				"Recalculating BW for rootport %u",
				virt_dev->real_port);
		if (xhci_check_tt_bw_table(xhci, virt_dev, old_active_eps)) {
			xhci_warn(xhci, "Not enough bandwidth on HS bus for "
					"newly activated TT.\n");
			return -ENOMEM;
		}
		xhci_dbg_trace(xhci, trace_xhci_dbg_quirks,
				"Recalculating BW for TT slot %u port %u",
				virt_dev->tt_info->slot_id,
				virt_dev->tt_info->ttport);
	} else {
		xhci_dbg_trace(xhci, trace_xhci_dbg_quirks,
				"Recalculating BW for rootport %u",
				virt_dev->real_port);
	}

	/* Add in how much bandwidth will be used for interval zero, or the
	 * rounded max ESIT payload + number of packets * largest overhead.
	 */
	bw_used = DIV_ROUND_UP(bw_table->interval0_esit_payload, block_size) +
		bw_table->interval_bw[0].num_packets *
		xhci_get_largest_overhead(&bw_table->interval_bw[0]);

	for (i = 1; i < XHCI_MAX_INTERVAL; i++) {
		unsigned int bw_added;
		unsigned int largest_mps;
		unsigned int interval_overhead;

		/*
		 * How many packets could we transmit in this interval?
		 * If packets didn't fit in the previous interval, we will need
		 * to transmit that many packets twice within this interval.
		 */
		packets_remaining = 2 * packets_remaining +
			bw_table->interval_bw[i].num_packets;

		/* Find the largest max packet size of this or the previous
		 * interval.
		 */
		if (list_empty(&bw_table->interval_bw[i].endpoints))
			largest_mps = 0;
		else {
			struct xhci_virt_ep *virt_ep;
			struct list_head *ep_entry;

			ep_entry = bw_table->interval_bw[i].endpoints.next;
			virt_ep = list_entry(ep_entry,
					struct xhci_virt_ep, bw_endpoint_list);
			/* Convert to blocks, rounding up */
			largest_mps = DIV_ROUND_UP(
					virt_ep->bw_info.max_packet_size,
					block_size);
		}
		if (largest_mps > packet_size)
			packet_size = largest_mps;

		/* Use the larger overhead of this or the previous interval. */
		interval_overhead = xhci_get_largest_overhead(
				&bw_table->interval_bw[i]);
		if (interval_overhead > overhead)
			overhead = interval_overhead;

		/* How many packets can we evenly distribute across
		 * (1 << (i + 1)) possible scheduling opportunities?
		 */
		packets_transmitted = packets_remaining >> (i + 1);

		/* Add in the bandwidth used for those scheduled packets */
		bw_added = packets_transmitted * (overhead + packet_size);

		/* How many packets do we have remaining to transmit? */
		packets_remaining = packets_remaining % (1 << (i + 1));

		/* What largest max packet size should those packets have? */
		/* If we've transmitted all packets, don't carry over the
		 * largest packet size.
		 */
		if (packets_remaining == 0) {
			packet_size = 0;
			overhead = 0;
		} else if (packets_transmitted > 0) {
			/* Otherwise if we do have remaining packets, and we've
			 * scheduled some packets in this interval, take the
			 * largest max packet size from endpoints with this
			 * interval.
			 */
			packet_size = largest_mps;
			overhead = interval_overhead;
		}
		/* Otherwise carry over packet_size and overhead from the last
		 * time we had a remainder.
		 */
		bw_used += bw_added;
		if (bw_used > max_bandwidth) {
			xhci_warn(xhci, "Not enough bandwidth. "
					"Proposed: %u, Max: %u\n",
				bw_used, max_bandwidth);
			return -ENOMEM;
		}
	}
	/*
	 * Ok, we know we have some packets left over after even-handedly
	 * scheduling interval 15.  We don't know which microframes they will
	 * fit into, so we over-schedule and say they will be scheduled every
	 * microframe.
	 */
	if (packets_remaining > 0)
		bw_used += overhead + packet_size;

	if (!virt_dev->tt_info && virt_dev->udev->speed == USB_SPEED_HIGH) {
		unsigned int port_index = virt_dev->real_port - 1;

		/* OK, we're manipulating a HS device attached to a
		 * root port bandwidth domain.  Include the number of active TTs
		 * in the bandwidth used.
		 */
		bw_used += TT_HS_OVERHEAD *
			xhci->rh_bw[port_index].num_active_tts;
	}

	xhci_dbg_trace(xhci, trace_xhci_dbg_quirks,
		"Final bandwidth: %u, Limit: %u, Reserved: %u, "
		"Available: %u " "percent",
		bw_used, max_bandwidth, bw_reserved,
		(max_bandwidth - bw_used - bw_reserved) * 100 /
		max_bandwidth);

	bw_used += bw_reserved;
	if (bw_used > max_bandwidth) {
		xhci_warn(xhci, "Not enough bandwidth. Proposed: %u, Max: %u\n",
				bw_used, max_bandwidth);
		return -ENOMEM;
	}

	bw_table->bw_used = bw_used;
	return 0;
}

static bool xhci_is_async_ep(unsigned int ep_type)
{
	return (ep_type != ISOC_OUT_EP && ep_type != INT_OUT_EP &&
					ep_type != ISOC_IN_EP &&
					ep_type != INT_IN_EP);
}

static bool xhci_is_sync_in_ep(unsigned int ep_type)
{
	return (ep_type == ISOC_IN_EP || ep_type == INT_IN_EP);
}

static unsigned int xhci_get_ss_bw_consumed(struct xhci_bw_info *ep_bw)
{
	unsigned int mps = DIV_ROUND_UP(ep_bw->max_packet_size, SS_BLOCK);

	if (ep_bw->ep_interval == 0)
		return SS_OVERHEAD_BURST +
			(ep_bw->mult * ep_bw->num_packets *
					(SS_OVERHEAD + mps));
	return DIV_ROUND_UP(ep_bw->mult * ep_bw->num_packets *
				(SS_OVERHEAD + mps + SS_OVERHEAD_BURST),
				1 << ep_bw->ep_interval);

}

static void xhci_drop_ep_from_interval_table(struct xhci_hcd *xhci,
		struct xhci_bw_info *ep_bw,
		struct xhci_interval_bw_table *bw_table,
		struct usb_device *udev,
		struct xhci_virt_ep *virt_ep,
		struct xhci_tt_bw_info *tt_info)
{
	struct xhci_interval_bw	*interval_bw;
	int normalized_interval;

	if (xhci_is_async_ep(ep_bw->type))
		return;

	if (udev->speed >= USB_SPEED_SUPER) {
		if (xhci_is_sync_in_ep(ep_bw->type))
			xhci->devs[udev->slot_id]->bw_table->ss_bw_in -=
				xhci_get_ss_bw_consumed(ep_bw);
		else
			xhci->devs[udev->slot_id]->bw_table->ss_bw_out -=
				xhci_get_ss_bw_consumed(ep_bw);
		return;
	}

	/* SuperSpeed endpoints never get added to intervals in the table, so
	 * this check is only valid for HS/FS/LS devices.
	 */
	if (list_empty(&virt_ep->bw_endpoint_list))
		return;
	/* For LS/FS devices, we need to translate the interval expressed in
	 * microframes to frames.
	 */
	if (udev->speed == USB_SPEED_HIGH)
		normalized_interval = ep_bw->ep_interval;
	else
		normalized_interval = ep_bw->ep_interval - 3;

	if (normalized_interval == 0)
		bw_table->interval0_esit_payload -= ep_bw->max_esit_payload;
	interval_bw = &bw_table->interval_bw[normalized_interval];
	interval_bw->num_packets -= ep_bw->num_packets;
	switch (udev->speed) {
	case USB_SPEED_LOW:
		interval_bw->overhead[LS_OVERHEAD_TYPE] -= 1;
		break;
	case USB_SPEED_FULL:
		interval_bw->overhead[FS_OVERHEAD_TYPE] -= 1;
		break;
	case USB_SPEED_HIGH:
		interval_bw->overhead[HS_OVERHEAD_TYPE] -= 1;
		break;
	case USB_SPEED_SUPER:
	case USB_SPEED_SUPER_PLUS:
	case USB_SPEED_UNKNOWN:
	case USB_SPEED_WIRELESS:
		/* Should never happen because only LS/FS/HS endpoints will get
		 * added to the endpoint list.
		 */
		return;
	}
	if (tt_info)
		tt_info->active_eps -= 1;
	list_del_init(&virt_ep->bw_endpoint_list);
}

static void xhci_add_ep_to_interval_table(struct xhci_hcd *xhci,
		struct xhci_bw_info *ep_bw,
		struct xhci_interval_bw_table *bw_table,
		struct usb_device *udev,
		struct xhci_virt_ep *virt_ep,
		struct xhci_tt_bw_info *tt_info)
{
	struct xhci_interval_bw	*interval_bw;
	struct xhci_virt_ep *smaller_ep;
	int normalized_interval;

	if (xhci_is_async_ep(ep_bw->type))
		return;

	if (udev->speed == USB_SPEED_SUPER) {
		if (xhci_is_sync_in_ep(ep_bw->type))
			xhci->devs[udev->slot_id]->bw_table->ss_bw_in +=
				xhci_get_ss_bw_consumed(ep_bw);
		else
			xhci->devs[udev->slot_id]->bw_table->ss_bw_out +=
				xhci_get_ss_bw_consumed(ep_bw);
		return;
	}

	/* For LS/FS devices, we need to translate the interval expressed in
	 * microframes to frames.
	 */
	if (udev->speed == USB_SPEED_HIGH)
		normalized_interval = ep_bw->ep_interval;
	else
		normalized_interval = ep_bw->ep_interval - 3;

	if (normalized_interval == 0)
		bw_table->interval0_esit_payload += ep_bw->max_esit_payload;
	interval_bw = &bw_table->interval_bw[normalized_interval];
	interval_bw->num_packets += ep_bw->num_packets;
	switch (udev->speed) {
	case USB_SPEED_LOW:
		interval_bw->overhead[LS_OVERHEAD_TYPE] += 1;
		break;
	case USB_SPEED_FULL:
		interval_bw->overhead[FS_OVERHEAD_TYPE] += 1;
		break;
	case USB_SPEED_HIGH:
		interval_bw->overhead[HS_OVERHEAD_TYPE] += 1;
		break;
	case USB_SPEED_SUPER:
	case USB_SPEED_SUPER_PLUS:
	case USB_SPEED_UNKNOWN:
	case USB_SPEED_WIRELESS:
		/* Should never happen because only LS/FS/HS endpoints will get
		 * added to the endpoint list.
		 */
		return;
	}

	if (tt_info)
		tt_info->active_eps += 1;
	/* Insert the endpoint into the list, largest max packet size first. */
	list_for_each_entry(smaller_ep, &interval_bw->endpoints,
			bw_endpoint_list) {
		if (ep_bw->max_packet_size >=
				smaller_ep->bw_info.max_packet_size) {
			/* Add the new ep before the smaller endpoint */
			list_add_tail(&virt_ep->bw_endpoint_list,
					&smaller_ep->bw_endpoint_list);
			return;
		}
	}
	/* Add the new endpoint at the end of the list. */
	list_add_tail(&virt_ep->bw_endpoint_list,
			&interval_bw->endpoints);
}

void xhci_update_tt_active_eps(struct xhci_hcd *xhci,
		struct xhci_virt_device *virt_dev,
		int old_active_eps)
{
	struct xhci_root_port_bw_info *rh_bw_info;
	if (!virt_dev->tt_info)
		return;

	rh_bw_info = &xhci->rh_bw[virt_dev->real_port - 1];
	if (old_active_eps == 0 &&
				virt_dev->tt_info->active_eps != 0) {
		rh_bw_info->num_active_tts += 1;
		rh_bw_info->bw_table.bw_used += TT_HS_OVERHEAD;
	} else if (old_active_eps != 0 &&
				virt_dev->tt_info->active_eps == 0) {
		rh_bw_info->num_active_tts -= 1;
		rh_bw_info->bw_table.bw_used -= TT_HS_OVERHEAD;
	}
}

static int xhci_reserve_bandwidth(struct xhci_hcd *xhci,
		struct xhci_virt_device *virt_dev,
		struct xhci_container_ctx *in_ctx)
{
	struct xhci_bw_info ep_bw_info[31];
	int i;
	struct xhci_input_control_ctx *ctrl_ctx;
	int old_active_eps = 0;

	if (virt_dev->tt_info)
		old_active_eps = virt_dev->tt_info->active_eps;

	ctrl_ctx = xhci_get_input_control_ctx(in_ctx);
	if (!ctrl_ctx) {
		xhci_warn(xhci, "%s: Could not get input context, bad type.\n",
				__func__);
		return -ENOMEM;
	}

	for (i = 0; i < 31; i++) {
		if (!EP_IS_ADDED(ctrl_ctx, i) && !EP_IS_DROPPED(ctrl_ctx, i))
			continue;

		/* Make a copy of the BW info in case we need to revert this */
		memcpy(&ep_bw_info[i], &virt_dev->eps[i].bw_info,
				sizeof(ep_bw_info[i]));
		/* Drop the endpoint from the interval table if the endpoint is
		 * being dropped or changed.
		 */
		if (EP_IS_DROPPED(ctrl_ctx, i))
			xhci_drop_ep_from_interval_table(xhci,
					&virt_dev->eps[i].bw_info,
					virt_dev->bw_table,
					virt_dev->udev,
					&virt_dev->eps[i],
					virt_dev->tt_info);
	}
	/* Overwrite the information stored in the endpoints' bw_info */
	xhci_update_bw_info(xhci, virt_dev->in_ctx, ctrl_ctx, virt_dev);
	for (i = 0; i < 31; i++) {
		/* Add any changed or added endpoints to the interval table */
		if (EP_IS_ADDED(ctrl_ctx, i))
			xhci_add_ep_to_interval_table(xhci,
					&virt_dev->eps[i].bw_info,
					virt_dev->bw_table,
					virt_dev->udev,
					&virt_dev->eps[i],
					virt_dev->tt_info);
	}

	if (!xhci_check_bw_table(xhci, virt_dev, old_active_eps)) {
		/* Ok, this fits in the bandwidth we have.
		 * Update the number of active TTs.
		 */
		xhci_update_tt_active_eps(xhci, virt_dev, old_active_eps);
		return 0;
	}

	/* We don't have enough bandwidth for this, revert the stored info. */
	for (i = 0; i < 31; i++) {
		if (!EP_IS_ADDED(ctrl_ctx, i) && !EP_IS_DROPPED(ctrl_ctx, i))
			continue;

		/* Drop the new copies of any added or changed endpoints from
		 * the interval table.
		 */
		if (EP_IS_ADDED(ctrl_ctx, i)) {
			xhci_drop_ep_from_interval_table(xhci,
					&virt_dev->eps[i].bw_info,
					virt_dev->bw_table,
					virt_dev->udev,
					&virt_dev->eps[i],
					virt_dev->tt_info);
		}
		/* Revert the endpoint back to its old information */
		memcpy(&virt_dev->eps[i].bw_info, &ep_bw_info[i],
				sizeof(ep_bw_info[i]));
		/* Add any changed or dropped endpoints back into the table */
		if (EP_IS_DROPPED(ctrl_ctx, i))
			xhci_add_ep_to_interval_table(xhci,
					&virt_dev->eps[i].bw_info,
					virt_dev->bw_table,
					virt_dev->udev,
					&virt_dev->eps[i],
					virt_dev->tt_info);
	}
	return -ENOMEM;
}


/* Issue a configure endpoint command or evaluate context command
 * and wait for it to finish.
 */
static int xhci_configure_endpoint(struct xhci_hcd *xhci,
		struct usb_device *udev,
		struct xhci_command *command,
		bool ctx_change, bool must_succeed)
{
	int ret;
	unsigned long flags;
	struct xhci_input_control_ctx *ctrl_ctx;
	struct xhci_virt_device *virt_dev;
	struct xhci_slot_ctx *slot_ctx;

	if (!command)
		return -EINVAL;

	spin_lock_irqsave(&xhci->lock, flags);

	if (xhci->xhc_state & XHCI_STATE_DYING) {
		spin_unlock_irqrestore(&xhci->lock, flags);
		return -ESHUTDOWN;
	}

	virt_dev = xhci->devs[udev->slot_id];

	ctrl_ctx = xhci_get_input_control_ctx(command->in_ctx);
	if (!ctrl_ctx) {
		spin_unlock_irqrestore(&xhci->lock, flags);
		xhci_warn(xhci, "%s: Could not get input context, bad type.\n",
				__func__);
		return -ENOMEM;
	}

	if ((xhci->quirks & XHCI_EP_LIMIT_QUIRK) &&
			xhci_reserve_host_resources(xhci, ctrl_ctx)) {
		spin_unlock_irqrestore(&xhci->lock, flags);
		xhci_warn(xhci, "Not enough host resources, "
				"active endpoint contexts = %u\n",
				xhci->num_active_eps);
		return -ENOMEM;
	}
	if ((xhci->quirks & XHCI_SW_BW_CHECKING) &&
	    xhci_reserve_bandwidth(xhci, virt_dev, command->in_ctx)) {
		if ((xhci->quirks & XHCI_EP_LIMIT_QUIRK))
			xhci_free_host_resources(xhci, ctrl_ctx);
		spin_unlock_irqrestore(&xhci->lock, flags);
		xhci_warn(xhci, "Not enough bandwidth\n");
		return -ENOMEM;
	}

	slot_ctx = xhci_get_slot_ctx(xhci, command->in_ctx);

	trace_xhci_configure_endpoint_ctrl_ctx(ctrl_ctx);
	trace_xhci_configure_endpoint(slot_ctx);

	if (!ctx_change)
		ret = xhci_queue_configure_endpoint(xhci, command,
				command->in_ctx->dma,
				udev->slot_id, must_succeed);
	else
		ret = xhci_queue_evaluate_context(xhci, command,
				command->in_ctx->dma,
				udev->slot_id, must_succeed);
	if (ret < 0) {
		if ((xhci->quirks & XHCI_EP_LIMIT_QUIRK))
			xhci_free_host_resources(xhci, ctrl_ctx);
		spin_unlock_irqrestore(&xhci->lock, flags);
		xhci_dbg_trace(xhci,  trace_xhci_dbg_context_change,
				"FIXME allocate a new ring segment");
		return -ENOMEM;
	}
	xhci_ring_cmd_db(xhci);
	spin_unlock_irqrestore(&xhci->lock, flags);

	/* Wait for the configure endpoint command to complete */
	wait_for_completion(command->completion);

	if (!ctx_change)
		ret = xhci_configure_endpoint_result(xhci, udev,
						     &command->status);
	else
		ret = xhci_evaluate_context_result(xhci, udev,
						   &command->status);

	if ((xhci->quirks & XHCI_EP_LIMIT_QUIRK)) {
		spin_lock_irqsave(&xhci->lock, flags);
		/* If the command failed, remove the reserved resources.
		 * Otherwise, clean up the estimate to include dropped eps.
		 */
		if (ret)
			xhci_free_host_resources(xhci, ctrl_ctx);
		else
			xhci_finish_resource_reservation(xhci, ctrl_ctx);
		spin_unlock_irqrestore(&xhci->lock, flags);
	}
	if (ret)
		goto failed;

	ret = xhci_vendor_sync_dev_ctx(xhci, udev->slot_id);
	if (ret)
		xhci_warn(xhci, "sync device context failed, ret=%d", ret);

failed:
	return ret;
}

static void xhci_check_bw_drop_ep_streams(struct xhci_hcd *xhci,
	struct xhci_virt_device *vdev, int i)
{
	struct xhci_virt_ep *ep = &vdev->eps[i];

	if (ep->ep_state & EP_HAS_STREAMS) {
		xhci_warn(xhci, "WARN: endpoint 0x%02x has streams on set_interface, freeing streams.\n",
				xhci_get_endpoint_address(i));
		xhci_free_stream_info(xhci, ep->stream_info);
		ep->stream_info = NULL;
		ep->ep_state &= ~EP_HAS_STREAMS;
	}
}

/* Called after one or more calls to xhci_add_endpoint() or
 * xhci_drop_endpoint().  If this call fails, the USB core is expected
 * to call xhci_reset_bandwidth().
 *
 * Since we are in the middle of changing either configuration or
 * installing a new alt setting, the USB core won't allow URBs to be
 * enqueued for any endpoint on the old config or interface.  Nothing
 * else should be touching the xhci->devs[slot_id] structure, so we
 * don't need to take the xhci->lock for manipulating that.
 */
int xhci_check_bandwidth(struct usb_hcd *hcd, struct usb_device *udev)
{
	int i;
	int ret = 0;
	struct xhci_hcd *xhci;
	struct xhci_virt_device	*virt_dev;
	struct xhci_input_control_ctx *ctrl_ctx;
	struct xhci_slot_ctx *slot_ctx;
	struct xhci_command *command;

	ret = xhci_check_args(hcd, udev, NULL, 0, true, __func__);
	if (ret <= 0)
		return ret;
	xhci = hcd_to_xhci(hcd);
	if ((xhci->xhc_state & XHCI_STATE_DYING) ||
		(xhci->xhc_state & XHCI_STATE_REMOVING))
		return -ENODEV;

	xhci_dbg(xhci, "%s called for udev %p\n", __func__, udev);
	virt_dev = xhci->devs[udev->slot_id];

	command = xhci_alloc_command(xhci, true, GFP_KERNEL);
	if (!command)
		return -ENOMEM;

	command->in_ctx = virt_dev->in_ctx;

	/* See section 4.6.6 - A0 = 1; A1 = D0 = D1 = 0 */
	ctrl_ctx = xhci_get_input_control_ctx(command->in_ctx);
	if (!ctrl_ctx) {
		xhci_warn(xhci, "%s: Could not get input context, bad type.\n",
				__func__);
		ret = -ENOMEM;
		goto command_cleanup;
	}
	ctrl_ctx->add_flags |= cpu_to_le32(SLOT_FLAG);
	ctrl_ctx->add_flags &= cpu_to_le32(~EP0_FLAG);
	ctrl_ctx->drop_flags &= cpu_to_le32(~(SLOT_FLAG | EP0_FLAG));

	/* Don't issue the command if there's no endpoints to update. */
	if (ctrl_ctx->add_flags == cpu_to_le32(SLOT_FLAG) &&
	    ctrl_ctx->drop_flags == 0) {
		ret = 0;
		goto command_cleanup;
	}
	/* Fix up Context Entries field. Minimum value is EP0 == BIT(1). */
	slot_ctx = xhci_get_slot_ctx(xhci, virt_dev->in_ctx);
	for (i = 31; i >= 1; i--) {
		__le32 le32 = cpu_to_le32(BIT(i));

		if ((virt_dev->eps[i-1].ring && !(ctrl_ctx->drop_flags & le32))
		    || (ctrl_ctx->add_flags & le32) || i == 1) {
			slot_ctx->dev_info &= cpu_to_le32(~LAST_CTX_MASK);
			slot_ctx->dev_info |= cpu_to_le32(LAST_CTX(i));
			break;
		}
	}

	ret = xhci_configure_endpoint(xhci, udev, command,
			false, false);
	if (ret)
		/* Callee should call reset_bandwidth() */
		goto command_cleanup;

	/* Free any rings that were dropped, but not changed. */
	for (i = 1; i < 31; i++) {
		if ((le32_to_cpu(ctrl_ctx->drop_flags) & (1 << (i + 1))) &&
		    !(le32_to_cpu(ctrl_ctx->add_flags) & (1 << (i + 1)))) {
			xhci_free_endpoint_ring(xhci, virt_dev, i);
			xhci_check_bw_drop_ep_streams(xhci, virt_dev, i);
		}
	}
	xhci_zero_in_ctx(xhci, virt_dev);
	/*
	 * Install any rings for completely new endpoints or changed endpoints,
	 * and free any old rings from changed endpoints.
	 */
	for (i = 1; i < 31; i++) {
		if (!virt_dev->eps[i].new_ring)
			continue;
		/* Only free the old ring if it exists.
		 * It may not if this is the first add of an endpoint.
		 */
		if (virt_dev->eps[i].ring) {
			xhci_free_endpoint_ring(xhci, virt_dev, i);
		}
		xhci_check_bw_drop_ep_streams(xhci, virt_dev, i);
		virt_dev->eps[i].ring = virt_dev->eps[i].new_ring;
		virt_dev->eps[i].new_ring = NULL;
		xhci_debugfs_create_endpoint(xhci, virt_dev, i);
	}
command_cleanup:
	kfree(command->completion);
	kfree(command);

	return ret;
}
EXPORT_SYMBOL_GPL(xhci_check_bandwidth);

void xhci_reset_bandwidth(struct usb_hcd *hcd, struct usb_device *udev)
{
	struct xhci_hcd *xhci;
	struct xhci_virt_device	*virt_dev;
	int i, ret;

	ret = xhci_check_args(hcd, udev, NULL, 0, true, __func__);
	if (ret <= 0)
		return;
	xhci = hcd_to_xhci(hcd);

	xhci_dbg(xhci, "%s called for udev %p\n", __func__, udev);
	virt_dev = xhci->devs[udev->slot_id];
	/* Free any rings allocated for added endpoints */
	for (i = 0; i < 31; i++) {
		if (virt_dev->eps[i].new_ring) {
			xhci_debugfs_remove_endpoint(xhci, virt_dev, i);
			if (xhci_vendor_is_usb_offload_enabled(xhci, virt_dev, i))
				xhci_vendor_free_transfer_ring(xhci, virt_dev, i);
			else
				xhci_ring_free(xhci, virt_dev->eps[i].new_ring);

			virt_dev->eps[i].new_ring = NULL;
		}
	}
	xhci_zero_in_ctx(xhci, virt_dev);
}
EXPORT_SYMBOL_GPL(xhci_reset_bandwidth);

static void xhci_setup_input_ctx_for_config_ep(struct xhci_hcd *xhci,
		struct xhci_container_ctx *in_ctx,
		struct xhci_container_ctx *out_ctx,
		struct xhci_input_control_ctx *ctrl_ctx,
		u32 add_flags, u32 drop_flags)
{
	ctrl_ctx->add_flags = cpu_to_le32(add_flags);
	ctrl_ctx->drop_flags = cpu_to_le32(drop_flags);
	xhci_slot_copy(xhci, in_ctx, out_ctx);
	ctrl_ctx->add_flags |= cpu_to_le32(SLOT_FLAG);
}

static void xhci_endpoint_disable(struct usb_hcd *hcd,
				  struct usb_host_endpoint *host_ep)
{
	struct xhci_hcd		*xhci;
	struct xhci_virt_device	*vdev;
	struct xhci_virt_ep	*ep;
	struct usb_device	*udev;
	unsigned long		flags;
	unsigned int		ep_index;

	xhci = hcd_to_xhci(hcd);
rescan:
	spin_lock_irqsave(&xhci->lock, flags);

	udev = (struct usb_device *)host_ep->hcpriv;
	if (!udev || !udev->slot_id)
		goto done;

	vdev = xhci->devs[udev->slot_id];
	if (!vdev)
		goto done;

	ep_index = xhci_get_endpoint_index(&host_ep->desc);
	ep = &vdev->eps[ep_index];
	if (!ep)
		goto done;

	/* wait for hub_tt_work to finish clearing hub TT */
	if (ep->ep_state & EP_CLEARING_TT) {
		spin_unlock_irqrestore(&xhci->lock, flags);
		schedule_timeout_uninterruptible(1);
		goto rescan;
	}

	if (ep->ep_state)
		xhci_dbg(xhci, "endpoint disable with ep_state 0x%x\n",
			 ep->ep_state);
done:
	host_ep->hcpriv = NULL;
	spin_unlock_irqrestore(&xhci->lock, flags);
}

/*
 * Called after usb core issues a clear halt control message.
 * The host side of the halt should already be cleared by a reset endpoint
 * command issued when the STALL event was received.
 *
 * The reset endpoint command may only be issued to endpoints in the halted
 * state. For software that wishes to reset the data toggle or sequence number
 * of an endpoint that isn't in the halted state this function will issue a
 * configure endpoint command with the Drop and Add bits set for the target
 * endpoint. Refer to the additional note in xhci spcification section 4.6.8.
 */

static void xhci_endpoint_reset(struct usb_hcd *hcd,
		struct usb_host_endpoint *host_ep)
{
	struct xhci_hcd *xhci;
	struct usb_device *udev;
	struct xhci_virt_device *vdev;
	struct xhci_virt_ep *ep;
	struct xhci_input_control_ctx *ctrl_ctx;
	struct xhci_command *stop_cmd, *cfg_cmd;
	unsigned int ep_index;
	unsigned long flags;
	u32 ep_flag;
	int err;

	xhci = hcd_to_xhci(hcd);
	if (!host_ep->hcpriv)
		return;
	udev = (struct usb_device *) host_ep->hcpriv;
	vdev = xhci->devs[udev->slot_id];

	/*
	 * vdev may be lost due to xHC restore error and re-initialization
	 * during S3/S4 resume. A new vdev will be allocated later by
	 * xhci_discover_or_reset_device()
	 */
	if (!udev->slot_id || !vdev)
		return;
	ep_index = xhci_get_endpoint_index(&host_ep->desc);
	ep = &vdev->eps[ep_index];
	if (!ep)
		return;

	/* Bail out if toggle is already being cleared by a endpoint reset */
	spin_lock_irqsave(&xhci->lock, flags);
	if (ep->ep_state & EP_HARD_CLEAR_TOGGLE) {
		ep->ep_state &= ~EP_HARD_CLEAR_TOGGLE;
		spin_unlock_irqrestore(&xhci->lock, flags);
		return;
	}
	spin_unlock_irqrestore(&xhci->lock, flags);
	/* Only interrupt and bulk ep's use data toggle, USB2 spec 5.5.4-> */
	if (usb_endpoint_xfer_control(&host_ep->desc) ||
	    usb_endpoint_xfer_isoc(&host_ep->desc))
		return;

	ep_flag = xhci_get_endpoint_flag(&host_ep->desc);

	if (ep_flag == SLOT_FLAG || ep_flag == EP0_FLAG)
		return;

	stop_cmd = xhci_alloc_command(xhci, true, GFP_NOWAIT);
	if (!stop_cmd)
		return;

	cfg_cmd = xhci_alloc_command_with_ctx(xhci, true, GFP_NOWAIT);
	if (!cfg_cmd)
		goto cleanup;

	spin_lock_irqsave(&xhci->lock, flags);

	/* block queuing new trbs and ringing ep doorbell */
	ep->ep_state |= EP_SOFT_CLEAR_TOGGLE;

	/*
	 * Make sure endpoint ring is empty before resetting the toggle/seq.
	 * Driver is required to synchronously cancel all transfer request.
	 * Stop the endpoint to force xHC to update the output context
	 */

	if (!list_empty(&ep->ring->td_list)) {
		dev_err(&udev->dev, "EP not empty, refuse reset\n");
		spin_unlock_irqrestore(&xhci->lock, flags);
		xhci_free_command(xhci, cfg_cmd);
		goto cleanup;
	}

	err = xhci_queue_stop_endpoint(xhci, stop_cmd, udev->slot_id,
					ep_index, 0);
	if (err < 0) {
		spin_unlock_irqrestore(&xhci->lock, flags);
		xhci_free_command(xhci, cfg_cmd);
		xhci_dbg(xhci, "%s: Failed to queue stop ep command, %d ",
				__func__, err);
		goto cleanup;
	}

	xhci_ring_cmd_db(xhci);
	spin_unlock_irqrestore(&xhci->lock, flags);

	wait_for_completion(stop_cmd->completion);

	err = xhci_vendor_sync_dev_ctx(xhci, udev->slot_id);
	if (err) {
		xhci_warn(xhci, "%s: Failed to sync device context failed, err=%d",
			  __func__, err);
		goto cleanup;
	}

	spin_lock_irqsave(&xhci->lock, flags);

	/* config ep command clears toggle if add and drop ep flags are set */
	ctrl_ctx = xhci_get_input_control_ctx(cfg_cmd->in_ctx);
	if (!ctrl_ctx) {
		spin_unlock_irqrestore(&xhci->lock, flags);
		xhci_free_command(xhci, cfg_cmd);
		xhci_warn(xhci, "%s: Could not get input context, bad type.\n",
				__func__);
		goto cleanup;
	}

	xhci_setup_input_ctx_for_config_ep(xhci, cfg_cmd->in_ctx, vdev->out_ctx,
					   ctrl_ctx, ep_flag, ep_flag);
	xhci_endpoint_copy(xhci, cfg_cmd->in_ctx, vdev->out_ctx, ep_index);

	err = xhci_queue_configure_endpoint(xhci, cfg_cmd, cfg_cmd->in_ctx->dma,
				      udev->slot_id, false);
	if (err < 0) {
		spin_unlock_irqrestore(&xhci->lock, flags);
		xhci_free_command(xhci, cfg_cmd);
		xhci_dbg(xhci, "%s: Failed to queue config ep command, %d ",
				__func__, err);
		goto cleanup;
	}

	xhci_ring_cmd_db(xhci);
	spin_unlock_irqrestore(&xhci->lock, flags);

	wait_for_completion(cfg_cmd->completion);

	err = xhci_vendor_sync_dev_ctx(xhci, udev->slot_id);
	if (err)
		xhci_warn(xhci, "%s: Failed to sync device context failed, err=%d",
			  __func__, err);

	xhci_free_command(xhci, cfg_cmd);
cleanup:
	xhci_free_command(xhci, stop_cmd);
	spin_lock_irqsave(&xhci->lock, flags);
	if (ep->ep_state & EP_SOFT_CLEAR_TOGGLE)
		ep->ep_state &= ~EP_SOFT_CLEAR_TOGGLE;
	spin_unlock_irqrestore(&xhci->lock, flags);
}

static int xhci_check_streams_endpoint(struct xhci_hcd *xhci,
		struct usb_device *udev, struct usb_host_endpoint *ep,
		unsigned int slot_id)
{
	int ret;
	unsigned int ep_index;
	unsigned int ep_state;

	if (!ep)
		return -EINVAL;
	ret = xhci_check_args(xhci_to_hcd(xhci), udev, ep, 1, true, __func__);
	if (ret <= 0)
		return ret ? ret : -EINVAL;
	if (usb_ss_max_streams(&ep->ss_ep_comp) == 0) {
		xhci_warn(xhci, "WARN: SuperSpeed Endpoint Companion"
				" descriptor for ep 0x%x does not support streams\n",
				ep->desc.bEndpointAddress);
		return -EINVAL;
	}

	ep_index = xhci_get_endpoint_index(&ep->desc);
	ep_state = xhci->devs[slot_id]->eps[ep_index].ep_state;
	if (ep_state & EP_HAS_STREAMS ||
			ep_state & EP_GETTING_STREAMS) {
		xhci_warn(xhci, "WARN: SuperSpeed bulk endpoint 0x%x "
				"already has streams set up.\n",
				ep->desc.bEndpointAddress);
		xhci_warn(xhci, "Send email to xHCI maintainer and ask for "
				"dynamic stream context array reallocation.\n");
		return -EINVAL;
	}
	if (!list_empty(&xhci->devs[slot_id]->eps[ep_index].ring->td_list)) {
		xhci_warn(xhci, "Cannot setup streams for SuperSpeed bulk "
				"endpoint 0x%x; URBs are pending.\n",
				ep->desc.bEndpointAddress);
		return -EINVAL;
	}
	return 0;
}

static void xhci_calculate_streams_entries(struct xhci_hcd *xhci,
		unsigned int *num_streams, unsigned int *num_stream_ctxs)
{
	unsigned int max_streams;

	/* The stream context array size must be a power of two */
	*num_stream_ctxs = roundup_pow_of_two(*num_streams);
	/*
	 * Find out how many primary stream array entries the host controller
	 * supports.  Later we may use secondary stream arrays (similar to 2nd
	 * level page entries), but that's an optional feature for xHCI host
	 * controllers. xHCs must support at least 4 stream IDs.
	 */
	max_streams = HCC_MAX_PSA(xhci->hcc_params);
	if (*num_stream_ctxs > max_streams) {
		xhci_dbg(xhci, "xHCI HW only supports %u stream ctx entries.\n",
				max_streams);
		*num_stream_ctxs = max_streams;
		*num_streams = max_streams;
	}
}

/* Returns an error code if one of the endpoint already has streams.
 * This does not change any data structures, it only checks and gathers
 * information.
 */
static int xhci_calculate_streams_and_bitmask(struct xhci_hcd *xhci,
		struct usb_device *udev,
		struct usb_host_endpoint **eps, unsigned int num_eps,
		unsigned int *num_streams, u32 *changed_ep_bitmask)
{
	unsigned int max_streams;
	unsigned int endpoint_flag;
	int i;
	int ret;

	for (i = 0; i < num_eps; i++) {
		ret = xhci_check_streams_endpoint(xhci, udev,
				eps[i], udev->slot_id);
		if (ret < 0)
			return ret;

		max_streams = usb_ss_max_streams(&eps[i]->ss_ep_comp);
		if (max_streams < (*num_streams - 1)) {
			xhci_dbg(xhci, "Ep 0x%x only supports %u stream IDs.\n",
					eps[i]->desc.bEndpointAddress,
					max_streams);
			*num_streams = max_streams+1;
		}

		endpoint_flag = xhci_get_endpoint_flag(&eps[i]->desc);
		if (*changed_ep_bitmask & endpoint_flag)
			return -EINVAL;
		*changed_ep_bitmask |= endpoint_flag;
	}
	return 0;
}

static u32 xhci_calculate_no_streams_bitmask(struct xhci_hcd *xhci,
		struct usb_device *udev,
		struct usb_host_endpoint **eps, unsigned int num_eps)
{
	u32 changed_ep_bitmask = 0;
	unsigned int slot_id;
	unsigned int ep_index;
	unsigned int ep_state;
	int i;

	slot_id = udev->slot_id;
	if (!xhci->devs[slot_id])
		return 0;

	for (i = 0; i < num_eps; i++) {
		ep_index = xhci_get_endpoint_index(&eps[i]->desc);
		ep_state = xhci->devs[slot_id]->eps[ep_index].ep_state;
		/* Are streams already being freed for the endpoint? */
		if (ep_state & EP_GETTING_NO_STREAMS) {
			xhci_warn(xhci, "WARN Can't disable streams for "
					"endpoint 0x%x, "
					"streams are being disabled already\n",
					eps[i]->desc.bEndpointAddress);
			return 0;
		}
		/* Are there actually any streams to free? */
		if (!(ep_state & EP_HAS_STREAMS) &&
				!(ep_state & EP_GETTING_STREAMS)) {
			xhci_warn(xhci, "WARN Can't disable streams for "
					"endpoint 0x%x, "
					"streams are already disabled!\n",
					eps[i]->desc.bEndpointAddress);
			xhci_warn(xhci, "WARN xhci_free_streams() called "
					"with non-streams endpoint\n");
			return 0;
		}
		changed_ep_bitmask |= xhci_get_endpoint_flag(&eps[i]->desc);
	}
	return changed_ep_bitmask;
}

/*
 * The USB device drivers use this function (through the HCD interface in USB
 * core) to prepare a set of bulk endpoints to use streams.  Streams are used to
 * coordinate mass storage command queueing across multiple endpoints (basically
 * a stream ID == a task ID).
 *
 * Setting up streams involves allocating the same size stream context array
 * for each endpoint and issuing a configure endpoint command for all endpoints.
 *
 * Don't allow the call to succeed if one endpoint only supports one stream
 * (which means it doesn't support streams at all).
 *
 * Drivers may get less stream IDs than they asked for, if the host controller
 * hardware or endpoints claim they can't support the number of requested
 * stream IDs.
 */
static int xhci_alloc_streams(struct usb_hcd *hcd, struct usb_device *udev,
		struct usb_host_endpoint **eps, unsigned int num_eps,
		unsigned int num_streams, gfp_t mem_flags)
{
	int i, ret;
	struct xhci_hcd *xhci;
	struct xhci_virt_device *vdev;
	struct xhci_command *config_cmd;
	struct xhci_input_control_ctx *ctrl_ctx;
	unsigned int ep_index;
	unsigned int num_stream_ctxs;
	unsigned int max_packet;
	unsigned long flags;
	u32 changed_ep_bitmask = 0;

	if (!eps)
		return -EINVAL;

	/* Add one to the number of streams requested to account for
	 * stream 0 that is reserved for xHCI usage.
	 */
	num_streams += 1;
	xhci = hcd_to_xhci(hcd);
	xhci_dbg(xhci, "Driver wants %u stream IDs (including stream 0).\n",
			num_streams);

	/* MaxPSASize value 0 (2 streams) means streams are not supported */
	if ((xhci->quirks & XHCI_BROKEN_STREAMS) ||
			HCC_MAX_PSA(xhci->hcc_params) < 4) {
		xhci_dbg(xhci, "xHCI controller does not support streams.\n");
		return -ENOSYS;
	}

	config_cmd = xhci_alloc_command_with_ctx(xhci, true, mem_flags);
	if (!config_cmd)
		return -ENOMEM;

	ctrl_ctx = xhci_get_input_control_ctx(config_cmd->in_ctx);
	if (!ctrl_ctx) {
		xhci_warn(xhci, "%s: Could not get input context, bad type.\n",
				__func__);
		xhci_free_command(xhci, config_cmd);
		return -ENOMEM;
	}

	/* Check to make sure all endpoints are not already configured for
	 * streams.  While we're at it, find the maximum number of streams that
	 * all the endpoints will support and check for duplicate endpoints.
	 */
	spin_lock_irqsave(&xhci->lock, flags);
	ret = xhci_calculate_streams_and_bitmask(xhci, udev, eps,
			num_eps, &num_streams, &changed_ep_bitmask);
	if (ret < 0) {
		xhci_free_command(xhci, config_cmd);
		spin_unlock_irqrestore(&xhci->lock, flags);
		return ret;
	}
	if (num_streams <= 1) {
		xhci_warn(xhci, "WARN: endpoints can't handle "
				"more than one stream.\n");
		xhci_free_command(xhci, config_cmd);
		spin_unlock_irqrestore(&xhci->lock, flags);
		return -EINVAL;
	}
	vdev = xhci->devs[udev->slot_id];
	/* Mark each endpoint as being in transition, so
	 * xhci_urb_enqueue() will reject all URBs.
	 */
	for (i = 0; i < num_eps; i++) {
		ep_index = xhci_get_endpoint_index(&eps[i]->desc);
		vdev->eps[ep_index].ep_state |= EP_GETTING_STREAMS;
	}
	spin_unlock_irqrestore(&xhci->lock, flags);

	/* Setup internal data structures and allocate HW data structures for
	 * streams (but don't install the HW structures in the input context
	 * until we're sure all memory allocation succeeded).
	 */
	xhci_calculate_streams_entries(xhci, &num_streams, &num_stream_ctxs);
	xhci_dbg(xhci, "Need %u stream ctx entries for %u stream IDs.\n",
			num_stream_ctxs, num_streams);

	for (i = 0; i < num_eps; i++) {
		ep_index = xhci_get_endpoint_index(&eps[i]->desc);
		max_packet = usb_endpoint_maxp(&eps[i]->desc);
		vdev->eps[ep_index].stream_info = xhci_alloc_stream_info(xhci,
				num_stream_ctxs,
				num_streams,
				max_packet, mem_flags);
		if (!vdev->eps[ep_index].stream_info)
			goto cleanup;
		/* Set maxPstreams in endpoint context and update deq ptr to
		 * point to stream context array. FIXME
		 */
	}

	/* Set up the input context for a configure endpoint command. */
	for (i = 0; i < num_eps; i++) {
		struct xhci_ep_ctx *ep_ctx;

		ep_index = xhci_get_endpoint_index(&eps[i]->desc);
		ep_ctx = xhci_get_ep_ctx(xhci, config_cmd->in_ctx, ep_index);

		xhci_endpoint_copy(xhci, config_cmd->in_ctx,
				vdev->out_ctx, ep_index);
		xhci_setup_streams_ep_input_ctx(xhci, ep_ctx,
				vdev->eps[ep_index].stream_info);
	}
	/* Tell the HW to drop its old copy of the endpoint context info
	 * and add the updated copy from the input context.
	 */
	xhci_setup_input_ctx_for_config_ep(xhci, config_cmd->in_ctx,
			vdev->out_ctx, ctrl_ctx,
			changed_ep_bitmask, changed_ep_bitmask);

	/* Issue and wait for the configure endpoint command */
	ret = xhci_configure_endpoint(xhci, udev, config_cmd,
			false, false);

	/* xHC rejected the configure endpoint command for some reason, so we
	 * leave the old ring intact and free our internal streams data
	 * structure.
	 */
	if (ret < 0)
		goto cleanup;

	spin_lock_irqsave(&xhci->lock, flags);
	for (i = 0; i < num_eps; i++) {
		ep_index = xhci_get_endpoint_index(&eps[i]->desc);
		vdev->eps[ep_index].ep_state &= ~EP_GETTING_STREAMS;
		xhci_dbg(xhci, "Slot %u ep ctx %u now has streams.\n",
			 udev->slot_id, ep_index);
		vdev->eps[ep_index].ep_state |= EP_HAS_STREAMS;
	}
	xhci_free_command(xhci, config_cmd);
	spin_unlock_irqrestore(&xhci->lock, flags);

	for (i = 0; i < num_eps; i++) {
		ep_index = xhci_get_endpoint_index(&eps[i]->desc);
		xhci_debugfs_create_stream_files(xhci, vdev, ep_index);
	}
	/* Subtract 1 for stream 0, which drivers can't use */
	return num_streams - 1;

cleanup:
	/* If it didn't work, free the streams! */
	for (i = 0; i < num_eps; i++) {
		ep_index = xhci_get_endpoint_index(&eps[i]->desc);
		xhci_free_stream_info(xhci, vdev->eps[ep_index].stream_info);
		vdev->eps[ep_index].stream_info = NULL;
		/* FIXME Unset maxPstreams in endpoint context and
		 * update deq ptr to point to normal string ring.
		 */
		vdev->eps[ep_index].ep_state &= ~EP_GETTING_STREAMS;
		vdev->eps[ep_index].ep_state &= ~EP_HAS_STREAMS;
		xhci_endpoint_zero(xhci, vdev, eps[i]);
	}
	xhci_free_command(xhci, config_cmd);
	return -ENOMEM;
}

/* Transition the endpoint from using streams to being a "normal" endpoint
 * without streams.
 *
 * Modify the endpoint context state, submit a configure endpoint command,
 * and free all endpoint rings for streams if that completes successfully.
 */
static int xhci_free_streams(struct usb_hcd *hcd, struct usb_device *udev,
		struct usb_host_endpoint **eps, unsigned int num_eps,
		gfp_t mem_flags)
{
	int i, ret;
	struct xhci_hcd *xhci;
	struct xhci_virt_device *vdev;
	struct xhci_command *command;
	struct xhci_input_control_ctx *ctrl_ctx;
	unsigned int ep_index;
	unsigned long flags;
	u32 changed_ep_bitmask;

	xhci = hcd_to_xhci(hcd);
	vdev = xhci->devs[udev->slot_id];

	/* Set up a configure endpoint command to remove the streams rings */
	spin_lock_irqsave(&xhci->lock, flags);
	changed_ep_bitmask = xhci_calculate_no_streams_bitmask(xhci,
			udev, eps, num_eps);
	if (changed_ep_bitmask == 0) {
		spin_unlock_irqrestore(&xhci->lock, flags);
		return -EINVAL;
	}

	/* Use the xhci_command structure from the first endpoint.  We may have
	 * allocated too many, but the driver may call xhci_free_streams() for
	 * each endpoint it grouped into one call to xhci_alloc_streams().
	 */
	ep_index = xhci_get_endpoint_index(&eps[0]->desc);
	command = vdev->eps[ep_index].stream_info->free_streams_command;
	ctrl_ctx = xhci_get_input_control_ctx(command->in_ctx);
	if (!ctrl_ctx) {
		spin_unlock_irqrestore(&xhci->lock, flags);
		xhci_warn(xhci, "%s: Could not get input context, bad type.\n",
				__func__);
		return -EINVAL;
	}

	for (i = 0; i < num_eps; i++) {
		struct xhci_ep_ctx *ep_ctx;

		ep_index = xhci_get_endpoint_index(&eps[i]->desc);
		ep_ctx = xhci_get_ep_ctx(xhci, command->in_ctx, ep_index);
		xhci->devs[udev->slot_id]->eps[ep_index].ep_state |=
			EP_GETTING_NO_STREAMS;

		xhci_endpoint_copy(xhci, command->in_ctx,
				vdev->out_ctx, ep_index);
		xhci_setup_no_streams_ep_input_ctx(ep_ctx,
				&vdev->eps[ep_index]);
	}
	xhci_setup_input_ctx_for_config_ep(xhci, command->in_ctx,
			vdev->out_ctx, ctrl_ctx,
			changed_ep_bitmask, changed_ep_bitmask);
	spin_unlock_irqrestore(&xhci->lock, flags);

	/* Issue and wait for the configure endpoint command,
	 * which must succeed.
	 */
	ret = xhci_configure_endpoint(xhci, udev, command,
			false, true);

	/* xHC rejected the configure endpoint command for some reason, so we
	 * leave the streams rings intact.
	 */
	if (ret < 0)
		return ret;

	spin_lock_irqsave(&xhci->lock, flags);
	for (i = 0; i < num_eps; i++) {
		ep_index = xhci_get_endpoint_index(&eps[i]->desc);
		xhci_free_stream_info(xhci, vdev->eps[ep_index].stream_info);
		vdev->eps[ep_index].stream_info = NULL;
		/* FIXME Unset maxPstreams in endpoint context and
		 * update deq ptr to point to normal string ring.
		 */
		vdev->eps[ep_index].ep_state &= ~EP_GETTING_NO_STREAMS;
		vdev->eps[ep_index].ep_state &= ~EP_HAS_STREAMS;
	}
	spin_unlock_irqrestore(&xhci->lock, flags);

	return 0;
}

/*
 * Deletes endpoint resources for endpoints that were active before a Reset
 * Device command, or a Disable Slot command.  The Reset Device command leaves
 * the control endpoint intact, whereas the Disable Slot command deletes it.
 *
 * Must be called with xhci->lock held.
 */
void xhci_free_device_endpoint_resources(struct xhci_hcd *xhci,
	struct xhci_virt_device *virt_dev, bool drop_control_ep)
{
	int i;
	unsigned int num_dropped_eps = 0;
	unsigned int drop_flags = 0;

	for (i = (drop_control_ep ? 0 : 1); i < 31; i++) {
		if (virt_dev->eps[i].ring) {
			drop_flags |= 1 << i;
			num_dropped_eps++;
		}
	}
	xhci->num_active_eps -= num_dropped_eps;
	if (num_dropped_eps)
		xhci_dbg_trace(xhci, trace_xhci_dbg_quirks,
				"Dropped %u ep ctxs, flags = 0x%x, "
				"%u now active.",
				num_dropped_eps, drop_flags,
				xhci->num_active_eps);
}

/*
 * This submits a Reset Device Command, which will set the device state to 0,
 * set the device address to 0, and disable all the endpoints except the default
 * control endpoint.  The USB core should come back and call
 * xhci_address_device(), and then re-set up the configuration.  If this is
 * called because of a usb_reset_and_verify_device(), then the old alternate
 * settings will be re-installed through the normal bandwidth allocation
 * functions.
 *
 * Wait for the Reset Device command to finish.  Remove all structures
 * associated with the endpoints that were disabled.  Clear the input device
 * structure? Reset the control endpoint 0 max packet size?
 *
 * If the virt_dev to be reset does not exist or does not match the udev,
 * it means the device is lost, possibly due to the xHC restore error and
 * re-initialization during S3/S4. In this case, call xhci_alloc_dev() to
 * re-allocate the device.
 */
static int xhci_discover_or_reset_device(struct usb_hcd *hcd,
		struct usb_device *udev)
{
	int ret, i;
	unsigned long flags;
	struct xhci_hcd *xhci;
	unsigned int slot_id;
	struct xhci_virt_device *virt_dev;
	struct xhci_command *reset_device_cmd;
	struct xhci_slot_ctx *slot_ctx;
	int old_active_eps = 0;

	ret = xhci_check_args(hcd, udev, NULL, 0, false, __func__);
	if (ret <= 0)
		return ret;
	xhci = hcd_to_xhci(hcd);
	slot_id = udev->slot_id;
	virt_dev = xhci->devs[slot_id];
	if (!virt_dev) {
		xhci_dbg(xhci, "The device to be reset with slot ID %u does "
				"not exist. Re-allocate the device\n", slot_id);
		ret = xhci_alloc_dev(hcd, udev);
		if (ret == 1)
			return 0;
		else
			return -EINVAL;
	}

	if (virt_dev->tt_info)
		old_active_eps = virt_dev->tt_info->active_eps;

	if (virt_dev->udev != udev) {
		/* If the virt_dev and the udev does not match, this virt_dev
		 * may belong to another udev.
		 * Re-allocate the device.
		 */
		xhci_dbg(xhci, "The device to be reset with slot ID %u does "
				"not match the udev. Re-allocate the device\n",
				slot_id);
		ret = xhci_alloc_dev(hcd, udev);
		if (ret == 1)
			return 0;
		else
			return -EINVAL;
	}

	/* If device is not setup, there is no point in resetting it */
	slot_ctx = xhci_get_slot_ctx(xhci, virt_dev->out_ctx);
	if (GET_SLOT_STATE(le32_to_cpu(slot_ctx->dev_state)) ==
						SLOT_STATE_DISABLED)
		return 0;

	trace_xhci_discover_or_reset_device(slot_ctx);

	xhci_dbg(xhci, "Resetting device with slot ID %u\n", slot_id);
	/* Allocate the command structure that holds the struct completion.
	 * Assume we're in process context, since the normal device reset
	 * process has to wait for the device anyway.  Storage devices are
	 * reset as part of error handling, so use GFP_NOIO instead of
	 * GFP_KERNEL.
	 */
	reset_device_cmd = xhci_alloc_command(xhci, true, GFP_NOIO);
	if (!reset_device_cmd) {
		xhci_dbg(xhci, "Couldn't allocate command structure.\n");
		return -ENOMEM;
	}

	/* Attempt to submit the Reset Device command to the command ring */
	spin_lock_irqsave(&xhci->lock, flags);

	ret = xhci_queue_reset_device(xhci, reset_device_cmd, slot_id);
	if (ret) {
		xhci_dbg(xhci, "FIXME: allocate a command ring segment\n");
		spin_unlock_irqrestore(&xhci->lock, flags);
		goto command_cleanup;
	}
	xhci_ring_cmd_db(xhci);
	spin_unlock_irqrestore(&xhci->lock, flags);

	/* Wait for the Reset Device command to finish */
	wait_for_completion(reset_device_cmd->completion);

	ret = xhci_vendor_sync_dev_ctx(xhci, slot_id);
	if (ret) {
		xhci_warn(xhci, "%s: Failed to sync device context failed, err=%d",
			  __func__, ret);
		goto command_cleanup;
	}

	/* The Reset Device command can't fail, according to the 0.95/0.96 spec,
	 * unless we tried to reset a slot ID that wasn't enabled,
	 * or the device wasn't in the addressed or configured state.
	 */
	ret = reset_device_cmd->status;
	switch (ret) {
	case COMP_COMMAND_ABORTED:
	case COMP_COMMAND_RING_STOPPED:
		xhci_warn(xhci, "Timeout waiting for reset device command\n");
		ret = -ETIME;
		goto command_cleanup;
	case COMP_SLOT_NOT_ENABLED_ERROR: /* 0.95 completion for bad slot ID */
	case COMP_CONTEXT_STATE_ERROR: /* 0.96 completion code for same thing */
		xhci_dbg(xhci, "Can't reset device (slot ID %u) in %s state\n",
				slot_id,
				xhci_get_slot_state(xhci, virt_dev->out_ctx));
		xhci_dbg(xhci, "Not freeing device rings.\n");
		/* Don't treat this as an error.  May change my mind later. */
		ret = 0;
		goto command_cleanup;
	case COMP_SUCCESS:
		xhci_dbg(xhci, "Successful reset device command.\n");
		break;
	default:
		if (xhci_is_vendor_info_code(xhci, ret))
			break;
		xhci_warn(xhci, "Unknown completion code %u for "
				"reset device command.\n", ret);
		ret = -EINVAL;
		goto command_cleanup;
	}

	/* Free up host controller endpoint resources */
	if ((xhci->quirks & XHCI_EP_LIMIT_QUIRK)) {
		spin_lock_irqsave(&xhci->lock, flags);
		/* Don't delete the default control endpoint resources */
		xhci_free_device_endpoint_resources(xhci, virt_dev, false);
		spin_unlock_irqrestore(&xhci->lock, flags);
	}

	/* Everything but endpoint 0 is disabled, so free the rings. */
	for (i = 1; i < 31; i++) {
		struct xhci_virt_ep *ep = &virt_dev->eps[i];

		if (ep->ep_state & EP_HAS_STREAMS) {
			xhci_warn(xhci, "WARN: endpoint 0x%02x has streams on device reset, freeing streams.\n",
					xhci_get_endpoint_address(i));
			xhci_free_stream_info(xhci, ep->stream_info);
			ep->stream_info = NULL;
			ep->ep_state &= ~EP_HAS_STREAMS;
		}

		if (ep->ring) {
			xhci_debugfs_remove_endpoint(xhci, virt_dev, i);
			xhci_free_endpoint_ring(xhci, virt_dev, i);
		}
		if (!list_empty(&virt_dev->eps[i].bw_endpoint_list))
			xhci_drop_ep_from_interval_table(xhci,
					&virt_dev->eps[i].bw_info,
					virt_dev->bw_table,
					udev,
					&virt_dev->eps[i],
					virt_dev->tt_info);
		xhci_clear_endpoint_bw_info(&virt_dev->eps[i].bw_info);
	}
	/* If necessary, update the number of active TTs on this root port */
	xhci_update_tt_active_eps(xhci, virt_dev, old_active_eps);
	virt_dev->flags = 0;
	ret = 0;

command_cleanup:
	xhci_free_command(xhci, reset_device_cmd);
	return ret;
}

/*
 * At this point, the struct usb_device is about to go away, the device has
 * disconnected, and all traffic has been stopped and the endpoints have been
 * disabled.  Free any HC data structures associated with that device.
 */
static void xhci_free_dev(struct usb_hcd *hcd, struct usb_device *udev)
{
	struct xhci_hcd *xhci = hcd_to_xhci(hcd);
	struct xhci_virt_device *virt_dev;
	struct xhci_slot_ctx *slot_ctx;
	unsigned long flags;
	int i, ret;

	/*
	 * We called pm_runtime_get_noresume when the device was attached.
	 * Decrement the counter here to allow controller to runtime suspend
	 * if no devices remain.
	 */
	if (xhci->quirks & XHCI_RESET_ON_RESUME)
		pm_runtime_put_noidle(hcd->self.controller);

	ret = xhci_check_args(hcd, udev, NULL, 0, true, __func__);
	/* If the host is halted due to driver unload, we still need to free the
	 * device.
	 */
	if (ret <= 0 && ret != -ENODEV)
		return;

	virt_dev = xhci->devs[udev->slot_id];
	slot_ctx = xhci_get_slot_ctx(xhci, virt_dev->out_ctx);
	trace_xhci_free_dev(slot_ctx);

	/* Stop any wayward timer functions (which may grab the lock) */
	for (i = 0; i < 31; i++) {
		virt_dev->eps[i].ep_state &= ~EP_STOP_CMD_PENDING;
		del_timer_sync(&virt_dev->eps[i].stop_cmd_timer);
	}
	virt_dev->udev = NULL;
	xhci_disable_slot(xhci, udev->slot_id);

	spin_lock_irqsave(&xhci->lock, flags);
	xhci_free_virt_device(xhci, udev->slot_id);
	spin_unlock_irqrestore(&xhci->lock, flags);

}

int xhci_disable_slot(struct xhci_hcd *xhci, u32 slot_id)
{
	struct xhci_command *command;
	unsigned long flags;
	u32 state;
	int ret = 0;

	command = xhci_alloc_command(xhci, true, GFP_KERNEL);
	if (!command)
		return -ENOMEM;

	xhci_debugfs_remove_slot(xhci, slot_id);

	spin_lock_irqsave(&xhci->lock, flags);
	/* Don't disable the slot if the host controller is dead. */
	state = readl(&xhci->op_regs->status);
	if (state == 0xffffffff || (xhci->xhc_state & XHCI_STATE_DYING) ||
			(xhci->xhc_state & XHCI_STATE_HALTED)) {
		spin_unlock_irqrestore(&xhci->lock, flags);
		kfree(command);
		return -ENODEV;
	}

	ret = xhci_queue_slot_control(xhci, command, TRB_DISABLE_SLOT,
				slot_id);
	if (ret) {
		spin_unlock_irqrestore(&xhci->lock, flags);
		kfree(command);
		return ret;
	}
	xhci_ring_cmd_db(xhci);
	spin_unlock_irqrestore(&xhci->lock, flags);

	wait_for_completion(command->completion);

	if (command->status != COMP_SUCCESS)
		xhci_warn(xhci, "Unsuccessful disable slot %u command, status %d\n",
			  slot_id, command->status);

	xhci_free_command(xhci, command);

	return ret;
}

/*
 * Checks if we have enough host controller resources for the default control
 * endpoint.
 *
 * Must be called with xhci->lock held.
 */
static int xhci_reserve_host_control_ep_resources(struct xhci_hcd *xhci)
{
	if (xhci->num_active_eps + 1 > xhci->limit_active_eps) {
		xhci_dbg_trace(xhci, trace_xhci_dbg_quirks,
				"Not enough ep ctxs: "
				"%u active, need to add 1, limit is %u.",
				xhci->num_active_eps, xhci->limit_active_eps);
		return -ENOMEM;
	}
	xhci->num_active_eps += 1;
	xhci_dbg_trace(xhci, trace_xhci_dbg_quirks,
			"Adding 1 ep ctx, %u now active.",
			xhci->num_active_eps);
	return 0;
}


/*
 * Returns 0 if the xHC ran out of device slots, the Enable Slot command
 * timed out, or allocating memory failed.  Returns 1 on success.
 */
int xhci_alloc_dev(struct usb_hcd *hcd, struct usb_device *udev)
{
	struct xhci_hcd *xhci = hcd_to_xhci(hcd);
	struct xhci_virt_device *vdev;
	struct xhci_slot_ctx *slot_ctx;
	unsigned long flags;
	int ret, slot_id;
	struct xhci_command *command;

	command = xhci_alloc_command(xhci, true, GFP_KERNEL);
	if (!command)
		return 0;

	spin_lock_irqsave(&xhci->lock, flags);
	ret = xhci_queue_slot_control(xhci, command, TRB_ENABLE_SLOT, 0);
	if (ret) {
		spin_unlock_irqrestore(&xhci->lock, flags);
		xhci_dbg(xhci, "FIXME: allocate a command ring segment\n");
		xhci_free_command(xhci, command);
		return 0;
	}
	xhci_ring_cmd_db(xhci);
	spin_unlock_irqrestore(&xhci->lock, flags);

	wait_for_completion(command->completion);
	slot_id = command->slot_id;

	if (!slot_id || command->status != COMP_SUCCESS) {
		xhci_err(xhci, "Error while assigning device slot ID\n");
		xhci_err(xhci, "Max number of devices this xHCI host supports is %u.\n",
				HCS_MAX_SLOTS(
					readl(&xhci->cap_regs->hcs_params1)));
		xhci_free_command(xhci, command);
		return 0;
	}

	xhci_free_command(xhci, command);

	if ((xhci->quirks & XHCI_EP_LIMIT_QUIRK)) {
		spin_lock_irqsave(&xhci->lock, flags);
		ret = xhci_reserve_host_control_ep_resources(xhci);
		if (ret) {
			spin_unlock_irqrestore(&xhci->lock, flags);
			xhci_warn(xhci, "Not enough host resources, "
					"active endpoint contexts = %u\n",
					xhci->num_active_eps);
			goto disable_slot;
		}
		spin_unlock_irqrestore(&xhci->lock, flags);
	}
	/* Use GFP_NOIO, since this function can be called from
	 * xhci_discover_or_reset_device(), which may be called as part of
	 * mass storage driver error handling.
	 */
	if (!xhci_alloc_virt_device(xhci, slot_id, udev, GFP_NOIO)) {
		xhci_warn(xhci, "Could not allocate xHCI USB device data structures\n");
		goto disable_slot;
	}

	ret = xhci_vendor_sync_dev_ctx(xhci, slot_id);
	if (ret) {
		xhci_warn(xhci, "%s: Failed to sync device context failed, err=%d",
			  __func__, ret);
		goto disable_slot;
	}

	vdev = xhci->devs[slot_id];
	slot_ctx = xhci_get_slot_ctx(xhci, vdev->out_ctx);
	trace_xhci_alloc_dev(slot_ctx);

	udev->slot_id = slot_id;

	xhci_debugfs_create_slot(xhci, slot_id);

	/*
	 * If resetting upon resume, we can't put the controller into runtime
	 * suspend if there is a device attached.
	 */
	if (xhci->quirks & XHCI_RESET_ON_RESUME)
		pm_runtime_get_noresume(hcd->self.controller);

	/* Is this a LS or FS device under a HS hub? */
	/* Hub or peripherial? */
	return 1;

disable_slot:
	xhci_disable_slot(xhci, udev->slot_id);
	xhci_free_virt_device(xhci, udev->slot_id);

	return 0;
}

/*
 * Issue an Address Device command and optionally send a corresponding
 * SetAddress request to the device.
 */
static int xhci_setup_device(struct usb_hcd *hcd, struct usb_device *udev,
			     enum xhci_setup_dev setup)
{
	const char *act = setup == SETUP_CONTEXT_ONLY ? "context" : "address";
	unsigned long flags;
	struct xhci_virt_device *virt_dev;
	int ret = 0;
	struct xhci_hcd *xhci = hcd_to_xhci(hcd);
	struct xhci_slot_ctx *slot_ctx;
	struct xhci_input_control_ctx *ctrl_ctx;
	u64 temp_64;
	struct xhci_command *command = NULL;

	mutex_lock(&xhci->mutex);

	if (xhci->xhc_state) {	/* dying, removing or halted */
		ret = -ESHUTDOWN;
		goto out;
	}

	if (!udev->slot_id) {
		xhci_dbg_trace(xhci, trace_xhci_dbg_address,
				"Bad Slot ID %d", udev->slot_id);
		ret = -EINVAL;
		goto out;
	}

	virt_dev = xhci->devs[udev->slot_id];

	if (WARN_ON(!virt_dev)) {
		/*
		 * In plug/unplug torture test with an NEC controller,
		 * a zero-dereference was observed once due to virt_dev = 0.
		 * Print useful debug rather than crash if it is observed again!
		 */
		xhci_warn(xhci, "Virt dev invalid for slot_id 0x%x!\n",
			udev->slot_id);
		ret = -EINVAL;
		goto out;
	}
	slot_ctx = xhci_get_slot_ctx(xhci, virt_dev->out_ctx);
	trace_xhci_setup_device_slot(slot_ctx);

	if (setup == SETUP_CONTEXT_ONLY) {
		if (GET_SLOT_STATE(le32_to_cpu(slot_ctx->dev_state)) ==
		    SLOT_STATE_DEFAULT) {
			xhci_dbg(xhci, "Slot already in default state\n");
			goto out;
		}
	}

	command = xhci_alloc_command(xhci, true, GFP_KERNEL);
	if (!command) {
		ret = -ENOMEM;
		goto out;
	}

	command->in_ctx = virt_dev->in_ctx;

	slot_ctx = xhci_get_slot_ctx(xhci, virt_dev->in_ctx);
	ctrl_ctx = xhci_get_input_control_ctx(virt_dev->in_ctx);
	if (!ctrl_ctx) {
		xhci_warn(xhci, "%s: Could not get input context, bad type.\n",
				__func__);
		ret = -EINVAL;
		goto out;
	}
	/*
	 * If this is the first Set Address since device plug-in or
	 * virt_device realloaction after a resume with an xHCI power loss,
	 * then set up the slot context.
	 */
	if (!slot_ctx->dev_info)
		xhci_setup_addressable_virt_dev(xhci, udev);
	/* Otherwise, update the control endpoint ring enqueue pointer. */
	else
		xhci_copy_ep0_dequeue_into_input_ctx(xhci, udev);
	ctrl_ctx->add_flags = cpu_to_le32(SLOT_FLAG | EP0_FLAG);
	ctrl_ctx->drop_flags = 0;

	trace_xhci_address_ctx(xhci, virt_dev->in_ctx,
				le32_to_cpu(slot_ctx->dev_info) >> 27);

	trace_xhci_address_ctrl_ctx(ctrl_ctx);
	spin_lock_irqsave(&xhci->lock, flags);
	trace_xhci_setup_device(virt_dev);
	ret = xhci_queue_address_device(xhci, command, virt_dev->in_ctx->dma,
					udev->slot_id, setup);
	if (ret) {
		spin_unlock_irqrestore(&xhci->lock, flags);
		xhci_dbg_trace(xhci, trace_xhci_dbg_address,
				"FIXME: allocate a command ring segment");
		goto out;
	}
	xhci_ring_cmd_db(xhci);
	spin_unlock_irqrestore(&xhci->lock, flags);

	/* ctrl tx can take up to 5 sec; XXX: need more time for xHC? */
	wait_for_completion(command->completion);

	ret = xhci_vendor_sync_dev_ctx(xhci, udev->slot_id);
	if (ret) {
		xhci_warn(xhci, "%s: Failed to sync device context failed, err=%d",
			  __func__, ret);
		goto out;
	}

	/* FIXME: From section 4.3.4: "Software shall be responsible for timing
	 * the SetAddress() "recovery interval" required by USB and aborting the
	 * command on a timeout.
	 */
	switch (command->status) {
	case COMP_COMMAND_ABORTED:
	case COMP_COMMAND_RING_STOPPED:
		xhci_warn(xhci, "Timeout while waiting for setup device command\n");
		ret = -ETIME;
		break;
	case COMP_CONTEXT_STATE_ERROR:
	case COMP_SLOT_NOT_ENABLED_ERROR:
		xhci_err(xhci, "Setup ERROR: setup %s command for slot %d.\n",
			 act, udev->slot_id);
		ret = -EINVAL;
		break;
	case COMP_USB_TRANSACTION_ERROR:
		dev_warn(&udev->dev, "Device not responding to setup %s.\n", act);

		mutex_unlock(&xhci->mutex);
		ret = xhci_disable_slot(xhci, udev->slot_id);
		xhci_free_virt_device(xhci, udev->slot_id);
		if (!ret)
			xhci_alloc_dev(hcd, udev);
		kfree(command->completion);
		kfree(command);
		return -EPROTO;
	case COMP_INCOMPATIBLE_DEVICE_ERROR:
		dev_warn(&udev->dev,
			 "ERROR: Incompatible device for setup %s command\n", act);
		ret = -ENODEV;
		break;
	case COMP_SUCCESS:
		xhci_dbg_trace(xhci, trace_xhci_dbg_address,
			       "Successful setup %s command", act);
		break;
	default:
		xhci_err(xhci,
			 "ERROR: unexpected setup %s command completion code 0x%x.\n",
			 act, command->status);
		trace_xhci_address_ctx(xhci, virt_dev->out_ctx, 1);
		ret = -EINVAL;
		break;
	}
	if (ret)
		goto out;
	temp_64 = xhci_read_64(xhci, &xhci->op_regs->dcbaa_ptr);
	xhci_dbg_trace(xhci, trace_xhci_dbg_address,
			"Op regs DCBAA ptr = %#016llx", temp_64);
	xhci_dbg_trace(xhci, trace_xhci_dbg_address,
		"Slot ID %d dcbaa entry @%p = %#016llx",
		udev->slot_id,
		&xhci->dcbaa->dev_context_ptrs[udev->slot_id],
		(unsigned long long)
		le64_to_cpu(xhci->dcbaa->dev_context_ptrs[udev->slot_id]));
	xhci_dbg_trace(xhci, trace_xhci_dbg_address,
			"Output Context DMA address = %#08llx",
			(unsigned long long)virt_dev->out_ctx->dma);
	trace_xhci_address_ctx(xhci, virt_dev->in_ctx,
				le32_to_cpu(slot_ctx->dev_info) >> 27);
	/*
	 * USB core uses address 1 for the roothubs, so we add one to the
	 * address given back to us by the HC.
	 */
	trace_xhci_address_ctx(xhci, virt_dev->out_ctx,
				le32_to_cpu(slot_ctx->dev_info) >> 27);
	/* Zero the input context control for later use */
	ctrl_ctx->add_flags = 0;
	ctrl_ctx->drop_flags = 0;
	slot_ctx = xhci_get_slot_ctx(xhci, virt_dev->out_ctx);
	udev->devaddr = (u8)(le32_to_cpu(slot_ctx->dev_state) & DEV_ADDR_MASK);

	xhci_dbg_trace(xhci, trace_xhci_dbg_address,
		       "Internal device address = %d",
		       le32_to_cpu(slot_ctx->dev_state) & DEV_ADDR_MASK);
out:
	mutex_unlock(&xhci->mutex);
	if (command) {
		kfree(command->completion);
		kfree(command);
	}
	return ret;
}

int xhci_address_device(struct usb_hcd *hcd, struct usb_device *udev)
{
	return xhci_setup_device(hcd, udev, SETUP_CONTEXT_ADDRESS);
}
EXPORT_SYMBOL_GPL(xhci_address_device);

static int xhci_enable_device(struct usb_hcd *hcd, struct usb_device *udev)
{
	return xhci_setup_device(hcd, udev, SETUP_CONTEXT_ONLY);
}

/*
 * Transfer the port index into real index in the HW port status
 * registers. Caculate offset between the port's PORTSC register
 * and port status base. Divide the number of per port register
 * to get the real index. The raw port number bases 1.
 */
int xhci_find_raw_port_number(struct usb_hcd *hcd, int port1)
{
	struct xhci_hub *rhub;

	rhub = xhci_get_rhub(hcd);
	return rhub->ports[port1 - 1]->hw_portnum + 1;
}

/*
 * Issue an Evaluate Context command to change the Maximum Exit Latency in the
 * slot context.  If that succeeds, store the new MEL in the xhci_virt_device.
 */
static int __maybe_unused xhci_change_max_exit_latency(struct xhci_hcd *xhci,
			struct usb_device *udev, u16 max_exit_latency)
{
	struct xhci_virt_device *virt_dev;
	struct xhci_command *command;
	struct xhci_input_control_ctx *ctrl_ctx;
	struct xhci_slot_ctx *slot_ctx;
	unsigned long flags;
	int ret;

	spin_lock_irqsave(&xhci->lock, flags);

	virt_dev = xhci->devs[udev->slot_id];

	/*
	 * virt_dev might not exists yet if xHC resumed from hibernate (S4) and
	 * xHC was re-initialized. Exit latency will be set later after
	 * hub_port_finish_reset() is done and xhci->devs[] are re-allocated
	 */

	if (!virt_dev || max_exit_latency == virt_dev->current_mel) {
		spin_unlock_irqrestore(&xhci->lock, flags);
		return 0;
	}

	/* Attempt to issue an Evaluate Context command to change the MEL. */
	command = xhci->lpm_command;
	ctrl_ctx = xhci_get_input_control_ctx(command->in_ctx);
	if (!ctrl_ctx) {
		spin_unlock_irqrestore(&xhci->lock, flags);
		xhci_warn(xhci, "%s: Could not get input context, bad type.\n",
				__func__);
		return -ENOMEM;
	}

	ret = xhci_vendor_sync_dev_ctx(xhci, udev->slot_id);
	if (ret) {
		spin_unlock_irqrestore(&xhci->lock, flags);
		xhci_warn(xhci, "%s: Failed to sync device context failed, err=%d",
			  __func__, ret);
		return ret;
	}

	xhci_slot_copy(xhci, command->in_ctx, virt_dev->out_ctx);
	spin_unlock_irqrestore(&xhci->lock, flags);

	ctrl_ctx->add_flags |= cpu_to_le32(SLOT_FLAG);
	slot_ctx = xhci_get_slot_ctx(xhci, command->in_ctx);
	slot_ctx->dev_info2 &= cpu_to_le32(~((u32) MAX_EXIT));
	slot_ctx->dev_info2 |= cpu_to_le32(max_exit_latency);
	slot_ctx->dev_state = 0;

	xhci_dbg_trace(xhci, trace_xhci_dbg_context_change,
			"Set up evaluate context for LPM MEL change.");

	/* Issue and wait for the evaluate context command. */
	ret = xhci_configure_endpoint(xhci, udev, command,
			true, true);

	if (!ret) {
		spin_lock_irqsave(&xhci->lock, flags);
		virt_dev->current_mel = max_exit_latency;
		spin_unlock_irqrestore(&xhci->lock, flags);
	}
	return ret;
}

struct xhci_vendor_ops *xhci_vendor_get_ops(struct xhci_hcd *xhci)
{
	return xhci->vendor_ops;
}
EXPORT_SYMBOL_GPL(xhci_vendor_get_ops);

int xhci_vendor_sync_dev_ctx(struct xhci_hcd *xhci, unsigned int slot_id)
{
	struct xhci_vendor_ops *ops = xhci_vendor_get_ops(xhci);

	if (ops && ops->sync_dev_ctx)
		return ops->sync_dev_ctx(xhci, slot_id);
	return 0;
}

bool xhci_vendor_usb_offload_skip_urb(struct xhci_hcd *xhci, struct urb *urb)
{
	struct xhci_vendor_ops *ops = xhci_vendor_get_ops(xhci);

	if (ops && ops->usb_offload_skip_urb)
		return ops->usb_offload_skip_urb(xhci, urb);
	return false;
}

#ifdef CONFIG_PM

/* BESL to HIRD Encoding array for USB2 LPM */
static int xhci_besl_encoding[16] = {125, 150, 200, 300, 400, 500, 1000, 2000,
	3000, 4000, 5000, 6000, 7000, 8000, 9000, 10000};

/* Calculate HIRD/BESL for USB2 PORTPMSC*/
static int xhci_calculate_hird_besl(struct xhci_hcd *xhci,
					struct usb_device *udev)
{
	int u2del, besl, besl_host;
	int besl_device = 0;
	u32 field;

	u2del = HCS_U2_LATENCY(xhci->hcs_params3);
	field = le32_to_cpu(udev->bos->ext_cap->bmAttributes);

	if (field & USB_BESL_SUPPORT) {
		for (besl_host = 0; besl_host < 16; besl_host++) {
			if (xhci_besl_encoding[besl_host] >= u2del)
				break;
		}
		/* Use baseline BESL value as default */
		if (field & USB_BESL_BASELINE_VALID)
			besl_device = USB_GET_BESL_BASELINE(field);
		else if (field & USB_BESL_DEEP_VALID)
			besl_device = USB_GET_BESL_DEEP(field);
	} else {
		if (u2del <= 50)
			besl_host = 0;
		else
			besl_host = (u2del - 51) / 75 + 1;
	}

	besl = besl_host + besl_device;
	if (besl > 15)
		besl = 15;

	return besl;
}

/* Calculate BESLD, L1 timeout and HIRDM for USB2 PORTHLPMC */
static int xhci_calculate_usb2_hw_lpm_params(struct usb_device *udev)
{
	u32 field;
	int l1;
	int besld = 0;
	int hirdm = 0;

	field = le32_to_cpu(udev->bos->ext_cap->bmAttributes);

	/* xHCI l1 is set in steps of 256us, xHCI 1.0 section 5.4.11.2 */
	l1 = udev->l1_params.timeout / 256;

	/* device has preferred BESLD */
	if (field & USB_BESL_DEEP_VALID) {
		besld = USB_GET_BESL_DEEP(field);
		hirdm = 1;
	}

	return PORT_BESLD(besld) | PORT_L1_TIMEOUT(l1) | PORT_HIRDM(hirdm);
}

static int xhci_set_usb2_hardware_lpm(struct usb_hcd *hcd,
			struct usb_device *udev, int enable)
{
	struct xhci_hcd	*xhci = hcd_to_xhci(hcd);
	struct xhci_port **ports;
	__le32 __iomem	*pm_addr, *hlpm_addr;
	u32		pm_val, hlpm_val, field;
	unsigned int	port_num;
	unsigned long	flags;
	int		hird, exit_latency;
	int		ret;

	if (xhci->quirks & XHCI_HW_LPM_DISABLE)
		return -EPERM;

	if (hcd->speed >= HCD_USB3 || !xhci->hw_lpm_support ||
			!udev->lpm_capable)
		return -EPERM;

	if (!udev->parent || udev->parent->parent ||
			udev->descriptor.bDeviceClass == USB_CLASS_HUB)
		return -EPERM;

	if (udev->usb2_hw_lpm_capable != 1)
		return -EPERM;

	spin_lock_irqsave(&xhci->lock, flags);

	ports = xhci->usb2_rhub.ports;
	port_num = udev->portnum - 1;
	pm_addr = ports[port_num]->addr + PORTPMSC;
	pm_val = readl(pm_addr);
	hlpm_addr = ports[port_num]->addr + PORTHLPMC;

	xhci_dbg(xhci, "%s port %d USB2 hardware LPM\n",
			enable ? "enable" : "disable", port_num + 1);

	if (enable) {
		/* Host supports BESL timeout instead of HIRD */
		if (udev->usb2_hw_lpm_besl_capable) {
			/* if device doesn't have a preferred BESL value use a
			 * default one which works with mixed HIRD and BESL
			 * systems. See XHCI_DEFAULT_BESL definition in xhci.h
			 */
			field = le32_to_cpu(udev->bos->ext_cap->bmAttributes);
			if ((field & USB_BESL_SUPPORT) &&
			    (field & USB_BESL_BASELINE_VALID))
				hird = USB_GET_BESL_BASELINE(field);
			else
				hird = udev->l1_params.besl;

			exit_latency = xhci_besl_encoding[hird];
			spin_unlock_irqrestore(&xhci->lock, flags);

			/* USB 3.0 code dedicate one xhci->lpm_command->in_ctx
			 * input context for link powermanagement evaluate
			 * context commands. It is protected by hcd->bandwidth
			 * mutex and is shared by all devices. We need to set
			 * the max ext latency in USB 2 BESL LPM as well, so
			 * use the same mutex and xhci_change_max_exit_latency()
			 */
			mutex_lock(hcd->bandwidth_mutex);
			ret = xhci_change_max_exit_latency(xhci, udev,
							   exit_latency);
			mutex_unlock(hcd->bandwidth_mutex);

			if (ret < 0)
				return ret;
			spin_lock_irqsave(&xhci->lock, flags);

			hlpm_val = xhci_calculate_usb2_hw_lpm_params(udev);
			writel(hlpm_val, hlpm_addr);
			/* flush write */
			readl(hlpm_addr);
		} else {
			hird = xhci_calculate_hird_besl(xhci, udev);
		}

		pm_val &= ~PORT_HIRD_MASK;
		pm_val |= PORT_HIRD(hird) | PORT_RWE | PORT_L1DS(udev->slot_id);
		writel(pm_val, pm_addr);
		pm_val = readl(pm_addr);
		pm_val |= PORT_HLE;
		writel(pm_val, pm_addr);
		/* flush write */
		readl(pm_addr);
	} else {
		pm_val &= ~(PORT_HLE | PORT_RWE | PORT_HIRD_MASK | PORT_L1DS_MASK);
		writel(pm_val, pm_addr);
		/* flush write */
		readl(pm_addr);
		if (udev->usb2_hw_lpm_besl_capable) {
			spin_unlock_irqrestore(&xhci->lock, flags);
			mutex_lock(hcd->bandwidth_mutex);
			xhci_change_max_exit_latency(xhci, udev, 0);
			mutex_unlock(hcd->bandwidth_mutex);
			readl_poll_timeout(ports[port_num]->addr, pm_val,
					   (pm_val & PORT_PLS_MASK) == XDEV_U0,
					   100, 10000);
			return 0;
		}
	}

	spin_unlock_irqrestore(&xhci->lock, flags);
	return 0;
}

/* check if a usb2 port supports a given extened capability protocol
 * only USB2 ports extended protocol capability values are cached.
 * Return 1 if capability is supported
 */
static int xhci_check_usb2_port_capability(struct xhci_hcd *xhci, int port,
					   unsigned capability)
{
	u32 port_offset, port_count;
	int i;

	for (i = 0; i < xhci->num_ext_caps; i++) {
		if (xhci->ext_caps[i] & capability) {
			/* port offsets starts at 1 */
			port_offset = XHCI_EXT_PORT_OFF(xhci->ext_caps[i]) - 1;
			port_count = XHCI_EXT_PORT_COUNT(xhci->ext_caps[i]);
			if (port >= port_offset &&
			    port < port_offset + port_count)
				return 1;
		}
	}
	return 0;
}

static int xhci_update_device(struct usb_hcd *hcd, struct usb_device *udev)
{
	struct xhci_hcd	*xhci = hcd_to_xhci(hcd);
	int		portnum = udev->portnum - 1;

	if (hcd->speed >= HCD_USB3 || !udev->lpm_capable)
		return 0;

	/* we only support lpm for non-hub device connected to root hub yet */
	if (!udev->parent || udev->parent->parent ||
			udev->descriptor.bDeviceClass == USB_CLASS_HUB)
		return 0;

	if (xhci->hw_lpm_support == 1 &&
			xhci_check_usb2_port_capability(
				xhci, portnum, XHCI_HLC)) {
		udev->usb2_hw_lpm_capable = 1;
		udev->l1_params.timeout = XHCI_L1_TIMEOUT;
		udev->l1_params.besl = XHCI_DEFAULT_BESL;
		if (xhci_check_usb2_port_capability(xhci, portnum,
					XHCI_BLC))
			udev->usb2_hw_lpm_besl_capable = 1;
	}

	return 0;
}

/*---------------------- USB 3.0 Link PM functions ------------------------*/

/* Service interval in nanoseconds = 2^(bInterval - 1) * 125us * 1000ns / 1us */
static unsigned long long xhci_service_interval_to_ns(
		struct usb_endpoint_descriptor *desc)
{
	return (1ULL << (desc->bInterval - 1)) * 125 * 1000;
}

static u16 xhci_get_timeout_no_hub_lpm(struct usb_device *udev,
		enum usb3_link_state state)
{
	unsigned long long sel;
	unsigned long long pel;
	unsigned int max_sel_pel;
	char *state_name;

	switch (state) {
	case USB3_LPM_U1:
		/* Convert SEL and PEL stored in nanoseconds to microseconds */
		sel = DIV_ROUND_UP(udev->u1_params.sel, 1000);
		pel = DIV_ROUND_UP(udev->u1_params.pel, 1000);
		max_sel_pel = USB3_LPM_MAX_U1_SEL_PEL;
		state_name = "U1";
		break;
	case USB3_LPM_U2:
		sel = DIV_ROUND_UP(udev->u2_params.sel, 1000);
		pel = DIV_ROUND_UP(udev->u2_params.pel, 1000);
		max_sel_pel = USB3_LPM_MAX_U2_SEL_PEL;
		state_name = "U2";
		break;
	default:
		dev_warn(&udev->dev, "%s: Can't get timeout for non-U1 or U2 state.\n",
				__func__);
		return USB3_LPM_DISABLED;
	}

	if (sel <= max_sel_pel && pel <= max_sel_pel)
		return USB3_LPM_DEVICE_INITIATED;

	if (sel > max_sel_pel)
		dev_dbg(&udev->dev, "Device-initiated %s disabled "
				"due to long SEL %llu ms\n",
				state_name, sel);
	else
		dev_dbg(&udev->dev, "Device-initiated %s disabled "
				"due to long PEL %llu ms\n",
				state_name, pel);
	return USB3_LPM_DISABLED;
}

/* The U1 timeout should be the maximum of the following values:
 *  - For control endpoints, U1 system exit latency (SEL) * 3
 *  - For bulk endpoints, U1 SEL * 5
 *  - For interrupt endpoints:
 *    - Notification EPs, U1 SEL * 3
 *    - Periodic EPs, max(105% of bInterval, U1 SEL * 2)
 *  - For isochronous endpoints, max(105% of bInterval, U1 SEL * 2)
 */
static unsigned long long xhci_calculate_intel_u1_timeout(
		struct usb_device *udev,
		struct usb_endpoint_descriptor *desc)
{
	unsigned long long timeout_ns;
	int ep_type;
	int intr_type;

	ep_type = usb_endpoint_type(desc);
	switch (ep_type) {
	case USB_ENDPOINT_XFER_CONTROL:
		timeout_ns = udev->u1_params.sel * 3;
		break;
	case USB_ENDPOINT_XFER_BULK:
		timeout_ns = udev->u1_params.sel * 5;
		break;
	case USB_ENDPOINT_XFER_INT:
		intr_type = usb_endpoint_interrupt_type(desc);
		if (intr_type == USB_ENDPOINT_INTR_NOTIFICATION) {
			timeout_ns = udev->u1_params.sel * 3;
			break;
		}
		/* Otherwise the calculation is the same as isoc eps */
		fallthrough;
	case USB_ENDPOINT_XFER_ISOC:
		timeout_ns = xhci_service_interval_to_ns(desc);
		timeout_ns = DIV_ROUND_UP_ULL(timeout_ns * 105, 100);
		if (timeout_ns < udev->u1_params.sel * 2)
			timeout_ns = udev->u1_params.sel * 2;
		break;
	default:
		return 0;
	}

	return timeout_ns;
}

/* Returns the hub-encoded U1 timeout value. */
static u16 xhci_calculate_u1_timeout(struct xhci_hcd *xhci,
		struct usb_device *udev,
		struct usb_endpoint_descriptor *desc)
{
	unsigned long long timeout_ns;

	/* Prevent U1 if service interval is shorter than U1 exit latency */
	if (usb_endpoint_xfer_int(desc) || usb_endpoint_xfer_isoc(desc)) {
		if (xhci_service_interval_to_ns(desc) <= udev->u1_params.mel) {
			dev_dbg(&udev->dev, "Disable U1, ESIT shorter than exit latency\n");
			return USB3_LPM_DISABLED;
		}
	}

	if (xhci->quirks & XHCI_INTEL_HOST)
		timeout_ns = xhci_calculate_intel_u1_timeout(udev, desc);
	else
		timeout_ns = udev->u1_params.sel;

	/* The U1 timeout is encoded in 1us intervals.
	 * Don't return a timeout of zero, because that's USB3_LPM_DISABLED.
	 */
	if (timeout_ns == USB3_LPM_DISABLED)
		timeout_ns = 1;
	else
		timeout_ns = DIV_ROUND_UP_ULL(timeout_ns, 1000);

	/* If the necessary timeout value is bigger than what we can set in the
	 * USB 3.0 hub, we have to disable hub-initiated U1.
	 */
	if (timeout_ns <= USB3_LPM_U1_MAX_TIMEOUT)
		return timeout_ns;
	dev_dbg(&udev->dev, "Hub-initiated U1 disabled "
			"due to long timeout %llu ms\n", timeout_ns);
	return xhci_get_timeout_no_hub_lpm(udev, USB3_LPM_U1);
}

/* The U2 timeout should be the maximum of:
 *  - 10 ms (to avoid the bandwidth impact on the scheduler)
 *  - largest bInterval of any active periodic endpoint (to avoid going
 *    into lower power link states between intervals).
 *  - the U2 Exit Latency of the device
 */
static unsigned long long xhci_calculate_intel_u2_timeout(
		struct usb_device *udev,
		struct usb_endpoint_descriptor *desc)
{
	unsigned long long timeout_ns;
	unsigned long long u2_del_ns;

	timeout_ns = 10 * 1000 * 1000;

	if ((usb_endpoint_xfer_int(desc) || usb_endpoint_xfer_isoc(desc)) &&
			(xhci_service_interval_to_ns(desc) > timeout_ns))
		timeout_ns = xhci_service_interval_to_ns(desc);

	u2_del_ns = le16_to_cpu(udev->bos->ss_cap->bU2DevExitLat) * 1000ULL;
	if (u2_del_ns > timeout_ns)
		timeout_ns = u2_del_ns;

	return timeout_ns;
}

/* Returns the hub-encoded U2 timeout value. */
static u16 xhci_calculate_u2_timeout(struct xhci_hcd *xhci,
		struct usb_device *udev,
		struct usb_endpoint_descriptor *desc)
{
	unsigned long long timeout_ns;

	/* Prevent U2 if service interval is shorter than U2 exit latency */
	if (usb_endpoint_xfer_int(desc) || usb_endpoint_xfer_isoc(desc)) {
		if (xhci_service_interval_to_ns(desc) <= udev->u2_params.mel) {
			dev_dbg(&udev->dev, "Disable U2, ESIT shorter than exit latency\n");
			return USB3_LPM_DISABLED;
		}
	}

	if (xhci->quirks & XHCI_INTEL_HOST)
		timeout_ns = xhci_calculate_intel_u2_timeout(udev, desc);
	else
		timeout_ns = udev->u2_params.sel;

	/* The U2 timeout is encoded in 256us intervals */
	timeout_ns = DIV_ROUND_UP_ULL(timeout_ns, 256 * 1000);
	/* If the necessary timeout value is bigger than what we can set in the
	 * USB 3.0 hub, we have to disable hub-initiated U2.
	 */
	if (timeout_ns <= USB3_LPM_U2_MAX_TIMEOUT)
		return timeout_ns;
	dev_dbg(&udev->dev, "Hub-initiated U2 disabled "
			"due to long timeout %llu ms\n", timeout_ns);
	return xhci_get_timeout_no_hub_lpm(udev, USB3_LPM_U2);
}

static u16 xhci_call_host_update_timeout_for_endpoint(struct xhci_hcd *xhci,
		struct usb_device *udev,
		struct usb_endpoint_descriptor *desc,
		enum usb3_link_state state,
		u16 *timeout)
{
	if (state == USB3_LPM_U1)
		return xhci_calculate_u1_timeout(xhci, udev, desc);
	else if (state == USB3_LPM_U2)
		return xhci_calculate_u2_timeout(xhci, udev, desc);

	return USB3_LPM_DISABLED;
}

static int xhci_update_timeout_for_endpoint(struct xhci_hcd *xhci,
		struct usb_device *udev,
		struct usb_endpoint_descriptor *desc,
		enum usb3_link_state state,
		u16 *timeout)
{
	u16 alt_timeout;

	alt_timeout = xhci_call_host_update_timeout_for_endpoint(xhci, udev,
		desc, state, timeout);

	/* If we found we can't enable hub-initiated LPM, and
	 * the U1 or U2 exit latency was too high to allow
	 * device-initiated LPM as well, then we will disable LPM
	 * for this device, so stop searching any further.
	 */
	if (alt_timeout == USB3_LPM_DISABLED) {
		*timeout = alt_timeout;
		return -E2BIG;
	}
	if (alt_timeout > *timeout)
		*timeout = alt_timeout;
	return 0;
}

static int xhci_update_timeout_for_interface(struct xhci_hcd *xhci,
		struct usb_device *udev,
		struct usb_host_interface *alt,
		enum usb3_link_state state,
		u16 *timeout)
{
	int j;

	for (j = 0; j < alt->desc.bNumEndpoints; j++) {
		if (xhci_update_timeout_for_endpoint(xhci, udev,
					&alt->endpoint[j].desc, state, timeout))
			return -E2BIG;
		continue;
	}
	return 0;
}

static int xhci_check_intel_tier_policy(struct usb_device *udev,
		enum usb3_link_state state)
{
	struct usb_device *parent;
	unsigned int num_hubs;

	if (state == USB3_LPM_U2)
		return 0;

	/* Don't enable U1 if the device is on a 2nd tier hub or lower. */
	for (parent = udev->parent, num_hubs = 0; parent->parent;
			parent = parent->parent)
		num_hubs++;

	if (num_hubs < 2)
		return 0;

	dev_dbg(&udev->dev, "Disabling U1 link state for device"
			" below second-tier hub.\n");
	dev_dbg(&udev->dev, "Plug device into first-tier hub "
			"to decrease power consumption.\n");
	return -E2BIG;
}

static int xhci_check_tier_policy(struct xhci_hcd *xhci,
		struct usb_device *udev,
		enum usb3_link_state state)
{
	if (xhci->quirks & XHCI_INTEL_HOST)
		return xhci_check_intel_tier_policy(udev, state);
	else
		return 0;
}

/* Returns the U1 or U2 timeout that should be enabled.
 * If the tier check or timeout setting functions return with a non-zero exit
 * code, that means the timeout value has been finalized and we shouldn't look
 * at any more endpoints.
 */
static u16 xhci_calculate_lpm_timeout(struct usb_hcd *hcd,
			struct usb_device *udev, enum usb3_link_state state)
{
	struct xhci_hcd *xhci = hcd_to_xhci(hcd);
	struct usb_host_config *config;
	char *state_name;
	int i;
	u16 timeout = USB3_LPM_DISABLED;

	if (state == USB3_LPM_U1)
		state_name = "U1";
	else if (state == USB3_LPM_U2)
		state_name = "U2";
	else {
		dev_warn(&udev->dev, "Can't enable unknown link state %i\n",
				state);
		return timeout;
	}

	if (xhci_check_tier_policy(xhci, udev, state) < 0)
		return timeout;

	/* Gather some information about the currently installed configuration
	 * and alternate interface settings.
	 */
	if (xhci_update_timeout_for_endpoint(xhci, udev, &udev->ep0.desc,
			state, &timeout))
		return timeout;

	config = udev->actconfig;
	if (!config)
		return timeout;

	for (i = 0; i < config->desc.bNumInterfaces; i++) {
		struct usb_driver *driver;
		struct usb_interface *intf = config->interface[i];

		if (!intf)
			continue;

		/* Check if any currently bound drivers want hub-initiated LPM
		 * disabled.
		 */
		if (intf->dev.driver) {
			driver = to_usb_driver(intf->dev.driver);
			if (driver && driver->disable_hub_initiated_lpm) {
				dev_dbg(&udev->dev, "Hub-initiated %s disabled at request of driver %s\n",
					state_name, driver->name);
				timeout = xhci_get_timeout_no_hub_lpm(udev,
								      state);
				if (timeout == USB3_LPM_DISABLED)
					return timeout;
			}
		}

		/* Not sure how this could happen... */
		if (!intf->cur_altsetting)
			continue;

		if (xhci_update_timeout_for_interface(xhci, udev,
					intf->cur_altsetting,
					state, &timeout))
			return timeout;
	}
	return timeout;
}

static int calculate_max_exit_latency(struct usb_device *udev,
		enum usb3_link_state state_changed,
		u16 hub_encoded_timeout)
{
	unsigned long long u1_mel_us = 0;
	unsigned long long u2_mel_us = 0;
	unsigned long long mel_us = 0;
	bool disabling_u1;
	bool disabling_u2;
	bool enabling_u1;
	bool enabling_u2;

	disabling_u1 = (state_changed == USB3_LPM_U1 &&
			hub_encoded_timeout == USB3_LPM_DISABLED);
	disabling_u2 = (state_changed == USB3_LPM_U2 &&
			hub_encoded_timeout == USB3_LPM_DISABLED);

	enabling_u1 = (state_changed == USB3_LPM_U1 &&
			hub_encoded_timeout != USB3_LPM_DISABLED);
	enabling_u2 = (state_changed == USB3_LPM_U2 &&
			hub_encoded_timeout != USB3_LPM_DISABLED);

	/* If U1 was already enabled and we're not disabling it,
	 * or we're going to enable U1, account for the U1 max exit latency.
	 */
	if ((udev->u1_params.timeout != USB3_LPM_DISABLED && !disabling_u1) ||
			enabling_u1)
		u1_mel_us = DIV_ROUND_UP(udev->u1_params.mel, 1000);
	if ((udev->u2_params.timeout != USB3_LPM_DISABLED && !disabling_u2) ||
			enabling_u2)
		u2_mel_us = DIV_ROUND_UP(udev->u2_params.mel, 1000);

	if (u1_mel_us > u2_mel_us)
		mel_us = u1_mel_us;
	else
		mel_us = u2_mel_us;
	/* xHCI host controller max exit latency field is only 16 bits wide. */
	if (mel_us > MAX_EXIT) {
		dev_warn(&udev->dev, "Link PM max exit latency of %lluus "
				"is too big.\n", mel_us);
		return -E2BIG;
	}
	return mel_us;
}

/* Returns the USB3 hub-encoded value for the U1/U2 timeout. */
static int xhci_enable_usb3_lpm_timeout(struct usb_hcd *hcd,
			struct usb_device *udev, enum usb3_link_state state)
{
	struct xhci_hcd	*xhci;
	struct xhci_port *port;
	u16 hub_encoded_timeout;
	int mel;
	int ret;

	xhci = hcd_to_xhci(hcd);
	/* The LPM timeout values are pretty host-controller specific, so don't
	 * enable hub-initiated timeouts unless the vendor has provided
	 * information about their timeout algorithm.
	 */
	if (!xhci || !(xhci->quirks & XHCI_LPM_SUPPORT) ||
			!xhci->devs[udev->slot_id])
		return USB3_LPM_DISABLED;

	/* If connected to root port then check port can handle lpm */
	if (udev->parent && !udev->parent->parent) {
		port = xhci->usb3_rhub.ports[udev->portnum - 1];
		if (port->lpm_incapable)
			return USB3_LPM_DISABLED;
	}

	hub_encoded_timeout = xhci_calculate_lpm_timeout(hcd, udev, state);
	mel = calculate_max_exit_latency(udev, state, hub_encoded_timeout);
	if (mel < 0) {
		/* Max Exit Latency is too big, disable LPM. */
		hub_encoded_timeout = USB3_LPM_DISABLED;
		mel = 0;
	}

	ret = xhci_change_max_exit_latency(xhci, udev, mel);
	if (ret)
		return ret;
	return hub_encoded_timeout;
}

static int xhci_disable_usb3_lpm_timeout(struct usb_hcd *hcd,
			struct usb_device *udev, enum usb3_link_state state)
{
	struct xhci_hcd	*xhci;
	u16 mel;

	xhci = hcd_to_xhci(hcd);
	if (!xhci || !(xhci->quirks & XHCI_LPM_SUPPORT) ||
			!xhci->devs[udev->slot_id])
		return 0;

	mel = calculate_max_exit_latency(udev, state, USB3_LPM_DISABLED);
	return xhci_change_max_exit_latency(xhci, udev, mel);
}
#else /* CONFIG_PM */

static int xhci_set_usb2_hardware_lpm(struct usb_hcd *hcd,
				struct usb_device *udev, int enable)
{
	return 0;
}

static int xhci_update_device(struct usb_hcd *hcd, struct usb_device *udev)
{
	return 0;
}

static int xhci_enable_usb3_lpm_timeout(struct usb_hcd *hcd,
			struct usb_device *udev, enum usb3_link_state state)
{
	return USB3_LPM_DISABLED;
}

static int xhci_disable_usb3_lpm_timeout(struct usb_hcd *hcd,
			struct usb_device *udev, enum usb3_link_state state)
{
	return 0;
}
#endif	/* CONFIG_PM */

/*-------------------------------------------------------------------------*/

/* Once a hub descriptor is fetched for a device, we need to update the xHC's
 * internal data structures for the device.
 */
int xhci_update_hub_device(struct usb_hcd *hcd, struct usb_device *hdev,
			struct usb_tt *tt, gfp_t mem_flags)
{
	struct xhci_hcd *xhci = hcd_to_xhci(hcd);
	struct xhci_virt_device *vdev;
	struct xhci_command *config_cmd;
	struct xhci_input_control_ctx *ctrl_ctx;
	struct xhci_slot_ctx *slot_ctx;
	unsigned long flags;
	unsigned think_time;
	int ret;

	/* Ignore root hubs */
	if (!hdev->parent)
		return 0;

	vdev = xhci->devs[hdev->slot_id];
	if (!vdev) {
		xhci_warn(xhci, "Cannot update hub desc for unknown device.\n");
		return -EINVAL;
	}

	config_cmd = xhci_alloc_command_with_ctx(xhci, true, mem_flags);
	if (!config_cmd)
		return -ENOMEM;

	ctrl_ctx = xhci_get_input_control_ctx(config_cmd->in_ctx);
	if (!ctrl_ctx) {
		xhci_warn(xhci, "%s: Could not get input context, bad type.\n",
				__func__);
		xhci_free_command(xhci, config_cmd);
		return -ENOMEM;
	}

	spin_lock_irqsave(&xhci->lock, flags);
	if (hdev->speed == USB_SPEED_HIGH &&
			xhci_alloc_tt_info(xhci, vdev, hdev, tt, GFP_ATOMIC)) {
		xhci_dbg(xhci, "Could not allocate xHCI TT structure.\n");
		xhci_free_command(xhci, config_cmd);
		spin_unlock_irqrestore(&xhci->lock, flags);
		return -ENOMEM;
	}

	ret = xhci_vendor_sync_dev_ctx(xhci, hdev->slot_id);
	if (ret) {
		xhci_warn(xhci, "%s: Failed to sync device context failed, err=%d",
			  __func__, ret);
		xhci_free_command(xhci, config_cmd);
		spin_unlock_irqrestore(&xhci->lock, flags);
		return ret;
	}

	xhci_slot_copy(xhci, config_cmd->in_ctx, vdev->out_ctx);
	ctrl_ctx->add_flags |= cpu_to_le32(SLOT_FLAG);
	slot_ctx = xhci_get_slot_ctx(xhci, config_cmd->in_ctx);
	slot_ctx->dev_info |= cpu_to_le32(DEV_HUB);
	/*
	 * refer to section 6.2.2: MTT should be 0 for full speed hub,
	 * but it may be already set to 1 when setup an xHCI virtual
	 * device, so clear it anyway.
	 */
	if (tt->multi)
		slot_ctx->dev_info |= cpu_to_le32(DEV_MTT);
	else if (hdev->speed == USB_SPEED_FULL)
		slot_ctx->dev_info &= cpu_to_le32(~DEV_MTT);

	if (xhci->hci_version > 0x95) {
		xhci_dbg(xhci, "xHCI version %x needs hub "
				"TT think time and number of ports\n",
				(unsigned int) xhci->hci_version);
		slot_ctx->dev_info2 |= cpu_to_le32(XHCI_MAX_PORTS(hdev->maxchild));
		/* Set TT think time - convert from ns to FS bit times.
		 * 0 = 8 FS bit times, 1 = 16 FS bit times,
		 * 2 = 24 FS bit times, 3 = 32 FS bit times.
		 *
		 * xHCI 1.0: this field shall be 0 if the device is not a
		 * High-spped hub.
		 */
		think_time = tt->think_time;
		if (think_time != 0)
			think_time = (think_time / 666) - 1;
		if (xhci->hci_version < 0x100 || hdev->speed == USB_SPEED_HIGH)
			slot_ctx->tt_info |=
				cpu_to_le32(TT_THINK_TIME(think_time));
	} else {
		xhci_dbg(xhci, "xHCI version %x doesn't need hub "
				"TT think time or number of ports\n",
				(unsigned int) xhci->hci_version);
	}
	slot_ctx->dev_state = 0;
	spin_unlock_irqrestore(&xhci->lock, flags);

	xhci_dbg(xhci, "Set up %s for hub device.\n",
			(xhci->hci_version > 0x95) ?
			"configure endpoint" : "evaluate context");

	/* Issue and wait for the configure endpoint or
	 * evaluate context command.
	 */
	if (xhci->hci_version > 0x95)
		ret = xhci_configure_endpoint(xhci, hdev, config_cmd,
				false, false);
	else
		ret = xhci_configure_endpoint(xhci, hdev, config_cmd,
				true, false);

	xhci_free_command(xhci, config_cmd);
	return ret;
}
EXPORT_SYMBOL_GPL(xhci_update_hub_device);

static int xhci_get_frame(struct usb_hcd *hcd)
{
	struct xhci_hcd *xhci = hcd_to_xhci(hcd);
	/* EHCI mods by the periodic size.  Why? */
	return readl(&xhci->run_regs->microframe_index) >> 3;
}

int xhci_gen_setup(struct usb_hcd *hcd, xhci_get_quirks_t get_quirks)
{
	struct xhci_hcd		*xhci;
	/*
	 * TODO: Check with DWC3 clients for sysdev according to
	 * quirks
	 */
	struct device		*dev = hcd->self.sysdev;
	unsigned int		minor_rev;
	int			retval;

	/* Accept arbitrarily long scatter-gather lists */
	hcd->self.sg_tablesize = ~0;

	/* support to build packet from discontinuous buffers */
	hcd->self.no_sg_constraint = 1;

	/* XHCI controllers don't stop the ep queue on short packets :| */
	hcd->self.no_stop_on_short = 1;

	xhci = hcd_to_xhci(hcd);

	if (usb_hcd_is_primary_hcd(hcd)) {
		xhci->main_hcd = hcd;
		xhci->usb2_rhub.hcd = hcd;
		/* Mark the first roothub as being USB 2.0.
		 * The xHCI driver will register the USB 3.0 roothub.
		 */
		hcd->speed = HCD_USB2;
		hcd->self.root_hub->speed = USB_SPEED_HIGH;
		/*
		 * USB 2.0 roothub under xHCI has an integrated TT,
		 * (rate matching hub) as opposed to having an OHCI/UHCI
		 * companion controller.
		 */
		hcd->has_tt = 1;
	} else {
		/*
		 * Early xHCI 1.1 spec did not mention USB 3.1 capable hosts
		 * should return 0x31 for sbrn, or that the minor revision
		 * is a two digit BCD containig minor and sub-minor numbers.
		 * This was later clarified in xHCI 1.2.
		 *
		 * Some USB 3.1 capable hosts therefore have sbrn 0x30, and
		 * minor revision set to 0x1 instead of 0x10.
		 */
		if (xhci->usb3_rhub.min_rev == 0x1)
			minor_rev = 1;
		else
			minor_rev = xhci->usb3_rhub.min_rev / 0x10;

		switch (minor_rev) {
		case 2:
			hcd->speed = HCD_USB32;
			hcd->self.root_hub->speed = USB_SPEED_SUPER_PLUS;
			hcd->self.root_hub->rx_lanes = 2;
			hcd->self.root_hub->tx_lanes = 2;
			break;
		case 1:
			hcd->speed = HCD_USB31;
			hcd->self.root_hub->speed = USB_SPEED_SUPER_PLUS;
			break;
		}
		xhci_info(xhci, "Host supports USB 3.%x %sSuperSpeed\n",
			  minor_rev,
			  minor_rev ? "Enhanced " : "");

		xhci->usb3_rhub.hcd = hcd;
		/* xHCI private pointer was set in xhci_pci_probe for the second
		 * registered roothub.
		 */
		return 0;
	}

	mutex_init(&xhci->mutex);
	xhci->cap_regs = hcd->regs;
	xhci->op_regs = hcd->regs +
		HC_LENGTH(readl(&xhci->cap_regs->hc_capbase));
	xhci->run_regs = hcd->regs +
		(readl(&xhci->cap_regs->run_regs_off) & RTSOFF_MASK);
	/* Cache read-only capability registers */
	xhci->hcs_params1 = readl(&xhci->cap_regs->hcs_params1);
	xhci->hcs_params2 = readl(&xhci->cap_regs->hcs_params2);
	xhci->hcs_params3 = readl(&xhci->cap_regs->hcs_params3);
	xhci->hcc_params = readl(&xhci->cap_regs->hc_capbase);
	xhci->hci_version = HC_VERSION(xhci->hcc_params);
	xhci->hcc_params = readl(&xhci->cap_regs->hcc_params);
	if (xhci->hci_version > 0x100)
		xhci->hcc_params2 = readl(&xhci->cap_regs->hcc_params2);

	xhci->quirks |= quirks;

	get_quirks(dev, xhci);

	/* In xhci controllers which follow xhci 1.0 spec gives a spurious
	 * success event after a short transfer. This quirk will ignore such
	 * spurious event.
	 */
	if (xhci->hci_version > 0x96)
		xhci->quirks |= XHCI_SPURIOUS_SUCCESS;

	/* Make sure the HC is halted. */
	retval = xhci_halt(xhci);
	if (retval)
		return retval;

	xhci_zero_64b_regs(xhci);

	xhci_dbg(xhci, "Resetting HCD\n");
	/* Reset the internal HC memory state and registers. */
	retval = xhci_reset(xhci, XHCI_RESET_LONG_USEC);
	if (retval)
		return retval;
	xhci_dbg(xhci, "Reset complete\n");

	/*
	 * On some xHCI controllers (e.g. R-Car SoCs), the AC64 bit (bit 0)
	 * of HCCPARAMS1 is set to 1. However, the xHCs don't support 64-bit
	 * address memory pointers actually. So, this driver clears the AC64
	 * bit of xhci->hcc_params to call dma_set_coherent_mask(dev,
	 * DMA_BIT_MASK(32)) in this xhci_gen_setup().
	 */
	if (xhci->quirks & XHCI_NO_64BIT_SUPPORT)
		xhci->hcc_params &= ~BIT(0);

	/* Set dma_mask and coherent_dma_mask to 64-bits,
	 * if xHC supports 64-bit addressing */
	if (HCC_64BIT_ADDR(xhci->hcc_params) &&
			!dma_set_mask(dev, DMA_BIT_MASK(64))) {
		xhci_dbg(xhci, "Enabling 64-bit DMA addresses.\n");
		dma_set_coherent_mask(dev, DMA_BIT_MASK(64));
	} else {
		/*
		 * This is to avoid error in cases where a 32-bit USB
		 * controller is used on a 64-bit capable system.
		 */
		retval = dma_set_mask(dev, DMA_BIT_MASK(32));
		if (retval)
			return retval;
		xhci_dbg(xhci, "Enabling 32-bit DMA addresses.\n");
		dma_set_coherent_mask(dev, DMA_BIT_MASK(32));
	}

	xhci_dbg(xhci, "Calling HCD init\n");
	/* Initialize HCD and host controller data structures. */
	retval = xhci_init(hcd);
	if (retval)
		return retval;
	xhci_dbg(xhci, "Called HCD init\n");

	xhci_info(xhci, "hcc params 0x%08x hci version 0x%x quirks 0x%016llx\n",
		  xhci->hcc_params, xhci->hci_version, xhci->quirks);

	return 0;
}
EXPORT_SYMBOL_GPL(xhci_gen_setup);

static void xhci_clear_tt_buffer_complete(struct usb_hcd *hcd,
		struct usb_host_endpoint *ep)
{
	struct xhci_hcd *xhci;
	struct usb_device *udev;
	unsigned int slot_id;
	unsigned int ep_index;
	unsigned long flags;

	xhci = hcd_to_xhci(hcd);

	spin_lock_irqsave(&xhci->lock, flags);
	udev = (struct usb_device *)ep->hcpriv;
	slot_id = udev->slot_id;
	ep_index = xhci_get_endpoint_index(&ep->desc);

	xhci->devs[slot_id]->eps[ep_index].ep_state &= ~EP_CLEARING_TT;
	xhci_ring_doorbell_for_active_rings(xhci, slot_id, ep_index);
	spin_unlock_irqrestore(&xhci->lock, flags);
}

static const struct hc_driver xhci_hc_driver = {
	.description =		"xhci-hcd",
	.product_desc =		"xHCI Host Controller",
	.hcd_priv_size =	sizeof(struct xhci_hcd),

	/*
	 * generic hardware linkage
	 */
	.irq =			xhci_irq,
	.flags =		HCD_MEMORY | HCD_DMA | HCD_USB3 | HCD_SHARED |
				HCD_BH,

	/*
	 * basic lifecycle operations
	 */
	.reset =		NULL, /* set in xhci_init_driver() */
	.start =		xhci_run,
	.stop =			xhci_stop,
	.shutdown =		xhci_shutdown,

	/*
	 * managing i/o requests and associated device resources
	 */
	.map_urb_for_dma =      xhci_map_urb_for_dma,
	.urb_enqueue =		xhci_urb_enqueue,
	.urb_dequeue =		xhci_urb_dequeue,
	.alloc_dev =		xhci_alloc_dev,
	.free_dev =		xhci_free_dev,
	.alloc_streams =	xhci_alloc_streams,
	.free_streams =		xhci_free_streams,
	.add_endpoint =		xhci_add_endpoint,
	.drop_endpoint =	xhci_drop_endpoint,
	.endpoint_disable =	xhci_endpoint_disable,
	.endpoint_reset =	xhci_endpoint_reset,
	.check_bandwidth =	xhci_check_bandwidth,
	.reset_bandwidth =	xhci_reset_bandwidth,
	.address_device =	xhci_address_device,
	.enable_device =	xhci_enable_device,
	.update_hub_device =	xhci_update_hub_device,
	.reset_device =		xhci_discover_or_reset_device,

	/*
	 * scheduling support
	 */
	.get_frame_number =	xhci_get_frame,

	/*
	 * root hub support
	 */
	.hub_control =		xhci_hub_control,
	.hub_status_data =	xhci_hub_status_data,
	.bus_suspend =		xhci_bus_suspend,
	.bus_resume =		xhci_bus_resume,
	.get_resuming_ports =	xhci_get_resuming_ports,

	/*
	 * call back when device connected and addressed
	 */
	.update_device =        xhci_update_device,
	.set_usb2_hw_lpm =	xhci_set_usb2_hardware_lpm,
	.enable_usb3_lpm_timeout =	xhci_enable_usb3_lpm_timeout,
	.disable_usb3_lpm_timeout =	xhci_disable_usb3_lpm_timeout,
	.find_raw_port_number =	xhci_find_raw_port_number,
	.clear_tt_buffer_complete = xhci_clear_tt_buffer_complete,
};

void xhci_init_driver(struct hc_driver *drv,
		      const struct xhci_driver_overrides *over)
{
	BUG_ON(!over);

	/* Copy the generic table to drv then apply the overrides */
	*drv = xhci_hc_driver;

	if (over) {
		drv->hcd_priv_size += over->extra_priv_size;
		if (over->reset)
			drv->reset = over->reset;
		if (over->start)
			drv->start = over->start;
		if (over->add_endpoint)
			drv->add_endpoint = over->add_endpoint;
		if (over->drop_endpoint)
			drv->drop_endpoint = over->drop_endpoint;
		if (over->check_bandwidth)
			drv->check_bandwidth = over->check_bandwidth;
		if (over->reset_bandwidth)
			drv->reset_bandwidth = over->reset_bandwidth;
<<<<<<< HEAD
		if (over->address_device)
			drv->address_device = over->address_device;
		if (over->bus_suspend)
			drv->bus_suspend = over->bus_suspend;
		if (over->bus_resume)
			drv->bus_resume = over->bus_resume;
=======
		if (over->update_hub_device)
			drv->update_hub_device = over->update_hub_device;
>>>>>>> 179624a5
	}
}
EXPORT_SYMBOL_GPL(xhci_init_driver);

MODULE_DESCRIPTION(DRIVER_DESC);
MODULE_AUTHOR(DRIVER_AUTHOR);
MODULE_LICENSE("GPL");

static int __init xhci_hcd_init(void)
{
	/*
	 * Check the compiler generated sizes of structures that must be laid
	 * out in specific ways for hardware access.
	 */
	BUILD_BUG_ON(sizeof(struct xhci_doorbell_array) != 256*32/8);
	BUILD_BUG_ON(sizeof(struct xhci_slot_ctx) != 8*32/8);
	BUILD_BUG_ON(sizeof(struct xhci_ep_ctx) != 8*32/8);
	/* xhci_device_control has eight fields, and also
	 * embeds one xhci_slot_ctx and 31 xhci_ep_ctx
	 */
	BUILD_BUG_ON(sizeof(struct xhci_stream_ctx) != 4*32/8);
	BUILD_BUG_ON(sizeof(union xhci_trb) != 4*32/8);
	BUILD_BUG_ON(sizeof(struct xhci_erst_entry) != 4*32/8);
	BUILD_BUG_ON(sizeof(struct xhci_cap_regs) != 8*32/8);
	BUILD_BUG_ON(sizeof(struct xhci_intr_reg) != 8*32/8);
	/* xhci_run_regs has eight fields and embeds 128 xhci_intr_regs */
	BUILD_BUG_ON(sizeof(struct xhci_run_regs) != (8+8*128)*32/8);

	if (usb_disabled())
		return -ENODEV;

	xhci_debugfs_create_root();

	return 0;
}

/*
 * If an init function is provided, an exit function must also be provided
 * to allow module unload.
 */
static void __exit xhci_hcd_fini(void)
{
	xhci_debugfs_remove_root();
}

module_init(xhci_hcd_init);
module_exit(xhci_hcd_fini);<|MERGE_RESOLUTION|>--- conflicted
+++ resolved
@@ -5467,17 +5467,14 @@
 			drv->check_bandwidth = over->check_bandwidth;
 		if (over->reset_bandwidth)
 			drv->reset_bandwidth = over->reset_bandwidth;
-<<<<<<< HEAD
 		if (over->address_device)
 			drv->address_device = over->address_device;
 		if (over->bus_suspend)
 			drv->bus_suspend = over->bus_suspend;
 		if (over->bus_resume)
 			drv->bus_resume = over->bus_resume;
-=======
 		if (over->update_hub_device)
 			drv->update_hub_device = over->update_hub_device;
->>>>>>> 179624a5
 	}
 }
 EXPORT_SYMBOL_GPL(xhci_init_driver);
