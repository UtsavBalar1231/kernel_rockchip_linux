// SPDX-License-Identifier: GPL-2.0+
/*
 * Copyright (c) 2001-2002 by David Brownell
 */

#ifndef __LINUX_EHCI_HCD_H
#define __LINUX_EHCI_HCD_H

/* definitions used for the EHCI driver */

/*
 * __hc32 and __hc16 are "Host Controller" types, they may be equivalent to
 * __leXX (normally) or __beXX (given EHCI_BIG_ENDIAN_DESC), depending on
 * the host controller implementation.
 *
 * To facilitate the strongest possible byte-order checking from "sparse"
 * and so on, we use __leXX unless that's not practical.
 */
#ifdef CONFIG_USB_EHCI_BIG_ENDIAN_DESC
typedef __u32 __bitwise __hc32;
typedef __u16 __bitwise __hc16;
#else
#define __hc32	__le32
#define __hc16	__le16
#endif

/* statistics can be kept for tuning/monitoring */
#ifdef CONFIG_DYNAMIC_DEBUG
#define EHCI_STATS
#endif

struct ehci_stats {
	/* irq usage */
	unsigned long		normal;
	unsigned long		error;
	unsigned long		iaa;
	unsigned long		lost_iaa;

	/* termination of urbs from core */
	unsigned long		complete;
	unsigned long		unlink;
};

/*
 * Scheduling and budgeting information for periodic transfers, for both
 * high-speed devices and full/low-speed devices lying behind a TT.
 */
struct ehci_per_sched {
	struct usb_device	*udev;		/* access to the TT */
	struct usb_host_endpoint *ep;
	struct list_head	ps_list;	/* node on ehci_tt's ps_list */
	u16			tt_usecs;	/* time on the FS/LS bus */
	u16			cs_mask;	/* C-mask and S-mask bytes */
	u16			period;		/* actual period in frames */
	u16			phase;		/* actual phase, frame part */
	u8			bw_phase;	/* same, for bandwidth
						   reservation */
	u8			phase_uf;	/* uframe part of the phase */
	u8			usecs, c_usecs;	/* times on the HS bus */
	u8			bw_uperiod;	/* period in microframes, for
						   bandwidth reservation */
	u8			bw_period;	/* same, in frames */
};
#define NO_FRAME	29999			/* frame not assigned yet */

/* ehci_hcd->lock guards shared data against other CPUs:
 *   ehci_hcd:	async, unlink, periodic (and shadow), ...
 *   usb_host_endpoint: hcpriv
 *   ehci_qh:	qh_next, qtd_list
 *   ehci_qtd:	qtd_list
 *
 * Also, hold this lock when talking to HC registers or
 * when updating hw_* fields in shared qh/qtd/... structures.
 */

#define	EHCI_MAX_ROOT_PORTS	15		/* see HCS_N_PORTS */

/*
 * ehci_rh_state values of EHCI_RH_RUNNING or above mean that the
 * controller may be doing DMA.  Lower values mean there's no DMA.
 */
enum ehci_rh_state {
	EHCI_RH_HALTED,
	EHCI_RH_SUSPENDED,
	EHCI_RH_RUNNING,
	EHCI_RH_STOPPING
};

/*
 * Timer events, ordered by increasing delay length.
 * Always update event_delays_ns[] and event_handlers[] (defined in
 * ehci-timer.c) in parallel with this list.
 */
enum ehci_hrtimer_event {
	EHCI_HRTIMER_POLL_ASS,		/* Poll for async schedule off */
	EHCI_HRTIMER_POLL_PSS,		/* Poll for periodic schedule off */
	EHCI_HRTIMER_POLL_DEAD,		/* Wait for dead controller to stop */
	EHCI_HRTIMER_UNLINK_INTR,	/* Wait for interrupt QH unlink */
	EHCI_HRTIMER_FREE_ITDS,		/* Wait for unused iTDs and siTDs */
	EHCI_HRTIMER_ACTIVE_UNLINK,	/* Wait while unlinking an active QH */
	EHCI_HRTIMER_START_UNLINK_INTR, /* Unlink empty interrupt QHs */
	EHCI_HRTIMER_ASYNC_UNLINKS,	/* Unlink empty async QHs */
	EHCI_HRTIMER_IAA_WATCHDOG,	/* Handle lost IAA interrupts */
	EHCI_HRTIMER_DISABLE_PERIODIC,	/* Wait to disable periodic sched */
	EHCI_HRTIMER_DISABLE_ASYNC,	/* Wait to disable async sched */
	EHCI_HRTIMER_IO_WATCHDOG,	/* Check for missing IRQs */
	EHCI_HRTIMER_NUM_EVENTS		/* Must come last */
};
#define EHCI_HRTIMER_NO_EVENT	99

struct ehci_hcd {			/* one per controller */
	/* timing support */
	enum ehci_hrtimer_event	next_hrtimer_event;
	unsigned		enabled_hrtimer_events;
	ktime_t			hr_timeouts[EHCI_HRTIMER_NUM_EVENTS];
	struct hrtimer		hrtimer;

	int			PSS_poll_count;
	int			ASS_poll_count;
	int			died_poll_count;

	/* glue to PCI and HCD framework */
	struct ehci_caps __iomem *caps;
	struct ehci_regs __iomem *regs;
	struct ehci_dbg_port __iomem *debug;

	__u32			hcs_params;	/* cached register copy */
	spinlock_t		lock;
	enum ehci_rh_state	rh_state;

	/* general schedule support */
	bool			scanning:1;
	bool			need_rescan:1;
	bool			intr_unlinking:1;
	bool			iaa_in_progress:1;
	bool			async_unlinking:1;
	bool			shutdown:1;
	struct ehci_qh		*qh_scan_next;

	/* async schedule support */
	struct ehci_qh		*async;
	struct ehci_qh		*dummy;		/* For AMD quirk use */
	struct list_head	async_unlink;
	struct list_head	async_idle;
	unsigned		async_unlink_cycle;
	unsigned		async_count;	/* async activity count */
	__hc32			old_current;	/* Test for QH becoming */
	__hc32			old_token;	/*  inactive during unlink */

	/* periodic schedule support */
#define	DEFAULT_I_TDPS		1024		/* some HCs can do less */
	unsigned		periodic_size;
	__hc32			*periodic;	/* hw periodic table */
	dma_addr_t		periodic_dma;
	struct list_head	intr_qh_list;
	unsigned		i_thresh;	/* uframes HC might cache */

	union ehci_shadow	*pshadow;	/* mirror hw periodic table */
	struct list_head	intr_unlink_wait;
	struct list_head	intr_unlink;
	unsigned		intr_unlink_wait_cycle;
	unsigned		intr_unlink_cycle;
	unsigned		now_frame;	/* frame from HC hardware */
	unsigned		last_iso_frame;	/* last frame scanned for iso */
	unsigned		intr_count;	/* intr activity count */
	unsigned		isoc_count;	/* isoc activity count */
	unsigned		periodic_count;	/* periodic activity count */
	unsigned		uframe_periodic_max; /* max periodic time per uframe */


	/* list of itds & sitds completed while now_frame was still active */
	struct list_head	cached_itd_list;
	struct ehci_itd		*last_itd_to_free;
	struct list_head	cached_sitd_list;
	struct ehci_sitd	*last_sitd_to_free;

	/* per root hub port */
	unsigned long		reset_done[EHCI_MAX_ROOT_PORTS];

	/* bit vectors (one bit per port) */
	unsigned long		bus_suspended;		/* which ports were
			already suspended at the start of a bus suspend */
	unsigned long		companion_ports;	/* which ports are
			dedicated to the companion controller */
	unsigned long		owned_ports;		/* which ports are
			owned by the companion during a bus suspend */
	unsigned long		port_c_suspend;		/* which ports have
			the change-suspend feature turned on */
	unsigned long		suspended_ports;	/* which ports are
			suspended */
	unsigned long		resuming_ports;		/* which ports have
			started to resume */

	/* per-HC memory pools (could be per-bus, but ...) */
	struct dma_pool		*qh_pool;	/* qh per active urb */
	struct dma_pool		*qtd_pool;	/* one or more per qh */
	struct dma_pool		*itd_pool;	/* itd per iso urb */
	struct dma_pool		*sitd_pool;	/* sitd per split iso urb */

	unsigned		random_frame;
	unsigned long		next_statechange;
	ktime_t			last_periodic_enable;
	u32			command;

	/* SILICON QUIRKS */
	unsigned		no_selective_suspend:1;
	unsigned		has_fsl_port_bug:1; /* FreeScale */
	unsigned		has_fsl_hs_errata:1;	/* Freescale HS quirk */
	unsigned		has_fsl_susp_errata:1;	/* NXP SUSP quirk */
	unsigned		big_endian_mmio:1;
	unsigned		big_endian_desc:1;
	unsigned		big_endian_capbase:1;
	unsigned		has_amcc_usb23:1;
	unsigned		need_io_watchdog:1;
	unsigned		amd_pll_fix:1;
	unsigned		use_dummy_qh:1;	/* AMD Frame List table quirk*/
	unsigned		has_synopsys_hc_bug:1; /* Synopsys HC */
	unsigned		frame_index_bug:1; /* MosChip (AKA NetMos) */
	unsigned		need_oc_pp_cycle:1; /* MPC834X port power */
	unsigned		imx28_write_fix:1; /* For Freescale i.MX28 */
<<<<<<< HEAD
	unsigned		has_usic:1;
	#define	USIC_MICROFRAME_OFFSET	0x90
	#define USIC_SCALE_DOWN_OFFSET	0xa0
	#define USIC_ENABLE_OFFSET	0xb0
	#define USIC_ENABLE		BIT(0)
	#define USIC_SCALE_DOWN		BIT(2)
	#define USIC_MICROFRAME_COUNT	0x1d4d
=======
	unsigned		is_aspeed:1;
>>>>>>> d8aa9b09

	/* required for usb32 quirk */
	#define OHCI_CTRL_HCFS          (3 << 6)
	#define OHCI_USB_OPER           (2 << 6)
	#define OHCI_USB_SUSPEND        (3 << 6)

	#define OHCI_HCCTRL_OFFSET      0x4
	#define OHCI_HCCTRL_LEN         0x4
	__hc32			*ohci_hcctrl_reg;
	unsigned		has_hostpc:1;
	unsigned		has_tdi_phy_lpm:1;
	unsigned		has_ppcd:1; /* support per-port change bits */
	u8			sbrn;		/* packed release number */

	/* irq statistics */
#ifdef EHCI_STATS
	struct ehci_stats	stats;
#	define COUNT(x) ((x)++)
#else
#	define COUNT(x)
#endif

	/* debug files */
#ifdef CONFIG_DYNAMIC_DEBUG
	struct dentry		*debug_dir;
#endif

	/* bandwidth usage */
#define EHCI_BANDWIDTH_SIZE	64
#define EHCI_BANDWIDTH_FRAMES	(EHCI_BANDWIDTH_SIZE >> 3)
	u8			bandwidth[EHCI_BANDWIDTH_SIZE];
						/* us allocated per uframe */
	u8			tt_budget[EHCI_BANDWIDTH_SIZE];
						/* us budgeted per uframe */
	struct list_head	tt_list;

	/* platform-specific data -- must come last */
	unsigned long		priv[0] __aligned(sizeof(s64));
};

/* convert between an HCD pointer and the corresponding EHCI_HCD */
static inline struct ehci_hcd *hcd_to_ehci(struct usb_hcd *hcd)
{
	return (struct ehci_hcd *) (hcd->hcd_priv);
}
static inline struct usb_hcd *ehci_to_hcd(struct ehci_hcd *ehci)
{
	return container_of((void *) ehci, struct usb_hcd, hcd_priv);
}

/*-------------------------------------------------------------------------*/

#include <linux/usb/ehci_def.h>

/*-------------------------------------------------------------------------*/

#define	QTD_NEXT(ehci, dma)	cpu_to_hc32(ehci, (u32)dma)

/*
 * EHCI Specification 0.95 Section 3.5
 * QTD: describe data transfer components (buffer, direction, ...)
 * See Fig 3-6 "Queue Element Transfer Descriptor Block Diagram".
 *
 * These are associated only with "QH" (Queue Head) structures,
 * used with control, bulk, and interrupt transfers.
 */
struct ehci_qtd {
	/* first part defined by EHCI spec */
	__hc32			hw_next;	/* see EHCI 3.5.1 */
	__hc32			hw_alt_next;    /* see EHCI 3.5.2 */
	__hc32			hw_token;       /* see EHCI 3.5.3 */
#define	QTD_TOGGLE	(1 << 31)	/* data toggle */
#define	QTD_LENGTH(tok)	(((tok)>>16) & 0x7fff)
#define	QTD_IOC		(1 << 15)	/* interrupt on complete */
#define	QTD_CERR(tok)	(((tok)>>10) & 0x3)
#define	QTD_PID(tok)	(((tok)>>8) & 0x3)
#define	QTD_STS_ACTIVE	(1 << 7)	/* HC may execute this */
#define	QTD_STS_HALT	(1 << 6)	/* halted on error */
#define	QTD_STS_DBE	(1 << 5)	/* data buffer error (in HC) */
#define	QTD_STS_BABBLE	(1 << 4)	/* device was babbling (qtd halted) */
#define	QTD_STS_XACT	(1 << 3)	/* device gave illegal response */
#define	QTD_STS_MMF	(1 << 2)	/* incomplete split transaction */
#define	QTD_STS_STS	(1 << 1)	/* split transaction state */
#define	QTD_STS_PING	(1 << 0)	/* issue PING? */

#define ACTIVE_BIT(ehci)	cpu_to_hc32(ehci, QTD_STS_ACTIVE)
#define HALT_BIT(ehci)		cpu_to_hc32(ehci, QTD_STS_HALT)
#define STATUS_BIT(ehci)	cpu_to_hc32(ehci, QTD_STS_STS)

	__hc32			hw_buf[5];        /* see EHCI 3.5.4 */
	__hc32			hw_buf_hi[5];        /* Appendix B */

	/* the rest is HCD-private */
	dma_addr_t		qtd_dma;		/* qtd address */
	struct list_head	qtd_list;		/* sw qtd list */
	struct urb		*urb;			/* qtd's urb */
	size_t			length;			/* length of buffer */
} __aligned(32);

/* mask NakCnt+T in qh->hw_alt_next */
#define QTD_MASK(ehci)	cpu_to_hc32(ehci, ~0x1f)

#define IS_SHORT_READ(token) (QTD_LENGTH(token) != 0 && QTD_PID(token) == 1)

/*-------------------------------------------------------------------------*/

/* type tag from {qh,itd,sitd,fstn}->hw_next */
#define Q_NEXT_TYPE(ehci, dma)	((dma) & cpu_to_hc32(ehci, 3 << 1))

/*
 * Now the following defines are not converted using the
 * cpu_to_le32() macro anymore, since we have to support
 * "dynamic" switching between be and le support, so that the driver
 * can be used on one system with SoC EHCI controller using big-endian
 * descriptors as well as a normal little-endian PCI EHCI controller.
 */
/* values for that type tag */
#define Q_TYPE_ITD	(0 << 1)
#define Q_TYPE_QH	(1 << 1)
#define Q_TYPE_SITD	(2 << 1)
#define Q_TYPE_FSTN	(3 << 1)

/* next async queue entry, or pointer to interrupt/periodic QH */
#define QH_NEXT(ehci, dma) \
		(cpu_to_hc32(ehci, (((u32) dma) & ~0x01f) | Q_TYPE_QH))

/* for periodic/async schedules and qtd lists, mark end of list */
#define EHCI_LIST_END(ehci)	cpu_to_hc32(ehci, 1) /* "null pointer" to hw */

/*
 * Entries in periodic shadow table are pointers to one of four kinds
 * of data structure.  That's dictated by the hardware; a type tag is
 * encoded in the low bits of the hardware's periodic schedule.  Use
 * Q_NEXT_TYPE to get the tag.
 *
 * For entries in the async schedule, the type tag always says "qh".
 */
union ehci_shadow {
	struct ehci_qh		*qh;		/* Q_TYPE_QH */
	struct ehci_itd		*itd;		/* Q_TYPE_ITD */
	struct ehci_sitd	*sitd;		/* Q_TYPE_SITD */
	struct ehci_fstn	*fstn;		/* Q_TYPE_FSTN */
	__hc32			*hw_next;	/* (all types) */
	void			*ptr;
};

/*-------------------------------------------------------------------------*/

/*
 * EHCI Specification 0.95 Section 3.6
 * QH: describes control/bulk/interrupt endpoints
 * See Fig 3-7 "Queue Head Structure Layout".
 *
 * These appear in both the async and (for interrupt) periodic schedules.
 */

/* first part defined by EHCI spec */
struct ehci_qh_hw {
	__hc32			hw_next;	/* see EHCI 3.6.1 */
	__hc32			hw_info1;       /* see EHCI 3.6.2 */
#define	QH_CONTROL_EP	(1 << 27)	/* FS/LS control endpoint */
#define	QH_HEAD		(1 << 15)	/* Head of async reclamation list */
#define	QH_TOGGLE_CTL	(1 << 14)	/* Data toggle control */
#define	QH_HIGH_SPEED	(2 << 12)	/* Endpoint speed */
#define	QH_LOW_SPEED	(1 << 12)
#define	QH_FULL_SPEED	(0 << 12)
#define	QH_INACTIVATE	(1 << 7)	/* Inactivate on next transaction */
	__hc32			hw_info2;        /* see EHCI 3.6.2 */
#define	QH_SMASK	0x000000ff
#define	QH_CMASK	0x0000ff00
#define	QH_HUBADDR	0x007f0000
#define	QH_HUBPORT	0x3f800000
#define	QH_MULT		0xc0000000
	__hc32			hw_current;	/* qtd list - see EHCI 3.6.4 */

	/* qtd overlay (hardware parts of a struct ehci_qtd) */
	__hc32			hw_qtd_next;
	__hc32			hw_alt_next;
	__hc32			hw_token;
	__hc32			hw_buf[5];
	__hc32			hw_buf_hi[5];
} __aligned(32);

struct ehci_qh {
	struct ehci_qh_hw	*hw;		/* Must come first */
	/* the rest is HCD-private */
	dma_addr_t		qh_dma;		/* address of qh */
	union ehci_shadow	qh_next;	/* ptr to qh; or periodic */
	struct list_head	qtd_list;	/* sw qtd list */
	struct list_head	intr_node;	/* list of intr QHs */
	struct ehci_qtd		*dummy;
	struct list_head	unlink_node;
	struct ehci_per_sched	ps;		/* scheduling info */

	unsigned		unlink_cycle;

	u8			qh_state;
#define	QH_STATE_LINKED		1		/* HC sees this */
#define	QH_STATE_UNLINK		2		/* HC may still see this */
#define	QH_STATE_IDLE		3		/* HC doesn't see this */
#define	QH_STATE_UNLINK_WAIT	4		/* LINKED and on unlink q */
#define	QH_STATE_COMPLETING	5		/* don't touch token.HALT */

	u8			xacterrs;	/* XactErr retry counter */
#define	QH_XACTERR_MAX		32		/* XactErr retry limit */

	u8			unlink_reason;
#define QH_UNLINK_HALTED	0x01		/* Halt flag is set */
#define QH_UNLINK_SHORT_READ	0x02		/* Recover from a short read */
#define QH_UNLINK_DUMMY_OVERLAY	0x04		/* QH overlayed the dummy TD */
#define QH_UNLINK_SHUTDOWN	0x08		/* The HC isn't running */
#define QH_UNLINK_QUEUE_EMPTY	0x10		/* Reached end of the queue */
#define QH_UNLINK_REQUESTED	0x20		/* Disable, reset, or dequeue */

	u8			gap_uf;		/* uframes split/csplit gap */

	unsigned		is_out:1;	/* bulk or intr OUT */
	unsigned		clearing_tt:1;	/* Clear-TT-Buf in progress */
	unsigned		dequeue_during_giveback:1;
	unsigned		should_be_inactive:1;
};

/*-------------------------------------------------------------------------*/

/* description of one iso transaction (up to 3 KB data if highspeed) */
struct ehci_iso_packet {
	/* These will be copied to iTD when scheduling */
	u64			bufp;		/* itd->hw_bufp{,_hi}[pg] |= */
	__hc32			transaction;	/* itd->hw_transaction[i] |= */
	u8			cross;		/* buf crosses pages */
	/* for full speed OUT splits */
	u32			buf1;
};

/* temporary schedule data for packets from iso urbs (both speeds)
 * each packet is one logical usb transaction to the device (not TT),
 * beginning at stream->next_uframe
 */
struct ehci_iso_sched {
	struct list_head	td_list;
	unsigned		span;
	unsigned		first_packet;
	struct ehci_iso_packet	packet[0];
};

/*
 * ehci_iso_stream - groups all (s)itds for this endpoint.
 * acts like a qh would, if EHCI had them for ISO.
 */
struct ehci_iso_stream {
	/* first field matches ehci_hq, but is NULL */
	struct ehci_qh_hw	*hw;

	u8			bEndpointAddress;
	u8			highspeed;
	struct list_head	td_list;	/* queued itds/sitds */
	struct list_head	free_list;	/* list of unused itds/sitds */

	/* output of (re)scheduling */
	struct ehci_per_sched	ps;		/* scheduling info */
	unsigned		next_uframe;
	__hc32			splits;

	/* the rest is derived from the endpoint descriptor,
	 * including the extra info for hw_bufp[0..2]
	 */
	u16			uperiod;	/* period in uframes */
	u16			maxp;
	unsigned		bandwidth;

	/* This is used to initialize iTD's hw_bufp fields */
	__hc32			buf0;
	__hc32			buf1;
	__hc32			buf2;

	/* this is used to initialize sITD's tt info */
	__hc32			address;
};

/*-------------------------------------------------------------------------*/

/*
 * EHCI Specification 0.95 Section 3.3
 * Fig 3-4 "Isochronous Transaction Descriptor (iTD)"
 *
 * Schedule records for high speed iso xfers
 */
struct ehci_itd {
	/* first part defined by EHCI spec */
	__hc32			hw_next;           /* see EHCI 3.3.1 */
	__hc32			hw_transaction[8]; /* see EHCI 3.3.2 */
#define EHCI_ISOC_ACTIVE        (1<<31)        /* activate transfer this slot */
#define EHCI_ISOC_BUF_ERR       (1<<30)        /* Data buffer error */
#define EHCI_ISOC_BABBLE        (1<<29)        /* babble detected */
#define EHCI_ISOC_XACTERR       (1<<28)        /* XactErr - transaction error */
#define	EHCI_ITD_LENGTH(tok)	(((tok)>>16) & 0x0fff)
#define	EHCI_ITD_IOC		(1 << 15)	/* interrupt on complete */

#define ITD_ACTIVE(ehci)	cpu_to_hc32(ehci, EHCI_ISOC_ACTIVE)

	__hc32			hw_bufp[7];	/* see EHCI 3.3.3 */
	__hc32			hw_bufp_hi[7];	/* Appendix B */

	/* the rest is HCD-private */
	dma_addr_t		itd_dma;	/* for this itd */
	union ehci_shadow	itd_next;	/* ptr to periodic q entry */

	struct urb		*urb;
	struct ehci_iso_stream	*stream;	/* endpoint's queue */
	struct list_head	itd_list;	/* list of stream's itds */

	/* any/all hw_transactions here may be used by that urb */
	unsigned		frame;		/* where scheduled */
	unsigned		pg;
	unsigned		index[8];	/* in urb->iso_frame_desc */
} __aligned(32);

/*-------------------------------------------------------------------------*/

/*
 * EHCI Specification 0.95 Section 3.4
 * siTD, aka split-transaction isochronous Transfer Descriptor
 *       ... describe full speed iso xfers through TT in hubs
 * see Figure 3-5 "Split-transaction Isochronous Transaction Descriptor (siTD)
 */
struct ehci_sitd {
	/* first part defined by EHCI spec */
	__hc32			hw_next;
/* uses bit field macros above - see EHCI 0.95 Table 3-8 */
	__hc32			hw_fullspeed_ep;	/* EHCI table 3-9 */
	__hc32			hw_uframe;		/* EHCI table 3-10 */
	__hc32			hw_results;		/* EHCI table 3-11 */
#define	SITD_IOC	(1 << 31)	/* interrupt on completion */
#define	SITD_PAGE	(1 << 30)	/* buffer 0/1 */
#define	SITD_LENGTH(x)	(((x) >> 16) & 0x3ff)
#define	SITD_STS_ACTIVE	(1 << 7)	/* HC may execute this */
#define	SITD_STS_ERR	(1 << 6)	/* error from TT */
#define	SITD_STS_DBE	(1 << 5)	/* data buffer error (in HC) */
#define	SITD_STS_BABBLE	(1 << 4)	/* device was babbling */
#define	SITD_STS_XACT	(1 << 3)	/* illegal IN response */
#define	SITD_STS_MMF	(1 << 2)	/* incomplete split transaction */
#define	SITD_STS_STS	(1 << 1)	/* split transaction state */

#define SITD_ACTIVE(ehci)	cpu_to_hc32(ehci, SITD_STS_ACTIVE)

	__hc32			hw_buf[2];		/* EHCI table 3-12 */
	__hc32			hw_backpointer;		/* EHCI table 3-13 */
	__hc32			hw_buf_hi[2];		/* Appendix B */

	/* the rest is HCD-private */
	dma_addr_t		sitd_dma;
	union ehci_shadow	sitd_next;	/* ptr to periodic q entry */

	struct urb		*urb;
	struct ehci_iso_stream	*stream;	/* endpoint's queue */
	struct list_head	sitd_list;	/* list of stream's sitds */
	unsigned		frame;
	unsigned		index;
} __aligned(32);

/*-------------------------------------------------------------------------*/

/*
 * EHCI Specification 0.96 Section 3.7
 * Periodic Frame Span Traversal Node (FSTN)
 *
 * Manages split interrupt transactions (using TT) that span frame boundaries
 * into uframes 0/1; see 4.12.2.2.  In those uframes, a "save place" FSTN
 * makes the HC jump (back) to a QH to scan for fs/ls QH completions until
 * it hits a "restore" FSTN; then it returns to finish other uframe 0/1 work.
 */
struct ehci_fstn {
	__hc32			hw_next;	/* any periodic q entry */
	__hc32			hw_prev;	/* qh or EHCI_LIST_END */

	/* the rest is HCD-private */
	dma_addr_t		fstn_dma;
	union ehci_shadow	fstn_next;	/* ptr to periodic q entry */
} __aligned(32);

/*-------------------------------------------------------------------------*/

/*
 * USB-2.0 Specification Sections 11.14 and 11.18
 * Scheduling and budgeting split transactions using TTs
 *
 * A hub can have a single TT for all its ports, or multiple TTs (one for each
 * port).  The bandwidth and budgeting information for the full/low-speed bus
 * below each TT is self-contained and independent of the other TTs or the
 * high-speed bus.
 *
 * "Bandwidth" refers to the number of microseconds on the FS/LS bus allocated
 * to an interrupt or isochronous endpoint for each frame.  "Budget" refers to
 * the best-case estimate of the number of full-speed bytes allocated to an
 * endpoint for each microframe within an allocated frame.
 *
 * Removal of an endpoint invalidates a TT's budget.  Instead of trying to
 * keep an up-to-date record, we recompute the budget when it is needed.
 */

struct ehci_tt {
	u16			bandwidth[EHCI_BANDWIDTH_FRAMES];

	struct list_head	tt_list;	/* List of all ehci_tt's */
	struct list_head	ps_list;	/* Items using this TT */
	struct usb_tt		*usb_tt;
	int			tt_port;	/* TT port number */
};

/*-------------------------------------------------------------------------*/

/* Prepare the PORTSC wakeup flags during controller suspend/resume */

#define ehci_prepare_ports_for_controller_suspend(ehci, do_wakeup)	\
		ehci_adjust_port_wakeup_flags(ehci, true, do_wakeup)

#define ehci_prepare_ports_for_controller_resume(ehci)			\
		ehci_adjust_port_wakeup_flags(ehci, false, false)

/*-------------------------------------------------------------------------*/

#ifdef CONFIG_USB_EHCI_ROOT_HUB_TT

/*
 * Some EHCI controllers have a Transaction Translator built into the
 * root hub. This is a non-standard feature.  Each controller will need
 * to add code to the following inline functions, and call them as
 * needed (mostly in root hub code).
 */

#define	ehci_is_TDI(e)			(ehci_to_hcd(e)->has_tt)

/* Returns the speed of a device attached to a port on the root hub. */
static inline unsigned int
ehci_port_speed(struct ehci_hcd *ehci, unsigned int portsc)
{
	if (ehci_is_TDI(ehci)) {
		switch ((portsc >> (ehci->has_hostpc ? 25 : 26)) & 3) {
		case 0:
			return 0;
		case 1:
			return USB_PORT_STAT_LOW_SPEED;
		case 2:
		default:
			return USB_PORT_STAT_HIGH_SPEED;
		}
	}
	return USB_PORT_STAT_HIGH_SPEED;
}

#else

#define	ehci_is_TDI(e)			(0)

#define	ehci_port_speed(ehci, portsc)	USB_PORT_STAT_HIGH_SPEED
#endif

/*-------------------------------------------------------------------------*/

#ifdef CONFIG_PPC_83xx
/* Some Freescale processors have an erratum in which the TT
 * port number in the queue head was 0..N-1 instead of 1..N.
 */
#define	ehci_has_fsl_portno_bug(e)		((e)->has_fsl_port_bug)
#else
#define	ehci_has_fsl_portno_bug(e)		(0)
#endif

#define PORTSC_FSL_PFSC	24	/* Port Force Full-Speed Connect */

#if defined(CONFIG_PPC_85xx)
/* Some Freescale processors have an erratum (USB A-005275) in which
 * incoming packets get corrupted in HS mode
 */
#define ehci_has_fsl_hs_errata(e)	((e)->has_fsl_hs_errata)
#else
#define ehci_has_fsl_hs_errata(e)	(0)
#endif

/*
 * Some Freescale/NXP processors have an erratum (USB A-005697)
 * in which we need to wait for 10ms for bus to enter suspend mode
 * after setting SUSP bit.
 */
#define ehci_has_fsl_susp_errata(e)	((e)->has_fsl_susp_errata)

/*
 * While most USB host controllers implement their registers in
 * little-endian format, a minority (celleb companion chip) implement
 * them in big endian format.
 *
 * This attempts to support either format at compile time without a
 * runtime penalty, or both formats with the additional overhead
 * of checking a flag bit.
 *
 * ehci_big_endian_capbase is a special quirk for controllers that
 * implement the HC capability registers as separate registers and not
 * as fields of a 32-bit register.
 */

#ifdef CONFIG_USB_EHCI_BIG_ENDIAN_MMIO
#define ehci_big_endian_mmio(e)		((e)->big_endian_mmio)
#define ehci_big_endian_capbase(e)	((e)->big_endian_capbase)
#else
#define ehci_big_endian_mmio(e)		0
#define ehci_big_endian_capbase(e)	0
#endif

/*
 * Big-endian read/write functions are arch-specific.
 * Other arches can be added if/when they're needed.
 */
#if defined(CONFIG_ARM) && defined(CONFIG_ARCH_IXP4XX)
#define readl_be(addr)		__raw_readl((__force unsigned *)addr)
#define writel_be(val, addr)	__raw_writel(val, (__force unsigned *)addr)
#endif

static inline unsigned int ehci_readl(const struct ehci_hcd *ehci,
		__u32 __iomem *regs)
{
#ifdef CONFIG_USB_EHCI_BIG_ENDIAN_MMIO
	return ehci_big_endian_mmio(ehci) ?
		readl_be(regs) :
		readl(regs);
#else
	return readl(regs);
#endif
}

#ifdef CONFIG_SOC_IMX28
static inline void imx28_ehci_writel(const unsigned int val,
		volatile __u32 __iomem *addr)
{
	__asm__ ("swp %0, %0, [%1]" : : "r"(val), "r"(addr));
}
#else
static inline void imx28_ehci_writel(const unsigned int val,
		volatile __u32 __iomem *addr)
{
}
#endif
static inline void ehci_writel(const struct ehci_hcd *ehci,
		const unsigned int val, __u32 __iomem *regs)
{
#ifdef CONFIG_USB_EHCI_BIG_ENDIAN_MMIO
	ehci_big_endian_mmio(ehci) ?
		writel_be(val, regs) :
		writel(val, regs);
#else
	if (ehci->imx28_write_fix)
		imx28_ehci_writel(val, regs);
	else
		writel(val, regs);
#endif
}

/*
 * On certain ppc-44x SoC there is a HW issue, that could only worked around with
 * explicit suspend/operate of OHCI. This function hereby makes sense only on that arch.
 * Other common bits are dependent on has_amcc_usb23 quirk flag.
 */
#ifdef CONFIG_44x
static inline void set_ohci_hcfs(struct ehci_hcd *ehci, int operational)
{
	u32 hc_control;

	hc_control = (readl_be(ehci->ohci_hcctrl_reg) & ~OHCI_CTRL_HCFS);
	if (operational)
		hc_control |= OHCI_USB_OPER;
	else
		hc_control |= OHCI_USB_SUSPEND;

	writel_be(hc_control, ehci->ohci_hcctrl_reg);
	(void) readl_be(ehci->ohci_hcctrl_reg);
}
#else
static inline void set_ohci_hcfs(struct ehci_hcd *ehci, int operational)
{ }
#endif

/*-------------------------------------------------------------------------*/

/*
 * The AMCC 440EPx not only implements its EHCI registers in big-endian
 * format, but also its DMA data structures (descriptors).
 *
 * EHCI controllers accessed through PCI work normally (little-endian
 * everywhere), so we won't bother supporting a BE-only mode for now.
 */
#ifdef CONFIG_USB_EHCI_BIG_ENDIAN_DESC
#define ehci_big_endian_desc(e)		((e)->big_endian_desc)

/* cpu to ehci */
static inline __hc32 cpu_to_hc32(const struct ehci_hcd *ehci, const u32 x)
{
	return ehci_big_endian_desc(ehci)
		? (__force __hc32)cpu_to_be32(x)
		: (__force __hc32)cpu_to_le32(x);
}

/* ehci to cpu */
static inline u32 hc32_to_cpu(const struct ehci_hcd *ehci, const __hc32 x)
{
	return ehci_big_endian_desc(ehci)
		? be32_to_cpu((__force __be32)x)
		: le32_to_cpu((__force __le32)x);
}

static inline u32 hc32_to_cpup(const struct ehci_hcd *ehci, const __hc32 *x)
{
	return ehci_big_endian_desc(ehci)
		? be32_to_cpup((__force __be32 *)x)
		: le32_to_cpup((__force __le32 *)x);
}

#else

/* cpu to ehci */
static inline __hc32 cpu_to_hc32(const struct ehci_hcd *ehci, const u32 x)
{
	return cpu_to_le32(x);
}

/* ehci to cpu */
static inline u32 hc32_to_cpu(const struct ehci_hcd *ehci, const __hc32 x)
{
	return le32_to_cpu(x);
}

static inline u32 hc32_to_cpup(const struct ehci_hcd *ehci, const __hc32 *x)
{
	return le32_to_cpup(x);
}

#endif

/*-------------------------------------------------------------------------*/

#define ehci_dbg(ehci, fmt, args...) \
	dev_dbg(ehci_to_hcd(ehci)->self.controller, fmt, ## args)
#define ehci_err(ehci, fmt, args...) \
	dev_err(ehci_to_hcd(ehci)->self.controller, fmt, ## args)
#define ehci_info(ehci, fmt, args...) \
	dev_info(ehci_to_hcd(ehci)->self.controller, fmt, ## args)
#define ehci_warn(ehci, fmt, args...) \
	dev_warn(ehci_to_hcd(ehci)->self.controller, fmt, ## args)

/*-------------------------------------------------------------------------*/

/* Declarations of things exported for use by ehci platform drivers */

struct ehci_driver_overrides {
	size_t		extra_priv_size;
	int		(*reset)(struct usb_hcd *hcd);
	int		(*port_power)(struct usb_hcd *hcd,
				int portnum, bool enable);
};

extern void	ehci_init_driver(struct hc_driver *drv,
				const struct ehci_driver_overrides *over);
extern int	ehci_setup(struct usb_hcd *hcd);
extern int	ehci_handshake(struct ehci_hcd *ehci, void __iomem *ptr,
				u32 mask, u32 done, int usec);
extern int	ehci_reset(struct ehci_hcd *ehci);

extern int	ehci_suspend(struct usb_hcd *hcd, bool do_wakeup);
extern int	ehci_resume(struct usb_hcd *hcd, bool force_reset);
extern void	ehci_adjust_port_wakeup_flags(struct ehci_hcd *ehci,
			bool suspending, bool do_wakeup);

extern int	ehci_hub_control(struct usb_hcd	*hcd, u16 typeReq, u16 wValue,
				 u16 wIndex, char *buf, u16 wLength);

#endif /* __LINUX_EHCI_HCD_H */<|MERGE_RESOLUTION|>--- conflicted
+++ resolved
@@ -218,7 +218,7 @@
 	unsigned		frame_index_bug:1; /* MosChip (AKA NetMos) */
 	unsigned		need_oc_pp_cycle:1; /* MPC834X port power */
 	unsigned		imx28_write_fix:1; /* For Freescale i.MX28 */
-<<<<<<< HEAD
+	unsigned		is_aspeed:1;
 	unsigned		has_usic:1;
 	#define	USIC_MICROFRAME_OFFSET	0x90
 	#define USIC_SCALE_DOWN_OFFSET	0xa0
@@ -226,9 +226,6 @@
 	#define USIC_ENABLE		BIT(0)
 	#define USIC_SCALE_DOWN		BIT(2)
 	#define USIC_MICROFRAME_COUNT	0x1d4d
-=======
-	unsigned		is_aspeed:1;
->>>>>>> d8aa9b09
 
 	/* required for usb32 quirk */
 	#define OHCI_CTRL_HCFS          (3 << 6)
