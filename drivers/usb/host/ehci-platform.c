--- conflicted
+++ resolved
@@ -313,7 +313,9 @@
 					  "has-transaction-translator"))
 			hcd->has_tt = 1;
 
-<<<<<<< HEAD
+		if (soc_device_match(quirk_poll_match))
+			priv->quirk_poll = true;
+
 		if (of_machine_is_compatible("rockchip,rk3288") &&
 		    of_property_read_bool(dev->dev.of_node,
 					  "rockchip-relinquish-port")) {
@@ -325,10 +327,6 @@
 		if (of_property_read_bool(dev->dev.of_node,
 					  "rockchip-has-usic"))
 			ehci->has_usic = 1;
-=======
-		if (soc_device_match(quirk_poll_match))
-			priv->quirk_poll = true;
->>>>>>> a13ec5ea
 
 		for (clk = 0; clk < EHCI_MAX_CLKS; clk++) {
 			priv->clks[clk] = of_clk_get(dev->dev.of_node, clk);
