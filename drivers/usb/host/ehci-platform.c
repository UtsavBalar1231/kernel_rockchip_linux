// SPDX-License-Identifier: GPL-2.0
/*
 * Generic platform ehci driver
 *
 * Copyright 2007 Steven Brown <sbrown@cortland.com>
 * Copyright 2010-2012 Hauke Mehrtens <hauke@hauke-m.de>
 * Copyright 2014 Hans de Goede <hdegoede@redhat.com>
 *
 * Derived from the ohci-ssb driver
 * Copyright 2007 Michael Buesch <m@bues.ch>
 *
 * Derived from the EHCI-PCI driver
 * Copyright (c) 2000-2004 by David Brownell
 *
 * Derived from the ohci-pci driver
 * Copyright 1999 Roman Weissgaerber
 * Copyright 2000-2002 David Brownell
 * Copyright 1999 Linus Torvalds
 * Copyright 1999 Gregory P. Smith
 */
#include <linux/acpi.h>
#include <linux/clk.h>
#include <linux/dma-mapping.h>
#include <linux/err.h>
#include <linux/kernel.h>
#include <linux/hrtimer.h>
#include <linux/io.h>
#include <linux/module.h>
#include <linux/of.h>
#include <linux/platform_device.h>
#include <linux/pm_runtime.h>
#include <linux/reset.h>
#include <linux/sys_soc.h>
#include <linux/timer.h>
#include <linux/usb.h>
#include <linux/usb/hcd.h>
#include <linux/usb/ehci_pdriver.h>
#include <linux/usb/of.h>

#include "ehci.h"

#define DRIVER_DESC "EHCI generic platform driver"
#define EHCI_MAX_CLKS 4
#define hcd_to_ehci_priv(h) ((struct ehci_platform_priv *)hcd_to_ehci(h)->priv)

#define BCM_USB_FIFO_THRESHOLD	0x00800040

struct ehci_platform_priv {
	struct clk *clks[EHCI_MAX_CLKS];
	struct reset_control *rsts;
	bool reset_on_resume;
	bool quirk_poll;
	struct timer_list poll_timer;
	struct delayed_work poll_work;
};

<<<<<<< HEAD
=======
static const char hcd_name[] = "ehci-platform";

static void ehci_rockchip_relinquish_port(struct usb_hcd *hcd, int portnum)
{
	struct ehci_hcd *ehci = hcd_to_ehci(hcd);
	u32 __iomem *status_reg = &ehci->regs->port_status[--portnum];
	u32 portsc;

	portsc = ehci_readl(ehci, status_reg);
	portsc &= ~(PORT_OWNER | PORT_RWC_BITS);

	ehci_writel(ehci, portsc, status_reg);
}

#define USIC_MICROFRAME_OFFSET	0x90
#define USIC_SCALE_DOWN_OFFSET	0xa0
#define USIC_ENABLE_OFFSET	0xb0
#define USIC_ENABLE		BIT(0)
#define USIC_SCALE_DOWN		BIT(2)
#define USIC_MICROFRAME_COUNT	0x1d4d

static void ehci_usic_init(struct usb_hcd *hcd)
{
	struct ehci_hcd *ehci = hcd_to_ehci(hcd);

	ehci_writel(ehci, USIC_ENABLE,
		    hcd->regs + USIC_ENABLE_OFFSET);
	ehci_writel(ehci, USIC_MICROFRAME_COUNT,
		    hcd->regs + USIC_MICROFRAME_OFFSET);
	ehci_writel(ehci, USIC_SCALE_DOWN,
		    hcd->regs + USIC_SCALE_DOWN_OFFSET);
}

>>>>>>> 52f971ee
static int ehci_platform_reset(struct usb_hcd *hcd)
{
	struct platform_device *pdev = to_platform_device(hcd->self.controller);
	struct usb_ehci_pdata *pdata = dev_get_platdata(&pdev->dev);
	struct ehci_hcd *ehci = hcd_to_ehci(hcd);
	int retval;

	ehci->has_synopsys_hc_bug = pdata->has_synopsys_hc_bug;

	if (pdata->pre_setup) {
		retval = pdata->pre_setup(hcd);
		if (retval < 0)
			return retval;
	}

	ehci->caps = hcd->regs + pdata->caps_offset;
	retval = ehci_setup(hcd);
	if (retval)
		return retval;

	if (pdata->no_io_watchdog)
		ehci->need_io_watchdog = 0;

	if (of_device_is_compatible(pdev->dev.of_node, "brcm,xgs-iproc-ehci"))
		ehci_writel(ehci, BCM_USB_FIFO_THRESHOLD,
			    &ehci->regs->brcm_insnreg[1]);

	return 0;
}

static int ehci_platform_power_on(struct platform_device *dev)
{
	struct usb_hcd *hcd = platform_get_drvdata(dev);
	struct ehci_platform_priv *priv = hcd_to_ehci_priv(hcd);
	int clk, ret;

	for (clk = 0; clk < EHCI_MAX_CLKS && priv->clks[clk]; clk++) {
		ret = clk_prepare_enable(priv->clks[clk]);
		if (ret)
			goto err_disable_clks;
	}

	return 0;

err_disable_clks:
	while (--clk >= 0)
		clk_disable_unprepare(priv->clks[clk]);

	return ret;
}

static void ehci_platform_power_off(struct platform_device *dev)
{
	struct usb_hcd *hcd = platform_get_drvdata(dev);
	struct ehci_platform_priv *priv = hcd_to_ehci_priv(hcd);
	int clk;

	for (clk = EHCI_MAX_CLKS - 1; clk >= 0; clk--)
		if (priv->clks[clk])
			clk_disable_unprepare(priv->clks[clk]);
}

static struct hc_driver __read_mostly ehci_platform_hc_driver;

static const struct ehci_driver_overrides platform_overrides __initconst = {
	.reset =		ehci_platform_reset,
	.extra_priv_size =	sizeof(struct ehci_platform_priv),
};

static struct usb_ehci_pdata ehci_platform_defaults = {
	.power_on =		ehci_platform_power_on,
	.power_suspend =	ehci_platform_power_off,
	.power_off =		ehci_platform_power_off,
};

/**
 * quirk_poll_check_port_status - Poll port_status if the device sticks
 * @ehci: the ehci hcd pointer
 *
 * Since EHCI/OHCI controllers on R-Car Gen3 SoCs are possible to be getting
 * stuck very rarely after a full/low usb device was disconnected. To
 * detect such a situation, the controllers require a special way which poll
 * the EHCI PORTSC register.
 *
 * Return: true if the controller's port_status indicated getting stuck
 */
static bool quirk_poll_check_port_status(struct ehci_hcd *ehci)
{
	u32 port_status = ehci_readl(ehci, &ehci->regs->port_status[0]);

	if (!(port_status & PORT_OWNER) &&
	     (port_status & PORT_POWER) &&
	    !(port_status & PORT_CONNECT) &&
	     (port_status & PORT_LS_MASK))
		return true;

	return false;
}

/**
 * quirk_poll_rebind_companion - rebind comanion device to recover
 * @ehci: the ehci hcd pointer
 *
 * Since EHCI/OHCI controllers on R-Car Gen3 SoCs are possible to be getting
 * stuck very rarely after a full/low usb device was disconnected. To
 * recover from such a situation, the controllers require changing the OHCI
 * functional state.
 */
static void quirk_poll_rebind_companion(struct ehci_hcd *ehci)
{
	struct device *companion_dev;
	struct usb_hcd *hcd = ehci_to_hcd(ehci);

	companion_dev = usb_of_get_companion_dev(hcd->self.controller);
	if (!companion_dev)
		return;

	device_release_driver(companion_dev);
	if (device_attach(companion_dev) < 0)
		ehci_err(ehci, "%s: failed\n", __func__);

	put_device(companion_dev);
}

static void quirk_poll_work(struct work_struct *work)
{
	struct ehci_platform_priv *priv =
		container_of(to_delayed_work(work), struct ehci_platform_priv,
			     poll_work);
	struct ehci_hcd *ehci = container_of((void *)priv, struct ehci_hcd,
					     priv);

	/* check the status twice to reduce misdetection rate */
	if (!quirk_poll_check_port_status(ehci))
		return;
	udelay(10);
	if (!quirk_poll_check_port_status(ehci))
		return;

	ehci_dbg(ehci, "%s: detected getting stuck. rebind now!\n", __func__);
	quirk_poll_rebind_companion(ehci);
}

static void quirk_poll_timer(struct timer_list *t)
{
	struct ehci_platform_priv *priv = from_timer(priv, t, poll_timer);
	struct ehci_hcd *ehci = container_of((void *)priv, struct ehci_hcd,
					     priv);

	if (quirk_poll_check_port_status(ehci)) {
		/*
		 * Now scheduling the work for testing the port more. Note that
		 * updating the status is possible to be delayed when
		 * reconnection. So, this uses delayed work with 5 ms delay
		 * to avoid misdetection.
		 */
		schedule_delayed_work(&priv->poll_work, msecs_to_jiffies(5));
	}

	mod_timer(&priv->poll_timer, jiffies + HZ);
}

static void quirk_poll_init(struct ehci_platform_priv *priv)
{
	INIT_DELAYED_WORK(&priv->poll_work, quirk_poll_work);
	timer_setup(&priv->poll_timer, quirk_poll_timer, 0);
	mod_timer(&priv->poll_timer, jiffies + HZ);
}

static void quirk_poll_end(struct ehci_platform_priv *priv)
{
	del_timer_sync(&priv->poll_timer);
	cancel_delayed_work(&priv->poll_work);
}

static const struct soc_device_attribute quirk_poll_match[] = {
	{ .family = "R-Car Gen3" },
	{ /* sentinel*/ }
};

static int ehci_platform_probe(struct platform_device *dev)
{
	struct usb_hcd *hcd;
	struct resource *res_mem;
	struct usb_ehci_pdata *pdata = dev_get_platdata(&dev->dev);
	struct ehci_platform_priv *priv;
	struct ehci_hcd *ehci;
	int err, irq, clk = 0;
	struct device *companion_dev;
	struct device_link *link;

	if (usb_disabled())
		return -ENODEV;

	/*
	 * Use reasonable defaults so platforms don't have to provide these
	 * with DT probing on ARM.
	 */
	if (!pdata)
		pdata = &ehci_platform_defaults;

	err = dma_coerce_mask_and_coherent(&dev->dev,
		pdata->dma_mask_64 ? DMA_BIT_MASK(64) : DMA_BIT_MASK(32));
	if (err) {
		dev_err(&dev->dev, "Error: DMA mask configuration failed\n");
		return err;
	}

	irq = platform_get_irq(dev, 0);
	if (irq < 0)
		return irq;

	hcd = usb_create_hcd(&ehci_platform_hc_driver, &dev->dev,
			     dev_name(&dev->dev));
	if (!hcd)
		return -ENOMEM;

	platform_set_drvdata(dev, hcd);
	dev->dev.platform_data = pdata;
	priv = hcd_to_ehci_priv(hcd);
	ehci = hcd_to_ehci(hcd);

	if (pdata == &ehci_platform_defaults && dev->dev.of_node) {
		if (of_property_read_bool(dev->dev.of_node, "big-endian-regs"))
			ehci->big_endian_mmio = 1;

		if (of_property_read_bool(dev->dev.of_node, "big-endian-desc"))
			ehci->big_endian_desc = 1;

		if (of_property_read_bool(dev->dev.of_node, "big-endian"))
			ehci->big_endian_mmio = ehci->big_endian_desc = 1;

		if (of_property_read_bool(dev->dev.of_node, "spurious-oc"))
			ehci->spurious_oc = 1;

		if (of_property_read_bool(dev->dev.of_node,
					  "needs-reset-on-resume"))
			priv->reset_on_resume = true;

		if (of_property_read_bool(dev->dev.of_node,
					  "has-transaction-translator"))
			hcd->has_tt = 1;

		if (of_device_is_compatible(dev->dev.of_node,
					    "aspeed,ast2500-ehci") ||
		    of_device_is_compatible(dev->dev.of_node,
					    "aspeed,ast2600-ehci"))
			ehci->is_aspeed = 1;

		if (soc_device_match(quirk_poll_match))
			priv->quirk_poll = true;

		if (of_machine_is_compatible("rockchip,rk3288") &&
		    of_property_read_bool(dev->dev.of_node,
					  "rockchip-relinquish-port"))
			ehci_platform_hc_driver.relinquish_port =
					  ehci_rockchip_relinquish_port;

		for (clk = 0; clk < EHCI_MAX_CLKS; clk++) {
			priv->clks[clk] = of_clk_get(dev->dev.of_node, clk);
			if (IS_ERR(priv->clks[clk])) {
				err = PTR_ERR(priv->clks[clk]);
				if (err == -EPROBE_DEFER)
					goto err_put_clks;
				priv->clks[clk] = NULL;
				break;
			}
		}
	}

	priv->rsts = devm_reset_control_array_get_optional_shared(&dev->dev);
	if (IS_ERR(priv->rsts)) {
		err = PTR_ERR(priv->rsts);
		goto err_put_clks;
	}

	err = reset_control_deassert(priv->rsts);
	if (err)
		goto err_put_clks;

	if (pdata->big_endian_desc)
		ehci->big_endian_desc = 1;
	if (pdata->big_endian_mmio)
		ehci->big_endian_mmio = 1;
	if (pdata->has_tt)
		hcd->has_tt = 1;
	if (pdata->reset_on_resume)
		priv->reset_on_resume = true;
	if (pdata->spurious_oc)
		ehci->spurious_oc = 1;

#ifndef CONFIG_USB_EHCI_BIG_ENDIAN_MMIO
	if (ehci->big_endian_mmio) {
		dev_err(&dev->dev,
			"Error: CONFIG_USB_EHCI_BIG_ENDIAN_MMIO not set\n");
		err = -EINVAL;
		goto err_reset;
	}
#endif
#ifndef CONFIG_USB_EHCI_BIG_ENDIAN_DESC
	if (ehci->big_endian_desc) {
		dev_err(&dev->dev,
			"Error: CONFIG_USB_EHCI_BIG_ENDIAN_DESC not set\n");
		err = -EINVAL;
		goto err_reset;
	}
#endif

	pm_runtime_set_active(&dev->dev);
	pm_runtime_enable(&dev->dev);
	pm_runtime_get_sync(&dev->dev);
	if (pdata->power_on) {
		err = pdata->power_on(dev);
		if (err < 0)
			goto err_reset;
	}

	res_mem = platform_get_resource(dev, IORESOURCE_MEM, 0);
	hcd->regs = devm_ioremap_resource(&dev->dev, res_mem);
	if (IS_ERR(hcd->regs)) {
		err = PTR_ERR(hcd->regs);
		goto err_power;
	}
	hcd->rsrc_start = res_mem->start;
	hcd->rsrc_len = resource_size(res_mem);

	hcd->tpl_support = of_usb_host_tpl_support(dev->dev.of_node);

	err = usb_add_hcd(hcd, irq, IRQF_SHARED);
	if (err)
		goto err_power;

	if (of_usb_get_phy_mode(dev->dev.of_node) == USBPHY_INTERFACE_MODE_HSIC)
		ehci_usic_init(hcd);

	if (of_device_is_compatible(dev->dev.of_node,
				    "rockchip,rk3588-ehci")) {
		companion_dev = usb_of_get_companion_dev(hcd->self.controller);
		if (companion_dev) {
			link = device_link_add(companion_dev, hcd->self.controller,
					       DL_FLAG_STATELESS);
			put_device(companion_dev);
			if (!link) {
				dev_err(&dev->dev, "Unable to link %s\n",
					dev_name(companion_dev));
				err = -EINVAL;
				goto err_power;
			}
		}
	}

	device_wakeup_enable(hcd->self.controller);
	device_enable_async_suspend(hcd->self.controller);
	platform_set_drvdata(dev, hcd);

	if (priv->quirk_poll)
		quirk_poll_init(priv);

	return err;

err_power:
	if (pdata->power_off)
		pdata->power_off(dev);
err_reset:
	pm_runtime_put_sync(&dev->dev);
	pm_runtime_disable(&dev->dev);
	reset_control_assert(priv->rsts);
err_put_clks:
	while (--clk >= 0)
		clk_put(priv->clks[clk]);

	if (pdata == &ehci_platform_defaults)
		dev->dev.platform_data = NULL;

	usb_put_hcd(hcd);

	return err;
}

static int ehci_platform_remove(struct platform_device *dev)
{
	struct usb_hcd *hcd = platform_get_drvdata(dev);
	struct usb_ehci_pdata *pdata = dev_get_platdata(&dev->dev);
	struct ehci_platform_priv *priv = hcd_to_ehci_priv(hcd);
	struct device *companion_dev;
	int clk;

	if (priv->quirk_poll)
		quirk_poll_end(priv);

	if (of_device_is_compatible(dev->dev.of_node,
				    "rockchip,rk3588-ehci")) {
		companion_dev = usb_of_get_companion_dev(hcd->self.controller);
		if (companion_dev) {
			device_link_remove(companion_dev, hcd->self.controller);
			put_device(companion_dev);
		}
	}

	usb_remove_hcd(hcd);

	if (pdata->power_off)
		pdata->power_off(dev);

	reset_control_assert(priv->rsts);

	for (clk = 0; clk < EHCI_MAX_CLKS && priv->clks[clk]; clk++)
		clk_put(priv->clks[clk]);

	usb_put_hcd(hcd);

	pm_runtime_put_sync(&dev->dev);
	pm_runtime_disable(&dev->dev);

	if (pdata == &ehci_platform_defaults)
		dev->dev.platform_data = NULL;

	return 0;
}

static int __maybe_unused ehci_platform_suspend(struct device *dev)
{
	struct usb_hcd *hcd = dev_get_drvdata(dev);
	struct usb_ehci_pdata *pdata = dev_get_platdata(dev);
	struct platform_device *pdev = to_platform_device(dev);
	struct ehci_platform_priv *priv = hcd_to_ehci_priv(hcd);
	bool do_wakeup = device_may_wakeup(dev);
	int ret;

	if (priv->quirk_poll)
		quirk_poll_end(priv);

	ret = ehci_suspend(hcd, do_wakeup);
	if (ret)
		return ret;

	if (pdata->power_suspend)
		pdata->power_suspend(pdev);

	return ret;
}

static int __maybe_unused ehci_platform_resume(struct device *dev)
{
	struct usb_hcd *hcd = dev_get_drvdata(dev);
	struct usb_ehci_pdata *pdata = dev_get_platdata(dev);
	struct platform_device *pdev = to_platform_device(dev);
	struct ehci_platform_priv *priv = hcd_to_ehci_priv(hcd);
	struct device *companion_dev;

	if (pdata->power_on) {
		int err = pdata->power_on(pdev);
		if (err < 0)
			return err;
	}

	companion_dev = usb_of_get_companion_dev(hcd->self.controller);
	if (companion_dev) {
		if (!device_is_dependent(hcd->self.controller, companion_dev))
			device_pm_wait_for_dev(hcd->self.controller, companion_dev);
		put_device(companion_dev);
	}

	ehci_resume(hcd, priv->reset_on_resume);

	pm_runtime_disable(dev);
	pm_runtime_set_active(dev);
	pm_runtime_enable(dev);

	if (priv->quirk_poll)
		quirk_poll_init(priv);

	return 0;
}

static const struct of_device_id vt8500_ehci_ids[] = {
	{ .compatible = "via,vt8500-ehci", },
	{ .compatible = "wm,prizm-ehci", },
	{ .compatible = "generic-ehci", },
	{ .compatible = "cavium,octeon-6335-ehci", },
	{}
};
MODULE_DEVICE_TABLE(of, vt8500_ehci_ids);

#ifdef CONFIG_ACPI
static const struct acpi_device_id ehci_acpi_match[] = {
	{ "PNP0D20", 0 }, /* EHCI controller without debug */
	{ }
};
MODULE_DEVICE_TABLE(acpi, ehci_acpi_match);
#endif

static const struct platform_device_id ehci_platform_table[] = {
	{ "ehci-platform", 0 },
	{ }
};
MODULE_DEVICE_TABLE(platform, ehci_platform_table);

static SIMPLE_DEV_PM_OPS(ehci_platform_pm_ops, ehci_platform_suspend,
	ehci_platform_resume);

static struct platform_driver ehci_platform_driver = {
	.id_table	= ehci_platform_table,
	.probe		= ehci_platform_probe,
	.remove		= ehci_platform_remove,
	.shutdown	= usb_hcd_platform_shutdown,
	.driver		= {
		.name	= "ehci-platform",
		.pm	= pm_ptr(&ehci_platform_pm_ops),
		.of_match_table = vt8500_ehci_ids,
		.acpi_match_table = ACPI_PTR(ehci_acpi_match),
		.probe_type = PROBE_PREFER_ASYNCHRONOUS,
	}
};

static int __init ehci_platform_init(void)
{
	if (usb_disabled())
		return -ENODEV;

	ehci_init_driver(&ehci_platform_hc_driver, &platform_overrides);
	return platform_driver_register(&ehci_platform_driver);
}
module_init(ehci_platform_init);

static void __exit ehci_platform_cleanup(void)
{
	platform_driver_unregister(&ehci_platform_driver);
}
module_exit(ehci_platform_cleanup);

MODULE_DESCRIPTION(DRIVER_DESC);
MODULE_AUTHOR("Hauke Mehrtens");
MODULE_AUTHOR("Alan Stern");
MODULE_LICENSE("GPL");<|MERGE_RESOLUTION|>--- conflicted
+++ resolved
@@ -54,10 +54,6 @@
 	struct delayed_work poll_work;
 };
 
-<<<<<<< HEAD
-=======
-static const char hcd_name[] = "ehci-platform";
-
 static void ehci_rockchip_relinquish_port(struct usb_hcd *hcd, int portnum)
 {
 	struct ehci_hcd *ehci = hcd_to_ehci(hcd);
@@ -89,7 +85,6 @@
 		    hcd->regs + USIC_SCALE_DOWN_OFFSET);
 }
 
->>>>>>> 52f971ee
 static int ehci_platform_reset(struct usb_hcd *hcd)
 {
 	struct platform_device *pdev = to_platform_device(hcd->self.controller);
