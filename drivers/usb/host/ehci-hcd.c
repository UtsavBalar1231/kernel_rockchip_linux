--- conflicted
+++ resolved
@@ -738,13 +738,9 @@
 
 	/* Shared IRQ? */
 	if (!masked_status || unlikely(ehci->rh_state == EHCI_RH_HALTED)) {
-<<<<<<< HEAD
-		spin_unlock(&ehci->lock);
-=======
 		if (masked_status)
 			ehci_writel(ehci, masked_status, &ehci->regs->status);
-		spin_unlock_irqrestore(&ehci->lock, flags);
->>>>>>> 52f971ee
+		spin_unlock(&ehci->lock);
 		return IRQ_NONE;
 	}
 
