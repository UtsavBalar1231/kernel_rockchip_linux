--- conflicted
+++ resolved
@@ -20,84 +20,6 @@
 #include <linux/spi/spi-mem.h>
 #include <linux/dma-mapping.h>
 
-<<<<<<< HEAD
-#define SPI_CFG0_REG                      0x0000
-#define SPI_CFG1_REG                      0x0004
-#define SPI_TX_SRC_REG                    0x0008
-#define SPI_RX_DST_REG                    0x000c
-#define SPI_TX_DATA_REG                   0x0010
-#define SPI_RX_DATA_REG                   0x0014
-#define SPI_CMD_REG                       0x0018
-#define SPI_STATUS0_REG                   0x001c
-#define SPI_PAD_SEL_REG                   0x0024
-#define SPI_CFG2_REG                      0x0028
-#define SPI_TX_SRC_REG_64                 0x002c
-#define SPI_RX_DST_REG_64                 0x0030
-#define SPI_CFG3_IPM_REG                  0x0040
-
-#define SPI_CFG0_SCK_HIGH_OFFSET          0
-#define SPI_CFG0_SCK_LOW_OFFSET           8
-#define SPI_CFG0_CS_HOLD_OFFSET           16
-#define SPI_CFG0_CS_SETUP_OFFSET          24
-#define SPI_ADJUST_CFG0_CS_HOLD_OFFSET    0
-#define SPI_ADJUST_CFG0_CS_SETUP_OFFSET   16
-
-#define SPI_CFG1_CS_IDLE_OFFSET           0
-#define SPI_CFG1_PACKET_LOOP_OFFSET       8
-#define SPI_CFG1_PACKET_LENGTH_OFFSET     16
-#define SPI_CFG1_GET_TICK_DLY_OFFSET      29
-#define SPI_CFG1_GET_TICK_DLY_OFFSET_V1   30
-
-#define SPI_CFG1_GET_TICK_DLY_MASK        0xe0000000
-#define SPI_CFG1_GET_TICK_DLY_MASK_V1     0xc0000000
-
-#define SPI_CFG1_CS_IDLE_MASK             0xff
-#define SPI_CFG1_PACKET_LOOP_MASK         0xff00
-#define SPI_CFG1_PACKET_LENGTH_MASK       0x3ff0000
-#define SPI_CFG1_IPM_PACKET_LENGTH_MASK   GENMASK(31, 16)
-#define SPI_CFG2_SCK_HIGH_OFFSET          0
-#define SPI_CFG2_SCK_LOW_OFFSET           16
-
-#define SPI_CMD_ACT                  BIT(0)
-#define SPI_CMD_RESUME               BIT(1)
-#define SPI_CMD_RST                  BIT(2)
-#define SPI_CMD_PAUSE_EN             BIT(4)
-#define SPI_CMD_DEASSERT             BIT(5)
-#define SPI_CMD_SAMPLE_SEL           BIT(6)
-#define SPI_CMD_CS_POL               BIT(7)
-#define SPI_CMD_CPHA                 BIT(8)
-#define SPI_CMD_CPOL                 BIT(9)
-#define SPI_CMD_RX_DMA               BIT(10)
-#define SPI_CMD_TX_DMA               BIT(11)
-#define SPI_CMD_TXMSBF               BIT(12)
-#define SPI_CMD_RXMSBF               BIT(13)
-#define SPI_CMD_RX_ENDIAN            BIT(14)
-#define SPI_CMD_TX_ENDIAN            BIT(15)
-#define SPI_CMD_FINISH_IE            BIT(16)
-#define SPI_CMD_PAUSE_IE             BIT(17)
-#define SPI_CMD_IPM_NONIDLE_MODE     BIT(19)
-#define SPI_CMD_IPM_SPIM_LOOP        BIT(21)
-#define SPI_CMD_IPM_GET_TICKDLY_OFFSET    22
-
-#define SPI_CMD_IPM_GET_TICKDLY_MASK	GENMASK(24, 22)
-#define SPI_CFG3_IPM_HALF_DUPLEX_DIR		BIT(2)
-#define SPI_CFG3_IPM_HALF_DUPLEX_EN		BIT(3)
-#define MT8173_SPI_MAX_PAD_SEL 3
-
-#define MTK_SPI_PAUSE_INT_STATUS 0x2
-
-#define MTK_SPI_IDLE 0
-#define MTK_SPI_PAUSED 1
-
-#define MTK_SPI_MAX_FIFO_SIZE 32U
-#define MTK_SPI_PACKET_SIZE 1024
-#define MTK_SPI_IPM_PACKET_SIZE SZ_64K
-#define MTK_SPI_32BITS_MASK  (0xffffffff)
-
-#define DMA_ADDR_EXT_BITS (36)
-#define DMA_ADDR_DEF_BITS (32)
-
-=======
 #define SPI_CFG0_REG			0x0000
 #define SPI_CFG1_REG			0x0004
 #define SPI_TX_SRC_REG			0x0008
@@ -197,20 +119,13 @@
  * @no_need_unprepare:	Don't unprepare the SPI clk during runtime
  * @ipm_design:		Adjust/extend registers to support IPM design IP features
  */
->>>>>>> 88084a3d
 struct mtk_spi_compatible {
 	bool need_pad_sel;
 	bool must_tx;
 	bool enhance_timing;
 	bool dma_ext;
 	bool no_need_unprepare;
-<<<<<<< HEAD
-	/* IPM design adjust and extend register to support more features */
 	bool ipm_design;
-
-=======
-	bool ipm_design;
->>>>>>> 88084a3d
 };
 
 /**
@@ -1216,16 +1131,6 @@
 	master->setup = mtk_spi_setup;
 	master->set_cs_timing = mtk_spi_set_hw_cs_timing;
 	master->use_gpio_descriptors = true;
-<<<<<<< HEAD
-
-	of_id = of_match_node(mtk_spi_of_match, pdev->dev.of_node);
-	if (!of_id) {
-		dev_err(&pdev->dev, "failed to probe of_node\n");
-		ret = -EINVAL;
-		goto err_put_master;
-	}
-=======
->>>>>>> 88084a3d
 
 	mdata = spi_master_get_devdata(master);
 	mdata->dev_comp = device_get_match_data(dev);
@@ -1237,15 +1142,12 @@
 		master->flags = SPI_MASTER_MUST_TX;
 	if (mdata->dev_comp->ipm_design)
 		master->mode_bits |= SPI_LOOP;
-<<<<<<< HEAD
-=======
 
 	if (mdata->dev_comp->ipm_design) {
 		mdata->dev = dev;
 		master->mem_ops = &mtk_spi_mem_ops;
 		init_completion(&mdata->spimem_done);
 	}
->>>>>>> 88084a3d
 
 	if (mdata->dev_comp->need_pad_sel) {
 		mdata->pad_num = of_property_count_u32_elems(dev->of_node,
@@ -1334,18 +1236,9 @@
 				"pad_num does not match num_chipselect(%d != %d)\n",
 				mdata->pad_num, master->num_chipselect);
 
-<<<<<<< HEAD
-		if (!master->cs_gpiods && master->num_chipselect > 1) {
-			dev_err(&pdev->dev,
-				"cs_gpios not specified and num_chipselect > 1\n");
-			ret = -EINVAL;
-			goto err_disable_runtime_pm;
-		}
-=======
 		if (!master->cs_gpiods && master->num_chipselect > 1)
 			return dev_err_probe(dev, -EINVAL,
 				"cs_gpios not specified and num_chipselect > 1\n");
->>>>>>> 88084a3d
 	}
 
 	if (mdata->dev_comp->dma_ext)
