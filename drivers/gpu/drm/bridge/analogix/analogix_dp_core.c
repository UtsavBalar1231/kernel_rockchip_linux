// SPDX-License-Identifier: GPL-2.0-or-later
/*
* Analogix DP (Display Port) core interface driver.
*
* Copyright (C) 2012 Samsung Electronics Co., Ltd.
* Author: Jingoo Han <jg1.han@samsung.com>
*/

#include <linux/clk.h>
#include <linux/component.h>
#include <linux/extcon-provider.h>
#include <linux/err.h>
#include <linux/gpio/consumer.h>
#include <linux/interrupt.h>
#include <linux/io.h>
#include <linux/iopoll.h>
#include <linux/irq.h>
#include <linux/module.h>
#include <linux/of.h>
#include <linux/phy/phy.h>
#include <linux/platform_device.h>

#include <drm/bridge/analogix_dp.h>
#include <drm/drm_atomic.h>
#include <drm/drm_atomic_helper.h>
#include <drm/drm_bridge.h>
#include <drm/drm_crtc.h>
#include <drm/drm_device.h>
#include <drm/drm_edid.h>
#include <drm/drm_panel.h>
#include <drm/drm_print.h>
#include <drm/drm_probe_helper.h>

#include "analogix_dp_core.h"
#include "analogix_dp_reg.h"

#define to_dp(nm)	container_of(nm, struct analogix_dp_device, nm)

static const bool verify_fast_training;

#ifdef CONFIG_NO_GKI
#undef EXTCON_DISP_DP
#define EXTCON_DISP_DP	EXTCON_DISP_EDP
#endif

static const unsigned int analogix_dp_cable[] = {
	EXTCON_DISP_DP,
	EXTCON_NONE,
};

struct bridge_init {
	struct i2c_client *client;
	struct device_node *node;
};

static bool analogix_dp_bandwidth_ok(struct analogix_dp_device *dp,
				     const struct drm_display_mode *mode,
				     unsigned int rate, unsigned int lanes)
{
	const struct drm_display_info *info;
	u32 max_bw, req_bw, bpp = 24;

	if (dp->plat_data->skip_connector)
		return true;

	info = &dp->connector.display_info;
	if (info->bpc)
		bpp = 3 * info->bpc;

	req_bw = mode->clock * bpp / 8;
	max_bw = lanes * rate;
	if (req_bw > max_bw)
		return false;

	return true;
}

static int analogix_dp_init_dp(struct analogix_dp_device *dp)
{
	int ret;

	analogix_dp_reset(dp);

	analogix_dp_swreset(dp);

	analogix_dp_init_analog_param(dp);
	analogix_dp_init_interrupt(dp);

	/* SW defined function Normal operation */
	analogix_dp_enable_sw_function(dp);

	analogix_dp_config_interrupt(dp);
	ret = analogix_dp_init_analog_func(dp);
	if (ret)
		return ret;

	analogix_dp_init_hpd(dp);
	analogix_dp_init_aux(dp);
	return 0;
}

static int analogix_dp_panel_prepare(struct analogix_dp_device *dp)
{
	int ret;

	mutex_lock(&dp->panel_lock);

	if (dp->panel_is_prepared)
		goto out;

	ret = drm_panel_prepare(dp->plat_data->panel);
	if (ret)
		goto out;

	dp->panel_is_prepared = true;

out:
	mutex_unlock(&dp->panel_lock);
	return 0;
}

static int analogix_dp_panel_unprepare(struct analogix_dp_device *dp)
{
	int ret;

	mutex_lock(&dp->panel_lock);

	if (!dp->panel_is_prepared)
		goto out;

	ret = drm_panel_unprepare(dp->plat_data->panel);
	if (ret)
		goto out;

	dp->panel_is_prepared = false;

out:
	mutex_unlock(&dp->panel_lock);
	return 0;
}

static int analogix_dp_detect_hpd(struct analogix_dp_device *dp)
{
	if (dp->force_hpd)
		analogix_dp_force_hpd(dp);

	if (analogix_dp_get_plug_in_status(dp) != 0) {
		dev_err(dp->dev, "failed to get hpd plug in status\n");
		return -EINVAL;
	}

	return 0;
}

static bool analogix_dp_detect_sink_psr(struct analogix_dp_device *dp)
{
	unsigned char psr_version;
	int ret;

	if (!device_property_read_bool(dp->dev, "support-psr"))
		return 0;

	ret = drm_dp_dpcd_readb(&dp->aux, DP_PSR_SUPPORT, &psr_version);
	if (ret != 1) {
		dev_err(dp->dev, "failed to get PSR version, disable it\n");
		return false;
	}

	dev_dbg(dp->dev, "Panel PSR version : %x\n", psr_version);
	return psr_version & DP_PSR_IS_SUPPORTED;
}

static int analogix_dp_enable_sink_psr(struct analogix_dp_device *dp)
{
	unsigned char psr_en;
	int ret;

	/* Disable psr function */
	ret = drm_dp_dpcd_readb(&dp->aux, DP_PSR_EN_CFG, &psr_en);
	if (ret != 1) {
		dev_err(dp->dev, "failed to get psr config\n");
		goto end;
	}

	psr_en &= ~DP_PSR_ENABLE;
	ret = drm_dp_dpcd_writeb(&dp->aux, DP_PSR_EN_CFG, psr_en);
	if (ret != 1) {
		dev_err(dp->dev, "failed to disable panel psr\n");
		goto end;
	}

	/* Main-Link transmitter remains active during PSR active states */
	psr_en = DP_PSR_CRC_VERIFICATION;
	ret = drm_dp_dpcd_writeb(&dp->aux, DP_PSR_EN_CFG, psr_en);
	if (ret != 1) {
		dev_err(dp->dev, "failed to set panel psr\n");
		goto end;
	}

	/* Enable psr function */
	psr_en = DP_PSR_ENABLE | DP_PSR_CRC_VERIFICATION;
	ret = drm_dp_dpcd_writeb(&dp->aux, DP_PSR_EN_CFG, psr_en);
	if (ret != 1) {
		dev_err(dp->dev, "failed to set panel psr\n");
		goto end;
	}

	analogix_dp_enable_psr_crc(dp);

	dp->psr_supported = true;

	return 0;
end:
	dev_err(dp->dev, "enable psr fail, force to disable psr\n");

	return ret;
}

static int
analogix_dp_enable_rx_to_enhanced_mode(struct analogix_dp_device *dp,
				       bool enable)
{
	u8 data;
	int ret;

	ret = drm_dp_dpcd_readb(&dp->aux, DP_LANE_COUNT_SET, &data);
	if (ret != 1)
		return ret;

	if (enable)
		ret = drm_dp_dpcd_writeb(&dp->aux, DP_LANE_COUNT_SET,
					 DP_LANE_COUNT_ENHANCED_FRAME_EN |
					 DPCD_LANE_COUNT_SET(data));
	else
		ret = drm_dp_dpcd_writeb(&dp->aux, DP_LANE_COUNT_SET,
					 DPCD_LANE_COUNT_SET(data));

	return ret < 0 ? ret : 0;
}

static int analogix_dp_is_enhanced_mode_available(struct analogix_dp_device *dp,
						  u8 *enhanced_mode_support)
{
	u8 data;
	int ret;

	ret = drm_dp_dpcd_readb(&dp->aux, DP_MAX_LANE_COUNT, &data);
	if (ret != 1) {
		*enhanced_mode_support = 0;
		return ret;
	}

	*enhanced_mode_support = DPCD_ENHANCED_FRAME_CAP(data);

	return 0;
}

static int analogix_dp_set_enhanced_mode(struct analogix_dp_device *dp)
{
	u8 data;
	int ret;

	ret = analogix_dp_is_enhanced_mode_available(dp, &data);
	if (ret < 0)
		return ret;

	ret = analogix_dp_enable_rx_to_enhanced_mode(dp, data);
	if (ret < 0)
		return ret;

	if (!data) {
		/*
		 * A setting of 1 indicates that this is an eDP device that
		 * uses only Enhanced Framing, independently of the setting by
		 * the source of ENHANCED_FRAME_EN
		 */
		ret = drm_dp_dpcd_readb(&dp->aux, DP_EDP_CONFIGURATION_CAP,
					&data);
		if (ret < 0)
			return ret;

		data = !!(data & DP_FRAMING_CHANGE_CAP);
	}

	analogix_dp_enable_enhanced_mode(dp, data);

	dp->link_train.enhanced_framing = data;

	return 0;
}

static int analogix_dp_training_pattern_dis(struct analogix_dp_device *dp)
{
	int ret;

	analogix_dp_set_training_pattern(dp, DP_NONE);

	ret = drm_dp_dpcd_writeb(&dp->aux, DP_TRAINING_PATTERN_SET,
				 DP_TRAINING_PATTERN_DISABLE);

	return ret < 0 ? ret : 0;
}

static bool analogix_dp_get_vrr_capable(struct analogix_dp_device *dp)
{
	struct drm_connector *connector = &dp->connector;
	struct drm_display_info *info = &connector->display_info;

	if (!info->monitor_range.max_vfreq)
		return false;
	if (!info->monitor_range.min_vfreq)
		return false;
	if (info->monitor_range.max_vfreq < info->monitor_range.min_vfreq)
		return false;
	if (!drm_dp_sink_can_do_video_without_timing_msa(dp->dpcd))
		return false;

	return true;
}

static int analogix_dp_link_start(struct analogix_dp_device *dp)
{
	u8 buf[4];
	int lane, lane_count, retval;

	lane_count = dp->link_train.lane_count;

	dp->link_train.lt_state = CLOCK_RECOVERY;
	dp->link_train.eq_loop = 0;

	for (lane = 0; lane < lane_count; lane++)
		dp->link_train.cr_loop[lane] = 0;

	/* Set link rate and count as you want to establish*/
	analogix_dp_set_link_bandwidth(dp, dp->link_train.link_rate);
	analogix_dp_set_lane_count(dp, dp->link_train.lane_count);

	/* Setup RX configuration */
	buf[0] = dp->link_train.link_rate;
	buf[1] = dp->link_train.lane_count;
	retval = drm_dp_dpcd_write(&dp->aux, DP_LINK_BW_SET, buf, 2);
	if (retval < 0)
		return retval;

	/* Spread AMP if required, enable 8b/10b coding */
	buf[0] = analogix_dp_ssc_supported(dp) ? DP_SPREAD_AMP_0_5 : 0;
	if (analogix_dp_get_vrr_capable(dp))
		buf[0] |= DP_MSA_TIMING_PAR_IGNORE_EN;
	buf[1] = DP_SET_ANSI_8B10B;
	retval = drm_dp_dpcd_write(&dp->aux, DP_DOWNSPREAD_CTRL, buf, 2);
	if (retval < 0)
		return retval;

	/* set enhanced mode if available */
	retval = analogix_dp_set_enhanced_mode(dp);
	if (retval < 0) {
		dev_err(dp->dev, "failed to set enhance mode\n");
		return retval;
	}

	/* Set TX voltage-swing and pre-emphasis to minimum */
	for (lane = 0; lane < lane_count; lane++)
		dp->link_train.training_lane[lane] =
					DP_TRAIN_VOLTAGE_SWING_LEVEL_0 |
					DP_TRAIN_PRE_EMPH_LEVEL_0;
	analogix_dp_set_lane_link_training(dp);

	/* Set training pattern 1 */
	analogix_dp_set_training_pattern(dp, TRAINING_PTN1);

	/* Set RX training pattern */
	retval = drm_dp_dpcd_writeb(&dp->aux, DP_TRAINING_PATTERN_SET,
				    DP_LINK_SCRAMBLING_DISABLE |
					DP_TRAINING_PATTERN_1);
	if (retval < 0)
		return retval;

	for (lane = 0; lane < lane_count; lane++)
		buf[lane] = DP_TRAIN_PRE_EMPH_LEVEL_0 |
			    DP_TRAIN_VOLTAGE_SWING_LEVEL_0;

	retval = drm_dp_dpcd_write(&dp->aux, DP_TRAINING_LANE0_SET, buf,
				   lane_count);
	if (retval < 0)
		return retval;

	return 0;
}

static unsigned char analogix_dp_get_lane_status(u8 link_status[2], int lane)
{
	int shift = (lane & 1) * 4;
	u8 link_value = link_status[lane >> 1];

	return (link_value >> shift) & 0xf;
}

static int analogix_dp_clock_recovery_ok(u8 link_status[2], int lane_count)
{
	int lane;
	u8 lane_status;

	for (lane = 0; lane < lane_count; lane++) {
		lane_status = analogix_dp_get_lane_status(link_status, lane);
		if ((lane_status & DP_LANE_CR_DONE) == 0)
			return -EINVAL;
	}
	return 0;
}

static int analogix_dp_channel_eq_ok(u8 link_status[2], u8 link_align,
				     int lane_count)
{
	int lane;
	u8 lane_status;

	if ((link_align & DP_INTERLANE_ALIGN_DONE) == 0)
		return -EINVAL;

	for (lane = 0; lane < lane_count; lane++) {
		lane_status = analogix_dp_get_lane_status(link_status, lane);
		lane_status &= DP_CHANNEL_EQ_BITS;
		if (lane_status != DP_CHANNEL_EQ_BITS)
			return -EINVAL;
	}

	return 0;
}

static unsigned char
analogix_dp_get_adjust_request_voltage(u8 adjust_request[2], int lane)
{
	int shift = (lane & 1) * 4;
	u8 link_value = adjust_request[lane >> 1];

	return (link_value >> shift) & 0x3;
}

static unsigned char analogix_dp_get_adjust_request_pre_emphasis(
					u8 adjust_request[2],
					int lane)
{
	int shift = (lane & 1) * 4;
	u8 link_value = adjust_request[lane >> 1];

	return ((link_value >> shift) & 0xc) >> 2;
}

static void analogix_dp_reduce_link_rate(struct analogix_dp_device *dp)
{
	analogix_dp_training_pattern_dis(dp);
	analogix_dp_set_enhanced_mode(dp);

	dp->link_train.lt_state = FAILED;
}

static void analogix_dp_get_adjust_training_lane(struct analogix_dp_device *dp,
						 u8 adjust_request[2])
{
	int lane, lane_count;
	u8 voltage_swing, pre_emphasis, training_lane;

	lane_count = dp->link_train.lane_count;
	for (lane = 0; lane < lane_count; lane++) {
		voltage_swing = analogix_dp_get_adjust_request_voltage(
						adjust_request, lane);
		pre_emphasis = analogix_dp_get_adjust_request_pre_emphasis(
						adjust_request, lane);
		training_lane = DPCD_VOLTAGE_SWING_SET(voltage_swing) |
				DPCD_PRE_EMPHASIS_SET(pre_emphasis);

		if (voltage_swing == VOLTAGE_LEVEL_3)
			training_lane |= DP_TRAIN_MAX_SWING_REACHED;
		if (pre_emphasis == PRE_EMPHASIS_LEVEL_3)
			training_lane |= DP_TRAIN_MAX_PRE_EMPHASIS_REACHED;

		dp->link_train.training_lane[lane] = training_lane;
	}
}

static bool analogix_dp_tps3_supported(struct analogix_dp_device *dp)
{
	bool source_tps3_supported, sink_tps3_supported;
	u8 dpcd = 0;

	source_tps3_supported =
		dp->video_info.max_link_rate == DP_LINK_BW_5_4;
	drm_dp_dpcd_readb(&dp->aux, DP_MAX_LANE_COUNT, &dpcd);
	sink_tps3_supported = dpcd & DP_TPS3_SUPPORTED;

	return source_tps3_supported && sink_tps3_supported;
}

static int analogix_dp_process_clock_recovery(struct analogix_dp_device *dp)
{
	int lane, lane_count, retval;
	u8 voltage_swing, pre_emphasis, training_lane;
	u8 link_status[2], adjust_request[2];
	u8 training_pattern = TRAINING_PTN2;

	drm_dp_link_train_clock_recovery_delay(dp->dpcd);

	lane_count = dp->link_train.lane_count;

	retval = drm_dp_dpcd_read(&dp->aux, DP_LANE0_1_STATUS, link_status, 2);
	if (retval < 0)
		return retval;

	if (analogix_dp_clock_recovery_ok(link_status, lane_count) == 0) {
		if (analogix_dp_tps3_supported(dp))
			training_pattern = TRAINING_PTN3;

		/* set training pattern for EQ */
		analogix_dp_set_training_pattern(dp, training_pattern);

		retval = drm_dp_dpcd_writeb(&dp->aux, DP_TRAINING_PATTERN_SET,
					    DP_LINK_SCRAMBLING_DISABLE |
					    (training_pattern == TRAINING_PTN3 ?
					     DP_TRAINING_PATTERN_3 : DP_TRAINING_PATTERN_2));
		if (retval < 0)
			return retval;

		dev_dbg(dp->dev, "Link Training Clock Recovery success\n");
		dp->link_train.lt_state = EQUALIZER_TRAINING;

		return 0;
	} else {
		retval = drm_dp_dpcd_read(&dp->aux, DP_ADJUST_REQUEST_LANE0_1,
					  adjust_request, 2);
		if (retval < 0)
			return retval;

		for (lane = 0; lane < lane_count; lane++) {
			training_lane = analogix_dp_get_lane_link_training(
							dp, lane);
			voltage_swing = analogix_dp_get_adjust_request_voltage(
							adjust_request, lane);
			pre_emphasis = analogix_dp_get_adjust_request_pre_emphasis(
							adjust_request, lane);

			if (DPCD_VOLTAGE_SWING_GET(training_lane) ==
					voltage_swing &&
			    DPCD_PRE_EMPHASIS_GET(training_lane) ==
					pre_emphasis)
				dp->link_train.cr_loop[lane]++;

			if (dp->link_train.cr_loop[lane] == MAX_CR_LOOP ||
			    voltage_swing == VOLTAGE_LEVEL_3 ||
			    pre_emphasis == PRE_EMPHASIS_LEVEL_3) {
				dev_err(dp->dev, "CR Max reached (%d,%d,%d)\n",
					dp->link_train.cr_loop[lane],
					voltage_swing, pre_emphasis);
				analogix_dp_reduce_link_rate(dp);
				return -EIO;
			}
		}
	}

	analogix_dp_get_adjust_training_lane(dp, adjust_request);
	analogix_dp_set_lane_link_training(dp);

	retval = drm_dp_dpcd_write(&dp->aux, DP_TRAINING_LANE0_SET,
				   dp->link_train.training_lane, lane_count);
	if (retval < 0)
		return retval;

	return 0;
}

static int analogix_dp_process_equalizer_training(struct analogix_dp_device *dp)
{
	int lane_count, retval;
	u32 reg;
	u8 link_align, link_status[2], adjust_request[2];

	drm_dp_link_train_channel_eq_delay(dp->dpcd);

	lane_count = dp->link_train.lane_count;

	retval = drm_dp_dpcd_read(&dp->aux, DP_LANE0_1_STATUS, link_status, 2);
	if (retval < 0)
		return retval;

	if (analogix_dp_clock_recovery_ok(link_status, lane_count)) {
		analogix_dp_reduce_link_rate(dp);
		return -EIO;
	}

	retval = drm_dp_dpcd_readb(&dp->aux, DP_LANE_ALIGN_STATUS_UPDATED,
				   &link_align);
	if (retval < 0)
		return retval;

	if (!analogix_dp_channel_eq_ok(link_status, link_align, lane_count)) {
		/* traing pattern Set to Normal */
		retval = analogix_dp_training_pattern_dis(dp);
		if (retval < 0)
			return retval;

		dev_dbg(dp->dev, "Link Training success!\n");
		analogix_dp_get_link_bandwidth(dp, &reg);
		dp->link_train.link_rate = reg;
		dev_dbg(dp->dev, "final bandwidth = %.2x\n",
			dp->link_train.link_rate);

		analogix_dp_get_lane_count(dp, &reg);
		dp->link_train.lane_count = reg;
		dev_dbg(dp->dev, "final lane count = %.2x\n",
			dp->link_train.lane_count);

		dp->link_train.lt_state = FINISHED;

		return 0;
	}

	/* not all locked */
	dp->link_train.eq_loop++;

	if (dp->link_train.eq_loop > MAX_EQ_LOOP) {
		dev_err(dp->dev, "EQ Max loop\n");
		analogix_dp_reduce_link_rate(dp);
		return -EIO;
	}

	retval = drm_dp_dpcd_read(&dp->aux, DP_ADJUST_REQUEST_LANE0_1,
				  adjust_request, 2);
	if (retval < 0)
		return retval;

	analogix_dp_get_adjust_training_lane(dp, adjust_request);
	analogix_dp_set_lane_link_training(dp);

	retval = drm_dp_dpcd_write(&dp->aux, DP_TRAINING_LANE0_SET,
				   dp->link_train.training_lane, lane_count);
	if (retval < 0)
		return retval;

	return 0;
}

static int analogix_dp_get_max_rx_bandwidth(struct analogix_dp_device *dp,
					    u8 *bandwidth)
{
	u8 data;
	int ret;

	/*
	 * For DP rev.1.1, Maximum link rate of Main Link lanes
	 * 0x06 = 1.62 Gbps, 0x0a = 2.7 Gbps
	 * For DP rev.1.2, Maximum link rate of Main Link lanes
	 * 0x06 = 1.62 Gbps, 0x0a = 2.7 Gbps, 0x14 = 5.4Gbps
	 */
	ret = drm_dp_dpcd_readb(&dp->aux, DP_MAX_LINK_RATE, &data);
	if (ret < 0)
		return ret;

	*bandwidth = data;

	return 0;
}

static int analogix_dp_get_max_rx_lane_count(struct analogix_dp_device *dp,
					     u8 *lane_count)
{
	u8 data;
	int ret;

	/*
	 * For DP rev.1.1, Maximum number of Main Link lanes
	 * 0x01 = 1 lane, 0x02 = 2 lanes, 0x04 = 4 lanes
	 */
	ret = drm_dp_dpcd_readb(&dp->aux, DP_MAX_LANE_COUNT, &data);
	if (ret < 0)
		return ret;

	*lane_count = DPCD_MAX_LANE_COUNT(data);

	return 0;
}

static int analogix_dp_full_link_train(struct analogix_dp_device *dp,
				       u32 max_lanes, u32 max_rate)
{
	struct video_info *video = &dp->video_info;
	int retval = 0;
	bool training_finished = false;
	u8 dpcd;

	/*
	 * MACRO_RST must be applied after the PLL_LOCK to avoid
	 * the DP inter pair skew issue for at least 10 us
	 */
	analogix_dp_reset_macro(dp);

	/* Initialize by reading RX's DPCD */
	analogix_dp_get_max_rx_bandwidth(dp, &dp->link_train.link_rate);
	analogix_dp_get_max_rx_lane_count(dp, &dp->link_train.lane_count);

	/* Setup TX lane count & rate */
	dp->link_train.lane_count = min_t(u32, dp->link_train.lane_count, max_lanes);
	dp->link_train.link_rate = min_t(u32, dp->link_train.link_rate, max_rate);

	if (!analogix_dp_bandwidth_ok(dp, &video->mode,
				      drm_dp_bw_code_to_link_rate(dp->link_train.link_rate),
				      dp->link_train.lane_count)) {
		dev_err(dp->dev, "bandwidth overflow\n");
		return -EINVAL;
	}

	drm_dp_dpcd_readb(&dp->aux, DP_MAX_DOWNSPREAD, &dpcd);
	dp->link_train.ssc = !!(dpcd & DP_MAX_DOWNSPREAD_0_5);

	/* All DP analog module power up */
	analogix_dp_set_analog_power_down(dp, POWER_ALL, 0);

	dp->link_train.lt_state = START;

	/* Process here */
	while (!retval && !training_finished) {
		switch (dp->link_train.lt_state) {
		case START:
			retval = analogix_dp_link_start(dp);
			if (retval)
				dev_err(dp->dev, "LT link start failed!\n");
			break;
		case CLOCK_RECOVERY:
			retval = analogix_dp_process_clock_recovery(dp);
			if (retval)
				dev_err(dp->dev, "LT CR failed!\n");
			break;
		case EQUALIZER_TRAINING:
			retval = analogix_dp_process_equalizer_training(dp);
			if (retval)
				dev_err(dp->dev, "LT EQ failed!\n");
			break;
		case FINISHED:
			training_finished = 1;
			break;
		case FAILED:
			return -EREMOTEIO;
		}
	}
	if (retval)
		dev_err(dp->dev, "eDP link training failed (%d)\n", retval);

	return retval;
}

static int analogix_dp_fast_link_train(struct analogix_dp_device *dp)
{
	int ret;
	u8 link_align, link_status[2];

	analogix_dp_reset_macro(dp);

	analogix_dp_set_link_bandwidth(dp, dp->link_train.link_rate);
	analogix_dp_set_lane_count(dp, dp->link_train.lane_count);
	analogix_dp_set_lane_link_training(dp);
	analogix_dp_enable_enhanced_mode(dp, dp->link_train.enhanced_framing);

	/* source Set training pattern 1 */
	analogix_dp_set_training_pattern(dp, TRAINING_PTN1);
	/* From DP spec, pattern must be on-screen for a minimum 500us */
	usleep_range(500, 600);

	analogix_dp_set_training_pattern(dp, TRAINING_PTN2);
	/* From DP spec, pattern must be on-screen for a minimum 500us */
	usleep_range(500, 600);

	analogix_dp_set_training_pattern(dp, DP_NONE);

	/*
	 * Useful for debugging issues with fast link training, disable for more
	 * speed
	 */
	if (verify_fast_training) {
		ret = drm_dp_dpcd_readb(&dp->aux, DP_LANE_ALIGN_STATUS_UPDATED,
					&link_align);
		if (ret < 0) {
			DRM_DEV_ERROR(dp->dev, "Read align status failed %d\n",
				      ret);
			return ret;
		}

		ret = drm_dp_dpcd_read(&dp->aux, DP_LANE0_1_STATUS, link_status,
				       2);
		if (ret < 0) {
			DRM_DEV_ERROR(dp->dev, "Read link status failed %d\n",
				      ret);
			return ret;
		}

		if (analogix_dp_clock_recovery_ok(link_status,
						  dp->link_train.lane_count)) {
			DRM_DEV_ERROR(dp->dev, "Clock recovery failed\n");
			analogix_dp_reduce_link_rate(dp);
			return -EIO;
		}

		if (analogix_dp_channel_eq_ok(link_status, link_align,
					      dp->link_train.lane_count)) {
			DRM_DEV_ERROR(dp->dev, "Channel EQ failed\n");
			analogix_dp_reduce_link_rate(dp);
			return -EIO;
		}
	}

	return 0;
}

static int analogix_dp_train_link(struct analogix_dp_device *dp)
{
	if (dp->fast_train_enable)
		return analogix_dp_fast_link_train(dp);

	return analogix_dp_full_link_train(dp, dp->video_info.max_lane_count,
					   dp->video_info.max_link_rate);
}

static int analogix_dp_config_video(struct analogix_dp_device *dp)
{
	int timeout_loop = 0;
	int done_count = 0;

	analogix_dp_config_video_slave_mode(dp);

	analogix_dp_set_video_color_format(dp);

	if (analogix_dp_get_pll_lock_status(dp) == PLL_UNLOCKED) {
		dev_err(dp->dev, "PLL is not locked yet.\n");
		return -EINVAL;
	}

	for (;;) {
		timeout_loop++;
		if (analogix_dp_is_slave_video_stream_clock_on(dp) == 0)
			break;
		if (timeout_loop > DP_TIMEOUT_LOOP_COUNT) {
			dev_err(dp->dev, "Timeout of slave video streamclk ok\n");
			return -ETIMEDOUT;
		}
		usleep_range(1000, 1001);
	}

	/* Set to use the register calculated M/N video */
	analogix_dp_set_video_cr_mn(dp, CALCULATED_M, 0, 0);

	/* For video bist, Video timing must be generated by register */
	analogix_dp_set_video_timing_mode(dp, VIDEO_TIMING_FROM_REGISTER);

	/* Disable video mute */
	analogix_dp_enable_video_mute(dp, 0);

	/* Configure video slave mode */
	analogix_dp_enable_video_master(dp, 0);

	/* Enable video */
	analogix_dp_start_video(dp);

	timeout_loop = 0;

	for (;;) {
		timeout_loop++;
		if (analogix_dp_is_video_stream_on(dp) == 0) {
			done_count++;
			if (done_count > 10)
				break;
		} else if (done_count) {
			done_count = 0;
		}
		if (timeout_loop > DP_TIMEOUT_LOOP_COUNT) {
			dev_warn(dp->dev,
				 "Ignoring timeout of video streamclk ok\n");
			break;
		}

		usleep_range(1000, 1001);
	}

	return 0;
}

static int analogix_dp_enable_scramble(struct analogix_dp_device *dp,
				       bool enable)
{
	u8 data;
	int ret;

	if (enable) {
		analogix_dp_enable_scrambling(dp);

		ret = drm_dp_dpcd_readb(&dp->aux, DP_TRAINING_PATTERN_SET,
					&data);
		if (ret != 1)
			return ret;
		ret = drm_dp_dpcd_writeb(&dp->aux, DP_TRAINING_PATTERN_SET,
				   (u8)(data & ~DP_LINK_SCRAMBLING_DISABLE));
	} else {
		analogix_dp_disable_scrambling(dp);

		ret = drm_dp_dpcd_readb(&dp->aux, DP_TRAINING_PATTERN_SET,
					&data);
		if (ret != 1)
			return ret;
		ret = drm_dp_dpcd_writeb(&dp->aux, DP_TRAINING_PATTERN_SET,
				   (u8)(data | DP_LINK_SCRAMBLING_DISABLE));
	}
	return ret < 0 ? ret : 0;
}

static u8 analogix_dp_autotest_phy_pattern(struct analogix_dp_device *dp)
{
	struct drm_dp_phy_test_params *data = &dp->compliance.phytest;

	if (drm_dp_get_phy_test_pattern(&dp->aux, data)) {
		dev_err(dp->dev, "DP Phy Test pattern AUX read failure\n");
		return DP_TEST_NAK;
	}

	if (data->link_rate > drm_dp_bw_code_to_link_rate(dp->video_info.max_link_rate)) {
		dev_err(dp->dev, "invalid link rate = 0x%x\n", data->link_rate);
		return DP_TEST_NAK;
	}

	/* Set test active flag here so userspace doesn't interrupt things */
	dp->compliance.test_active = true;

	return DP_TEST_ACK;
}

static void analogix_dp_handle_test_request(struct analogix_dp_device *dp)
{
	u8 response = DP_TEST_NAK;
	u8 request = 0;
	int ret;

	ret = drm_dp_dpcd_readb(&dp->aux, DP_TEST_REQUEST, &request);
	if (ret < 0) {
		dev_err(dp->dev, "Could not read test request from sink\n");
		goto update_status;
	}

	switch (request) {
	case DP_TEST_LINK_PHY_TEST_PATTERN:
		dev_info(dp->dev, "PHY_PATTERN test requested\n");
		response = analogix_dp_autotest_phy_pattern(dp);
		break;
	default:
		dev_err(dp->dev, "Invalid test request '%02x'\n", request);
		break;
	}

	if (response & DP_TEST_ACK)
		dp->compliance.test_type = request;

update_status:
	ret = drm_dp_dpcd_writeb(&dp->aux, DP_TEST_RESPONSE, response);
	if (ret < 0)
		dev_err(dp->dev, "Could not write test response to sink\n");
}

void analogix_dp_check_device_service_irq(struct analogix_dp_device *dp)
{
	u8 val;
	int ret;

	ret = drm_dp_dpcd_readb(&dp->aux, DP_DEVICE_SERVICE_IRQ_VECTOR, &val);
	if (ret < 0 || !val)
		return;

	ret = drm_dp_dpcd_writeb(&dp->aux, DP_DEVICE_SERVICE_IRQ_VECTOR, val);
	if (ret < 0)
		return;

	if (val & DP_AUTOMATED_TEST_REQUEST)
		analogix_dp_handle_test_request(dp);
}
EXPORT_SYMBOL_GPL(analogix_dp_check_device_service_irq);

static void analogix_dp_process_phy_request(struct analogix_dp_device *dp)
{
	struct drm_dp_phy_test_params *data = &dp->compliance.phytest;
	u8 spread, adjust_request[2];
	int ret;

	dp->link_train.link_rate = drm_dp_link_rate_to_bw_code(data->link_rate);
	dp->link_train.lane_count = data->num_lanes;

	ret = drm_dp_dpcd_readb(&dp->aux, DP_MAX_DOWNSPREAD, &spread);
	if (ret < 0) {
		dev_err(dp->dev, "Could not read ssc from sink\n");
		return;
	}

	dp->link_train.ssc = !!(spread & DP_MAX_DOWNSPREAD_0_5);

	ret = drm_dp_dpcd_read(&dp->aux, DP_ADJUST_REQUEST_LANE0_1,
			       adjust_request, 2);
	if (ret < 0) {
		dev_err(dp->dev, "Could not read swing/pre-emphasis\n");
		return;
	}

	analogix_dp_set_link_bandwidth(dp, dp->link_train.link_rate);
	analogix_dp_set_lane_count(dp, dp->link_train.lane_count);
	analogix_dp_get_adjust_training_lane(dp, adjust_request);
	analogix_dp_set_lane_link_training(dp);

	switch (data->phy_pattern) {
	case DP_PHY_TEST_PATTERN_NONE:
		dev_info(dp->dev, "Disable Phy Test Pattern\n");
		analogix_dp_set_training_pattern(dp, DP_NONE);
		break;
	case DP_PHY_TEST_PATTERN_D10_2:
		dev_info(dp->dev, "Set D10.2 Phy Test Pattern\n");
		analogix_dp_set_training_pattern(dp, D10_2);
		break;
	case DP_PHY_TEST_PATTERN_PRBS7:
		dev_info(dp->dev, "Set PRBS7 Phy Test Pattern\n");
		analogix_dp_set_training_pattern(dp, PRBS7);
		break;
	case DP_PHY_TEST_PATTERN_80BIT_CUSTOM:
		dev_info(dp->dev, "Set 80Bit Custom Phy Test Pattern\n");
		analogix_dp_set_training_pattern(dp, TEST_PATTERN_80BIT);
		break;
	case DP_PHY_TEST_PATTERN_CP2520:
		dev_info(dp->dev, "Set HBR2 compliance Phy Test Pattern\n");
		analogix_dp_set_training_pattern(dp, TEST_PATTERN_HBR2);
		break;
	default:
		dev_err(dp->dev, "Invalid Phy Test Pattern: %d\n", data->phy_pattern);
		return;
	}

	drm_dp_set_phy_test_pattern(&dp->aux, data, 0x11);
}

void analogix_dp_phy_test(struct analogix_dp_device *dp)
{
	struct drm_device *dev = dp->drm_dev;
	struct drm_modeset_acquire_ctx ctx;
	int ret;

	DRM_DEV_INFO(dp->dev, "PHY test\n");

	drm_modeset_acquire_init(&ctx, 0);
	for (;;) {
		ret = drm_modeset_lock(&dev->mode_config.connection_mutex, &ctx);
		if (ret != -EDEADLK)
			break;

		drm_modeset_backoff(&ctx);
	}

	analogix_dp_process_phy_request(dp);
	drm_modeset_drop_locks(&ctx);
	drm_modeset_acquire_fini(&ctx);
}
EXPORT_SYMBOL_GPL(analogix_dp_phy_test);

static irqreturn_t analogix_dp_hpd_irq_handler(int irq, void *arg)
{
	struct analogix_dp_device *dp = arg;

	if (dp->drm_dev)
		drm_helper_hpd_irq_event(dp->drm_dev);

	return IRQ_HANDLED;
}

static irqreturn_t analogix_dp_irq_thread(int irq, void *arg)
{
	struct analogix_dp_device *dp = arg;

	analogix_dp_irq_handler(dp);

	return IRQ_HANDLED;
}

static int analogix_dp_fast_link_train_detection(struct analogix_dp_device *dp)
{
	int ret;
	u8 spread;

	ret = drm_dp_dpcd_readb(&dp->aux, DP_MAX_DOWNSPREAD, &spread);
	if (ret != 1) {
		dev_err(dp->dev, "failed to read downspread %d\n", ret);
		return ret;
	}
	dp->fast_train_enable = !!(spread & DP_NO_AUX_HANDSHAKE_LINK_TRAINING);
	dev_dbg(dp->dev, "fast link training %s\n",
		dp->fast_train_enable ? "supported" : "unsupported");
	return 0;
}

static int analogix_dp_link_power_up(struct analogix_dp_device *dp)
{
	u8 value;
	int ret;

	if (dp->dpcd[DP_DPCD_REV] < 0x11)
		return 0;

	ret = drm_dp_dpcd_readb(&dp->aux, DP_SET_POWER, &value);
	if (ret < 0)
		return ret;

	value &= ~DP_SET_POWER_MASK;
	value |= DP_SET_POWER_D0;

	ret = drm_dp_dpcd_writeb(&dp->aux, DP_SET_POWER, value);
	if (ret < 0)
		return ret;

	usleep_range(1000, 2000);

	return 0;
}

static int analogix_dp_link_power_down(struct analogix_dp_device *dp)
{
	u8 value;
	int ret;

	if (dp->dpcd[DP_DPCD_REV] < 0x11)
		return 0;

	ret = drm_dp_dpcd_readb(&dp->aux, DP_SET_POWER, &value);
	if (ret < 0)
		return ret;

	value &= ~DP_SET_POWER_MASK;
	value |= DP_SET_POWER_D3;

	ret = drm_dp_dpcd_writeb(&dp->aux, DP_SET_POWER, value);
	if (ret < 0)
		return ret;

	return 0;
}

static int analogix_dp_commit(struct analogix_dp_device *dp)
{
	struct video_info *video = &dp->video_info;
	int ret;

	ret = drm_dp_read_dpcd_caps(&dp->aux, dp->dpcd);
	if (ret < 0) {
		dev_err(dp->dev, "failed to read dpcd caps: %d\n", ret);
		return ret;
	}

	ret = analogix_dp_link_power_up(dp);
	if (ret) {
		dev_err(dp->dev, "failed to power up link: %d\n", ret);
		return ret;
	}

	if (device_property_read_bool(dp->dev, "panel-self-test"))
		return drm_dp_dpcd_writeb(&dp->aux, DP_EDP_CONFIGURATION_SET,
					  DP_PANEL_SELF_TEST_ENABLE);

	ret = analogix_dp_train_link(dp);
	if (ret) {
		dev_err(dp->dev, "unable to do link train, ret=%d\n", ret);
		return ret;
	}

	ret = analogix_dp_enable_scramble(dp, 1);
	if (ret < 0) {
		dev_err(dp->dev, "can not enable scramble\n");
		return ret;
	}

	analogix_dp_init_video(dp);
	analogix_dp_set_video_format(dp);

	if (video->video_bist_enable)
		analogix_dp_video_bist_enable(dp);

	ret = analogix_dp_config_video(dp);
	if (ret) {
		dev_err(dp->dev, "unable to config video\n");
		return ret;
	}

	/* Check whether panel supports fast training */
	ret = analogix_dp_fast_link_train_detection(dp);
	if (ret)
		return ret;

	if (analogix_dp_detect_sink_psr(dp)) {
		ret = analogix_dp_enable_sink_psr(dp);
		if (ret)
			return ret;
	}

	return ret;
}

static int analogix_dp_enable_psr(struct analogix_dp_device *dp)
{
	struct dp_sdp psr_vsc;
	int ret;
	u8 sink;

	ret = drm_dp_dpcd_readb(&dp->aux, DP_PSR_STATUS, &sink);
	if (ret != 1)
		DRM_DEV_ERROR(dp->dev, "Failed to read psr status %d\n", ret);
	else if (sink == DP_PSR_SINK_ACTIVE_RFB)
		return 0;

	/* Prepare VSC packet as per EDP 1.4 spec, Table 6.9 */
	memset(&psr_vsc, 0, sizeof(psr_vsc));
	psr_vsc.sdp_header.HB0 = 0;
	psr_vsc.sdp_header.HB1 = 0x7;
	psr_vsc.sdp_header.HB2 = 0x2;
	psr_vsc.sdp_header.HB3 = 0x8;
	psr_vsc.db[0] = 0;
	psr_vsc.db[1] = EDP_VSC_PSR_STATE_ACTIVE | EDP_VSC_PSR_CRC_VALUES_VALID;

	ret = analogix_dp_send_psr_spd(dp, &psr_vsc, true);
	if (!ret) {
		analogix_dp_set_analog_power_down(dp, POWER_ALL, true);

		if (dp->phy) {
			union phy_configure_opts phy_cfg = {0};

			phy_cfg.dp.lanes = 0;
			phy_cfg.dp.set_lanes = true;
			ret = phy_configure(dp->phy, &phy_cfg);
			if (ret)
				return ret;
		}
	}

	return ret;
}

static int analogix_dp_disable_psr(struct analogix_dp_device *dp)
{
	struct dp_sdp psr_vsc;
	int ret;
	u8 sink;

	analogix_dp_set_analog_power_down(dp, POWER_ALL, false);

	ret = drm_dp_dpcd_writeb(&dp->aux, DP_SET_POWER, DP_SET_POWER_D0);
	if (ret != 1) {
		DRM_DEV_ERROR(dp->dev, "Failed to set DP Power0 %d\n", ret);
		return ret;
	}

	ret = drm_dp_dpcd_readb(&dp->aux, DP_PSR_STATUS, &sink);
	if (ret != 1) {
		DRM_DEV_ERROR(dp->dev, "Failed to read psr status %d\n", ret);
		return ret;
	} else if (sink == DP_PSR_SINK_INACTIVE) {
		DRM_DEV_ERROR(dp->dev, "sink inactive, skip disable psr");
		return 0;
	}

	ret = analogix_dp_train_link(dp);
	if (ret) {
		DRM_DEV_ERROR(dp->dev, "Failed to train the link %d\n", ret);
		return ret;
	}

	/* Prepare VSC packet as per EDP 1.4 spec, Table 6.9 */
	memset(&psr_vsc, 0, sizeof(psr_vsc));
	psr_vsc.sdp_header.HB0 = 0;
	psr_vsc.sdp_header.HB1 = 0x7;
	psr_vsc.sdp_header.HB2 = 0x2;
	psr_vsc.sdp_header.HB3 = 0x8;

	psr_vsc.db[0] = 0;
	psr_vsc.db[1] = 0;

	return analogix_dp_send_psr_spd(dp, &psr_vsc, true);
}

static int analogix_dp_get_modes(struct drm_connector *connector)
{
	struct analogix_dp_device *dp = to_dp(connector);
	struct edid *edid;
	int ret, num_modes = 0;

	if (dp->plat_data->right && dp->plat_data->right->plat_data->bridge) {
		struct drm_bridge *bridge = dp->plat_data->right->plat_data->bridge;

		if (bridge->ops & DRM_BRIDGE_OP_MODES) {
			if (!drm_bridge_get_modes(bridge, connector))
				return 0;
		}
	}

	if (dp->plat_data->panel)
		num_modes += drm_panel_get_modes(dp->plat_data->panel, connector);

	if (dp->plat_data->bridge)
		num_modes += drm_bridge_get_modes(dp->plat_data->bridge, connector);

	if (!num_modes) {
		ret = analogix_dp_phy_power_on(dp);
		if (ret)
			return 0;

<<<<<<< HEAD
=======
		if (dp->plat_data->panel)
			analogix_dp_panel_prepare(dp);

>>>>>>> 52f971ee
		edid = drm_get_edid(connector, &dp->aux.ddc);
		if (edid) {
			drm_connector_update_edid_property(&dp->connector,
							   edid);
			num_modes += drm_add_edid_modes(&dp->connector, edid);
			kfree(edid);
		}

		analogix_dp_phy_power_off(dp);
	}

	if (dp->plat_data->get_modes)
		num_modes += dp->plat_data->get_modes(dp->plat_data, connector);

	if (num_modes > 0 && dp->plat_data->split_mode) {
		struct drm_display_mode *mode;

		list_for_each_entry(mode, &connector->probed_modes, head)
			dp->plat_data->convert_to_split_mode(mode);
	}

	return num_modes;
}

static struct drm_encoder *
analogix_dp_best_encoder(struct drm_connector *connector)
{
	struct analogix_dp_device *dp = to_dp(connector);

	return dp->encoder;
}


static int analogix_dp_atomic_check(struct drm_connector *connector,
				    struct drm_atomic_state *state)
{
	struct analogix_dp_device *dp = to_dp(connector);
	struct drm_connector_state *conn_state;
	struct drm_crtc_state *crtc_state;

	conn_state = drm_atomic_get_new_connector_state(state, connector);
	if (WARN_ON(!conn_state))
		return -ENODEV;

	conn_state->self_refresh_aware = true;

	if (!conn_state->crtc)
		return 0;

	crtc_state = drm_atomic_get_new_crtc_state(state, conn_state->crtc);
	if (!crtc_state)
		return 0;

	if (crtc_state->self_refresh_active && !dp->psr_supported)
		return -EINVAL;

	return 0;
}

static const struct drm_connector_helper_funcs analogix_dp_connector_helper_funcs = {
	.get_modes = analogix_dp_get_modes,
	.best_encoder = analogix_dp_best_encoder,
	.atomic_check = analogix_dp_atomic_check,
};

static enum drm_connector_status
analogix_dp_detect(struct analogix_dp_device *dp)
{
	enum drm_connector_status status = connector_status_disconnected;
	int ret;

	ret = analogix_dp_phy_power_on(dp);
	if (ret) {
		extcon_set_state_sync(dp->extcon, EXTCON_DISP_DP, false);
		return connector_status_disconnected;
	}

	if (dp->plat_data->panel)
		analogix_dp_panel_prepare(dp);

	if (!analogix_dp_detect_hpd(dp)) {
		ret = analogix_dp_get_max_rx_bandwidth(dp, &dp->link_train.link_rate);
		if (ret) {
			dev_err(dp->dev, "failed to read max link rate\n");
			goto out;
		}

		ret = analogix_dp_get_max_rx_lane_count(dp, &dp->link_train.lane_count);
		if (ret) {
			dev_err(dp->dev, "failed to read max lane count\n");
			goto out;
		}

		status = connector_status_connected;
	}

	if (dp->plat_data->bridge) {
		struct drm_bridge *next_bridge = dp->plat_data->bridge;

		if (next_bridge->ops & DRM_BRIDGE_OP_DETECT)
			status = drm_bridge_detect(next_bridge);
	}

out:
	analogix_dp_phy_power_off(dp);

	if (status == connector_status_connected)
		extcon_set_state_sync(dp->extcon, EXTCON_DISP_DP, true);
	else
		extcon_set_state_sync(dp->extcon, EXTCON_DISP_DP, false);

	return status;
}

static enum drm_connector_status
analogix_dp_connector_detect(struct drm_connector *connector, bool force)
{
	struct analogix_dp_device *dp = to_dp(connector);

	if (dp->plat_data->right && analogix_dp_detect(dp->plat_data->right) != connector_status_connected)
		return connector_status_disconnected;

	return analogix_dp_detect(dp);
}

static void analogix_dp_connector_force(struct drm_connector *connector)
{
	struct analogix_dp_device *dp = to_dp(connector);

	if (connector->status == connector_status_connected)
		extcon_set_state_sync(dp->extcon, EXTCON_DISP_DP, true);
	else
		extcon_set_state_sync(dp->extcon, EXTCON_DISP_DP, false);
}

static const struct drm_connector_funcs analogix_dp_connector_funcs = {
	.fill_modes = drm_helper_probe_single_connector_modes,
	.detect = analogix_dp_connector_detect,
	.destroy = drm_connector_cleanup,
	.reset = drm_atomic_helper_connector_reset,
	.atomic_duplicate_state = drm_atomic_helper_connector_duplicate_state,
	.atomic_destroy_state = drm_atomic_helper_connector_destroy_state,
	.force = analogix_dp_connector_force,
};

static int analogix_dp_bridge_attach(struct drm_bridge *bridge,
				     enum drm_bridge_attach_flags flags)
{
	struct analogix_dp_device *dp = bridge->driver_private;
	struct drm_encoder *encoder = dp->encoder;
	struct drm_connector *connector = NULL;
	int ret = 0;

	if (!bridge->encoder) {
		DRM_ERROR("Parent encoder object not found");
		return -ENODEV;
	}

	if (dp->plat_data->bridge) {
		ret = drm_bridge_attach(bridge->encoder, dp->plat_data->bridge, bridge,
					dp->plat_data->skip_connector ?
					0 : DRM_BRIDGE_ATTACH_NO_CONNECTOR);
		if (ret) {
			DRM_ERROR("Failed to attach external bridge: %d\n", ret);
			return ret;
		}
	}

	if (flags & DRM_BRIDGE_ATTACH_NO_CONNECTOR)
		return 0;

	if (!dp->plat_data->skip_connector) {
		int connector_type = DRM_MODE_CONNECTOR_eDP;

		if (dp->plat_data->bridge &&
		    dp->plat_data->bridge->type != DRM_MODE_CONNECTOR_Unknown)
			connector_type = dp->plat_data->bridge->type;

		connector = &dp->connector;
		connector->polled = DRM_CONNECTOR_POLL_HPD;
		if (dp->plat_data->bridge && dp->plat_data->bridge->ops & DRM_BRIDGE_OP_DETECT)
			connector->polled = DRM_CONNECTOR_POLL_CONNECT |
					    DRM_CONNECTOR_POLL_DISCONNECT;

		ret = drm_connector_init(dp->drm_dev, connector,
					 &analogix_dp_connector_funcs,
					 connector_type);
		if (ret) {
			DRM_ERROR("Failed to initialize connector with drm\n");
			return ret;
		}

		drm_connector_helper_add(connector,
					 &analogix_dp_connector_helper_funcs);
		drm_connector_attach_encoder(connector, encoder);
	}

	/*
	 * NOTE: the connector registration is implemented in analogix
	 * platform driver, that to say connector would be exist after
	 * plat_data->attch return, that's why we record the connector
	 * point after plat attached.
	 */
	if (dp->plat_data->attach) {
		ret = dp->plat_data->attach(dp->plat_data, bridge, connector);
		if (ret) {
			DRM_ERROR("Failed at platform attach func\n");
			return ret;
		}
	}

	return 0;
}

static void analogix_dp_bridge_detach(struct drm_bridge *bridge)
{
	struct analogix_dp_device *dp = bridge->driver_private;

	if (dp->plat_data->detach)
		dp->plat_data->detach(dp->plat_data, bridge);
}

static
struct drm_crtc *analogix_dp_get_old_crtc(struct analogix_dp_device *dp,
					  struct drm_atomic_state *state)
{
	struct drm_encoder *encoder = dp->encoder;
	struct drm_connector *connector;
	struct drm_connector_state *conn_state;

	connector = drm_atomic_get_old_connector_for_encoder(state, encoder);
	if (!connector)
		return NULL;

	conn_state = drm_atomic_get_old_connector_state(state, connector);
	if (!conn_state)
		return NULL;

	return conn_state->crtc;
}

static
struct drm_crtc *analogix_dp_get_new_crtc(struct analogix_dp_device *dp,
					  struct drm_atomic_state *state)
{
	struct drm_bridge *bridge = &dp->bridge;
	struct drm_encoder *encoder = bridge->encoder;
	struct drm_connector *connector;
	struct drm_connector_state *conn_state;

	connector = drm_atomic_get_new_connector_for_encoder(state, encoder);
	if (!connector)
		return NULL;

	conn_state = drm_atomic_get_new_connector_state(state, connector);
	if (!conn_state)
		return NULL;

	return conn_state->crtc;
}

static void
analogix_dp_bridge_atomic_pre_enable(struct drm_bridge *bridge,
				     struct drm_bridge_state *old_bridge_state)
{
	struct drm_atomic_state *old_state = old_bridge_state->base.state;
	struct analogix_dp_device *dp = bridge->driver_private;
	struct drm_crtc *crtc;
	struct drm_crtc_state *old_crtc_state;

	crtc = analogix_dp_get_new_crtc(dp, old_state);
	if (!crtc)
		return;

	old_crtc_state = drm_atomic_get_old_crtc_state(old_state, crtc);
	/* Don't touch the panel if we're coming back from PSR */
	if (old_crtc_state && old_crtc_state->self_refresh_active)
		return;

	if (dp->plat_data->panel)
		analogix_dp_panel_prepare(dp);
}

static int analogix_dp_set_bridge(struct analogix_dp_device *dp)
{
	int ret;

	if (dp->plat_data->power_on_start)
		dp->plat_data->power_on_start(dp->plat_data);

	ret = analogix_dp_phy_power_on(dp);
	if (ret)
		return ret;

	ret = analogix_dp_init_dp(dp);
	if (ret)
		goto out_dp_init;

	/*
	 * According to DP spec v1.3 chap 3.5.1.2 Link Training,
	 * We should first make sure the HPD signal is asserted high by device
	 * when we want to establish a link with it.
	 */
	ret = analogix_dp_detect_hpd(dp);
	if (ret) {
		DRM_ERROR("failed to get hpd single ret = %d\n", ret);
		goto out_dp_init;
	}

	ret = analogix_dp_commit(dp);
	if (ret < 0) {
		DRM_ERROR("dp commit error, ret = %d\n", ret);
		goto out_dp_init;
	}

	if (dp->plat_data->panel)
		drm_panel_enable(dp->plat_data->panel);

	if (dp->plat_data->power_on_end)
		dp->plat_data->power_on_end(dp->plat_data);

	return 0;

out_dp_init:
	analogix_dp_phy_power_off(dp);
	if (dp->plat_data->power_off)
		dp->plat_data->power_off(dp->plat_data);
	return ret;
}

static void analogix_dp_modeset_retry_work_fn(struct work_struct *work)
{
	struct analogix_dp_device *dp =
			container_of(work, typeof(*dp), modeset_retry_work);

	/* Send Hotplug uevent so userspace can reprobe */
	drm_kms_helper_hotplug_event(dp->bridge.dev);
}

static void
analogix_dp_bridge_atomic_enable(struct drm_bridge *bridge,
				 struct drm_bridge_state *old_bridge_state)
{
	struct drm_atomic_state *old_state = old_bridge_state->base.state;
	struct analogix_dp_device *dp = bridge->driver_private;
	struct drm_crtc *crtc;
	struct drm_crtc_state *old_crtc_state;
	int timeout_loop = 0;
	int ret;

	crtc = analogix_dp_get_new_crtc(dp, old_state);
	if (!crtc)
		return;

	old_crtc_state = drm_atomic_get_old_crtc_state(old_state, crtc);
	/* Not a full enable, just disable PSR and continue */
	if (old_crtc_state && old_crtc_state->self_refresh_active) {
		ret = analogix_dp_disable_psr(dp);
		if (ret)
			DRM_ERROR("Failed to disable psr %d\n", ret);
		return;
	}

	if (dp->dpms_mode == DRM_MODE_DPMS_ON)
		return;

	while (timeout_loop < MAX_PLL_LOCK_LOOP) {
		if (analogix_dp_set_bridge(dp) == 0) {
			dp->dpms_mode = DRM_MODE_DPMS_ON;
			return;
		}
		dev_err(dp->dev, "failed to set bridge, retry: %d\n",
			timeout_loop);
		timeout_loop++;
		usleep_range(10, 11);
	}
	dev_err(dp->dev, "too many times retry set bridge, give it up\n");

	/* Schedule a Hotplug Uevent to userspace to start modeset */
	schedule_work(&dp->modeset_retry_work);
}

static void analogix_dp_bridge_disable(struct drm_bridge *bridge)
{
	struct analogix_dp_device *dp = bridge->driver_private;

	if (dp->dpms_mode != DRM_MODE_DPMS_ON)
		return;

	if (dp->plat_data->panel) {
		if (drm_panel_disable(dp->plat_data->panel)) {
			DRM_ERROR("failed to disable the panel\n");
			return;
		}
	}

	if (!analogix_dp_get_plug_in_status(dp))
		analogix_dp_link_power_down(dp);

	if (dp->plat_data->power_off)
		dp->plat_data->power_off(dp->plat_data);

	analogix_dp_set_analog_power_down(dp, POWER_ALL, 1);
	analogix_dp_phy_power_off(dp);

	if (dp->plat_data->panel)
		analogix_dp_panel_unprepare(dp);

	dp->fast_train_enable = false;
	dp->psr_supported = false;
	dp->dpms_mode = DRM_MODE_DPMS_OFF;
}

void analogix_dp_disable(struct analogix_dp_device *dp)
{
	analogix_dp_bridge_disable(&dp->bridge);
}
EXPORT_SYMBOL_GPL(analogix_dp_disable);

static void
analogix_dp_bridge_atomic_disable(struct drm_bridge *bridge,
				  struct drm_bridge_state *old_bridge_state)
{
	struct drm_atomic_state *old_state = old_bridge_state->base.state;
	struct analogix_dp_device *dp = bridge->driver_private;
	struct drm_crtc *old_crtc, *new_crtc;
	struct drm_crtc_state *old_crtc_state = NULL;
	struct drm_crtc_state *new_crtc_state = NULL;
	int ret;

	new_crtc = analogix_dp_get_new_crtc(dp, old_state);
	if (!new_crtc)
		goto out;

	new_crtc_state = drm_atomic_get_new_crtc_state(old_state, new_crtc);
	if (!new_crtc_state)
		goto out;

	/* Don't do a full disable on PSR transitions */
	if (new_crtc_state->self_refresh_active)
		return;

out:
	old_crtc = analogix_dp_get_old_crtc(dp, old_state);
	if (old_crtc) {
		old_crtc_state = drm_atomic_get_old_crtc_state(old_state,
							       old_crtc);

		/* When moving from PSR to fully disabled, exit PSR first. */
		if (old_crtc_state && old_crtc_state->self_refresh_active) {
			ret = analogix_dp_disable_psr(dp);
			if (ret)
				DRM_ERROR("Failed to disable psr (%d)\n", ret);
		}
	}

	analogix_dp_bridge_disable(bridge);
}

static void
analogix_dp_bridge_atomic_post_disable(struct drm_bridge *bridge,
				struct drm_bridge_state *old_bridge_state)
{
	struct drm_atomic_state *old_state = old_bridge_state->base.state;
	struct analogix_dp_device *dp = bridge->driver_private;
	struct drm_crtc *crtc;
	struct drm_crtc_state *new_crtc_state;
	int ret;

	crtc = analogix_dp_get_new_crtc(dp, old_state);
	if (!crtc)
		return;

	new_crtc_state = drm_atomic_get_new_crtc_state(old_state, crtc);
	if (!new_crtc_state || !new_crtc_state->self_refresh_active)
		return;

	ret = analogix_dp_enable_psr(dp);
	if (ret)
		DRM_ERROR("Failed to enable psr (%d)\n", ret);
}

static void analogix_dp_bridge_mode_set(struct drm_bridge *bridge,
				const struct drm_display_mode *orig_mode,
				const struct drm_display_mode *adj_mode)
{
	struct analogix_dp_device *dp = bridge->driver_private;
	struct drm_display_info *display_info = &dp->connector.display_info;
	struct video_info *video = &dp->video_info;
	struct drm_display_mode *mode = &video->mode;
	struct device_node *dp_node = dp->dev->of_node;
	int vic;

	drm_mode_copy(mode, adj_mode);
	if (dp->plat_data->split_mode)
		dp->plat_data->convert_to_origin_mode(mode);

	/* Input video interlaces & hsync pol & vsync pol */
	video->interlaced = !!(mode->flags & DRM_MODE_FLAG_INTERLACE);
	if (dp->plat_data->dev_type == RK3588_EDP) {
		video->v_sync_polarity = true;
		video->h_sync_polarity = true;
	} else {
		video->v_sync_polarity = !!(mode->flags & DRM_MODE_FLAG_NVSYNC);
		video->h_sync_polarity = !!(mode->flags & DRM_MODE_FLAG_NHSYNC);
	}

	/* Input video dynamic_range & colorimetry */
	vic = drm_match_cea_mode(mode);
	if ((vic == 6) || (vic == 7) || (vic == 21) || (vic == 22) ||
	    (vic == 2) || (vic == 3) || (vic == 17) || (vic == 18))
		video->dynamic_range = CEA;
	else if (vic)
		video->dynamic_range = CEA;
	else
		video->dynamic_range = VESA;

	/* Input vide bpc and color_formats */
	switch (display_info->bpc) {
	case 12:
		video->color_depth = COLOR_12;
		break;
	case 10:
		video->color_depth = COLOR_10;
		break;
	case 8:
		video->color_depth = COLOR_8;
		break;
	case 6:
		video->color_depth = COLOR_6;
		break;
	default:
		video->color_depth = COLOR_8;
		break;
	}
<<<<<<< HEAD
	if (display_info->color_formats & DRM_COLOR_FORMAT_YCBCR444)
		video->color_space = COLOR_YCBCR444;
	else if (display_info->color_formats & DRM_COLOR_FORMAT_YCBCR422)
=======
	if (display_info->color_formats & DRM_COLOR_FORMAT_YCRCB444) {
		video->color_space = COLOR_YCBCR444;
		video->ycbcr_coeff = COLOR_YCBCR709;
	} else if (display_info->color_formats & DRM_COLOR_FORMAT_YCRCB422) {
>>>>>>> 52f971ee
		video->color_space = COLOR_YCBCR422;
		video->ycbcr_coeff = COLOR_YCBCR709;
	} else {
		video->color_space = COLOR_RGB;
		video->ycbcr_coeff = COLOR_YCBCR601;
	}

	/*
	 * NOTE: those property parsing code is used for providing backward
	 * compatibility for samsung platform.
	 * Due to we used the "of_property_read_u32" interfaces, when this
	 * property isn't present, the "video_info" can keep the original
	 * values and wouldn't be modified.
	 */
	of_property_read_u32(dp_node, "samsung,color-space",
			     &video->color_space);
	of_property_read_u32(dp_node, "samsung,dynamic-range",
			     &video->dynamic_range);
	of_property_read_u32(dp_node, "samsung,ycbcr-coeff",
			     &video->ycbcr_coeff);
	of_property_read_u32(dp_node, "samsung,color-depth",
			     &video->color_depth);
	if (of_property_read_bool(dp_node, "hsync-active-high"))
		video->h_sync_polarity = true;
	if (of_property_read_bool(dp_node, "vsync-active-high"))
		video->v_sync_polarity = true;
	if (of_property_read_bool(dp_node, "interlaced"))
		video->interlaced = true;
}

static bool analogix_dp_link_config_validate(u8 link_rate, u8 lane_count)
{
	switch (link_rate) {
	case DP_LINK_BW_1_62:
	case DP_LINK_BW_2_7:
	case DP_LINK_BW_5_4:
		break;
	default:
		return false;
	}

	switch (lane_count) {
	case 1:
	case 2:
	case 4:
		break;
	default:
		return false;
	}

	return true;
}

static enum drm_mode_status
analogix_dp_bridge_mode_valid(struct drm_bridge *bridge,
			      const struct drm_display_info *info,
			      const struct drm_display_mode *mode)
{
	struct analogix_dp_device *dp = bridge->driver_private;
	struct drm_display_mode m;
	u32 max_link_rate, max_lane_count;

	drm_mode_copy(&m, mode);

	if (dp->plat_data->split_mode)
		dp->plat_data->convert_to_origin_mode(&m);

	max_link_rate = min_t(u32, dp->video_info.max_link_rate,
			      dp->link_train.link_rate);
	max_lane_count = min_t(u32, dp->video_info.max_lane_count,
			       dp->link_train.lane_count);
	if (analogix_dp_link_config_validate(max_link_rate, max_lane_count) &&
	    !analogix_dp_bandwidth_ok(dp, &m,
				      drm_dp_bw_code_to_link_rate(max_link_rate),
				      max_lane_count))
		return MODE_BAD;

	return MODE_OK;
}

static const struct drm_bridge_funcs analogix_dp_bridge_funcs = {
	.atomic_duplicate_state = drm_atomic_helper_bridge_duplicate_state,
	.atomic_destroy_state = drm_atomic_helper_bridge_destroy_state,
	.atomic_reset = drm_atomic_helper_bridge_reset,
	.atomic_pre_enable = analogix_dp_bridge_atomic_pre_enable,
	.atomic_enable = analogix_dp_bridge_atomic_enable,
	.atomic_disable = analogix_dp_bridge_atomic_disable,
	.atomic_post_disable = analogix_dp_bridge_atomic_post_disable,
	.mode_set = analogix_dp_bridge_mode_set,
	.attach = analogix_dp_bridge_attach,
	.detach = analogix_dp_bridge_detach,
	.mode_valid = analogix_dp_bridge_mode_valid,
};

static int analogix_dp_bridge_init(struct analogix_dp_device *dp)
{
<<<<<<< HEAD
	struct drm_bridge *bridge;
=======
	struct drm_bridge *bridge = &dp->bridge;
	int ret;
>>>>>>> 52f971ee

	if (!dp->plat_data->left) {
		ret = drm_bridge_attach(dp->encoder, bridge, NULL, 0);
		if (ret) {
			DRM_ERROR("failed to attach drm bridge\n");
			return ret;
		}
	}

	if (dp->plat_data->right) {
		struct analogix_dp_device *secondary = dp->plat_data->right;
		struct drm_bridge *last_bridge =
			list_last_entry(&bridge->encoder->bridge_chain,
					struct drm_bridge, chain_node);

<<<<<<< HEAD
	return drm_bridge_attach(dp->encoder, bridge, NULL, 0);
=======
		ret = drm_bridge_attach(dp->encoder, &secondary->bridge, last_bridge,
					DRM_BRIDGE_ATTACH_NO_CONNECTOR);
		if (ret)
			return ret;
	}

	return 0;
>>>>>>> 52f971ee
}

static u32 analogix_dp_parse_link_frequencies(struct analogix_dp_device *dp)
{
	struct device_node *node = dp->dev->of_node;
	struct device_node *endpoint;
	u64 frequency = 0;
	int cnt;

	endpoint = of_graph_get_endpoint_by_regs(node, 1, 0);
	if (!endpoint)
		return 0;

	cnt = of_property_count_u64_elems(endpoint, "link-frequencies");
	if (cnt > 0)
		of_property_read_u64_index(endpoint, "link-frequencies",
					   cnt - 1, &frequency);
	of_node_put(endpoint);

	if (!frequency)
		return 0;

	do_div(frequency, 10 * 1000);	/* symbol rate kbytes */

	switch (frequency) {
	case 162000:
	case 270000:
	case 540000:
		break;
	default:
		dev_err(dp->dev, "invalid link frequency value: %lld\n", frequency);
		return 0;
	}

	return frequency;
}

static int analogix_dp_dt_parse_pdata(struct analogix_dp_device *dp)
{
	struct device_node *dp_node = dp->dev->of_node;
	struct video_info *video_info = &dp->video_info;
	struct property *prop;
	int ret, len, num_lanes;
	u32 max_link_rate;

	switch (dp->plat_data->dev_type) {
	case RK3288_DP:
	case RK3568_EDP:
		/*
		 * Like Rk3288 DisplayPort TRM indicate that "Main link
		 * containing 4 physical lanes of 2.7/1.62 Gbps/lane".
		 */
		video_info->max_link_rate = 0x0A;
		video_info->max_lane_count = 0x04;
		break;
	case RK3399_EDP:
	case RK3588_EDP:
		video_info->max_link_rate = 0x14;
		video_info->max_lane_count = 0x04;
		break;
	case EXYNOS_DP:
		/*
		 * NOTE: those property parseing code is used for
		 * providing backward compatibility for samsung platform.
		 */
		of_property_read_u32(dp_node, "samsung,link-rate",
				     &video_info->max_link_rate);
		of_property_read_u32(dp_node, "samsung,lane-count",
				     &video_info->max_lane_count);
		break;
	}

	max_link_rate = analogix_dp_parse_link_frequencies(dp);
	if (max_link_rate && max_link_rate < drm_dp_bw_code_to_link_rate(video_info->max_link_rate))
		video_info->max_link_rate = drm_dp_link_rate_to_bw_code(max_link_rate);

	video_info->video_bist_enable =
		of_property_read_bool(dp_node, "analogix,video-bist-enable");
	video_info->force_stream_valid =
		of_property_read_bool(dp_node, "analogix,force-stream-valid");

	prop = of_find_property(dp_node, "data-lanes", &len);
	if (!prop) {
		video_info->lane_map[0] = 0;
		video_info->lane_map[1] = 1;
		video_info->lane_map[2] = 2;
		video_info->lane_map[3] = 3;
		DRM_DEV_DEBUG(dp->dev, "failed to find data lane mapping, using default\n");
		return 0;
	}

	num_lanes = len / sizeof(u32);

	if (num_lanes < 1 || num_lanes > 4 || num_lanes == 3) {
		DRM_DEV_ERROR(dp->dev, "bad number of data lanes\n");
		return -EINVAL;
	}

	video_info->max_lane_count = num_lanes;

	ret = of_property_read_u32_array(dp_node, "data-lanes",
					 video_info->lane_map, num_lanes);
	if (ret) {
		DRM_DEV_ERROR(dp->dev, "failed to read lane data\n");
		return ret;
	}

	return 0;
}

static ssize_t analogix_dpaux_transfer(struct drm_dp_aux *aux,
				       struct drm_dp_aux_msg *msg)
{
	struct analogix_dp_device *dp = to_dp(aux);
	int ret;

	pm_runtime_get_sync(dp->dev);

	ret = analogix_dp_detect_hpd(dp);
	if (ret)
		goto out;

	ret = analogix_dp_transfer(dp, msg);
out:
	pm_runtime_mark_last_busy(dp->dev);
	pm_runtime_put_autosuspend(dp->dev);

	return ret;
}

int analogix_dp_audio_hw_params(struct analogix_dp_device *dp,
				struct hdmi_codec_daifmt *daifmt,
				struct hdmi_codec_params *params)
{
	switch (daifmt->fmt) {
	case HDMI_SPDIF:
		analogix_dp_audio_config_spdif(dp);
		break;
	case HDMI_I2S:
		analogix_dp_audio_config_i2s(dp);
		break;
	default:
		DRM_DEV_ERROR(dp->dev, "invalid daifmt %d\n", daifmt->fmt);
		return -EINVAL;
	}

	return 0;
}
EXPORT_SYMBOL_GPL(analogix_dp_audio_hw_params);

void analogix_dp_audio_shutdown(struct analogix_dp_device *dp)
{
	analogix_dp_audio_disable(dp);
}
EXPORT_SYMBOL_GPL(analogix_dp_audio_shutdown);

int analogix_dp_audio_startup(struct analogix_dp_device *dp)
{
	analogix_dp_audio_enable(dp);

	return 0;
}
EXPORT_SYMBOL_GPL(analogix_dp_audio_startup);

int analogix_dp_audio_get_eld(struct analogix_dp_device *dp, u8 *buf, size_t len)
{
	memcpy(buf, dp->connector.eld, min(sizeof(dp->connector.eld), len));

	return 0;
}
EXPORT_SYMBOL_GPL(analogix_dp_audio_get_eld);

static void analogix_dp_link_train_restore(struct analogix_dp_device *dp)
{
	u32 link_rate, lane_count;
	u8 lane, spread;

	analogix_dp_get_link_bandwidth(dp, &link_rate);
	analogix_dp_get_lane_count(dp, &lane_count);
	drm_dp_dpcd_readb(&dp->aux, DP_MAX_DOWNSPREAD, &spread);

	dp->link_train.link_rate = link_rate;
	dp->link_train.lane_count = lane_count;
	dp->link_train.enhanced_framing = analogix_dp_get_enhanced_mode(dp);
	dp->link_train.ssc = !!(spread & DP_MAX_DOWNSPREAD_0_5);

	for (lane = 0; lane < 4; lane++)
		dp->link_train.training_lane[lane] =
				analogix_dp_get_lane_link_training(dp, lane);
}

int analogix_dp_loader_protect(struct analogix_dp_device *dp)
{
	u8 link_status[DP_LINK_STATUS_SIZE];
	int ret;

	ret = analogix_dp_phy_power_on(dp);
	if (ret)
		return ret;

	dp->dpms_mode = DRM_MODE_DPMS_ON;

	analogix_dp_link_train_restore(dp);

	ret = analogix_dp_fast_link_train_detection(dp);
	if (ret)
		goto err_disable;

	if (analogix_dp_detect_sink_psr(dp)) {
		ret = analogix_dp_enable_sink_psr(dp);
		if (ret)
			goto err_disable;
	}

	ret = drm_dp_dpcd_read_link_status(&dp->aux, link_status);
	if (ret < 0) {
		dev_err(dp->dev, "Failed to read link status\n");
		goto err_disable;
	}

	if (!drm_dp_channel_eq_ok(link_status, dp->link_train.lane_count)) {
		dev_err(dp->dev, "Channel EQ or CR not ok\n");
		ret = -EINVAL;
		goto err_disable;
	}

	return 0;

err_disable:
	analogix_dp_disable(dp);
	return ret;
}
EXPORT_SYMBOL_GPL(analogix_dp_loader_protect);

struct analogix_dp_device *
analogix_dp_probe(struct device *dev, struct analogix_dp_plat_data *plat_data)
{
	struct platform_device *pdev = to_platform_device(dev);
	struct analogix_dp_device *dp;
	struct resource *res;
	int ret;

	if (!plat_data) {
		dev_err(dev, "Invalided input plat_data\n");
		return ERR_PTR(-EINVAL);
	}

	dp = devm_kzalloc(dev, sizeof(struct analogix_dp_device), GFP_KERNEL);
	if (!dp)
		return ERR_PTR(-ENOMEM);

	dp->dev = &pdev->dev;
	dp->dpms_mode = DRM_MODE_DPMS_OFF;
	INIT_WORK(&dp->modeset_retry_work, analogix_dp_modeset_retry_work_fn);

	mutex_init(&dp->panel_lock);
	dp->panel_is_prepared = false;

	/*
	 * platform dp driver need containor_of the plat_data to get
	 * the driver private data, so we need to store the point of
	 * plat_data, not the context of plat_data.
	 */
	dp->plat_data = plat_data;

	ret = analogix_dp_dt_parse_pdata(dp);
	if (ret)
		return ERR_PTR(ret);

	dp->phy = devm_phy_get(dp->dev, "dp");
	if (IS_ERR(dp->phy)) {
		dev_err(dp->dev, "no DP phy configured\n");
		ret = PTR_ERR(dp->phy);
		if (ret) {
			/*
			 * phy itself is not enabled, so we can move forward
			 * assigning NULL to phy pointer.
			 */
			if (ret == -ENOSYS || ret == -ENODEV)
				dp->phy = NULL;
			else
				return ERR_PTR(ret);
		}
	}

	ret = devm_clk_bulk_get_all(dev, &dp->clks);
	if (ret < 0) {
		dev_err(dev, "failed to get clocks %d\n", ret);
		return ERR_PTR(ret);
	}

	dp->nr_clks = ret;

	res = platform_get_resource(pdev, IORESOURCE_MEM, 0);

	dp->reg_base = devm_ioremap_resource(&pdev->dev, res);
	if (IS_ERR(dp->reg_base))
		return ERR_CAST(dp->reg_base);

	dp->force_hpd = of_property_read_bool(dev->of_node, "force-hpd");

	/* Try two different names */
	dp->hpd_gpiod = devm_gpiod_get_optional(dev, "hpd", GPIOD_IN);
	if (!dp->hpd_gpiod)
		dp->hpd_gpiod = devm_gpiod_get_optional(dev, "samsung,hpd",
							GPIOD_IN);
	if (IS_ERR(dp->hpd_gpiod)) {
		dev_err(dev, "error getting HDP GPIO: %ld\n",
			PTR_ERR(dp->hpd_gpiod));
		return ERR_CAST(dp->hpd_gpiod);
	}

	if (dp->hpd_gpiod) {
		ret = devm_request_threaded_irq(dev,
						gpiod_to_irq(dp->hpd_gpiod),
						NULL,
						analogix_dp_hpd_irq_handler,
						IRQF_TRIGGER_RISING |
						IRQF_TRIGGER_FALLING |
						IRQF_ONESHOT,
						"analogix-hpd", dp);
		if (ret) {
			dev_err(dev, "failed to request hpd IRQ: %d\n", ret);
			return ERR_PTR(ret);
		}
	}

	dp->irq = platform_get_irq(pdev, 0);
	if (dp->irq == -ENXIO) {
		dev_err(&pdev->dev, "failed to get irq\n");
		return ERR_PTR(-ENODEV);
	}

	irq_set_status_flags(dp->irq, IRQ_NOAUTOEN);
	ret = devm_request_threaded_irq(dev, dp->irq, NULL,
					analogix_dp_irq_thread,
					IRQF_ONESHOT, dev_name(dev), dp);
	if (ret) {
		dev_err(&pdev->dev, "failed to request irq\n");
		return ERR_PTR(ret);
	}

	dp->extcon = devm_extcon_dev_allocate(dev, analogix_dp_cable);
	if (IS_ERR(dp->extcon)) {
		dev_err(dev, "failed to allocate extcon device\n");
		return ERR_CAST(dp->extcon);
	}

	ret = devm_extcon_dev_register(dev, dp->extcon);
	if (ret) {
		dev_err(dev, "failed to register extcon device\n");
		return ERR_PTR(ret);
	}

	dp->bridge.driver_private = dp;
	dp->bridge.funcs = &analogix_dp_bridge_funcs;

	return dp;
}
EXPORT_SYMBOL_GPL(analogix_dp_probe);

int analogix_dp_bind(struct analogix_dp_device *dp, struct drm_device *drm_dev)
{
	int ret;

	dp->drm_dev = drm_dev;
	dp->encoder = dp->plat_data->encoder;

	dp->aux.name = "DP-AUX";
	dp->aux.transfer = analogix_dpaux_transfer;
	dp->aux.dev = dp->dev;
	dp->aux.drm_dev = drm_dev;

	ret = drm_dp_aux_register(&dp->aux);
	if (ret)
		return ret;

	pm_runtime_use_autosuspend(dp->dev);
	pm_runtime_set_autosuspend_delay(dp->dev, 100);
	pm_runtime_enable(dp->dev);
	pm_runtime_get_sync(dp->dev);
	analogix_dp_init(dp);

	ret = analogix_dp_bridge_init(dp);
	if (ret) {
		DRM_ERROR("failed to init bridge (%d)\n", ret);
		goto err_disable_pm_runtime;
	}

	enable_irq(dp->irq);

	return 0;

err_disable_pm_runtime:
<<<<<<< HEAD
	pm_runtime_dont_use_autosuspend(dp->dev);
=======
	pm_runtime_put(dp->dev);
>>>>>>> 52f971ee
	pm_runtime_disable(dp->dev);
	drm_dp_aux_unregister(&dp->aux);

	return ret;
}
EXPORT_SYMBOL_GPL(analogix_dp_bind);

void analogix_dp_unbind(struct analogix_dp_device *dp)
{
	disable_irq(dp->irq);
	if (dp->connector.funcs->destroy)
		dp->connector.funcs->destroy(&dp->connector);
	drm_dp_aux_unregister(&dp->aux);
<<<<<<< HEAD
	pm_runtime_dont_use_autosuspend(dp->dev);
=======
	pm_runtime_put(dp->dev);
>>>>>>> 52f971ee
	pm_runtime_disable(dp->dev);
}
EXPORT_SYMBOL_GPL(analogix_dp_unbind);

void analogix_dp_remove(struct analogix_dp_device *dp)
{
	cancel_work_sync(&dp->modeset_retry_work);
}
EXPORT_SYMBOL_GPL(analogix_dp_remove);

int analogix_dp_suspend(struct analogix_dp_device *dp)
{
	pm_runtime_force_suspend(dp->dev);

	return 0;
}
EXPORT_SYMBOL_GPL(analogix_dp_suspend);

int analogix_dp_resume(struct analogix_dp_device *dp)
{
	pm_runtime_force_resume(dp->dev);
	analogix_dp_init(dp);

	return 0;
}
EXPORT_SYMBOL_GPL(analogix_dp_resume);

int analogix_dp_runtime_suspend(struct analogix_dp_device *dp)
{
	clk_bulk_disable_unprepare(dp->nr_clks, dp->clks);

	return 0;
}
EXPORT_SYMBOL_GPL(analogix_dp_runtime_suspend);

int analogix_dp_runtime_resume(struct analogix_dp_device *dp)
{
	return clk_bulk_prepare_enable(dp->nr_clks, dp->clks);
}
EXPORT_SYMBOL_GPL(analogix_dp_runtime_resume);

int analogix_dp_start_crc(struct drm_connector *connector)
{
	struct analogix_dp_device *dp = to_dp(connector);

	if (!connector->state->crtc) {
		DRM_ERROR("Connector %s doesn't currently have a CRTC.\n",
			  connector->name);
		return -EINVAL;
	}

	return drm_dp_start_crc(&dp->aux, connector->state->crtc);
}
EXPORT_SYMBOL_GPL(analogix_dp_start_crc);

int analogix_dp_stop_crc(struct drm_connector *connector)
{
	struct analogix_dp_device *dp = to_dp(connector);

	return drm_dp_stop_crc(&dp->aux);
}
EXPORT_SYMBOL_GPL(analogix_dp_stop_crc);

MODULE_AUTHOR("Jingoo Han <jg1.han@samsung.com>");
MODULE_DESCRIPTION("Analogix DP Core Driver");
MODULE_LICENSE("GPL v2");<|MERGE_RESOLUTION|>--- conflicted
+++ resolved
@@ -498,7 +498,7 @@
 	u8 link_status[2], adjust_request[2];
 	u8 training_pattern = TRAINING_PTN2;
 
-	drm_dp_link_train_clock_recovery_delay(dp->dpcd);
+	drm_dp_link_train_clock_recovery_delay(&dp->aux, dp->dpcd);
 
 	lane_count = dp->link_train.lane_count;
 
@@ -573,7 +573,7 @@
 	u32 reg;
 	u8 link_align, link_status[2], adjust_request[2];
 
-	drm_dp_link_train_channel_eq_delay(dp->dpcd);
+	drm_dp_link_train_channel_eq_delay(&dp->aux, dp->dpcd);
 
 	lane_count = dp->link_train.lane_count;
 
@@ -1305,12 +1305,9 @@
 		if (ret)
 			return 0;
 
-<<<<<<< HEAD
-=======
 		if (dp->plat_data->panel)
 			analogix_dp_panel_prepare(dp);
 
->>>>>>> 52f971ee
 		edid = drm_get_edid(connector, &dp->aux.ddc);
 		if (edid) {
 			drm_connector_update_edid_property(&dp->connector,
@@ -1846,16 +1843,10 @@
 		video->color_depth = COLOR_8;
 		break;
 	}
-<<<<<<< HEAD
-	if (display_info->color_formats & DRM_COLOR_FORMAT_YCBCR444)
-		video->color_space = COLOR_YCBCR444;
-	else if (display_info->color_formats & DRM_COLOR_FORMAT_YCBCR422)
-=======
-	if (display_info->color_formats & DRM_COLOR_FORMAT_YCRCB444) {
+	if (display_info->color_formats & DRM_COLOR_FORMAT_YCBCR444) {
 		video->color_space = COLOR_YCBCR444;
 		video->ycbcr_coeff = COLOR_YCBCR709;
-	} else if (display_info->color_formats & DRM_COLOR_FORMAT_YCRCB422) {
->>>>>>> 52f971ee
+	} else if (display_info->color_formats & DRM_COLOR_FORMAT_YCBCR422) {
 		video->color_space = COLOR_YCBCR422;
 		video->ycbcr_coeff = COLOR_YCBCR709;
 	} else {
@@ -1952,12 +1943,8 @@
 
 static int analogix_dp_bridge_init(struct analogix_dp_device *dp)
 {
-<<<<<<< HEAD
-	struct drm_bridge *bridge;
-=======
 	struct drm_bridge *bridge = &dp->bridge;
 	int ret;
->>>>>>> 52f971ee
 
 	if (!dp->plat_data->left) {
 		ret = drm_bridge_attach(dp->encoder, bridge, NULL, 0);
@@ -1973,9 +1960,6 @@
 			list_last_entry(&bridge->encoder->bridge_chain,
 					struct drm_bridge, chain_node);
 
-<<<<<<< HEAD
-	return drm_bridge_attach(dp->encoder, bridge, NULL, 0);
-=======
 		ret = drm_bridge_attach(dp->encoder, &secondary->bridge, last_bridge,
 					DRM_BRIDGE_ATTACH_NO_CONNECTOR);
 		if (ret)
@@ -1983,7 +1967,6 @@
 	}
 
 	return 0;
->>>>>>> 52f971ee
 }
 
 static u32 analogix_dp_parse_link_frequencies(struct analogix_dp_device *dp)
@@ -2378,11 +2361,8 @@
 	return 0;
 
 err_disable_pm_runtime:
-<<<<<<< HEAD
+	pm_runtime_put(dp->dev);
 	pm_runtime_dont_use_autosuspend(dp->dev);
-=======
-	pm_runtime_put(dp->dev);
->>>>>>> 52f971ee
 	pm_runtime_disable(dp->dev);
 	drm_dp_aux_unregister(&dp->aux);
 
@@ -2396,11 +2376,8 @@
 	if (dp->connector.funcs->destroy)
 		dp->connector.funcs->destroy(&dp->connector);
 	drm_dp_aux_unregister(&dp->aux);
-<<<<<<< HEAD
+	pm_runtime_put(dp->dev);
 	pm_runtime_dont_use_autosuspend(dp->dev);
-=======
-	pm_runtime_put(dp->dev);
->>>>>>> 52f971ee
 	pm_runtime_disable(dp->dev);
 }
 EXPORT_SYMBOL_GPL(analogix_dp_unbind);
