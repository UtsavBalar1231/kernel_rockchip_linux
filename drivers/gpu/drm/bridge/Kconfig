# SPDX-License-Identifier: GPL-2.0-only
config DRM_BRIDGE
	def_bool y
	depends on DRM
	help
	  Bridge registration and lookup framework.

config DRM_PANEL_BRIDGE
	def_bool y
	depends on DRM_BRIDGE
	select DRM_PANEL
	help
	  DRM bridge wrapper of DRM panels

menu "Display Interface Bridges"
	depends on DRM && DRM_BRIDGE

config DRM_CDNS_DSI
	tristate "Cadence DPI/DSI bridge"
	select DRM_KMS_HELPER
	select DRM_MIPI_DSI
	select DRM_PANEL_BRIDGE
	select GENERIC_PHY_MIPI_DPHY
	depends on OF
	help
	  Support Cadence DPI to DSI bridge. This is an internal
	  bridge and is meant to be directly embedded in a SoC.

config DRM_CHIPONE_ICN6211
	tristate "Chipone ICN6211 MIPI-DSI/RGB Converter bridge"
	depends on OF
	select DRM_KMS_HELPER
	select DRM_MIPI_DSI
	select DRM_PANEL_BRIDGE
	select REGMAP_I2C
	help
	  ICN6211 is MIPI-DSI/RGB Converter bridge from chipone.

	  It has a flexible configuration of MIPI DSI signal input
	  and produce RGB565, RGB666, RGB888 output format.

	  If in doubt, say "N".

config DRM_CHRONTEL_CH7033
	tristate "Chrontel CH7033 Video Encoder"
	depends on OF
	select DRM_KMS_HELPER
	help
	  Enable support for the Chrontel CH7033 VGA/DVI/HDMI Encoder, as
	  found in the Dell Wyse 3020 thin client.

	  If in doubt, say "N".

config DRM_CROS_EC_ANX7688
	tristate "ChromeOS EC ANX7688 bridge"
	depends on OF
	depends on I2C_CROS_EC_TUNNEL || COMPILE_TEST
	select DRM_KMS_HELPER
	select REGMAP_I2C
	help
	  ChromeOS EC ANX7688 is an ultra-low power
	  4K Ultra-HD (4096x2160p60) mobile HD transmitter
	  designed for ChromeOS devices. It converts HDMI
	  2.0 to DisplayPort 1.3 Ultra-HD. It is connected
	  to the ChromeOS Embedded Controller.

config DRM_DISPLAY_CONNECTOR
	tristate "Display connector support"
	depends on OF
	help
	  Driver for display connectors with support for DDC and hot-plug
	  detection. Most display controllers handle display connectors
	  internally and don't need this driver, but the DRM subsystem is
	  moving towards separating connector handling from display controllers
	  on ARM-based platforms. Saying Y here when this driver is not needed
	  will not cause any issue.

<<<<<<< HEAD
config DRM_FSL_LDB
	tristate "Freescale i.MX8MP LDB bridge"
	depends on OF
	depends on ARCH_MXC || COMPILE_TEST
	select DRM_KMS_HELPER
	select DRM_PANEL_BRIDGE
	help
	  Support for i.MX8MP DPI-to-LVDS on-SoC encoder.

config DRM_ITE_IT6505
        tristate "ITE IT6505 DisplayPort bridge"
        depends on OF
	select DRM_DISPLAY_DP_HELPER
	select DRM_DISPLAY_HDCP_HELPER
	select DRM_DISPLAY_HELPER
        select DRM_DP_AUX_BUS
        select DRM_KMS_HELPER
        select DRM_DP_HELPER
        select EXTCON
        select CRYPTO
        select CRYPTO_HASH
        help
          ITE IT6505 DisplayPort bridge chip driver.

config DRM_LONTIUM_LT8912B
	tristate "Lontium LT8912B DSI/HDMI bridge"
	depends on OF
	select DRM_PANEL_BRIDGE
	select DRM_KMS_HELPER
	select DRM_MIPI_DSI
	select REGMAP_I2C
	select VIDEOMODE_HELPERS
	help
	  Driver for Lontium LT8912B DSI to HDMI bridge
	  chip driver.
	  Please say Y if you have such hardware.

	  Say M here if you want to support this hardware as a module.
	  The module will be named "lontium-lt8912b".

config DRM_LONTIUM_LT9211
	tristate "Lontium LT9211 DSI/LVDS/DPI bridge"
=======
config DRM_ITE_IT6161
	tristate "ITE IT6161 DSI/HDMI bridge"
	select SND_SOC_HDMI_CODEC if SND_SOC
>>>>>>> 52f971ee
	depends on OF
	select DRM_PANEL_BRIDGE
	select DRM_KMS_HELPER
	select DRM_MIPI_DSI
	select REGMAP_I2C
	help
<<<<<<< HEAD
	  Driver for Lontium LT9211 Single/Dual-Link DSI/LVDS or Single DPI
	  input to Single-link/Dual-Link DSI/LVDS or Single DPI output bridge
	  chip.
	  Please say Y if you have such hardware.
=======
	  Driver for ITE IT6161 DSI to HDMI bridge
	  Please say Y if you have such hardware
>>>>>>> 52f971ee

config DRM_LONTIUM_LT9611
	tristate "Lontium LT9611 DSI/HDMI bridge"
	select SND_SOC_HDMI_CODEC if SND_SOC
	depends on OF
	select DRM_PANEL_BRIDGE
	select DRM_KMS_HELPER
	select DRM_MIPI_DSI
	select REGMAP_I2C
	help
	  Driver for Lontium LT9611 DSI to HDMI bridge
	  chip driver that converts dual DSI and I2S to
	  HDMI signals
	  Please say Y if you have such hardware.

config DRM_LONTIUM_LT9611UXC
	tristate "Lontium LT9611UXC DSI/HDMI bridge"
	select SND_SOC_HDMI_CODEC if SND_SOC
	depends on OF
	select DRM_PANEL_BRIDGE
	select DRM_KMS_HELPER
	select DRM_MIPI_DSI
	select REGMAP_I2C
	help
	  Driver for Lontium LT9611UXC DSI to HDMI bridge
	  chip driver that converts dual DSI and I2S to
	  HDMI signals
	  Please say Y if you have such hardware.

config DRM_ITE_IT66121
	tristate "ITE IT66121 HDMI bridge"
	depends on OF
	select DRM_KMS_HELPER
	select REGMAP_I2C
	help
	  Support for ITE IT66121 HDMI bridge.

config DRM_LVDS_CODEC
	tristate "Transparent LVDS encoders and decoders support"
	depends on OF
	select DRM_KMS_HELPER
	select DRM_PANEL_BRIDGE
	help
	  Support for transparent LVDS encoders and decoders that don't
	  require any configuration.

config DRM_MAXIM_MAX96745
	tristate "Maxim max96745 GMSL2 Serializer"
	depends on OF
	select MFD_MAX96745
	select PINCTRL_MAX96745
	select DRM_KMS_HELPER
	select DRM_PANEL
	help
	  Driver for Maxim MAX96745 GMSL2 Serializer with eDP1.4a/DP1.4 Input.

config DRM_MAXIM_MAX96755F
	tristate "Maxim max96755 GMSL2 Serializer"
	depends on OF
	select MFD_MAX96755F
	select PINCTRL_MAX96755F
	select DRM_KMS_HELPER
	select DRM_PANEL
	help
	  Driver for Maxim MAX96755F GMSL2 Serializer with MIPI-DSI Input.

config DRM_MEGACHIPS_STDPXXXX_GE_B850V3_FW
	tristate "MegaChips stdp4028-ge-b850v3-fw and stdp2690-ge-b850v3-fw"
	depends on OF
	select DRM_KMS_HELPER
	select DRM_PANEL
	help
	  This is a driver for the display bridges of
	  GE B850v3 that convert dual channel LVDS
	  to DP++. This is used with the i.MX6 imx-ldb
	  driver. You are likely to say N here.

config DRM_NWL_MIPI_DSI
	tristate "Northwest Logic MIPI DSI Host controller"
	depends on DRM
	depends on COMMON_CLK
	depends on OF && HAS_IOMEM
	select DRM_KMS_HELPER
	select DRM_MIPI_DSI
	select DRM_PANEL_BRIDGE
	select GENERIC_PHY_MIPI_DPHY
	select MFD_SYSCON
	select MULTIPLEXER
	select REGMAP_MMIO
	help
	  This enables the Northwest Logic MIPI DSI Host controller as
	  for example found on NXP's i.MX8 Processors.

config DRM_NXP_PTN3460
	tristate "NXP PTN3460 DP/LVDS bridge"
	depends on OF
	select DRM_KMS_HELPER
	select DRM_PANEL
	help
	  NXP PTN3460 eDP-LVDS bridge chip driver.

config DRM_PARADE_PS8622
	tristate "Parade eDP/LVDS bridge"
	depends on OF
	select DRM_PANEL
	select DRM_KMS_HELPER
	select BACKLIGHT_CLASS_DEVICE
	help
	  Parade eDP-LVDS bridge chip driver.

config DRM_PARADE_PS8640
	tristate "Parade PS8640 MIPI DSI to eDP Converter"
	depends on OF
	select DRM_DISPLAY_DP_HELPER
	select DRM_DISPLAY_HELPER
	select DRM_DP_AUX_BUS
	select DRM_KMS_HELPER
	select DRM_MIPI_DSI
	select DRM_PANEL
	help
	  Choose this option if you have PS8640 for display
	  The PS8640 is a high-performance and low-power
	  MIPI DSI to eDP converter

config DRM_RK630_TVE
	tristate "ROCKCHIP RK630 TVE bridge"
	depends on OF
	depends on MFD_RK630
	select DRM_KMS_HELPER
	help
	  ROCKCHIP TVE bridge chip RK630 driver.

config DRM_RK1000_TVE
	tristate "Rockchip RK1000 TVE bridge"
	depends on OF
	select DRM_KMS_HELPER
	select MFD_RK1000
	help
	  Rockchip TVE bridge chip driver.

config DRM_ROHM_BU18XL82
	tristate "Rohm BU18TL82/BU18RL82 Clockless Link-BD Serializer/Deserializer bridge"
	depends on OF
	select DRM_PANEL_BRIDGE
	select DRM_KMS_HELPER
	select DRM_MIPI_DSI
	select REGMAP_I2C
	help
	    Rohm BU18TL82/BU18RL82 Clockless Link-BD Serializer/Deserializer bridge chip driver.

config DRM_SIL_SII8620
	tristate "Silicon Image SII8620 HDMI/MHL bridge"
	depends on OF
	select DRM_KMS_HELPER
	select EXTCON
	depends on RC_CORE || !RC_CORE
	help
	  Silicon Image SII8620 HDMI/MHL bridge chip driver.

config DRM_SII902X
	tristate "Silicon Image sii902x RGB/HDMI bridge"
	depends on OF
	select DRM_KMS_HELPER
<<<<<<< HEAD
=======
	select DRM_MIPI_DSI if !ROCKCHIP_MINI_KERNEL
>>>>>>> 52f971ee
	select REGMAP_I2C
	select I2C_MUX
	select SND_SOC_HDMI_CODEC if (SND_SOC && !ROCKCHIP_MINI_KERNEL)
	select VIDEOMODE_HELPERS
	help
	  Silicon Image sii902x bridge chip driver.

config DRM_SII9234
	tristate "Silicon Image SII9234 HDMI/MHL bridge"
	depends on OF
	help
	  Say Y here if you want support for the MHL interface.
	  It is an I2C driver, that detects connection of MHL bridge
	  and starts encapsulation of HDMI signal.

config DRM_SIMPLE_BRIDGE
	tristate "Simple DRM bridge support"
	depends on OF
	select DRM_KMS_HELPER
	help
	  Support for non-programmable DRM bridges, such as ADI ADV7123, TI
	  THS8134 and THS8135 or passive resistor ladder DACs.

config DRM_THINE_THC63LVD1024
	tristate "Thine THC63LVD1024 LVDS decoder bridge"
	depends on OF
	help
	  Thine THC63LVD1024 LVDS/parallel converter driver.

config DRM_TOSHIBA_TC358762
	tristate "TC358762 DSI/DPI bridge"
	depends on OF
	select DRM_MIPI_DSI
	select DRM_KMS_HELPER
	select DRM_PANEL_BRIDGE
	help
	  Toshiba TC358762 DSI/DPI bridge driver.

config DRM_TOSHIBA_TC358764
	tristate "TC358764 DSI/LVDS bridge"
	depends on OF
	select DRM_MIPI_DSI
	select DRM_KMS_HELPER
	select DRM_PANEL
	help
	  Toshiba TC358764 DSI/LVDS bridge driver.

config DRM_TOSHIBA_TC358767
	tristate "Toshiba TC358767 eDP bridge"
	depends on OF
	select DRM_DISPLAY_DP_HELPER
	select DRM_DISPLAY_HELPER
	select DRM_KMS_HELPER
	select REGMAP_I2C
	select DRM_MIPI_DSI
	select DRM_PANEL
	help
	  Toshiba TC358767 eDP bridge chip driver.

config DRM_TOSHIBA_TC358768
	tristate "Toshiba TC358768 MIPI DSI bridge"
	depends on OF
	select DRM_KMS_HELPER
	select REGMAP_I2C
	select DRM_PANEL
	select DRM_MIPI_DSI
	help
	  Toshiba TC358768AXBG/TC358778XBG DSI bridge chip driver.

config DRM_TOSHIBA_TC358775
	tristate "Toshiba TC358775 DSI/LVDS bridge"
	depends on OF
	select DRM_DISPLAY_DP_HELPER
	select DRM_DISPLAY_HELPER
	select DRM_KMS_HELPER
	select REGMAP_I2C
	select DRM_PANEL
	select DRM_MIPI_DSI
	help
	  Toshiba TC358775 DSI/LVDS bridge chip driver.

config DRM_TI_DLPC3433
	tristate "TI DLPC3433 Display controller"
	depends on DRM && DRM_PANEL
	depends on OF
	select DRM_MIPI_DSI
	help
	  TI DLPC3433 is a MIPI DSI based display controller bridge
	  for processing high resolution DMD based projectors.

	  It has a flexible configuration of MIPI DSI and DPI signal
	  input that produces a DMD output in RGB565, RGB666, RGB888
	  formats.

	  It supports upto 720p resolution with 60 and 120 Hz refresh
	  rates.

config DRM_TI_TFP410
	tristate "TI TFP410 DVI/HDMI bridge"
	depends on OF
	select DRM_KMS_HELPER
	help
	  Texas Instruments TFP410 DVI/HDMI Transmitter driver

config DRM_TI_SN65DSI83
	tristate "TI SN65DSI83 and SN65DSI84 DSI to LVDS bridge"
	depends on OF
	select DRM_KMS_HELPER
	select REGMAP_I2C
	select DRM_PANEL
	select DRM_MIPI_DSI
	help
	  Texas Instruments SN65DSI83 and SN65DSI84 DSI to LVDS Bridge driver

config DRM_TI_SN65DSI86
	tristate "TI SN65DSI86 DSI to eDP bridge"
	depends on OF
	select DRM_DISPLAY_DP_HELPER
	select DRM_DISPLAY_HELPER
	select DRM_KMS_HELPER
	select REGMAP_I2C
	select DRM_PANEL
	select DRM_MIPI_DSI
	select AUXILIARY_BUS
	select DRM_DP_AUX_BUS
	help
	  Texas Instruments SN65DSI86 DSI to eDP Bridge driver

config DRM_TI_TPD12S015
	tristate "TI TPD12S015 HDMI level shifter and ESD protection"
	depends on OF
	select DRM_KMS_HELPER
	help
	  Texas Instruments TPD12S015 HDMI level shifter and ESD protection
	  driver.

source "drivers/gpu/drm/bridge/analogix/Kconfig"

source "drivers/gpu/drm/bridge/adv7511/Kconfig"

source "drivers/gpu/drm/bridge/cadence/Kconfig"

source "drivers/gpu/drm/bridge/imx/Kconfig"

source "drivers/gpu/drm/bridge/synopsys/Kconfig"

endmenu<|MERGE_RESOLUTION|>--- conflicted
+++ resolved
@@ -75,7 +75,6 @@
 	  on ARM-based platforms. Saying Y here when this driver is not needed
 	  will not cause any issue.
 
-<<<<<<< HEAD
 config DRM_FSL_LDB
 	tristate "Freescale i.MX8MP LDB bridge"
 	depends on OF
@@ -84,6 +83,18 @@
 	select DRM_PANEL_BRIDGE
 	help
 	  Support for i.MX8MP DPI-to-LVDS on-SoC encoder.
+
+config DRM_ITE_IT6161
+	tristate "ITE IT6161 DSI/HDMI bridge"
+	select SND_SOC_HDMI_CODEC if SND_SOC
+	depends on OF
+	select DRM_PANEL_BRIDGE
+	select DRM_KMS_HELPER
+	select DRM_MIPI_DSI
+	select REGMAP_I2C
+	help
+	  Driver for ITE IT6161 DSI to HDMI bridge
+	  Please say Y if you have such hardware
 
 config DRM_ITE_IT6505
         tristate "ITE IT6505 DisplayPort bridge"
@@ -118,26 +129,16 @@
 
 config DRM_LONTIUM_LT9211
 	tristate "Lontium LT9211 DSI/LVDS/DPI bridge"
-=======
-config DRM_ITE_IT6161
-	tristate "ITE IT6161 DSI/HDMI bridge"
-	select SND_SOC_HDMI_CODEC if SND_SOC
->>>>>>> 52f971ee
-	depends on OF
-	select DRM_PANEL_BRIDGE
-	select DRM_KMS_HELPER
-	select DRM_MIPI_DSI
-	select REGMAP_I2C
-	help
-<<<<<<< HEAD
+	depends on OF
+	select DRM_PANEL_BRIDGE
+	select DRM_KMS_HELPER
+	select DRM_MIPI_DSI
+	select REGMAP_I2C
+	help
 	  Driver for Lontium LT9211 Single/Dual-Link DSI/LVDS or Single DPI
 	  input to Single-link/Dual-Link DSI/LVDS or Single DPI output bridge
 	  chip.
 	  Please say Y if you have such hardware.
-=======
-	  Driver for ITE IT6161 DSI to HDMI bridge
-	  Please say Y if you have such hardware
->>>>>>> 52f971ee
 
 config DRM_LONTIUM_LT9611
 	tristate "Lontium LT9611 DSI/HDMI bridge"
@@ -301,10 +302,6 @@
 	tristate "Silicon Image sii902x RGB/HDMI bridge"
 	depends on OF
 	select DRM_KMS_HELPER
-<<<<<<< HEAD
-=======
-	select DRM_MIPI_DSI if !ROCKCHIP_MINI_KERNEL
->>>>>>> 52f971ee
 	select REGMAP_I2C
 	select I2C_MUX
 	select SND_SOC_HDMI_CODEC if (SND_SOC && !ROCKCHIP_MINI_KERNEL)
