/*
 * Copyright © 2014 Intel Corporation
 *
 * Permission is hereby granted, free of charge, to any person obtaining a
 * copy of this software and associated documentation files (the "Software"),
 * to deal in the Software without restriction, including without limitation
 * the rights to use, copy, modify, merge, publish, distribute, sublicense,
 * and/or sell copies of the Software, and to permit persons to whom the
 * Software is furnished to do so, subject to the following conditions:
 *
 * The above copyright notice and this permission notice (including the next
 * paragraph) shall be included in all copies or substantial portions of the
 * Software.
 *
 * THE SOFTWARE IS PROVIDED "AS IS", WITHOUT WARRANTY OF ANY KIND, EXPRESS OR
 * IMPLIED, INCLUDING BUT NOT LIMITED TO THE WARRANTIES OF MERCHANTABILITY,
 * FITNESS FOR A PARTICULAR PURPOSE AND NONINFRINGEMENT.  IN NO EVENT SHALL
 * THE AUTHORS OR COPYRIGHT HOLDERS BE LIABLE FOR ANY CLAIM, DAMAGES OR OTHER
 * LIABILITY, WHETHER IN AN ACTION OF CONTRACT, TORT OR OTHERWISE, ARISING
 * FROM, OUT OF OR IN CONNECTION WITH THE SOFTWARE OR THE USE OR OTHER
 * DEALINGS IN THE SOFTWARE.
 */

/**
 * DOC: Frame Buffer Compression (FBC)
 *
 * FBC tries to save memory bandwidth (and so power consumption) by
 * compressing the amount of memory used by the display. It is total
 * transparent to user space and completely handled in the kernel.
 *
 * The benefits of FBC are mostly visible with solid backgrounds and
 * variation-less patterns. It comes from keeping the memory footprint small
 * and having fewer memory pages opened and accessed for refreshing the display.
 *
 * i915 is responsible to reserve stolen memory for FBC and configure its
 * offset on proper registers. The hardware takes care of all
 * compress/decompress. However there are many known cases where we have to
 * forcibly disable it to allow proper screen updates.
 */

#include <linux/string_helpers.h>

#include <drm/drm_blend.h>
#include <drm/drm_fourcc.h>

#include "i915_drv.h"
#include "i915_utils.h"
#include "i915_vgpu.h"
#include "intel_cdclk.h"
#include "intel_de.h"
#include "intel_display_trace.h"
#include "intel_display_types.h"
#include "intel_fbc.h"
#include "intel_frontbuffer.h"

#define for_each_fbc_id(__dev_priv, __fbc_id) \
	for ((__fbc_id) = INTEL_FBC_A; (__fbc_id) < I915_MAX_FBCS; (__fbc_id)++) \
		for_each_if(RUNTIME_INFO(__dev_priv)->fbc_mask & BIT(__fbc_id))

#define for_each_intel_fbc(__dev_priv, __fbc, __fbc_id) \
	for_each_fbc_id((__dev_priv), (__fbc_id)) \
		for_each_if((__fbc) = (__dev_priv)->display.fbc[(__fbc_id)])

struct intel_fbc_funcs {
	void (*activate)(struct intel_fbc *fbc);
	void (*deactivate)(struct intel_fbc *fbc);
	bool (*is_active)(struct intel_fbc *fbc);
	bool (*is_compressing)(struct intel_fbc *fbc);
	void (*nuke)(struct intel_fbc *fbc);
	void (*program_cfb)(struct intel_fbc *fbc);
	void (*set_false_color)(struct intel_fbc *fbc, bool enable);
};

struct intel_fbc_state {
	struct intel_plane *plane;
	unsigned int cfb_stride;
	unsigned int cfb_size;
	unsigned int fence_y_offset;
	u16 override_cfb_stride;
	u16 interval;
	s8 fence_id;
};

struct intel_fbc {
	struct drm_i915_private *i915;
	const struct intel_fbc_funcs *funcs;

	/*
	 * This is always the inner lock when overlapping with
	 * struct_mutex and it's the outer lock when overlapping
	 * with stolen_lock.
	 */
	struct mutex lock;
	unsigned int busy_bits;

	struct drm_mm_node compressed_fb;
	struct drm_mm_node compressed_llb;

	enum intel_fbc_id id;

	u8 limit;

	bool false_color;

	bool active;
	bool activated;
	bool flip_pending;

	bool underrun_detected;
	struct work_struct underrun_work;

	/*
	 * This structure contains everything that's relevant to program the
	 * hardware registers. When we want to figure out if we need to disable
	 * and re-enable FBC for a new configuration we just check if there's
	 * something different in the struct. The genx_fbc_activate functions
	 * are supposed to read from it in order to program the registers.
	 */
	struct intel_fbc_state state;
	const char *no_fbc_reason;
};

/* plane stride in pixels */
static unsigned int intel_fbc_plane_stride(const struct intel_plane_state *plane_state)
{
	const struct drm_framebuffer *fb = plane_state->hw.fb;
	unsigned int stride;

	stride = plane_state->view.color_plane[0].mapping_stride;
	if (!drm_rotation_90_or_270(plane_state->hw.rotation))
		stride /= fb->format->cpp[0];

	return stride;
}

/* plane stride based cfb stride in bytes, assuming 1:1 compression limit */
static unsigned int _intel_fbc_cfb_stride(const struct intel_plane_state *plane_state)
{
	unsigned int cpp = 4; /* FBC always 4 bytes per pixel */

	return intel_fbc_plane_stride(plane_state) * cpp;
}

/* minimum acceptable cfb stride in bytes, assuming 1:1 compression limit */
static unsigned int skl_fbc_min_cfb_stride(const struct intel_plane_state *plane_state)
{
	struct drm_i915_private *i915 = to_i915(plane_state->uapi.plane->dev);
	unsigned int limit = 4; /* 1:4 compression limit is the worst case */
	unsigned int cpp = 4; /* FBC always 4 bytes per pixel */
	unsigned int width = drm_rect_width(&plane_state->uapi.src) >> 16;
	unsigned int height = 4; /* FBC segment is 4 lines */
	unsigned int stride;

	/* minimum segment stride we can use */
	stride = width * cpp * height / limit;

	/*
	 * Wa_16011863758: icl+
	 * Avoid some hardware segment address miscalculation.
	 */
	if (DISPLAY_VER(i915) >= 11)
		stride += 64;

	/*
	 * At least some of the platforms require each 4 line segment to
	 * be 512 byte aligned. Just do it always for simplicity.
	 */
	stride = ALIGN(stride, 512);

	/* convert back to single line equivalent with 1:1 compression limit */
	return stride * limit / height;
}

/* properly aligned cfb stride in bytes, assuming 1:1 compression limit */
static unsigned int intel_fbc_cfb_stride(const struct intel_plane_state *plane_state)
{
	struct drm_i915_private *i915 = to_i915(plane_state->uapi.plane->dev);
	unsigned int stride = _intel_fbc_cfb_stride(plane_state);

	/*
	 * At least some of the platforms require each 4 line segment to
	 * be 512 byte aligned. Aligning each line to 512 bytes guarantees
	 * that regardless of the compression limit we choose later.
	 */
	if (DISPLAY_VER(i915) >= 9)
		return max(ALIGN(stride, 512), skl_fbc_min_cfb_stride(plane_state));
	else
		return stride;
}

static unsigned int intel_fbc_cfb_size(const struct intel_plane_state *plane_state)
{
	struct drm_i915_private *i915 = to_i915(plane_state->uapi.plane->dev);
	int lines = drm_rect_height(&plane_state->uapi.src) >> 16;

	if (DISPLAY_VER(i915) == 7)
		lines = min(lines, 2048);
	else if (DISPLAY_VER(i915) >= 8)
		lines = min(lines, 2560);

	return lines * intel_fbc_cfb_stride(plane_state);
}

static u16 intel_fbc_override_cfb_stride(const struct intel_plane_state *plane_state)
{
	struct drm_i915_private *i915 = to_i915(plane_state->uapi.plane->dev);
	unsigned int stride_aligned = intel_fbc_cfb_stride(plane_state);
	unsigned int stride = _intel_fbc_cfb_stride(plane_state);
	const struct drm_framebuffer *fb = plane_state->hw.fb;

	/*
	 * Override stride in 64 byte units per 4 line segment.
	 *
	 * Gen9 hw miscalculates cfb stride for linear as
	 * PLANE_STRIDE*512 instead of PLANE_STRIDE*64, so
	 * we always need to use the override there.
	 */
	if (stride != stride_aligned ||
	    (DISPLAY_VER(i915) == 9 && fb->modifier == DRM_FORMAT_MOD_LINEAR))
		return stride_aligned * 4 / 64;

	return 0;
}

static u32 i8xx_fbc_ctl(struct intel_fbc *fbc)
{
	const struct intel_fbc_state *fbc_state = &fbc->state;
	struct drm_i915_private *i915 = fbc->i915;
	unsigned int cfb_stride;
	u32 fbc_ctl;

	cfb_stride = fbc_state->cfb_stride / fbc->limit;

	/* FBC_CTL wants 32B or 64B units */
	if (DISPLAY_VER(i915) == 2)
		cfb_stride = (cfb_stride / 32) - 1;
	else
		cfb_stride = (cfb_stride / 64) - 1;

	fbc_ctl = FBC_CTL_PERIODIC |
		FBC_CTL_INTERVAL(fbc_state->interval) |
		FBC_CTL_STRIDE(cfb_stride);

	if (IS_I945GM(i915))
		fbc_ctl |= FBC_CTL_C3_IDLE; /* 945 needs special SR handling */

	if (fbc_state->fence_id >= 0)
		fbc_ctl |= FBC_CTL_FENCENO(fbc_state->fence_id);

	return fbc_ctl;
}

static u32 i965_fbc_ctl2(struct intel_fbc *fbc)
{
	const struct intel_fbc_state *fbc_state = &fbc->state;
	u32 fbc_ctl2;

	fbc_ctl2 = FBC_CTL_FENCE_DBL | FBC_CTL_IDLE_IMM |
		FBC_CTL_PLANE(fbc_state->plane->i9xx_plane);

	if (fbc_state->fence_id >= 0)
		fbc_ctl2 |= FBC_CTL_CPU_FENCE_EN;

	return fbc_ctl2;
}

static void i8xx_fbc_deactivate(struct intel_fbc *fbc)
{
	struct drm_i915_private *i915 = fbc->i915;
	u32 fbc_ctl;

	/* Disable compression */
	fbc_ctl = intel_de_read(i915, FBC_CONTROL);
	if ((fbc_ctl & FBC_CTL_EN) == 0)
		return;

	fbc_ctl &= ~FBC_CTL_EN;
	intel_de_write(i915, FBC_CONTROL, fbc_ctl);

	/* Wait for compressing bit to clear */
	if (intel_de_wait_for_clear(i915, FBC_STATUS,
				    FBC_STAT_COMPRESSING, 10)) {
		drm_dbg_kms(&i915->drm, "FBC idle timed out\n");
		return;
	}
}

static void i8xx_fbc_activate(struct intel_fbc *fbc)
{
	const struct intel_fbc_state *fbc_state = &fbc->state;
	struct drm_i915_private *i915 = fbc->i915;
	int i;

	/* Clear old tags */
	for (i = 0; i < (FBC_LL_SIZE / 32) + 1; i++)
		intel_de_write(i915, FBC_TAG(i), 0);

	if (DISPLAY_VER(i915) == 4) {
		intel_de_write(i915, FBC_CONTROL2,
			       i965_fbc_ctl2(fbc));
		intel_de_write(i915, FBC_FENCE_OFF,
			       fbc_state->fence_y_offset);
	}

	intel_de_write(i915, FBC_CONTROL,
		       FBC_CTL_EN | i8xx_fbc_ctl(fbc));
}

static bool i8xx_fbc_is_active(struct intel_fbc *fbc)
{
	return intel_de_read(fbc->i915, FBC_CONTROL) & FBC_CTL_EN;
}

static bool i8xx_fbc_is_compressing(struct intel_fbc *fbc)
{
	return intel_de_read(fbc->i915, FBC_STATUS) &
		(FBC_STAT_COMPRESSING | FBC_STAT_COMPRESSED);
}

static void i8xx_fbc_nuke(struct intel_fbc *fbc)
{
	struct intel_fbc_state *fbc_state = &fbc->state;
	enum i9xx_plane_id i9xx_plane = fbc_state->plane->i9xx_plane;
	struct drm_i915_private *dev_priv = fbc->i915;

	spin_lock_irq(&dev_priv->uncore.lock);
	intel_de_write_fw(dev_priv, DSPADDR(i9xx_plane),
			  intel_de_read_fw(dev_priv, DSPADDR(i9xx_plane)));
	spin_unlock_irq(&dev_priv->uncore.lock);
}

static void i8xx_fbc_program_cfb(struct intel_fbc *fbc)
{
	struct drm_i915_private *i915 = fbc->i915;

	GEM_BUG_ON(range_overflows_end_t(u64, i915->dsm.start,
					 fbc->compressed_fb.start, U32_MAX));
	GEM_BUG_ON(range_overflows_end_t(u64, i915->dsm.start,
					 fbc->compressed_llb.start, U32_MAX));

	intel_de_write(i915, FBC_CFB_BASE,
		       i915->dsm.start + fbc->compressed_fb.start);
	intel_de_write(i915, FBC_LL_BASE,
		       i915->dsm.start + fbc->compressed_llb.start);
}

static const struct intel_fbc_funcs i8xx_fbc_funcs = {
	.activate = i8xx_fbc_activate,
	.deactivate = i8xx_fbc_deactivate,
	.is_active = i8xx_fbc_is_active,
	.is_compressing = i8xx_fbc_is_compressing,
	.nuke = i8xx_fbc_nuke,
	.program_cfb = i8xx_fbc_program_cfb,
};

static void i965_fbc_nuke(struct intel_fbc *fbc)
{
	struct intel_fbc_state *fbc_state = &fbc->state;
	enum i9xx_plane_id i9xx_plane = fbc_state->plane->i9xx_plane;
	struct drm_i915_private *dev_priv = fbc->i915;

	spin_lock_irq(&dev_priv->uncore.lock);
	intel_de_write_fw(dev_priv, DSPSURF(i9xx_plane),
			  intel_de_read_fw(dev_priv, DSPSURF(i9xx_plane)));
	spin_unlock_irq(&dev_priv->uncore.lock);
}

static const struct intel_fbc_funcs i965_fbc_funcs = {
	.activate = i8xx_fbc_activate,
	.deactivate = i8xx_fbc_deactivate,
	.is_active = i8xx_fbc_is_active,
	.is_compressing = i8xx_fbc_is_compressing,
	.nuke = i965_fbc_nuke,
	.program_cfb = i8xx_fbc_program_cfb,
};

static u32 g4x_dpfc_ctl_limit(struct intel_fbc *fbc)
{
	switch (fbc->limit) {
	default:
		MISSING_CASE(fbc->limit);
		fallthrough;
	case 1:
		return DPFC_CTL_LIMIT_1X;
	case 2:
		return DPFC_CTL_LIMIT_2X;
	case 4:
		return DPFC_CTL_LIMIT_4X;
	}
}

static u32 g4x_dpfc_ctl(struct intel_fbc *fbc)
{
	const struct intel_fbc_state *fbc_state = &fbc->state;
	struct drm_i915_private *i915 = fbc->i915;
	u32 dpfc_ctl;

	dpfc_ctl = g4x_dpfc_ctl_limit(fbc) |
		DPFC_CTL_PLANE_G4X(fbc_state->plane->i9xx_plane);

	if (IS_G4X(i915))
		dpfc_ctl |= DPFC_CTL_SR_EN;

	if (fbc_state->fence_id >= 0) {
		dpfc_ctl |= DPFC_CTL_FENCE_EN_G4X;

		if (DISPLAY_VER(i915) < 6)
			dpfc_ctl |= DPFC_CTL_FENCENO(fbc_state->fence_id);
	}

	return dpfc_ctl;
}

static void g4x_fbc_activate(struct intel_fbc *fbc)
{
	const struct intel_fbc_state *fbc_state = &fbc->state;
	struct drm_i915_private *i915 = fbc->i915;

	intel_de_write(i915, DPFC_FENCE_YOFF,
		       fbc_state->fence_y_offset);

	intel_de_write(i915, DPFC_CONTROL,
		       DPFC_CTL_EN | g4x_dpfc_ctl(fbc));
}

static void g4x_fbc_deactivate(struct intel_fbc *fbc)
{
	struct drm_i915_private *i915 = fbc->i915;
	u32 dpfc_ctl;

	/* Disable compression */
	dpfc_ctl = intel_de_read(i915, DPFC_CONTROL);
	if (dpfc_ctl & DPFC_CTL_EN) {
		dpfc_ctl &= ~DPFC_CTL_EN;
		intel_de_write(i915, DPFC_CONTROL, dpfc_ctl);
	}
}

static bool g4x_fbc_is_active(struct intel_fbc *fbc)
{
	return intel_de_read(fbc->i915, DPFC_CONTROL) & DPFC_CTL_EN;
}

static bool g4x_fbc_is_compressing(struct intel_fbc *fbc)
{
	return intel_de_read(fbc->i915, DPFC_STATUS) & DPFC_COMP_SEG_MASK;
}

static void g4x_fbc_program_cfb(struct intel_fbc *fbc)
{
	struct drm_i915_private *i915 = fbc->i915;

	intel_de_write(i915, DPFC_CB_BASE, fbc->compressed_fb.start);
}

static const struct intel_fbc_funcs g4x_fbc_funcs = {
	.activate = g4x_fbc_activate,
	.deactivate = g4x_fbc_deactivate,
	.is_active = g4x_fbc_is_active,
	.is_compressing = g4x_fbc_is_compressing,
	.nuke = i965_fbc_nuke,
	.program_cfb = g4x_fbc_program_cfb,
};

static void ilk_fbc_activate(struct intel_fbc *fbc)
{
	struct intel_fbc_state *fbc_state = &fbc->state;
	struct drm_i915_private *i915 = fbc->i915;

	intel_de_write(i915, ILK_DPFC_FENCE_YOFF(fbc->id),
		       fbc_state->fence_y_offset);

	intel_de_write(i915, ILK_DPFC_CONTROL(fbc->id),
		       DPFC_CTL_EN | g4x_dpfc_ctl(fbc));
}

static void ilk_fbc_deactivate(struct intel_fbc *fbc)
{
	struct drm_i915_private *i915 = fbc->i915;
	u32 dpfc_ctl;

	/* Disable compression */
	dpfc_ctl = intel_de_read(i915, ILK_DPFC_CONTROL(fbc->id));
	if (dpfc_ctl & DPFC_CTL_EN) {
		dpfc_ctl &= ~DPFC_CTL_EN;
		intel_de_write(i915, ILK_DPFC_CONTROL(fbc->id), dpfc_ctl);
	}
}

static bool ilk_fbc_is_active(struct intel_fbc *fbc)
{
	return intel_de_read(fbc->i915, ILK_DPFC_CONTROL(fbc->id)) & DPFC_CTL_EN;
}

static bool ilk_fbc_is_compressing(struct intel_fbc *fbc)
{
	return intel_de_read(fbc->i915, ILK_DPFC_STATUS(fbc->id)) & DPFC_COMP_SEG_MASK;
}

static void ilk_fbc_program_cfb(struct intel_fbc *fbc)
{
	struct drm_i915_private *i915 = fbc->i915;

	intel_de_write(i915, ILK_DPFC_CB_BASE(fbc->id), fbc->compressed_fb.start);
}

static const struct intel_fbc_funcs ilk_fbc_funcs = {
	.activate = ilk_fbc_activate,
	.deactivate = ilk_fbc_deactivate,
	.is_active = ilk_fbc_is_active,
	.is_compressing = ilk_fbc_is_compressing,
	.nuke = i965_fbc_nuke,
	.program_cfb = ilk_fbc_program_cfb,
};

static void snb_fbc_program_fence(struct intel_fbc *fbc)
{
	const struct intel_fbc_state *fbc_state = &fbc->state;
	struct drm_i915_private *i915 = fbc->i915;
	u32 ctl = 0;

	if (fbc_state->fence_id >= 0)
		ctl = SNB_DPFC_FENCE_EN | SNB_DPFC_FENCENO(fbc_state->fence_id);

	intel_de_write(i915, SNB_DPFC_CTL_SA, ctl);
	intel_de_write(i915, SNB_DPFC_CPU_FENCE_OFFSET, fbc_state->fence_y_offset);
}

static void snb_fbc_activate(struct intel_fbc *fbc)
{
	snb_fbc_program_fence(fbc);

	ilk_fbc_activate(fbc);
}

static void snb_fbc_nuke(struct intel_fbc *fbc)
{
	struct drm_i915_private *i915 = fbc->i915;

	intel_de_write(i915, MSG_FBC_REND_STATE(fbc->id), FBC_REND_NUKE);
	intel_de_posting_read(i915, MSG_FBC_REND_STATE(fbc->id));
}

static const struct intel_fbc_funcs snb_fbc_funcs = {
	.activate = snb_fbc_activate,
	.deactivate = ilk_fbc_deactivate,
	.is_active = ilk_fbc_is_active,
	.is_compressing = ilk_fbc_is_compressing,
	.nuke = snb_fbc_nuke,
	.program_cfb = ilk_fbc_program_cfb,
};

static void glk_fbc_program_cfb_stride(struct intel_fbc *fbc)
{
	const struct intel_fbc_state *fbc_state = &fbc->state;
	struct drm_i915_private *i915 = fbc->i915;
	u32 val = 0;

	if (fbc_state->override_cfb_stride)
		val |= FBC_STRIDE_OVERRIDE |
			FBC_STRIDE(fbc_state->override_cfb_stride / fbc->limit);

	intel_de_write(i915, GLK_FBC_STRIDE(fbc->id), val);
}

static void skl_fbc_program_cfb_stride(struct intel_fbc *fbc)
{
	const struct intel_fbc_state *fbc_state = &fbc->state;
	struct drm_i915_private *i915 = fbc->i915;
	u32 val = 0;

	/* Display WA #0529: skl, kbl, bxt. */
	if (fbc_state->override_cfb_stride)
		val |= CHICKEN_FBC_STRIDE_OVERRIDE |
			CHICKEN_FBC_STRIDE(fbc_state->override_cfb_stride / fbc->limit);

	intel_de_rmw(i915, CHICKEN_MISC_4,
		     CHICKEN_FBC_STRIDE_OVERRIDE |
		     CHICKEN_FBC_STRIDE_MASK, val);
}

static u32 ivb_dpfc_ctl(struct intel_fbc *fbc)
{
	const struct intel_fbc_state *fbc_state = &fbc->state;
	struct drm_i915_private *i915 = fbc->i915;
	u32 dpfc_ctl;

	dpfc_ctl = g4x_dpfc_ctl_limit(fbc);

	if (IS_IVYBRIDGE(i915))
		dpfc_ctl |= DPFC_CTL_PLANE_IVB(fbc_state->plane->i9xx_plane);

	if (fbc_state->fence_id >= 0)
		dpfc_ctl |= DPFC_CTL_FENCE_EN_IVB;

	if (fbc->false_color)
		dpfc_ctl |= DPFC_CTL_FALSE_COLOR;

	return dpfc_ctl;
}

static void ivb_fbc_activate(struct intel_fbc *fbc)
{
	struct drm_i915_private *i915 = fbc->i915;

	if (DISPLAY_VER(i915) >= 10)
		glk_fbc_program_cfb_stride(fbc);
	else if (DISPLAY_VER(i915) == 9)
		skl_fbc_program_cfb_stride(fbc);

	if (to_gt(i915)->ggtt->num_fences)
		snb_fbc_program_fence(fbc);

	intel_de_write(i915, ILK_DPFC_CONTROL(fbc->id),
		       DPFC_CTL_EN | ivb_dpfc_ctl(fbc));
}

static bool ivb_fbc_is_compressing(struct intel_fbc *fbc)
{
	return intel_de_read(fbc->i915, ILK_DPFC_STATUS2(fbc->id)) & DPFC_COMP_SEG_MASK_IVB;
}

static void ivb_fbc_set_false_color(struct intel_fbc *fbc,
				    bool enable)
{
	intel_de_rmw(fbc->i915, ILK_DPFC_CONTROL(fbc->id),
		     DPFC_CTL_FALSE_COLOR, enable ? DPFC_CTL_FALSE_COLOR : 0);
}

static const struct intel_fbc_funcs ivb_fbc_funcs = {
	.activate = ivb_fbc_activate,
	.deactivate = ilk_fbc_deactivate,
	.is_active = ilk_fbc_is_active,
	.is_compressing = ivb_fbc_is_compressing,
	.nuke = snb_fbc_nuke,
	.program_cfb = ilk_fbc_program_cfb,
	.set_false_color = ivb_fbc_set_false_color,
};

static bool intel_fbc_hw_is_active(struct intel_fbc *fbc)
{
	return fbc->funcs->is_active(fbc);
}

static void intel_fbc_hw_activate(struct intel_fbc *fbc)
{
	trace_intel_fbc_activate(fbc->state.plane);

	fbc->active = true;
	fbc->activated = true;

	fbc->funcs->activate(fbc);
}

static void intel_fbc_hw_deactivate(struct intel_fbc *fbc)
{
	trace_intel_fbc_deactivate(fbc->state.plane);

	fbc->active = false;

	fbc->funcs->deactivate(fbc);
}

static bool intel_fbc_is_compressing(struct intel_fbc *fbc)
{
	return fbc->funcs->is_compressing(fbc);
}

static void intel_fbc_nuke(struct intel_fbc *fbc)
{
	struct drm_i915_private *i915 = fbc->i915;

	drm_WARN_ON(&i915->drm, fbc->flip_pending);

	trace_intel_fbc_nuke(fbc->state.plane);

	fbc->funcs->nuke(fbc);
}

static void intel_fbc_activate(struct intel_fbc *fbc)
{
	intel_fbc_hw_activate(fbc);
	intel_fbc_nuke(fbc);

	fbc->no_fbc_reason = NULL;
}

static void intel_fbc_deactivate(struct intel_fbc *fbc, const char *reason)
{
	struct drm_i915_private *i915 = fbc->i915;

	drm_WARN_ON(&i915->drm, !mutex_is_locked(&fbc->lock));

	if (fbc->active)
		intel_fbc_hw_deactivate(fbc);

	fbc->no_fbc_reason = reason;
}

static u64 intel_fbc_cfb_base_max(struct drm_i915_private *i915)
{
	if (DISPLAY_VER(i915) >= 5 || IS_G4X(i915))
		return BIT_ULL(28);
	else
		return BIT_ULL(32);
}

static u64 intel_fbc_stolen_end(struct drm_i915_private *i915)
{
	u64 end;

	/* The FBC hardware for BDW/SKL doesn't have access to the stolen
	 * reserved range size, so it always assumes the maximum (8mb) is used.
	 * If we enable FBC using a CFB on that memory range we'll get FIFO
	 * underruns, even if that range is not reserved by the BIOS. */
	if (IS_BROADWELL(i915) ||
	    (DISPLAY_VER(i915) == 9 && !IS_BROXTON(i915)))
		end = resource_size(&i915->dsm) - 8 * 1024 * 1024;
	else
		end = U64_MAX;

	return min(end, intel_fbc_cfb_base_max(i915));
}

static int intel_fbc_min_limit(const struct intel_plane_state *plane_state)
{
	return plane_state->hw.fb->format->cpp[0] == 2 ? 2 : 1;
}

static int intel_fbc_max_limit(struct drm_i915_private *i915)
{
	/* WaFbcOnly1to1Ratio:ctg */
	if (IS_G4X(i915))
		return 1;

	/*
	 * FBC2 can only do 1:1, 1:2, 1:4, we limit
	 * FBC1 to the same out of convenience.
	 */
	return 4;
}

static int find_compression_limit(struct intel_fbc *fbc,
				  unsigned int size, int min_limit)
{
	struct drm_i915_private *i915 = fbc->i915;
	u64 end = intel_fbc_stolen_end(i915);
	int ret, limit = min_limit;

	size /= limit;

	/* Try to over-allocate to reduce reallocations and fragmentation. */
	ret = i915_gem_stolen_insert_node_in_range(i915, &fbc->compressed_fb,
						   size <<= 1, 4096, 0, end);
	if (ret == 0)
		return limit;

	for (; limit <= intel_fbc_max_limit(i915); limit <<= 1) {
		ret = i915_gem_stolen_insert_node_in_range(i915, &fbc->compressed_fb,
							   size >>= 1, 4096, 0, end);
		if (ret == 0)
			return limit;
	}

	return 0;
}

static int intel_fbc_alloc_cfb(struct intel_fbc *fbc,
			       unsigned int size, int min_limit)
{
	struct drm_i915_private *i915 = fbc->i915;
	int ret;

	drm_WARN_ON(&i915->drm,
		    drm_mm_node_allocated(&fbc->compressed_fb));
	drm_WARN_ON(&i915->drm,
		    drm_mm_node_allocated(&fbc->compressed_llb));

	if (DISPLAY_VER(i915) < 5 && !IS_G4X(i915)) {
		ret = i915_gem_stolen_insert_node(i915, &fbc->compressed_llb,
						  4096, 4096);
		if (ret)
			goto err;
	}

	ret = find_compression_limit(fbc, size, min_limit);
	if (!ret)
		goto err_llb;
	else if (ret > min_limit)
		drm_info_once(&i915->drm,
			      "Reducing the compressed framebuffer size. This may lead to less power savings than a non-reduced-size. Try to increase stolen memory size if available in BIOS.\n");

	fbc->limit = ret;

	drm_dbg_kms(&i915->drm,
		    "reserved %llu bytes of contiguous stolen space for FBC, limit: %d\n",
		    fbc->compressed_fb.size, fbc->limit);

	return 0;

err_llb:
	if (drm_mm_node_allocated(&fbc->compressed_llb))
		i915_gem_stolen_remove_node(i915, &fbc->compressed_llb);
err:
	if (drm_mm_initialized(&i915->mm.stolen))
		drm_info_once(&i915->drm, "not enough stolen space for compressed buffer (need %d more bytes), disabling. Hint: you may be able to increase stolen memory size in the BIOS to avoid this.\n", size);
	return -ENOSPC;
}

static void intel_fbc_program_cfb(struct intel_fbc *fbc)
{
	fbc->funcs->program_cfb(fbc);
}

static void intel_fbc_program_workarounds(struct intel_fbc *fbc)
{
	/* Wa_22014263786:icl,jsl,tgl,dg1,rkl,adls,adlp */
	if (DISPLAY_VER(fbc->i915) >= 11 && !IS_DG2(fbc->i915))
		intel_de_rmw(fbc->i915, ILK_DPFC_CHICKEN(fbc->id), 0,
			     DPFC_CHICKEN_FORCE_SLB_INVALIDATION);
}

static void __intel_fbc_cleanup_cfb(struct intel_fbc *fbc)
{
	struct drm_i915_private *i915 = fbc->i915;

	if (WARN_ON(intel_fbc_hw_is_active(fbc)))
		return;

	if (drm_mm_node_allocated(&fbc->compressed_llb))
		i915_gem_stolen_remove_node(i915, &fbc->compressed_llb);
	if (drm_mm_node_allocated(&fbc->compressed_fb))
		i915_gem_stolen_remove_node(i915, &fbc->compressed_fb);
}

void intel_fbc_cleanup(struct drm_i915_private *i915)
{
	struct intel_fbc *fbc;
	enum intel_fbc_id fbc_id;

	for_each_intel_fbc(i915, fbc, fbc_id) {
		mutex_lock(&fbc->lock);
		__intel_fbc_cleanup_cfb(fbc);
		mutex_unlock(&fbc->lock);

		kfree(fbc);
	}
}

static bool stride_is_valid(const struct intel_plane_state *plane_state)
{
	struct drm_i915_private *i915 = to_i915(plane_state->uapi.plane->dev);
	const struct drm_framebuffer *fb = plane_state->hw.fb;
	unsigned int stride = intel_fbc_plane_stride(plane_state) *
		fb->format->cpp[0];

	/* This should have been caught earlier. */
	if (drm_WARN_ON_ONCE(&i915->drm, (stride & (64 - 1)) != 0))
		return false;

	/* Below are the additional FBC restrictions. */
	if (stride < 512)
		return false;

	if (DISPLAY_VER(i915) == 2 || DISPLAY_VER(i915) == 3)
		return stride == 4096 || stride == 8192;

	if (DISPLAY_VER(i915) == 4 && !IS_G4X(i915) && stride < 2048)
		return false;

	/* Display WA #1105: skl,bxt,kbl,cfl,glk */
	if ((DISPLAY_VER(i915) == 9 || IS_GEMINILAKE(i915)) &&
	    fb->modifier == DRM_FORMAT_MOD_LINEAR && stride & 511)
		return false;

	if (stride > 16384)
		return false;

	return true;
}

static bool pixel_format_is_valid(const struct intel_plane_state *plane_state)
{
	struct drm_i915_private *i915 = to_i915(plane_state->uapi.plane->dev);
	const struct drm_framebuffer *fb = plane_state->hw.fb;

	switch (fb->format->format) {
	case DRM_FORMAT_XRGB8888:
	case DRM_FORMAT_XBGR8888:
		return true;
	case DRM_FORMAT_XRGB1555:
	case DRM_FORMAT_RGB565:
		/* 16bpp not supported on gen2 */
		if (DISPLAY_VER(i915) == 2)
			return false;
		/* WaFbcOnly1to1Ratio:ctg */
		if (IS_G4X(i915))
			return false;
		return true;
	default:
		return false;
	}
}

static bool rotation_is_valid(const struct intel_plane_state *plane_state)
{
	struct drm_i915_private *i915 = to_i915(plane_state->uapi.plane->dev);
	const struct drm_framebuffer *fb = plane_state->hw.fb;
	unsigned int rotation = plane_state->hw.rotation;

	if (DISPLAY_VER(i915) >= 9 && fb->format->format == DRM_FORMAT_RGB565 &&
	    drm_rotation_90_or_270(rotation))
		return false;
	else if (DISPLAY_VER(i915) <= 4 && !IS_G4X(i915) &&
		 rotation != DRM_MODE_ROTATE_0)
		return false;

	return true;
}

/*
 * For some reason, the hardware tracking starts looking at whatever we
 * programmed as the display plane base address register. It does not look at
 * the X and Y offset registers. That's why we include the src x/y offsets
 * instead of just looking at the plane size.
 */
static bool intel_fbc_hw_tracking_covers_screen(const struct intel_plane_state *plane_state)
{
	struct drm_i915_private *i915 = to_i915(plane_state->uapi.plane->dev);
	unsigned int effective_w, effective_h, max_w, max_h;

	if (DISPLAY_VER(i915) >= 10) {
		max_w = 5120;
		max_h = 4096;
	} else if (DISPLAY_VER(i915) >= 8 || IS_HASWELL(i915)) {
		max_w = 4096;
		max_h = 4096;
	} else if (IS_G4X(i915) || DISPLAY_VER(i915) >= 5) {
		max_w = 4096;
		max_h = 2048;
	} else {
		max_w = 2048;
		max_h = 1536;
	}

	effective_w = plane_state->view.color_plane[0].x +
		(drm_rect_width(&plane_state->uapi.src) >> 16);
	effective_h = plane_state->view.color_plane[0].y +
		(drm_rect_height(&plane_state->uapi.src) >> 16);

	return effective_w <= max_w && effective_h <= max_h;
}

static bool tiling_is_valid(const struct intel_plane_state *plane_state)
{
	struct drm_i915_private *i915 = to_i915(plane_state->uapi.plane->dev);
	const struct drm_framebuffer *fb = plane_state->hw.fb;

	switch (fb->modifier) {
	case DRM_FORMAT_MOD_LINEAR:
	case I915_FORMAT_MOD_Y_TILED:
	case I915_FORMAT_MOD_Yf_TILED:
		return DISPLAY_VER(i915) >= 9;
	case I915_FORMAT_MOD_4_TILED:
	case I915_FORMAT_MOD_X_TILED:
		return true;
	default:
		return false;
	}
}

static void intel_fbc_update_state(struct intel_atomic_state *state,
				   struct intel_crtc *crtc,
				   struct intel_plane *plane)
{
	struct drm_i915_private *i915 = to_i915(state->base.dev);
	const struct intel_crtc_state *crtc_state =
		intel_atomic_get_new_crtc_state(state, crtc);
	const struct intel_plane_state *plane_state =
		intel_atomic_get_new_plane_state(state, plane);
	struct intel_fbc *fbc = plane->fbc;
	struct intel_fbc_state *fbc_state = &fbc->state;

	WARN_ON(plane_state->no_fbc_reason);
	WARN_ON(fbc_state->plane && fbc_state->plane != plane);

	fbc_state->plane = plane;

	/* FBC1 compression interval: arbitrary choice of 1 second */
	fbc_state->interval = drm_mode_vrefresh(&crtc_state->hw.adjusted_mode);

	fbc_state->fence_y_offset = intel_plane_fence_y_offset(plane_state);

	drm_WARN_ON(&i915->drm, plane_state->flags & PLANE_HAS_FENCE &&
		    !plane_state->ggtt_vma->fence);

	if (plane_state->flags & PLANE_HAS_FENCE &&
	    plane_state->ggtt_vma->fence)
		fbc_state->fence_id = plane_state->ggtt_vma->fence->id;
	else
		fbc_state->fence_id = -1;

	fbc_state->cfb_stride = intel_fbc_cfb_stride(plane_state);
	fbc_state->cfb_size = intel_fbc_cfb_size(plane_state);
	fbc_state->override_cfb_stride = intel_fbc_override_cfb_stride(plane_state);
}

static bool intel_fbc_is_fence_ok(const struct intel_plane_state *plane_state)
{
	struct drm_i915_private *i915 = to_i915(plane_state->uapi.plane->dev);

	/* The use of a CPU fence is one of two ways to detect writes by the
	 * CPU to the scanout and trigger updates to the FBC.
	 *
	 * The other method is by software tracking (see
	 * intel_fbc_invalidate/flush()), it will manually notify FBC and nuke
	 * the current compressed buffer and recompress it.
	 *
	 * Note that is possible for a tiled surface to be unmappable (and
	 * so have no fence associated with it) due to aperture constraints
	 * at the time of pinning.
	 *
	 * FIXME with 90/270 degree rotation we should use the fence on
	 * the normal GTT view (the rotated view doesn't even have a
	 * fence). Would need changes to the FBC fence Y offset as well.
	 * For now this will effectively disable FBC with 90/270 degree
	 * rotation.
	 */
	return DISPLAY_VER(i915) >= 9 ||
		(plane_state->flags & PLANE_HAS_FENCE &&
		 plane_state->ggtt_vma->fence);
}

static bool intel_fbc_is_cfb_ok(const struct intel_plane_state *plane_state)
{
	struct intel_plane *plane = to_intel_plane(plane_state->uapi.plane);
	struct intel_fbc *fbc = plane->fbc;

	return intel_fbc_min_limit(plane_state) <= fbc->limit &&
		intel_fbc_cfb_size(plane_state) <= fbc->compressed_fb.size * fbc->limit;
}

static bool intel_fbc_is_ok(const struct intel_plane_state *plane_state)
{
	return !plane_state->no_fbc_reason &&
		intel_fbc_is_fence_ok(plane_state) &&
		intel_fbc_is_cfb_ok(plane_state);
}

static int intel_fbc_check_plane(struct intel_atomic_state *state,
				 struct intel_plane *plane)
{
	struct drm_i915_private *i915 = to_i915(state->base.dev);
	struct intel_plane_state *plane_state =
		intel_atomic_get_new_plane_state(state, plane);
	const struct drm_framebuffer *fb = plane_state->hw.fb;
	struct intel_crtc *crtc = to_intel_crtc(plane_state->hw.crtc);
	const struct intel_crtc_state *crtc_state;
	struct intel_fbc *fbc = plane->fbc;

	if (!fbc)
		return 0;

	if (intel_vgpu_active(i915)) {
		plane_state->no_fbc_reason = "VGPU active";
		return 0;
	}

	if (!i915->params.enable_fbc) {
		plane_state->no_fbc_reason = "disabled per module param or by default";
		return 0;
	}

	if (!plane_state->uapi.visible) {
		plane_state->no_fbc_reason = "plane not visible";
		return 0;
	}

	crtc_state = intel_atomic_get_new_crtc_state(state, crtc);

	if (crtc_state->hw.adjusted_mode.flags & DRM_MODE_FLAG_INTERLACE) {
		plane_state->no_fbc_reason = "interlaced mode not supported";
		return 0;
	}

	if (crtc_state->double_wide) {
		plane_state->no_fbc_reason = "double wide pipe not supported";
		return 0;
	}

	/*
	 * Display 12+ is not supporting FBC with PSR2.
	 * Recommendation is to keep this combination disabled
	 * Bspec: 50422 HSD: 14010260002
	 */
	if (DISPLAY_VER(i915) >= 12 && crtc_state->has_psr2) {
		plane_state->no_fbc_reason = "PSR2 enabled";
		return 0;
<<<<<<< HEAD
=======
	}

	/* Wa_14016291713 */
	if (IS_DISPLAY_VER(i915, 12, 13) && crtc_state->has_psr) {
		plane_state->no_fbc_reason = "PSR1 enabled (Wa_14016291713)";
		return 0;
>>>>>>> 7365df19
	}

	if (!pixel_format_is_valid(plane_state)) {
		plane_state->no_fbc_reason = "pixel format not supported";
		return 0;
	}

	if (!tiling_is_valid(plane_state)) {
		plane_state->no_fbc_reason = "tiling not supported";
		return 0;
	}

	if (!rotation_is_valid(plane_state)) {
		plane_state->no_fbc_reason = "rotation not supported";
		return 0;
	}

	if (!stride_is_valid(plane_state)) {
		plane_state->no_fbc_reason = "stride not supported";
		return 0;
	}

	if (plane_state->hw.pixel_blend_mode != DRM_MODE_BLEND_PIXEL_NONE &&
	    fb->format->has_alpha) {
		plane_state->no_fbc_reason = "per-pixel alpha not supported";
		return 0;
	}

	if (!intel_fbc_hw_tracking_covers_screen(plane_state)) {
		plane_state->no_fbc_reason = "plane size too big";
		return 0;
	}

	/*
	 * Work around a problem on GEN9+ HW, where enabling FBC on a plane
	 * having a Y offset that isn't divisible by 4 causes FIFO underrun
	 * and screen flicker.
	 */
	if (DISPLAY_VER(i915) >= 9 &&
	    plane_state->view.color_plane[0].y & 3) {
		plane_state->no_fbc_reason = "plane start Y offset misaligned";
		return 0;
	}

	/* Wa_22010751166: icl, ehl, tgl, dg1, rkl */
	if (DISPLAY_VER(i915) >= 11 &&
	    (plane_state->view.color_plane[0].y +
	     (drm_rect_height(&plane_state->uapi.src) >> 16)) & 3) {
		plane_state->no_fbc_reason = "plane end Y offset misaligned";
		return 0;
	}

	/* WaFbcExceedCdClockThreshold:hsw,bdw */
	if (IS_HASWELL(i915) || IS_BROADWELL(i915)) {
		const struct intel_cdclk_state *cdclk_state;

		cdclk_state = intel_atomic_get_cdclk_state(state);
		if (IS_ERR(cdclk_state))
			return PTR_ERR(cdclk_state);

		if (crtc_state->pixel_rate >= cdclk_state->logical.cdclk * 95 / 100) {
			plane_state->no_fbc_reason = "pixel rate too high";
			return 0;
		}
	}

	plane_state->no_fbc_reason = NULL;

	return 0;
}


static bool intel_fbc_can_flip_nuke(struct intel_atomic_state *state,
				    struct intel_crtc *crtc,
				    struct intel_plane *plane)
{
	const struct intel_crtc_state *new_crtc_state =
		intel_atomic_get_new_crtc_state(state, crtc);
	const struct intel_plane_state *old_plane_state =
		intel_atomic_get_old_plane_state(state, plane);
	const struct intel_plane_state *new_plane_state =
		intel_atomic_get_new_plane_state(state, plane);
	const struct drm_framebuffer *old_fb = old_plane_state->hw.fb;
	const struct drm_framebuffer *new_fb = new_plane_state->hw.fb;

	if (drm_atomic_crtc_needs_modeset(&new_crtc_state->uapi))
		return false;

	if (!intel_fbc_is_ok(old_plane_state) ||
	    !intel_fbc_is_ok(new_plane_state))
		return false;

	if (old_fb->format->format != new_fb->format->format)
		return false;

	if (old_fb->modifier != new_fb->modifier)
		return false;

	if (intel_fbc_plane_stride(old_plane_state) !=
	    intel_fbc_plane_stride(new_plane_state))
		return false;

	if (intel_fbc_cfb_stride(old_plane_state) !=
	    intel_fbc_cfb_stride(new_plane_state))
		return false;

	if (intel_fbc_cfb_size(old_plane_state) !=
	    intel_fbc_cfb_size(new_plane_state))
		return false;

	if (intel_fbc_override_cfb_stride(old_plane_state) !=
	    intel_fbc_override_cfb_stride(new_plane_state))
		return false;

	return true;
}

static bool __intel_fbc_pre_update(struct intel_atomic_state *state,
				   struct intel_crtc *crtc,
				   struct intel_plane *plane)
{
	struct drm_i915_private *i915 = to_i915(state->base.dev);
	struct intel_fbc *fbc = plane->fbc;
	bool need_vblank_wait = false;

	fbc->flip_pending = true;

	if (intel_fbc_can_flip_nuke(state, crtc, plane))
		return need_vblank_wait;

	intel_fbc_deactivate(fbc, "update pending");

	/*
	 * Display WA #1198: glk+
	 * Need an extra vblank wait between FBC disable and most plane
	 * updates. Bspec says this is only needed for plane disable, but
	 * that is not true. Touching most plane registers will cause the
	 * corruption to appear. Also SKL/derivatives do not seem to be
	 * affected.
	 *
	 * TODO: could optimize this a bit by sampling the frame
	 * counter when we disable FBC (if it was already done earlier)
	 * and skipping the extra vblank wait before the plane update
	 * if at least one frame has already passed.
	 */
	if (fbc->activated && DISPLAY_VER(i915) >= 10)
		need_vblank_wait = true;
	fbc->activated = false;

	return need_vblank_wait;
}

bool intel_fbc_pre_update(struct intel_atomic_state *state,
			  struct intel_crtc *crtc)
{
	const struct intel_plane_state *plane_state;
	bool need_vblank_wait = false;
	struct intel_plane *plane;
	int i;

	for_each_new_intel_plane_in_state(state, plane, plane_state, i) {
		struct intel_fbc *fbc = plane->fbc;

		if (!fbc || plane->pipe != crtc->pipe)
			continue;

		mutex_lock(&fbc->lock);

		if (fbc->state.plane == plane)
			need_vblank_wait |= __intel_fbc_pre_update(state, crtc, plane);

		mutex_unlock(&fbc->lock);
	}

	return need_vblank_wait;
}

static void __intel_fbc_disable(struct intel_fbc *fbc)
{
	struct drm_i915_private *i915 = fbc->i915;
	struct intel_plane *plane = fbc->state.plane;

	drm_WARN_ON(&i915->drm, !mutex_is_locked(&fbc->lock));
	drm_WARN_ON(&i915->drm, fbc->active);

	drm_dbg_kms(&i915->drm, "Disabling FBC on [PLANE:%d:%s]\n",
		    plane->base.base.id, plane->base.name);

	__intel_fbc_cleanup_cfb(fbc);

	fbc->state.plane = NULL;
	fbc->flip_pending = false;
	fbc->busy_bits = 0;
}

static void __intel_fbc_post_update(struct intel_fbc *fbc)
{
	struct drm_i915_private *i915 = fbc->i915;

	drm_WARN_ON(&i915->drm, !mutex_is_locked(&fbc->lock));

	if (!fbc->busy_bits)
		intel_fbc_activate(fbc);
	else
		intel_fbc_deactivate(fbc, "frontbuffer write");
}

void intel_fbc_post_update(struct intel_atomic_state *state,
			   struct intel_crtc *crtc)
{
	const struct intel_plane_state *plane_state;
	struct intel_plane *plane;
	int i;

	for_each_new_intel_plane_in_state(state, plane, plane_state, i) {
		struct intel_fbc *fbc = plane->fbc;

		if (!fbc || plane->pipe != crtc->pipe)
			continue;

		mutex_lock(&fbc->lock);

		if (fbc->state.plane == plane) {
			fbc->flip_pending = false;
			__intel_fbc_post_update(fbc);
		}

		mutex_unlock(&fbc->lock);
	}
}

static unsigned int intel_fbc_get_frontbuffer_bit(struct intel_fbc *fbc)
{
	if (fbc->state.plane)
		return fbc->state.plane->frontbuffer_bit;
	else
		return 0;
}

static void __intel_fbc_invalidate(struct intel_fbc *fbc,
				   unsigned int frontbuffer_bits,
				   enum fb_op_origin origin)
{
	if (origin == ORIGIN_FLIP || origin == ORIGIN_CURSOR_UPDATE)
		return;

	mutex_lock(&fbc->lock);

	frontbuffer_bits &= intel_fbc_get_frontbuffer_bit(fbc);
	if (!frontbuffer_bits)
		goto out;

	fbc->busy_bits |= frontbuffer_bits;
	intel_fbc_deactivate(fbc, "frontbuffer write");

out:
	mutex_unlock(&fbc->lock);
}

void intel_fbc_invalidate(struct drm_i915_private *i915,
			  unsigned int frontbuffer_bits,
			  enum fb_op_origin origin)
{
	struct intel_fbc *fbc;
	enum intel_fbc_id fbc_id;

	for_each_intel_fbc(i915, fbc, fbc_id)
		__intel_fbc_invalidate(fbc, frontbuffer_bits, origin);

}

static void __intel_fbc_flush(struct intel_fbc *fbc,
			      unsigned int frontbuffer_bits,
			      enum fb_op_origin origin)
{
	mutex_lock(&fbc->lock);

	frontbuffer_bits &= intel_fbc_get_frontbuffer_bit(fbc);
	if (!frontbuffer_bits)
		goto out;

	fbc->busy_bits &= ~frontbuffer_bits;

	if (origin == ORIGIN_FLIP || origin == ORIGIN_CURSOR_UPDATE)
		goto out;

	if (fbc->busy_bits || fbc->flip_pending)
		goto out;

	if (fbc->active)
		intel_fbc_nuke(fbc);
	else
		intel_fbc_activate(fbc);

out:
	mutex_unlock(&fbc->lock);
}

void intel_fbc_flush(struct drm_i915_private *i915,
		     unsigned int frontbuffer_bits,
		     enum fb_op_origin origin)
{
	struct intel_fbc *fbc;
	enum intel_fbc_id fbc_id;

	for_each_intel_fbc(i915, fbc, fbc_id)
		__intel_fbc_flush(fbc, frontbuffer_bits, origin);
}

int intel_fbc_atomic_check(struct intel_atomic_state *state)
{
	struct intel_plane_state *plane_state;
	struct intel_plane *plane;
	int i;

	for_each_new_intel_plane_in_state(state, plane, plane_state, i) {
		int ret;

		ret = intel_fbc_check_plane(state, plane);
		if (ret)
			return ret;
	}

	return 0;
}

static void __intel_fbc_enable(struct intel_atomic_state *state,
			       struct intel_crtc *crtc,
			       struct intel_plane *plane)
{
	struct drm_i915_private *i915 = to_i915(state->base.dev);
	const struct intel_plane_state *plane_state =
		intel_atomic_get_new_plane_state(state, plane);
	struct intel_fbc *fbc = plane->fbc;

	if (fbc->state.plane) {
		if (fbc->state.plane != plane)
			return;

		if (intel_fbc_is_ok(plane_state)) {
			intel_fbc_update_state(state, crtc, plane);
			return;
		}

		__intel_fbc_disable(fbc);
	}

	drm_WARN_ON(&i915->drm, fbc->active);

	fbc->no_fbc_reason = plane_state->no_fbc_reason;
	if (fbc->no_fbc_reason)
		return;

	if (!intel_fbc_is_fence_ok(plane_state)) {
		fbc->no_fbc_reason = "framebuffer not fenced";
		return;
	}

	if (fbc->underrun_detected) {
		fbc->no_fbc_reason = "FIFO underrun";
		return;
	}

	if (intel_fbc_alloc_cfb(fbc, intel_fbc_cfb_size(plane_state),
				intel_fbc_min_limit(plane_state))) {
		fbc->no_fbc_reason = "not enough stolen memory";
		return;
	}

	drm_dbg_kms(&i915->drm, "Enabling FBC on [PLANE:%d:%s]\n",
		    plane->base.base.id, plane->base.name);
	fbc->no_fbc_reason = "FBC enabled but not active yet\n";

	intel_fbc_update_state(state, crtc, plane);

	intel_fbc_program_workarounds(fbc);
	intel_fbc_program_cfb(fbc);
}

/**
 * intel_fbc_disable - disable FBC if it's associated with crtc
 * @crtc: the CRTC
 *
 * This function disables FBC if it's associated with the provided CRTC.
 */
void intel_fbc_disable(struct intel_crtc *crtc)
{
	struct drm_i915_private *i915 = to_i915(crtc->base.dev);
	struct intel_plane *plane;

	for_each_intel_plane(&i915->drm, plane) {
		struct intel_fbc *fbc = plane->fbc;

		if (!fbc || plane->pipe != crtc->pipe)
			continue;

		mutex_lock(&fbc->lock);
		if (fbc->state.plane == plane)
			__intel_fbc_disable(fbc);
		mutex_unlock(&fbc->lock);
	}
}

void intel_fbc_update(struct intel_atomic_state *state,
		      struct intel_crtc *crtc)
{
	const struct intel_crtc_state *crtc_state =
		intel_atomic_get_new_crtc_state(state, crtc);
	const struct intel_plane_state *plane_state;
	struct intel_plane *plane;
	int i;

	for_each_new_intel_plane_in_state(state, plane, plane_state, i) {
		struct intel_fbc *fbc = plane->fbc;

		if (!fbc || plane->pipe != crtc->pipe)
			continue;

		mutex_lock(&fbc->lock);

		if (crtc_state->update_pipe && plane_state->no_fbc_reason) {
			if (fbc->state.plane == plane)
				__intel_fbc_disable(fbc);
		} else {
			__intel_fbc_enable(state, crtc, plane);
		}

		mutex_unlock(&fbc->lock);
	}
}

static void intel_fbc_underrun_work_fn(struct work_struct *work)
{
	struct intel_fbc *fbc = container_of(work, typeof(*fbc), underrun_work);
	struct drm_i915_private *i915 = fbc->i915;

	mutex_lock(&fbc->lock);

	/* Maybe we were scheduled twice. */
	if (fbc->underrun_detected || !fbc->state.plane)
		goto out;

	drm_dbg_kms(&i915->drm, "Disabling FBC due to FIFO underrun.\n");
	fbc->underrun_detected = true;

	intel_fbc_deactivate(fbc, "FIFO underrun");
	if (!fbc->flip_pending)
		intel_crtc_wait_for_next_vblank(intel_crtc_for_pipe(i915, fbc->state.plane->pipe));
	__intel_fbc_disable(fbc);
out:
	mutex_unlock(&fbc->lock);
}

static void __intel_fbc_reset_underrun(struct intel_fbc *fbc)
{
	struct drm_i915_private *i915 = fbc->i915;

	cancel_work_sync(&fbc->underrun_work);

	mutex_lock(&fbc->lock);

	if (fbc->underrun_detected) {
		drm_dbg_kms(&i915->drm,
			    "Re-allowing FBC after fifo underrun\n");
		fbc->no_fbc_reason = "FIFO underrun cleared";
	}

	fbc->underrun_detected = false;
	mutex_unlock(&fbc->lock);
}

/*
 * intel_fbc_reset_underrun - reset FBC fifo underrun status.
 * @i915: the i915 device
 *
 * See intel_fbc_handle_fifo_underrun_irq(). For automated testing we
 * want to re-enable FBC after an underrun to increase test coverage.
 */
void intel_fbc_reset_underrun(struct drm_i915_private *i915)
{
	struct intel_fbc *fbc;
	enum intel_fbc_id fbc_id;

	for_each_intel_fbc(i915, fbc, fbc_id)
		__intel_fbc_reset_underrun(fbc);
}

static void __intel_fbc_handle_fifo_underrun_irq(struct intel_fbc *fbc)
{
	/*
	 * There's no guarantee that underrun_detected won't be set to true
	 * right after this check and before the work is scheduled, but that's
	 * not a problem since we'll check it again under the work function
	 * while FBC is locked. This check here is just to prevent us from
	 * unnecessarily scheduling the work, and it relies on the fact that we
	 * never switch underrun_detect back to false after it's true.
	 */
	if (READ_ONCE(fbc->underrun_detected))
		return;

	schedule_work(&fbc->underrun_work);
}

/**
 * intel_fbc_handle_fifo_underrun_irq - disable FBC when we get a FIFO underrun
 * @i915: i915 device
 *
 * Without FBC, most underruns are harmless and don't really cause too many
 * problems, except for an annoying message on dmesg. With FBC, underruns can
 * become black screens or even worse, especially when paired with bad
 * watermarks. So in order for us to be on the safe side, completely disable FBC
 * in case we ever detect a FIFO underrun on any pipe. An underrun on any pipe
 * already suggests that watermarks may be bad, so try to be as safe as
 * possible.
 *
 * This function is called from the IRQ handler.
 */
void intel_fbc_handle_fifo_underrun_irq(struct drm_i915_private *i915)
{
	struct intel_fbc *fbc;
	enum intel_fbc_id fbc_id;

	for_each_intel_fbc(i915, fbc, fbc_id)
		__intel_fbc_handle_fifo_underrun_irq(fbc);
}

/*
 * The DDX driver changes its behavior depending on the value it reads from
 * i915.enable_fbc, so sanitize it by translating the default value into either
 * 0 or 1 in order to allow it to know what's going on.
 *
 * Notice that this is done at driver initialization and we still allow user
 * space to change the value during runtime without sanitizing it again. IGT
 * relies on being able to change i915.enable_fbc at runtime.
 */
static int intel_sanitize_fbc_option(struct drm_i915_private *i915)
{
	if (i915->params.enable_fbc >= 0)
		return !!i915->params.enable_fbc;

	if (!HAS_FBC(i915))
		return 0;

	if (IS_BROADWELL(i915) || DISPLAY_VER(i915) >= 9)
		return 1;

	return 0;
}

static bool need_fbc_vtd_wa(struct drm_i915_private *i915)
{
	/* WaFbcTurnOffFbcWhenHyperVisorIsUsed:skl,bxt */
	if (i915_vtd_active(i915) &&
	    (IS_SKYLAKE(i915) || IS_BROXTON(i915))) {
		drm_info(&i915->drm,
			 "Disabling framebuffer compression (FBC) to prevent screen flicker with VT-d enabled\n");
		return true;
	}

	return false;
}

void intel_fbc_add_plane(struct intel_fbc *fbc, struct intel_plane *plane)
{
	plane->fbc = fbc;
}

static struct intel_fbc *intel_fbc_create(struct drm_i915_private *i915,
					  enum intel_fbc_id fbc_id)
{
	struct intel_fbc *fbc;

	fbc = kzalloc(sizeof(*fbc), GFP_KERNEL);
	if (!fbc)
		return NULL;

	fbc->id = fbc_id;
	fbc->i915 = i915;
	INIT_WORK(&fbc->underrun_work, intel_fbc_underrun_work_fn);
	mutex_init(&fbc->lock);

	if (DISPLAY_VER(i915) >= 7)
		fbc->funcs = &ivb_fbc_funcs;
	else if (DISPLAY_VER(i915) == 6)
		fbc->funcs = &snb_fbc_funcs;
	else if (DISPLAY_VER(i915) == 5)
		fbc->funcs = &ilk_fbc_funcs;
	else if (IS_G4X(i915))
		fbc->funcs = &g4x_fbc_funcs;
	else if (DISPLAY_VER(i915) == 4)
		fbc->funcs = &i965_fbc_funcs;
	else
		fbc->funcs = &i8xx_fbc_funcs;

	return fbc;
}

/**
 * intel_fbc_init - Initialize FBC
 * @i915: the i915 device
 *
 * This function might be called during PM init process.
 */
void intel_fbc_init(struct drm_i915_private *i915)
{
	enum intel_fbc_id fbc_id;

	if (!drm_mm_initialized(&i915->mm.stolen))
		RUNTIME_INFO(i915)->fbc_mask = 0;

	if (need_fbc_vtd_wa(i915))
		RUNTIME_INFO(i915)->fbc_mask = 0;

	i915->params.enable_fbc = intel_sanitize_fbc_option(i915);
	drm_dbg_kms(&i915->drm, "Sanitized enable_fbc value: %d\n",
		    i915->params.enable_fbc);

	for_each_fbc_id(i915, fbc_id)
<<<<<<< HEAD
		i915->fbc[fbc_id] = intel_fbc_create(i915, fbc_id);
=======
		i915->display.fbc[fbc_id] = intel_fbc_create(i915, fbc_id);
>>>>>>> 7365df19
}

/**
 * intel_fbc_sanitize - Sanitize FBC
 * @i915: the i915 device
 *
 * Make sure FBC is initially disabled since we have no
 * idea eg. into which parts of stolen it might be scribbling
 * into.
 */
void intel_fbc_sanitize(struct drm_i915_private *i915)
{
	struct intel_fbc *fbc;
	enum intel_fbc_id fbc_id;

	for_each_intel_fbc(i915, fbc, fbc_id) {
		if (intel_fbc_hw_is_active(fbc))
			intel_fbc_hw_deactivate(fbc);
	}
}

static int intel_fbc_debugfs_status_show(struct seq_file *m, void *unused)
{
	struct intel_fbc *fbc = m->private;
	struct drm_i915_private *i915 = fbc->i915;
	struct intel_plane *plane;
	intel_wakeref_t wakeref;

	drm_modeset_lock_all(&i915->drm);

	wakeref = intel_runtime_pm_get(&i915->runtime_pm);
	mutex_lock(&fbc->lock);

	if (fbc->active) {
		seq_puts(m, "FBC enabled\n");
		seq_printf(m, "Compressing: %s\n",
			   str_yes_no(intel_fbc_is_compressing(fbc)));
	} else {
		seq_printf(m, "FBC disabled: %s\n", fbc->no_fbc_reason);
	}

	for_each_intel_plane(&i915->drm, plane) {
		const struct intel_plane_state *plane_state =
			to_intel_plane_state(plane->base.state);

		if (plane->fbc != fbc)
			continue;

		seq_printf(m, "%c [PLANE:%d:%s]: %s\n",
			   fbc->state.plane == plane ? '*' : ' ',
			   plane->base.base.id, plane->base.name,
			   plane_state->no_fbc_reason ?: "FBC possible");
	}

	mutex_unlock(&fbc->lock);
	intel_runtime_pm_put(&i915->runtime_pm, wakeref);

	drm_modeset_unlock_all(&i915->drm);

	return 0;
}

DEFINE_SHOW_ATTRIBUTE(intel_fbc_debugfs_status);

static int intel_fbc_debugfs_false_color_get(void *data, u64 *val)
{
	struct intel_fbc *fbc = data;

	*val = fbc->false_color;

	return 0;
}

static int intel_fbc_debugfs_false_color_set(void *data, u64 val)
{
	struct intel_fbc *fbc = data;

	mutex_lock(&fbc->lock);

	fbc->false_color = val;

	if (fbc->active)
		fbc->funcs->set_false_color(fbc, fbc->false_color);

	mutex_unlock(&fbc->lock);

	return 0;
}

DEFINE_SIMPLE_ATTRIBUTE(intel_fbc_debugfs_false_color_fops,
			intel_fbc_debugfs_false_color_get,
			intel_fbc_debugfs_false_color_set,
			"%llu\n");

static void intel_fbc_debugfs_add(struct intel_fbc *fbc,
				  struct dentry *parent)
{
	debugfs_create_file("i915_fbc_status", 0444, parent,
			    fbc, &intel_fbc_debugfs_status_fops);

	if (fbc->funcs->set_false_color)
		debugfs_create_file("i915_fbc_false_color", 0644, parent,
				    fbc, &intel_fbc_debugfs_false_color_fops);
}

void intel_fbc_crtc_debugfs_add(struct intel_crtc *crtc)
{
	struct intel_plane *plane = to_intel_plane(crtc->base.primary);

	if (plane->fbc)
		intel_fbc_debugfs_add(plane->fbc, crtc->base.debugfs_entry);
}

/* FIXME: remove this once igt is on board with per-crtc stuff */
void intel_fbc_debugfs_register(struct drm_i915_private *i915)
{
	struct drm_minor *minor = i915->drm.primary;
	struct intel_fbc *fbc;

	fbc = i915->display.fbc[INTEL_FBC_A];
	if (fbc)
		intel_fbc_debugfs_add(fbc, minor->debugfs_root);
}<|MERGE_RESOLUTION|>--- conflicted
+++ resolved
@@ -1096,15 +1096,12 @@
 	if (DISPLAY_VER(i915) >= 12 && crtc_state->has_psr2) {
 		plane_state->no_fbc_reason = "PSR2 enabled";
 		return 0;
-<<<<<<< HEAD
-=======
 	}
 
 	/* Wa_14016291713 */
 	if (IS_DISPLAY_VER(i915, 12, 13) && crtc_state->has_psr) {
 		plane_state->no_fbc_reason = "PSR1 enabled (Wa_14016291713)";
 		return 0;
->>>>>>> 7365df19
 	}
 
 	if (!pixel_format_is_valid(plane_state)) {
@@ -1723,11 +1720,7 @@
 		    i915->params.enable_fbc);
 
 	for_each_fbc_id(i915, fbc_id)
-<<<<<<< HEAD
-		i915->fbc[fbc_id] = intel_fbc_create(i915, fbc_id);
-=======
 		i915->display.fbc[fbc_id] = intel_fbc_create(i915, fbc_id);
->>>>>>> 7365df19
 }
 
 /**
