/*
 * Copyright 2012-2023 Advanced Micro Devices, Inc.
 *
 * Permission is hereby granted, free of charge, to any person obtaining a
 * copy of this software and associated documentation files (the "Software"),
 * to deal in the Software without restriction, including without limitation
 * the rights to use, copy, modify, merge, publish, distribute, sublicense,
 * and/or sell copies of the Software, and to permit persons to whom the
 * Software is furnished to do so, subject to the following conditions:
 *
 * The above copyright notice and this permission notice shall be included in
 * all copies or substantial portions of the Software.
 *
 * THE SOFTWARE IS PROVIDED "AS IS", WITHOUT WARRANTY OF ANY KIND, EXPRESS OR
 * IMPLIED, INCLUDING BUT NOT LIMITED TO THE WARRANTIES OF MERCHANTABILITY,
 * FITNESS FOR A PARTICULAR PURPOSE AND NONINFRINGEMENT.  IN NO EVENT SHALL
 * THE COPYRIGHT HOLDER(S) OR AUTHOR(S) BE LIABLE FOR ANY CLAIM, DAMAGES OR
 * OTHER LIABILITY, WHETHER IN AN ACTION OF CONTRACT, TORT OR OTHERWISE,
 * ARISING FROM, OUT OF OR IN CONNECTION WITH THE SOFTWARE OR THE USE OR
 * OTHER DEALINGS IN THE SOFTWARE.
 *
 * Authors: AMD
 *
 */

#ifndef DC_INTERFACE_H_
#define DC_INTERFACE_H_

#include "dc_types.h"
#include "grph_object_defs.h"
#include "logger_types.h"
#include "hdcp_msg_types.h"
#include "gpio_types.h"
#include "link_service_types.h"
#include "grph_object_ctrl_defs.h"
#include <inc/hw/opp.h>

#include "hwss/hw_sequencer.h"
#include "inc/compressor.h"
#include "inc/hw/dmcu.h"
#include "dml/display_mode_lib.h"

#include "dml2/dml2_wrapper.h"

struct abm_save_restore;

/* forward declaration */
struct aux_payload;
struct set_config_cmd_payload;
struct dmub_notification;

<<<<<<< HEAD
#define DC_VER "3.2.262"
=======
#define DC_VER "3.2.264"
>>>>>>> ada0dfeb

#define MAX_SURFACES 3
#define MAX_PLANES 6
#define MAX_STREAMS 6
#define MIN_VIEWPORT_SIZE 12
#define MAX_NUM_EDP 2

/* Display Core Interfaces */
struct dc_versions {
	const char *dc_ver;
	struct dmcu_version dmcu_version;
};

enum dp_protocol_version {
	DP_VERSION_1_4 = 0,
	DP_VERSION_2_1,
	DP_VERSION_UNKNOWN,
};

enum dc_plane_type {
	DC_PLANE_TYPE_INVALID,
	DC_PLANE_TYPE_DCE_RGB,
	DC_PLANE_TYPE_DCE_UNDERLAY,
	DC_PLANE_TYPE_DCN_UNIVERSAL,
};

// Sizes defined as multiples of 64KB
enum det_size {
	DET_SIZE_DEFAULT = 0,
	DET_SIZE_192KB = 3,
	DET_SIZE_256KB = 4,
	DET_SIZE_320KB = 5,
	DET_SIZE_384KB = 6
};


struct dc_plane_cap {
	enum dc_plane_type type;
	uint32_t per_pixel_alpha : 1;
	struct {
		uint32_t argb8888 : 1;
		uint32_t nv12 : 1;
		uint32_t fp16 : 1;
		uint32_t p010 : 1;
		uint32_t ayuv : 1;
	} pixel_format_support;
	// max upscaling factor x1000
	// upscaling factors are always >= 1
	// for example, 1080p -> 8K is 4.0, or 4000 raw value
	struct {
		uint32_t argb8888;
		uint32_t nv12;
		uint32_t fp16;
	} max_upscale_factor;
	// max downscale factor x1000
	// downscale factors are always <= 1
	// for example, 8K -> 1080p is 0.25, or 250 raw value
	struct {
		uint32_t argb8888;
		uint32_t nv12;
		uint32_t fp16;
	} max_downscale_factor;
	// minimal width/height
	uint32_t min_width;
	uint32_t min_height;
};

/**
 * DOC: color-management-caps
 *
 * **Color management caps (DPP and MPC)**
 *
 * Modules/color calculates various color operations which are translated to
 * abstracted HW. DCE 5-12 had almost no important changes, but starting with
 * DCN1, every new generation comes with fairly major differences in color
 * pipeline. Therefore, we abstract color pipe capabilities so modules/DM can
 * decide mapping to HW block based on logical capabilities.
 */

/**
 * struct rom_curve_caps - predefined transfer function caps for degamma and regamma
 * @srgb: RGB color space transfer func
 * @bt2020: BT.2020 transfer func
 * @gamma2_2: standard gamma
 * @pq: perceptual quantizer transfer function
 * @hlg: hybrid log–gamma transfer function
 */
struct rom_curve_caps {
	uint16_t srgb : 1;
	uint16_t bt2020 : 1;
	uint16_t gamma2_2 : 1;
	uint16_t pq : 1;
	uint16_t hlg : 1;
};

/**
 * struct dpp_color_caps - color pipeline capabilities for display pipe and
 * plane blocks
 *
 * @dcn_arch: all DCE generations treated the same
 * @input_lut_shared: shared with DGAM. Input LUT is different than most LUTs,
 * just plain 256-entry lookup
 * @icsc: input color space conversion
 * @dgam_ram: programmable degamma LUT
 * @post_csc: post color space conversion, before gamut remap
 * @gamma_corr: degamma correction
 * @hw_3d_lut: 3D LUT support. It implies a shaper LUT before. It may be shared
 * with MPC by setting mpc:shared_3d_lut flag
 * @ogam_ram: programmable out/blend gamma LUT
 * @ocsc: output color space conversion
 * @dgam_rom_for_yuv: pre-defined degamma LUT for YUV planes
 * @dgam_rom_caps: pre-definied curve caps for degamma 1D LUT
 * @ogam_rom_caps: pre-definied curve caps for regamma 1D LUT
 *
 * Note: hdr_mult and gamut remap (CTM) are always available in DPP (in that order)
 */
struct dpp_color_caps {
	uint16_t dcn_arch : 1;
	uint16_t input_lut_shared : 1;
	uint16_t icsc : 1;
	uint16_t dgam_ram : 1;
	uint16_t post_csc : 1;
	uint16_t gamma_corr : 1;
	uint16_t hw_3d_lut : 1;
	uint16_t ogam_ram : 1;
	uint16_t ocsc : 1;
	uint16_t dgam_rom_for_yuv : 1;
	struct rom_curve_caps dgam_rom_caps;
	struct rom_curve_caps ogam_rom_caps;
};

/**
 * struct mpc_color_caps - color pipeline capabilities for multiple pipe and
 * plane combined blocks
 *
 * @gamut_remap: color transformation matrix
 * @ogam_ram: programmable out gamma LUT
 * @ocsc: output color space conversion matrix
 * @num_3dluts: MPC 3D LUT; always assumes a preceding shaper LUT
 * @shared_3d_lut: shared 3D LUT flag. Can be either DPP or MPC, but single
 * instance
 * @ogam_rom_caps: pre-definied curve caps for regamma 1D LUT
 */
struct mpc_color_caps {
	uint16_t gamut_remap : 1;
	uint16_t ogam_ram : 1;
	uint16_t ocsc : 1;
	uint16_t num_3dluts : 3;
	uint16_t shared_3d_lut:1;
	struct rom_curve_caps ogam_rom_caps;
};

/**
 * struct dc_color_caps - color pipes capabilities for DPP and MPC hw blocks
 * @dpp: color pipes caps for DPP
 * @mpc: color pipes caps for MPC
 */
struct dc_color_caps {
	struct dpp_color_caps dpp;
	struct mpc_color_caps mpc;
};

struct dc_dmub_caps {
	bool psr;
	bool mclk_sw;
	bool subvp_psr;
	bool gecc_enable;
};

struct dc_caps {
	uint32_t max_streams;
	uint32_t max_links;
	uint32_t max_audios;
	uint32_t max_slave_planes;
	uint32_t max_slave_yuv_planes;
	uint32_t max_slave_rgb_planes;
	uint32_t max_planes;
	uint32_t max_downscale_ratio;
	uint32_t i2c_speed_in_khz;
	uint32_t i2c_speed_in_khz_hdcp;
	uint32_t dmdata_alloc_size;
	unsigned int max_cursor_size;
	unsigned int max_video_width;
	/*
	 * max video plane width that can be safely assumed to be always
	 * supported by single DPP pipe.
	 */
	unsigned int max_optimizable_video_width;
	unsigned int min_horizontal_blanking_period;
	int linear_pitch_alignment;
	bool dcc_const_color;
	bool dynamic_audio;
	bool is_apu;
	bool dual_link_dvi;
	bool post_blend_color_processing;
	bool force_dp_tps4_for_cp2520;
	bool disable_dp_clk_share;
	bool psp_setup_panel_mode;
	bool extended_aux_timeout_support;
	bool dmcub_support;
	bool zstate_support;
	bool ips_support;
	uint32_t num_of_internal_disp;
	enum dp_protocol_version max_dp_protocol_version;
	unsigned int mall_size_per_mem_channel;
	unsigned int mall_size_total;
	unsigned int cursor_cache_size;
	struct dc_plane_cap planes[MAX_PLANES];
	struct dc_color_caps color;
	struct dc_dmub_caps dmub_caps;
	bool dp_hpo;
	bool dp_hdmi21_pcon_support;
	bool edp_dsc_support;
	bool vbios_lttpr_aware;
	bool vbios_lttpr_enable;
	uint32_t max_otg_num;
	uint32_t max_cab_allocation_bytes;
	uint32_t cache_line_size;
	uint32_t cache_num_ways;
	uint16_t subvp_fw_processing_delay_us;
	uint8_t subvp_drr_max_vblank_margin_us;
	uint16_t subvp_prefetch_end_to_mall_start_us;
	uint8_t subvp_swath_height_margin_lines; // subvp start line must be aligned to 2 x swath height
	uint16_t subvp_pstate_allow_width_us;
	uint16_t subvp_vertical_int_margin_us;
	bool seamless_odm;
	uint32_t max_v_total;
	uint32_t max_disp_clock_khz_at_vmin;
	uint8_t subvp_drr_vblank_start_margin_us;
};

struct dc_bug_wa {
	bool no_connect_phy_config;
	bool dedcn20_305_wa;
	bool skip_clock_update;
	bool lt_early_cr_pattern;
	struct {
		uint8_t uclk : 1;
		uint8_t fclk : 1;
		uint8_t dcfclk : 1;
		uint8_t dcfclk_ds: 1;
	} clock_update_disable_mask;
};
struct dc_dcc_surface_param {
	struct dc_size surface_size;
	enum surface_pixel_format format;
	enum swizzle_mode_values swizzle_mode;
	enum dc_scan_direction scan;
};

struct dc_dcc_setting {
	unsigned int max_compressed_blk_size;
	unsigned int max_uncompressed_blk_size;
	bool independent_64b_blks;
	//These bitfields to be used starting with DCN
	struct {
		uint32_t dcc_256_64_64 : 1;//available in ASICs before DCN (the worst compression case)
		uint32_t dcc_128_128_uncontrained : 1;  //available in ASICs before DCN
		uint32_t dcc_256_128_128 : 1;		//available starting with DCN
		uint32_t dcc_256_256_unconstrained : 1;  //available in ASICs before DCN (the best compression case)
	} dcc_controls;
};

struct dc_surface_dcc_cap {
	union {
		struct {
			struct dc_dcc_setting rgb;
		} grph;

		struct {
			struct dc_dcc_setting luma;
			struct dc_dcc_setting chroma;
		} video;
	};

	bool capable;
	bool const_color_support;
};

struct dc_static_screen_params {
	struct {
		bool force_trigger;
		bool cursor_update;
		bool surface_update;
		bool overlay_update;
	} triggers;
	unsigned int num_frames;
};


/* Surface update type is used by dc_update_surfaces_and_stream
 * The update type is determined at the very beginning of the function based
 * on parameters passed in and decides how much programming (or updating) is
 * going to be done during the call.
 *
 * UPDATE_TYPE_FAST is used for really fast updates that do not require much
 * logical calculations or hardware register programming. This update MUST be
 * ISR safe on windows. Currently fast update will only be used to flip surface
 * address.
 *
 * UPDATE_TYPE_MED is used for slower updates which require significant hw
 * re-programming however do not affect bandwidth consumption or clock
 * requirements. At present, this is the level at which front end updates
 * that do not require us to run bw_calcs happen. These are in/out transfer func
 * updates, viewport offset changes, recout size changes and pixel depth changes.
 * This update can be done at ISR, but we want to minimize how often this happens.
 *
 * UPDATE_TYPE_FULL is slow. Really slow. This requires us to recalculate our
 * bandwidth and clocks, possibly rearrange some pipes and reprogram anything front
 * end related. Any time viewport dimensions, recout dimensions, scaling ratios or
 * gamma need to be adjusted or pipe needs to be turned on (or disconnected) we do
 * a full update. This cannot be done at ISR level and should be a rare event.
 * Unless someone is stress testing mpo enter/exit, playing with colour or adjusting
 * underscan we don't expect to see this call at all.
 */

enum surface_update_type {
	UPDATE_TYPE_FAST, /* super fast, safe to execute in isr */
	UPDATE_TYPE_MED,  /* ISR safe, most of programming needed, no bw/clk change*/
	UPDATE_TYPE_FULL, /* may need to shuffle resources */
};

/* Forward declaration*/
struct dc;
struct dc_plane_state;
struct dc_state;


struct dc_cap_funcs {
	bool (*get_dcc_compression_cap)(const struct dc *dc,
			const struct dc_dcc_surface_param *input,
			struct dc_surface_dcc_cap *output);
	bool (*get_subvp_en)(struct dc *dc, struct dc_state *context);
};

struct link_training_settings;

union allow_lttpr_non_transparent_mode {
	struct {
		bool DP1_4A : 1;
		bool DP2_0 : 1;
	} bits;
	unsigned char raw;
};

/* Structure to hold configuration flags set by dm at dc creation. */
struct dc_config {
	bool gpu_vm_support;
	bool disable_disp_pll_sharing;
	bool fbc_support;
	bool disable_fractional_pwm;
	bool allow_seamless_boot_optimization;
	bool seamless_boot_edp_requested;
	bool edp_not_connected;
	bool edp_no_power_sequencing;
	bool force_enum_edp;
	bool forced_clocks;
	union allow_lttpr_non_transparent_mode allow_lttpr_non_transparent_mode;
	bool multi_mon_pp_mclk_switch;
	bool disable_dmcu;
	bool enable_4to1MPC;
	bool enable_windowed_mpo_odm;
	bool forceHBR2CP2520; // Used for switching between test patterns TPS4 and CP2520
	uint32_t allow_edp_hotplug_detection;
	bool clamp_min_dcfclk;
	uint64_t vblank_alignment_dto_params;
	uint8_t  vblank_alignment_max_frame_time_diff;
	bool is_asymmetric_memory;
	bool is_single_rank_dimm;
	bool is_vmin_only_asic;
	bool use_pipe_ctx_sync_logic;
	bool ignore_dpref_ss;
	bool enable_mipi_converter_optimization;
	bool use_default_clock_table;
	bool force_bios_enable_lttpr;
	uint8_t force_bios_fixed_vs;
	int sdpif_request_limit_words_per_umc;
	bool use_old_fixed_vs_sequence;
	bool dc_mode_clk_limit_support;
	bool EnableMinDispClkODM;
	bool enable_auto_dpm_test_logs;
	unsigned int disable_ips;
};

enum visual_confirm {
	VISUAL_CONFIRM_DISABLE = 0,
	VISUAL_CONFIRM_SURFACE = 1,
	VISUAL_CONFIRM_HDR = 2,
	VISUAL_CONFIRM_MPCTREE = 4,
	VISUAL_CONFIRM_PSR = 5,
	VISUAL_CONFIRM_SWAPCHAIN = 6,
	VISUAL_CONFIRM_FAMS = 7,
	VISUAL_CONFIRM_SWIZZLE = 9,
	VISUAL_CONFIRM_REPLAY = 12,
	VISUAL_CONFIRM_SUBVP = 14,
	VISUAL_CONFIRM_MCLK_SWITCH = 16,
};

enum dc_psr_power_opts {
	psr_power_opt_invalid = 0x0,
	psr_power_opt_smu_opt_static_screen = 0x1,
	psr_power_opt_z10_static_screen = 0x10,
	psr_power_opt_ds_disable_allow = 0x100,
};

enum dml_hostvm_override_opts {
	DML_HOSTVM_NO_OVERRIDE = 0x0,
	DML_HOSTVM_OVERRIDE_FALSE = 0x1,
	DML_HOSTVM_OVERRIDE_TRUE = 0x2,
};

enum dcc_option {
	DCC_ENABLE = 0,
	DCC_DISABLE = 1,
	DCC_HALF_REQ_DISALBE = 2,
};

/**
 * enum pipe_split_policy - Pipe split strategy supported by DCN
 *
 * This enum is used to define the pipe split policy supported by DCN. By
 * default, DC favors MPC_SPLIT_DYNAMIC.
 */
enum pipe_split_policy {
	/**
	 * @MPC_SPLIT_DYNAMIC: DC will automatically decide how to split the
	 * pipe in order to bring the best trade-off between performance and
	 * power consumption. This is the recommended option.
	 */
	MPC_SPLIT_DYNAMIC = 0,

	/**
	 * @MPC_SPLIT_AVOID: Avoid pipe split, which means that DC will not
	 * try any sort of split optimization.
	 */
	MPC_SPLIT_AVOID = 1,

	/**
	 * @MPC_SPLIT_AVOID_MULT_DISP: With this option, DC will only try to
	 * optimize the pipe utilization when using a single display; if the
	 * user connects to a second display, DC will avoid pipe split.
	 */
	MPC_SPLIT_AVOID_MULT_DISP = 2,
};

enum wm_report_mode {
	WM_REPORT_DEFAULT = 0,
	WM_REPORT_OVERRIDE = 1,
};
enum dtm_pstate{
	dtm_level_p0 = 0,/*highest voltage*/
	dtm_level_p1,
	dtm_level_p2,
	dtm_level_p3,
	dtm_level_p4,/*when active_display_count = 0*/
};

enum dcn_pwr_state {
	DCN_PWR_STATE_UNKNOWN = -1,
	DCN_PWR_STATE_MISSION_MODE = 0,
	DCN_PWR_STATE_LOW_POWER = 3,
};

enum dcn_zstate_support_state {
	DCN_ZSTATE_SUPPORT_UNKNOWN,
	DCN_ZSTATE_SUPPORT_ALLOW,
	DCN_ZSTATE_SUPPORT_ALLOW_Z8_ONLY,
	DCN_ZSTATE_SUPPORT_ALLOW_Z8_Z10_ONLY,
	DCN_ZSTATE_SUPPORT_ALLOW_Z10_ONLY,
	DCN_ZSTATE_SUPPORT_DISALLOW,
};

/*
 * struct dc_clocks - DC pipe clocks
 *
 * For any clocks that may differ per pipe only the max is stored in this
 * structure
 */
struct dc_clocks {
	int dispclk_khz;
	int actual_dispclk_khz;
	int dppclk_khz;
	int actual_dppclk_khz;
	int disp_dpp_voltage_level_khz;
	int dcfclk_khz;
	int socclk_khz;
	int dcfclk_deep_sleep_khz;
	int fclk_khz;
	int phyclk_khz;
	int dramclk_khz;
	bool p_state_change_support;
	enum dcn_zstate_support_state zstate_support;
	bool dtbclk_en;
	int ref_dtbclk_khz;
	bool fclk_p_state_change_support;
	enum dcn_pwr_state pwr_state;
	/*
	 * Elements below are not compared for the purposes of
	 * optimization required
	 */
	bool prev_p_state_change_support;
	bool fclk_prev_p_state_change_support;
	int num_ways;

	/*
	 * @fw_based_mclk_switching
	 *
	 * DC has a mechanism that leverage the variable refresh rate to switch
	 * memory clock in cases that we have a large latency to achieve the
	 * memory clock change and a short vblank window. DC has some
	 * requirements to enable this feature, and this field describes if the
	 * system support or not such a feature.
	 */
	bool fw_based_mclk_switching;
	bool fw_based_mclk_switching_shut_down;
	int prev_num_ways;
	enum dtm_pstate dtm_level;
	int max_supported_dppclk_khz;
	int max_supported_dispclk_khz;
	int bw_dppclk_khz; /*a copy of dppclk_khz*/
	int bw_dispclk_khz;
};

struct dc_bw_validation_profile {
	bool enable;

	unsigned long long total_ticks;
	unsigned long long voltage_level_ticks;
	unsigned long long watermark_ticks;
	unsigned long long rq_dlg_ticks;

	unsigned long long total_count;
	unsigned long long skip_fast_count;
	unsigned long long skip_pass_count;
	unsigned long long skip_fail_count;
};

#define BW_VAL_TRACE_SETUP() \
		unsigned long long end_tick = 0; \
		unsigned long long voltage_level_tick = 0; \
		unsigned long long watermark_tick = 0; \
		unsigned long long start_tick = dc->debug.bw_val_profile.enable ? \
				dm_get_timestamp(dc->ctx) : 0

#define BW_VAL_TRACE_COUNT() \
		if (dc->debug.bw_val_profile.enable) \
			dc->debug.bw_val_profile.total_count++

#define BW_VAL_TRACE_SKIP(status) \
		if (dc->debug.bw_val_profile.enable) { \
			if (!voltage_level_tick) \
				voltage_level_tick = dm_get_timestamp(dc->ctx); \
			dc->debug.bw_val_profile.skip_ ## status ## _count++; \
		}

#define BW_VAL_TRACE_END_VOLTAGE_LEVEL() \
		if (dc->debug.bw_val_profile.enable) \
			voltage_level_tick = dm_get_timestamp(dc->ctx)

#define BW_VAL_TRACE_END_WATERMARKS() \
		if (dc->debug.bw_val_profile.enable) \
			watermark_tick = dm_get_timestamp(dc->ctx)

#define BW_VAL_TRACE_FINISH() \
		if (dc->debug.bw_val_profile.enable) { \
			end_tick = dm_get_timestamp(dc->ctx); \
			dc->debug.bw_val_profile.total_ticks += end_tick - start_tick; \
			dc->debug.bw_val_profile.voltage_level_ticks += voltage_level_tick - start_tick; \
			if (watermark_tick) { \
				dc->debug.bw_val_profile.watermark_ticks += watermark_tick - voltage_level_tick; \
				dc->debug.bw_val_profile.rq_dlg_ticks += end_tick - watermark_tick; \
			} \
		}

union mem_low_power_enable_options {
	struct {
		bool vga: 1;
		bool i2c: 1;
		bool dmcu: 1;
		bool dscl: 1;
		bool cm: 1;
		bool mpc: 1;
		bool optc: 1;
		bool vpg: 1;
		bool afmt: 1;
	} bits;
	uint32_t u32All;
};

union root_clock_optimization_options {
	struct {
		bool dpp: 1;
		bool dsc: 1;
		bool hdmistream: 1;
		bool hdmichar: 1;
		bool dpstream: 1;
		bool symclk32_se: 1;
		bool symclk32_le: 1;
		bool symclk_fe: 1;
		bool physymclk: 1;
		bool dpiasymclk: 1;
		uint32_t reserved: 22;
	} bits;
	uint32_t u32All;
};

union fine_grain_clock_gating_enable_options {
	struct {
		bool dccg_global_fgcg_rep : 1; /* Global fine grain clock gating of repeaters */
		bool dchub : 1;	   /* Display controller hub */
		bool dchubbub : 1;
		bool dpp : 1;	   /* Display pipes and planes */
		bool opp : 1;	   /* Output pixel processing */
		bool optc : 1;	   /* Output pipe timing combiner */
		bool dio : 1;	   /* Display output */
		bool dwb : 1;	   /* Display writeback */
		bool mmhubbub : 1; /* Multimedia hub */
		bool dmu : 1;	   /* Display core management unit */
		bool az : 1;	   /* Azalia */
		bool dchvm : 1;
		bool dsc : 1;	   /* Display stream compression */

		uint32_t reserved : 19;
	} bits;
	uint32_t u32All;
};

enum pg_hw_pipe_resources {
	PG_HUBP = 0,
	PG_DPP,
	PG_DSC,
	PG_MPCC,
	PG_OPP,
	PG_OPTC,
	PG_HW_PIPE_RESOURCES_NUM_ELEMENT
};

enum pg_hw_resources {
	PG_DCCG = 0,
	PG_DCIO,
	PG_DIO,
	PG_DCHUBBUB,
	PG_DCHVM,
	PG_DWB,
	PG_HPO,
	PG_HW_RESOURCES_NUM_ELEMENT
};

struct pg_block_update {
	bool pg_pipe_res_update[PG_HW_PIPE_RESOURCES_NUM_ELEMENT][MAX_PIPES];
	bool pg_res_update[PG_HW_RESOURCES_NUM_ELEMENT];
};

union dpia_debug_options {
	struct {
		uint32_t disable_dpia:1; /* bit 0 */
		uint32_t force_non_lttpr:1; /* bit 1 */
		uint32_t extend_aux_rd_interval:1; /* bit 2 */
		uint32_t disable_mst_dsc_work_around:1; /* bit 3 */
		uint32_t enable_force_tbt3_work_around:1; /* bit 4 */
		uint32_t reserved:27;
	} bits;
	uint32_t raw;
};

/* AUX wake work around options
 * 0: enable/disable work around
 * 1: use default timeout LINK_AUX_WAKE_TIMEOUT_MS
 * 15-2: reserved
 * 31-16: timeout in ms
 */
union aux_wake_wa_options {
	struct {
		uint32_t enable_wa : 1;
		uint32_t use_default_timeout : 1;
		uint32_t rsvd: 14;
		uint32_t timeout_ms : 16;
	} bits;
	uint32_t raw;
};

struct dc_debug_data {
	uint32_t ltFailCount;
	uint32_t i2cErrorCount;
	uint32_t auxErrorCount;
};

struct dc_phy_addr_space_config {
	struct {
		uint64_t start_addr;
		uint64_t end_addr;
		uint64_t fb_top;
		uint64_t fb_offset;
		uint64_t fb_base;
		uint64_t agp_top;
		uint64_t agp_bot;
		uint64_t agp_base;
	} system_aperture;

	struct {
		uint64_t page_table_start_addr;
		uint64_t page_table_end_addr;
		uint64_t page_table_base_addr;
		bool base_addr_is_mc_addr;
	} gart_config;

	bool valid;
	bool is_hvm_enabled;
	uint64_t page_table_default_page_addr;
};

struct dc_virtual_addr_space_config {
	uint64_t	page_table_base_addr;
	uint64_t	page_table_start_addr;
	uint64_t	page_table_end_addr;
	uint32_t	page_table_block_size_in_bytes;
	uint8_t		page_table_depth; // 1 = 1 level, 2 = 2 level, etc.  0 = invalid
};

struct dc_bounding_box_overrides {
	int sr_exit_time_ns;
	int sr_enter_plus_exit_time_ns;
	int sr_exit_z8_time_ns;
	int sr_enter_plus_exit_z8_time_ns;
	int urgent_latency_ns;
	int percent_of_ideal_drambw;
	int dram_clock_change_latency_ns;
	int dummy_clock_change_latency_ns;
	int fclk_clock_change_latency_ns;
	/* This forces a hard min on the DCFCLK we use
	 * for DML.  Unlike the debug option for forcing
	 * DCFCLK, this override affects watermark calculations
	 */
	int min_dcfclk_mhz;
};

struct dc_state;
struct resource_pool;
struct dce_hwseq;
struct link_service;

/*
 * struct dc_debug_options - DC debug struct
 *
 * This struct provides a simple mechanism for developers to change some
 * configurations, enable/disable features, and activate extra debug options.
 * This can be very handy to narrow down whether some specific feature is
 * causing an issue or not.
 */
struct dc_debug_options {
	bool native422_support;
	bool disable_dsc;
	enum visual_confirm visual_confirm;
	int visual_confirm_rect_height;

	bool sanity_checks;
	bool max_disp_clk;
	bool surface_trace;
	bool timing_trace;
	bool clock_trace;
	bool validation_trace;
	bool bandwidth_calcs_trace;
	int max_downscale_src_width;

	/* stutter efficiency related */
	bool disable_stutter;
	bool use_max_lb;
	enum dcc_option disable_dcc;

	/*
	 * @pipe_split_policy: Define which pipe split policy is used by the
	 * display core.
	 */
	enum pipe_split_policy pipe_split_policy;
	bool force_single_disp_pipe_split;
	bool voltage_align_fclk;
	bool disable_min_fclk;

	bool disable_dfs_bypass;
	bool disable_dpp_power_gate;
	bool disable_hubp_power_gate;
	bool disable_dsc_power_gate;
	bool disable_optc_power_gate;
	bool disable_hpo_power_gate;
	int dsc_min_slice_height_override;
	int dsc_bpp_increment_div;
	bool disable_pplib_wm_range;
	enum wm_report_mode pplib_wm_report_mode;
	unsigned int min_disp_clk_khz;
	unsigned int min_dpp_clk_khz;
	unsigned int min_dram_clk_khz;
	int sr_exit_time_dpm0_ns;
	int sr_enter_plus_exit_time_dpm0_ns;
	int sr_exit_time_ns;
	int sr_enter_plus_exit_time_ns;
	int sr_exit_z8_time_ns;
	int sr_enter_plus_exit_z8_time_ns;
	int urgent_latency_ns;
	uint32_t underflow_assert_delay_us;
	int percent_of_ideal_drambw;
	int dram_clock_change_latency_ns;
	bool optimized_watermark;
	int always_scale;
	bool disable_pplib_clock_request;
	bool disable_clock_gate;
	bool disable_mem_low_power;
	bool pstate_enabled;
	bool disable_dmcu;
	bool force_abm_enable;
	bool disable_stereo_support;
	bool vsr_support;
	bool performance_trace;
	bool az_endpoint_mute_only;
	bool always_use_regamma;
	bool recovery_enabled;
	bool avoid_vbios_exec_table;
	bool scl_reset_length10;
	bool hdmi20_disable;
	bool skip_detection_link_training;
	uint32_t edid_read_retry_times;
	unsigned int force_odm_combine; //bit vector based on otg inst
	unsigned int seamless_boot_odm_combine;
	unsigned int force_odm_combine_4to1; //bit vector based on otg inst
	int minimum_z8_residency_time;
	int minimum_z10_residency_time;
	bool disable_z9_mpc;
	unsigned int force_fclk_khz;
	bool enable_tri_buf;
	bool dmub_offload_enabled;
	bool dmcub_emulation;
	bool disable_idle_power_optimizations;
	unsigned int mall_size_override;
	unsigned int mall_additional_timer_percent;
	bool mall_error_as_fatal;
	bool dmub_command_table; /* for testing only */
	struct dc_bw_validation_profile bw_val_profile;
	bool disable_fec;
	bool disable_48mhz_pwrdwn;
	/* This forces a hard min on the DCFCLK requested to SMU/PP
	 * watermarks are not affected.
	 */
	unsigned int force_min_dcfclk_mhz;
	int dwb_fi_phase;
	bool disable_timing_sync;
	bool cm_in_bypass;
	int force_clock_mode;/*every mode change.*/

	bool disable_dram_clock_change_vactive_support;
	bool validate_dml_output;
	bool enable_dmcub_surface_flip;
	bool usbc_combo_phy_reset_wa;
	bool enable_dram_clock_change_one_display_vactive;
	/* TODO - remove once tested */
	bool legacy_dp2_lt;
	bool set_mst_en_for_sst;
	bool disable_uhbr;
	bool force_dp2_lt_fallback_method;
	bool ignore_cable_id;
	union mem_low_power_enable_options enable_mem_low_power;
	union root_clock_optimization_options root_clock_optimization;
	union fine_grain_clock_gating_enable_options enable_fine_grain_clock_gating;
	bool hpo_optimization;
	bool force_vblank_alignment;

	/* Enable dmub aux for legacy ddc */
	bool enable_dmub_aux_for_legacy_ddc;
	bool disable_fams;
	bool disable_fams_gaming;
	/* FEC/PSR1 sequence enable delay in 100us */
	uint8_t fec_enable_delay_in100us;
	bool enable_driver_sequence_debug;
	enum det_size crb_alloc_policy;
	int crb_alloc_policy_min_disp_count;
	bool disable_z10;
	bool enable_z9_disable_interface;
	bool psr_skip_crtc_disable;
	union dpia_debug_options dpia_debug;
	bool disable_fixed_vs_aux_timeout_wa;
	uint32_t fixed_vs_aux_delay_config_wa;
	bool force_disable_subvp;
	bool force_subvp_mclk_switch;
	bool allow_sw_cursor_fallback;
	unsigned int force_subvp_num_ways;
	unsigned int force_mall_ss_num_ways;
	bool alloc_extra_way_for_cursor;
	uint32_t subvp_extra_lines;
	bool force_usr_allow;
	/* uses value at boot and disables switch */
	bool disable_dtb_ref_clk_switch;
	bool extended_blank_optimization;
	union aux_wake_wa_options aux_wake_wa;
	uint32_t mst_start_top_delay;
	uint8_t psr_power_use_phy_fsm;
	enum dml_hostvm_override_opts dml_hostvm_override;
	bool dml_disallow_alternate_prefetch_modes;
	bool use_legacy_soc_bb_mechanism;
	bool exit_idle_opt_for_cursor_updates;
	bool using_dml2;
	bool enable_single_display_2to1_odm_policy;
	bool enable_double_buffered_dsc_pg_support;
	bool enable_dp_dig_pixel_rate_div_policy;
	enum lttpr_mode lttpr_mode_override;
	unsigned int dsc_delay_factor_wa_x1000;
	unsigned int min_prefetch_in_strobe_ns;
	bool disable_unbounded_requesting;
	bool dig_fifo_off_in_blank;
	bool override_dispclk_programming;
	bool otg_crc_db;
	bool disallow_dispclk_dppclk_ds;
	bool disable_fpo_optimizations;
	bool support_eDP1_5;
	uint32_t fpo_vactive_margin_us;
	bool disable_fpo_vactive;
	bool disable_boot_optimizations;
	bool override_odm_optimization;
	bool minimize_dispclk_using_odm;
	bool disable_subvp_high_refresh;
	bool disable_dp_plus_plus_wa;
	uint32_t fpo_vactive_min_active_margin_us;
	uint32_t fpo_vactive_max_blank_us;
	bool enable_hpo_pg_support;
	bool enable_legacy_fast_update;
	bool disable_dc_mode_overwrite;
	bool replay_skip_crtc_disabled;
	bool ignore_pg;/*do nothing, let pmfw control it*/
	bool psp_disabled_wa;
	unsigned int ips2_eval_delay_us;
	unsigned int ips2_entry_delay_us;
	bool disable_timeout;
};

struct gpu_info_soc_bounding_box_v1_0;

/* Generic structure that can be used to query properties of DC. More fields
 * can be added as required.
 */
struct dc_current_properties {
	unsigned int cursor_size_limit;
};

struct dc {
	struct dc_debug_options debug;
	struct dc_versions versions;
	struct dc_caps caps;
	struct dc_cap_funcs cap_funcs;
	struct dc_config config;
	struct dc_bounding_box_overrides bb_overrides;
	struct dc_bug_wa work_arounds;
	struct dc_context *ctx;
	struct dc_phy_addr_space_config vm_pa_config;

	uint8_t link_count;
	struct dc_link *links[MAX_PIPES * 2];
	struct link_service *link_srv;

	struct dc_state *current_state;
	struct resource_pool *res_pool;

	struct clk_mgr *clk_mgr;

	/* Display Engine Clock levels */
	struct dm_pp_clock_levels sclk_lvls;

	/* Inputs into BW and WM calculations. */
	struct bw_calcs_dceip *bw_dceip;
	struct bw_calcs_vbios *bw_vbios;
	struct dcn_soc_bounding_box *dcn_soc;
	struct dcn_ip_params *dcn_ip;
	struct display_mode_lib dml;

	/* HW functions */
	struct hw_sequencer_funcs hwss;
	struct dce_hwseq *hwseq;

	/* Require to optimize clocks and bandwidth for added/removed planes */
	bool optimized_required;
	bool wm_optimized_required;
	bool idle_optimizations_allowed;
	bool enable_c20_dtm_b0;

	/* Require to maintain clocks and bandwidth for UEFI enabled HW */

	/* FBC compressor */
	struct compressor *fbc_compressor;

	struct dc_debug_data debug_data;
	struct dpcd_vendor_signature vendor_signature;

	const char *build_id;
	struct vm_helper *vm_helper;

	uint32_t *dcn_reg_offsets;
	uint32_t *nbio_reg_offsets;
	uint32_t *clk_reg_offsets;

	/* Scratch memory */
	struct {
		struct {
			/*
			 * For matching clock_limits table in driver with table
			 * from PMFW.
			 */
			struct _vcs_dpi_voltage_scaling_st clock_limits[DC__VOLTAGE_STATES];
		} update_bw_bounding_box;
	} scratch;

	struct dml2_configuration_options dml2_options;
};

enum frame_buffer_mode {
	FRAME_BUFFER_MODE_LOCAL_ONLY = 0,
	FRAME_BUFFER_MODE_ZFB_ONLY,
	FRAME_BUFFER_MODE_MIXED_ZFB_AND_LOCAL,
} ;

struct dchub_init_data {
	int64_t zfb_phys_addr_base;
	int64_t zfb_mc_base_addr;
	uint64_t zfb_size_in_byte;
	enum frame_buffer_mode fb_mode;
	bool dchub_initialzied;
	bool dchub_info_valid;
};

struct dc_init_data {
	struct hw_asic_id asic_id;
	void *driver; /* ctx */
	struct cgs_device *cgs_device;
	struct dc_bounding_box_overrides bb_overrides;

	int num_virtual_links;
	/*
	 * If 'vbios_override' not NULL, it will be called instead
	 * of the real VBIOS. Intended use is Diagnostics on FPGA.
	 */
	struct dc_bios *vbios_override;
	enum dce_environment dce_environment;

	struct dmub_offload_funcs *dmub_if;
	struct dc_reg_helper_state *dmub_offload;

	struct dc_config flags;
	uint64_t log_mask;

	struct dpcd_vendor_signature vendor_signature;
	bool force_smu_not_present;
	/*
	 * IP offset for run time initializaion of register addresses
	 *
	 * DCN3.5+ will fail dc_create() if these fields are null for them. They are
	 * applicable starting with DCN32/321 and are not used for ASICs upstreamed
	 * before them.
	 */
	uint32_t *dcn_reg_offsets;
	uint32_t *nbio_reg_offsets;
	uint32_t *clk_reg_offsets;
};

struct dc_callback_init {
	struct cp_psp cp_psp;
};

struct dc *dc_create(const struct dc_init_data *init_params);
void dc_hardware_init(struct dc *dc);

int dc_get_vmid_use_vector(struct dc *dc);
void dc_setup_vm_context(struct dc *dc, struct dc_virtual_addr_space_config *va_config, int vmid);
/* Returns the number of vmids supported */
int dc_setup_system_context(struct dc *dc, struct dc_phy_addr_space_config *pa_config);
void dc_init_callbacks(struct dc *dc,
		const struct dc_callback_init *init_params);
void dc_deinit_callbacks(struct dc *dc);
void dc_destroy(struct dc **dc);

/* Surface Interfaces */

enum {
	TRANSFER_FUNC_POINTS = 1025
};

struct dc_hdr_static_metadata {
	/* display chromaticities and white point in units of 0.00001 */
	unsigned int chromaticity_green_x;
	unsigned int chromaticity_green_y;
	unsigned int chromaticity_blue_x;
	unsigned int chromaticity_blue_y;
	unsigned int chromaticity_red_x;
	unsigned int chromaticity_red_y;
	unsigned int chromaticity_white_point_x;
	unsigned int chromaticity_white_point_y;

	uint32_t min_luminance;
	uint32_t max_luminance;
	uint32_t maximum_content_light_level;
	uint32_t maximum_frame_average_light_level;
};

enum dc_transfer_func_type {
	TF_TYPE_PREDEFINED,
	TF_TYPE_DISTRIBUTED_POINTS,
	TF_TYPE_BYPASS,
	TF_TYPE_HWPWL
};

struct dc_transfer_func_distributed_points {
	struct fixed31_32 red[TRANSFER_FUNC_POINTS];
	struct fixed31_32 green[TRANSFER_FUNC_POINTS];
	struct fixed31_32 blue[TRANSFER_FUNC_POINTS];

	uint16_t end_exponent;
	uint16_t x_point_at_y1_red;
	uint16_t x_point_at_y1_green;
	uint16_t x_point_at_y1_blue;
};

enum dc_transfer_func_predefined {
	TRANSFER_FUNCTION_SRGB,
	TRANSFER_FUNCTION_BT709,
	TRANSFER_FUNCTION_PQ,
	TRANSFER_FUNCTION_LINEAR,
	TRANSFER_FUNCTION_UNITY,
	TRANSFER_FUNCTION_HLG,
	TRANSFER_FUNCTION_HLG12,
	TRANSFER_FUNCTION_GAMMA22,
	TRANSFER_FUNCTION_GAMMA24,
	TRANSFER_FUNCTION_GAMMA26
};


struct dc_transfer_func {
	struct kref refcount;
	enum dc_transfer_func_type type;
	enum dc_transfer_func_predefined tf;
	/* FP16 1.0 reference level in nits, default is 80 nits, only for PQ*/
	uint32_t sdr_ref_white_level;
	union {
		struct pwl_params pwl;
		struct dc_transfer_func_distributed_points tf_pts;
	};
};


union dc_3dlut_state {
	struct {
		uint32_t initialized:1;		/*if 3dlut is went through color module for initialization */
		uint32_t rmu_idx_valid:1;	/*if mux settings are valid*/
		uint32_t rmu_mux_num:3;		/*index of mux to use*/
		uint32_t mpc_rmu0_mux:4;	/*select mpcc on mux, one of the following : mpcc0, mpcc1, mpcc2, mpcc3*/
		uint32_t mpc_rmu1_mux:4;
		uint32_t mpc_rmu2_mux:4;
		uint32_t reserved:15;
	} bits;
	uint32_t raw;
};


struct dc_3dlut {
	struct kref refcount;
	struct tetrahedral_params lut_3d;
	struct fixed31_32 hdr_multiplier;
	union dc_3dlut_state state;
};
/*
 * This structure is filled in by dc_surface_get_status and contains
 * the last requested address and the currently active address so the called
 * can determine if there are any outstanding flips
 */
struct dc_plane_status {
	struct dc_plane_address requested_address;
	struct dc_plane_address current_address;
	bool is_flip_pending;
	bool is_right_eye;
};

union surface_update_flags {

	struct {
		uint32_t addr_update:1;
		/* Medium updates */
		uint32_t dcc_change:1;
		uint32_t color_space_change:1;
		uint32_t horizontal_mirror_change:1;
		uint32_t per_pixel_alpha_change:1;
		uint32_t global_alpha_change:1;
		uint32_t hdr_mult:1;
		uint32_t rotation_change:1;
		uint32_t swizzle_change:1;
		uint32_t scaling_change:1;
		uint32_t position_change:1;
		uint32_t in_transfer_func_change:1;
		uint32_t input_csc_change:1;
		uint32_t coeff_reduction_change:1;
		uint32_t output_tf_change:1;
		uint32_t pixel_format_change:1;
		uint32_t plane_size_change:1;
		uint32_t gamut_remap_change:1;

		/* Full updates */
		uint32_t new_plane:1;
		uint32_t bpp_change:1;
		uint32_t gamma_change:1;
		uint32_t bandwidth_change:1;
		uint32_t clock_change:1;
		uint32_t stereo_format_change:1;
		uint32_t lut_3d:1;
		uint32_t tmz_changed:1;
		uint32_t full_update:1;
	} bits;

	uint32_t raw;
};

struct dc_plane_state {
	struct dc_plane_address address;
	struct dc_plane_flip_time time;
	bool triplebuffer_flips;
	struct scaling_taps scaling_quality;
	struct rect src_rect;
	struct rect dst_rect;
	struct rect clip_rect;

	struct plane_size plane_size;
	union dc_tiling_info tiling_info;

	struct dc_plane_dcc_param dcc;

	struct dc_gamma *gamma_correction;
	struct dc_transfer_func *in_transfer_func;
	struct dc_bias_and_scale *bias_and_scale;
	struct dc_csc_transform input_csc_color_matrix;
	struct fixed31_32 coeff_reduction_factor;
	struct fixed31_32 hdr_mult;
	struct colorspace_transform gamut_remap_matrix;

	// TODO: No longer used, remove
	struct dc_hdr_static_metadata hdr_static_ctx;

	enum dc_color_space color_space;

	struct dc_3dlut *lut3d_func;
	struct dc_transfer_func *in_shaper_func;
	struct dc_transfer_func *blend_tf;

	struct dc_transfer_func *gamcor_tf;
	enum surface_pixel_format format;
	enum dc_rotation_angle rotation;
	enum plane_stereo_format stereo_format;

	bool is_tiling_rotated;
	bool per_pixel_alpha;
	bool pre_multiplied_alpha;
	bool global_alpha;
	int  global_alpha_value;
	bool visible;
	bool flip_immediate;
	bool horizontal_mirror;
	int layer_index;

	union surface_update_flags update_flags;
	bool flip_int_enabled;
	bool skip_manual_trigger;

	/* private to DC core */
	struct dc_plane_status status;
	struct dc_context *ctx;

	/* HACK: Workaround for forcing full reprogramming under some conditions */
	bool force_full_update;

	bool is_phantom; // TODO: Change mall_stream_config into mall_plane_config instead

	/* private to dc_surface.c */
	enum dc_irq_source irq_source;
	struct kref refcount;
	struct tg_color visual_confirm_color;

	bool is_statically_allocated;
};

struct dc_plane_info {
	struct plane_size plane_size;
	union dc_tiling_info tiling_info;
	struct dc_plane_dcc_param dcc;
	enum surface_pixel_format format;
	enum dc_rotation_angle rotation;
	enum plane_stereo_format stereo_format;
	enum dc_color_space color_space;
	bool horizontal_mirror;
	bool visible;
	bool per_pixel_alpha;
	bool pre_multiplied_alpha;
	bool global_alpha;
	int  global_alpha_value;
	bool input_csc_enabled;
	int layer_index;
};

struct dc_scaling_info {
	struct rect src_rect;
	struct rect dst_rect;
	struct rect clip_rect;
	struct scaling_taps scaling_quality;
};

struct dc_fast_update {
	const struct dc_flip_addrs *flip_addr;
	const struct dc_gamma *gamma;
	const struct colorspace_transform *gamut_remap_matrix;
	const struct dc_csc_transform *input_csc_color_matrix;
	const struct fixed31_32 *coeff_reduction_factor;
	struct dc_transfer_func *out_transfer_func;
	struct dc_csc_transform *output_csc_transform;
};

struct dc_surface_update {
	struct dc_plane_state *surface;

	/* isr safe update parameters.  null means no updates */
	const struct dc_flip_addrs *flip_addr;
	const struct dc_plane_info *plane_info;
	const struct dc_scaling_info *scaling_info;
	struct fixed31_32 hdr_mult;
	/* following updates require alloc/sleep/spin that is not isr safe,
	 * null means no updates
	 */
	const struct dc_gamma *gamma;
	const struct dc_transfer_func *in_transfer_func;

	const struct dc_csc_transform *input_csc_color_matrix;
	const struct fixed31_32 *coeff_reduction_factor;
	const struct dc_transfer_func *func_shaper;
	const struct dc_3dlut *lut3d_func;
	const struct dc_transfer_func *blend_tf;
	const struct colorspace_transform *gamut_remap_matrix;
};

/*
 * Create a new surface with default parameters;
 */
struct dc_plane_state *dc_create_plane_state(struct dc *dc);
const struct dc_plane_status *dc_plane_get_status(
		const struct dc_plane_state *plane_state);

void dc_plane_state_retain(struct dc_plane_state *plane_state);
void dc_plane_state_release(struct dc_plane_state *plane_state);

void dc_gamma_retain(struct dc_gamma *dc_gamma);
void dc_gamma_release(struct dc_gamma **dc_gamma);
struct dc_gamma *dc_create_gamma(void);

void dc_transfer_func_retain(struct dc_transfer_func *dc_tf);
void dc_transfer_func_release(struct dc_transfer_func *dc_tf);
struct dc_transfer_func *dc_create_transfer_func(void);

struct dc_3dlut *dc_create_3dlut_func(void);
void dc_3dlut_func_release(struct dc_3dlut *lut);
void dc_3dlut_func_retain(struct dc_3dlut *lut);

void dc_post_update_surfaces_to_stream(
		struct dc *dc);

#include "dc_stream.h"

/**
 * struct dc_validation_set - Struct to store surface/stream associations for validation
 */
struct dc_validation_set {
	/**
	 * @stream: Stream state properties
	 */
	struct dc_stream_state *stream;

	/**
	 * @plane_states: Surface state
	 */
	struct dc_plane_state *plane_states[MAX_SURFACES];

	/**
	 * @plane_count: Total of active planes
	 */
	uint8_t plane_count;
};

bool dc_validate_boot_timing(const struct dc *dc,
				const struct dc_sink *sink,
				struct dc_crtc_timing *crtc_timing);

enum dc_status dc_validate_plane(struct dc *dc, const struct dc_plane_state *plane_state);

void get_clock_requirements_for_state(struct dc_state *state, struct AsicStateEx *info);

enum dc_status dc_validate_with_context(struct dc *dc,
					const struct dc_validation_set set[],
					int set_count,
					struct dc_state *context,
					bool fast_validate);

bool dc_set_generic_gpio_for_stereo(bool enable,
		struct gpio_service *gpio_service);

/*
 * fast_validate: we return after determining if we can support the new state,
 * but before we populate the programming info
 */
enum dc_status dc_validate_global_state(
		struct dc *dc,
		struct dc_state *new_ctx,
		bool fast_validate);


void dc_resource_state_construct(
		const struct dc *dc,
		struct dc_state *dst_ctx);

bool dc_acquire_release_mpc_3dlut(
		struct dc *dc, bool acquire,
		struct dc_stream_state *stream,
		struct dc_3dlut **lut,
		struct dc_transfer_func **shaper);

void dc_resource_state_copy_construct(
		const struct dc_state *src_ctx,
		struct dc_state *dst_ctx);

void dc_resource_state_copy_construct_current(
		const struct dc *dc,
		struct dc_state *dst_ctx);

void dc_resource_state_destruct(struct dc_state *context);

bool dc_resource_is_dsc_encoding_supported(const struct dc *dc);

enum dc_status dc_commit_streams(struct dc *dc,
				 struct dc_stream_state *streams[],
				 uint8_t stream_count);

struct dc_state *dc_create_state(struct dc *dc);
struct dc_state *dc_copy_state(struct dc_state *src_ctx);
void dc_retain_state(struct dc_state *context);
void dc_release_state(struct dc_state *context);

struct dc_plane_state *dc_get_surface_for_mpcc(struct dc *dc,
		struct dc_stream_state *stream,
		int mpcc_inst);


uint32_t dc_get_opp_for_plane(struct dc *dc, struct dc_plane_state *plane);

void dc_set_disable_128b_132b_stream_overhead(bool disable);

/* The function returns minimum bandwidth required to drive a given timing
 * return - minimum required timing bandwidth in kbps.
 */
uint32_t dc_bandwidth_in_kbps_from_timing(
		const struct dc_crtc_timing *timing,
		const enum dc_link_encoding_format link_encoding);

/* Link Interfaces */
/*
 * A link contains one or more sinks and their connected status.
 * The currently active signal type (HDMI, DP-SST, DP-MST) is also reported.
 */
struct dc_link {
	struct dc_sink *remote_sinks[MAX_SINKS_PER_LINK];
	unsigned int sink_count;
	struct dc_sink *local_sink;
	unsigned int link_index;
	enum dc_connection_type type;
	enum signal_type connector_signal;
	enum dc_irq_source irq_source_hpd;
	enum dc_irq_source irq_source_hpd_rx;/* aka DP Short Pulse  */

	bool is_hpd_filter_disabled;
	bool dp_ss_off;

	/**
	 * @link_state_valid:
	 *
	 * If there is no link and local sink, this variable should be set to
	 * false. Otherwise, it should be set to true; usually, the function
	 * core_link_enable_stream sets this field to true.
	 */
	bool link_state_valid;
	bool aux_access_disabled;
	bool sync_lt_in_progress;
	bool skip_stream_reenable;
	bool is_internal_display;
	/** @todo Rename. Flag an endpoint as having a programmable mapping to a DIG encoder. */
	bool is_dig_mapping_flexible;
	bool hpd_status; /* HPD status of link without physical HPD pin. */
	bool is_hpd_pending; /* Indicates a new received hpd */

	/* USB4 DPIA links skip verifying link cap, instead performing the fallback method
	 * for every link training. This is incompatible with DP LL compliance automation,
	 * which expects the same link settings to be used every retry on a link loss.
	 * This flag is used to skip the fallback when link loss occurs during automation.
	 */
	bool skip_fallback_on_link_loss;

	bool edp_sink_present;

	struct dp_trace dp_trace;

	/* caps is the same as reported_link_cap. link_traing use
	 * reported_link_cap. Will clean up.  TODO
	 */
	struct dc_link_settings reported_link_cap;
	struct dc_link_settings verified_link_cap;
	struct dc_link_settings cur_link_settings;
	struct dc_lane_settings cur_lane_setting[LANE_COUNT_DP_MAX];
	struct dc_link_settings preferred_link_setting;
	/* preferred_training_settings are override values that
	 * come from DM. DM is responsible for the memory
	 * management of the override pointers.
	 */
	struct dc_link_training_overrides preferred_training_settings;
	struct dp_audio_test_data audio_test_data;

	uint8_t ddc_hw_inst;

	uint8_t hpd_src;

	uint8_t link_enc_hw_inst;
	/* DIG link encoder ID. Used as index in link encoder resource pool.
	 * For links with fixed mapping to DIG, this is not changed after dc_link
	 * object creation.
	 */
	enum engine_id eng_id;
	enum engine_id dpia_preferred_eng_id;

	bool test_pattern_enabled;
	enum dp_test_pattern current_test_pattern;
	union compliance_test_state compliance_test_state;

	void *priv;

	struct ddc_service *ddc;

	enum dp_panel_mode panel_mode;
	bool aux_mode;

	/* Private to DC core */

	const struct dc *dc;

	struct dc_context *ctx;

	struct panel_cntl *panel_cntl;
	struct link_encoder *link_enc;
	struct graphics_object_id link_id;
	/* Endpoint type distinguishes display endpoints which do not have entries
	 * in the BIOS connector table from those that do. Helps when tracking link
	 * encoder to display endpoint assignments.
	 */
	enum display_endpoint_type ep_type;
	union ddi_channel_mapping ddi_channel_mapping;
	struct connector_device_tag_info device_tag;
	struct dpcd_caps dpcd_caps;
	uint32_t dongle_max_pix_clk;
	unsigned short chip_caps;
	unsigned int dpcd_sink_count;
	struct hdcp_caps hdcp_caps;
	enum edp_revision edp_revision;
	union dpcd_sink_ext_caps dpcd_sink_ext_caps;

	struct psr_settings psr_settings;

	struct replay_settings replay_settings;

	/* Drive settings read from integrated info table */
	struct dc_lane_settings bios_forced_drive_settings;

	/* Vendor specific LTTPR workaround variables */
	uint8_t vendor_specific_lttpr_link_rate_wa;
	bool apply_vendor_specific_lttpr_link_rate_wa;

	/* MST record stream using this link */
	struct link_flags {
		bool dp_keep_receiver_powered;
		bool dp_skip_DID2;
		bool dp_skip_reset_segment;
		bool dp_skip_fs_144hz;
		bool dp_mot_reset_segment;
		/* Some USB4 docks do not handle turning off MST DSC once it has been enabled. */
		bool dpia_mst_dsc_always_on;
		/* Forced DPIA into TBT3 compatibility mode. */
		bool dpia_forced_tbt3_mode;
		bool dongle_mode_timing_override;
		bool blank_stream_on_ocs_change;
		bool read_dpcd204h_on_irq_hpd;
	} wa_flags;
	struct link_mst_stream_allocation_table mst_stream_alloc_table;

	struct dc_link_status link_status;
	struct dprx_states dprx_states;

	struct gpio *hpd_gpio;
	enum dc_link_fec_state fec_state;
	bool link_powered_externally;	// Used to bypass hardware sequencing delays when panel is powered down forcibly

	struct dc_panel_config panel_config;
	struct phy_state phy_state;
	// BW ALLOCATON USB4 ONLY
	struct dc_dpia_bw_alloc dpia_bw_alloc_config;
	bool skip_implict_edp_power_control;
};

/* Return an enumerated dc_link.
 * dc_link order is constant and determined at
 * boot time.  They cannot be created or destroyed.
 * Use dc_get_caps() to get number of links.
 */
struct dc_link *dc_get_link_at_index(struct dc *dc, uint32_t link_index);

/* Return instance id of the edp link. Inst 0 is primary edp link. */
bool dc_get_edp_link_panel_inst(const struct dc *dc,
		const struct dc_link *link,
		unsigned int *inst_out);

/* Return an array of link pointers to edp links. */
void dc_get_edp_links(const struct dc *dc,
		struct dc_link **edp_links,
		int *edp_num);

void dc_set_edp_power(const struct dc *dc, struct dc_link *edp_link,
				 bool powerOn);

/* The function initiates detection handshake over the given link. It first
 * determines if there are display connections over the link. If so it initiates
 * detection protocols supported by the connected receiver device. The function
 * contains protocol specific handshake sequences which are sometimes mandatory
 * to establish a proper connection between TX and RX. So it is always
 * recommended to call this function as the first link operation upon HPD event
 * or power up event. Upon completion, the function will update link structure
 * in place based on latest RX capabilities. The function may also cause dpms
 * to be reset to off for all currently enabled streams to the link. It is DM's
 * responsibility to serialize detection and DPMS updates.
 *
 * @reason - Indicate which event triggers this detection. dc may customize
 * detection flow depending on the triggering events.
 * return false - if detection is not fully completed. This could happen when
 * there is an unrecoverable error during detection or detection is partially
 * completed (detection has been delegated to dm mst manager ie.
 * link->connection_type == dc_connection_mst_branch when returning false).
 * return true - detection is completed, link has been fully updated with latest
 * detection result.
 */
bool dc_link_detect(struct dc_link *link, enum dc_detect_reason reason);

struct dc_sink_init_data;

/* When link connection type is dc_connection_mst_branch, remote sink can be
 * added to the link. The interface creates a remote sink and associates it with
 * current link. The sink will be retained by link until remove remote sink is
 * called.
 *
 * @dc_link - link the remote sink will be added to.
 * @edid - byte array of EDID raw data.
 * @len - size of the edid in byte
 * @init_data -
 */
struct dc_sink *dc_link_add_remote_sink(
		struct dc_link *dc_link,
		const uint8_t *edid,
		int len,
		struct dc_sink_init_data *init_data);

/* Remove remote sink from a link with dc_connection_mst_branch connection type.
 * @link - link the sink should be removed from
 * @sink - sink to be removed.
 */
void dc_link_remove_remote_sink(
	struct dc_link *link,
	struct dc_sink *sink);

/* Enable HPD interrupt handler for a given link */
void dc_link_enable_hpd(const struct dc_link *link);

/* Disable HPD interrupt handler for a given link */
void dc_link_disable_hpd(const struct dc_link *link);

/* determine if there is a sink connected to the link
 *
 * @type - dc_connection_single if connected, dc_connection_none otherwise.
 * return - false if an unexpected error occurs, true otherwise.
 *
 * NOTE: This function doesn't detect downstream sink connections i.e
 * dc_connection_mst_branch, dc_connection_sst_branch. In this case, it will
 * return dc_connection_single if the branch device is connected despite of
 * downstream sink's connection status.
 */
bool dc_link_detect_connection_type(struct dc_link *link,
		enum dc_connection_type *type);

/* query current hpd pin value
 * return - true HPD is asserted (HPD high), false otherwise (HPD low)
 *
 */
bool dc_link_get_hpd_state(struct dc_link *link);

/* Getter for cached link status from given link */
const struct dc_link_status *dc_link_get_status(const struct dc_link *link);

/* enable/disable hardware HPD filter.
 *
 * @link - The link the HPD pin is associated with.
 * @enable = true - enable hardware HPD filter. HPD event will only queued to irq
 * handler once after no HPD change has been detected within dc default HPD
 * filtering interval since last HPD event. i.e if display keeps toggling hpd
 * pulses within default HPD interval, no HPD event will be received until HPD
 * toggles have stopped. Then HPD event will be queued to irq handler once after
 * dc default HPD filtering interval since last HPD event.
 *
 * @enable = false - disable hardware HPD filter. HPD event will be queued
 * immediately to irq handler after no HPD change has been detected within
 * IRQ_HPD (aka HPD short pulse) interval (i.e 2ms).
 */
void dc_link_enable_hpd_filter(struct dc_link *link, bool enable);

/* submit i2c read/write payloads through ddc channel
 * @link_index - index to a link with ddc in i2c mode
 * @cmd - i2c command structure
 * return - true if success, false otherwise.
 */
bool dc_submit_i2c(
		struct dc *dc,
		uint32_t link_index,
		struct i2c_command *cmd);

/* submit i2c read/write payloads through oem channel
 * @link_index - index to a link with ddc in i2c mode
 * @cmd - i2c command structure
 * return - true if success, false otherwise.
 */
bool dc_submit_i2c_oem(
		struct dc *dc,
		struct i2c_command *cmd);

enum aux_return_code_type;
/* Attempt to transfer the given aux payload. This function does not perform
 * retries or handle error states. The reply is returned in the payload->reply
 * and the result through operation_result. Returns the number of bytes
 * transferred,or -1 on a failure.
 */
int dc_link_aux_transfer_raw(struct ddc_service *ddc,
		struct aux_payload *payload,
		enum aux_return_code_type *operation_result);

bool dc_is_oem_i2c_device_present(
	struct dc *dc,
	size_t slave_address
);

/* return true if the connected receiver supports the hdcp version */
bool dc_link_is_hdcp14(struct dc_link *link, enum signal_type signal);
bool dc_link_is_hdcp22(struct dc_link *link, enum signal_type signal);

/* Notify DC about DP RX Interrupt (aka DP IRQ_HPD).
 *
 * TODO - When defer_handling is true the function will have a different purpose.
 * It no longer does complete hpd rx irq handling. We should create a separate
 * interface specifically for this case.
 *
 * Return:
 * true - Downstream port status changed. DM should call DC to do the
 * detection.
 * false - no change in Downstream port status. No further action required
 * from DM.
 */
bool dc_link_handle_hpd_rx_irq(struct dc_link *dc_link,
		union hpd_irq_data *hpd_irq_dpcd_data, bool *out_link_loss,
		bool defer_handling, bool *has_left_work);
/* handle DP specs define test automation sequence*/
void dc_link_dp_handle_automated_test(struct dc_link *link);

/* handle DP Link loss sequence and try to recover RX link loss with best
 * effort
 */
void dc_link_dp_handle_link_loss(struct dc_link *link);

/* Determine if hpd rx irq should be handled or ignored
 * return true - hpd rx irq should be handled.
 * return false - it is safe to ignore hpd rx irq event
 */
bool dc_link_dp_allow_hpd_rx_irq(const struct dc_link *link);

/* Determine if link loss is indicated with a given hpd_irq_dpcd_data.
 * @link - link the hpd irq data associated with
 * @hpd_irq_dpcd_data - input hpd irq data
 * return - true if hpd irq data indicates a link lost
 */
bool dc_link_check_link_loss_status(struct dc_link *link,
		union hpd_irq_data *hpd_irq_dpcd_data);

/* Read hpd rx irq data from a given link
 * @link - link where the hpd irq data should be read from
 * @irq_data - output hpd irq data
 * return - DC_OK if hpd irq data is read successfully, otherwise hpd irq data
 * read has failed.
 */
enum dc_status dc_link_dp_read_hpd_rx_irq_data(
	struct dc_link *link,
	union hpd_irq_data *irq_data);

/* The function clears recorded DP RX states in the link. DM should call this
 * function when it is resuming from S3 power state to previously connected links.
 *
 * TODO - in the future we should consider to expand link resume interface to
 * support clearing previous rx states. So we don't have to rely on dm to call
 * this interface explicitly.
 */
void dc_link_clear_dprx_states(struct dc_link *link);

/* Destruct the mst topology of the link and reset the allocated payload table
 *
 * NOTE: this should only be called if DM chooses not to call dc_link_detect but
 * still wants to reset MST topology on an unplug event */
bool dc_link_reset_cur_dp_mst_topology(struct dc_link *link);

/* The function calculates effective DP link bandwidth when a given link is
 * using the given link settings.
 *
 * return - total effective link bandwidth in kbps.
 */
uint32_t dc_link_bandwidth_kbps(
	const struct dc_link *link,
	const struct dc_link_settings *link_setting);

/* The function takes a snapshot of current link resource allocation state
 * @dc: pointer to dc of the dm calling this
 * @map: a dc link resource snapshot defined internally to dc.
 *
 * DM needs to capture a snapshot of current link resource allocation mapping
 * and store it in its persistent storage.
 *
 * Some of the link resource is using first come first serve policy.
 * The allocation mapping depends on original hotplug order. This information
 * is lost after driver is loaded next time. The snapshot is used in order to
 * restore link resource to its previous state so user will get consistent
 * link capability allocation across reboot.
 *
 */
void dc_get_cur_link_res_map(const struct dc *dc, uint32_t *map);

/* This function restores link resource allocation state from a snapshot
 * @dc: pointer to dc of the dm calling this
 * @map: a dc link resource snapshot defined internally to dc.
 *
 * DM needs to call this function after initial link detection on boot and
 * before first commit streams to restore link resource allocation state
 * from previous boot session.
 *
 * Some of the link resource is using first come first serve policy.
 * The allocation mapping depends on original hotplug order. This information
 * is lost after driver is loaded next time. The snapshot is used in order to
 * restore link resource to its previous state so user will get consistent
 * link capability allocation across reboot.
 *
 */
void dc_restore_link_res_map(const struct dc *dc, uint32_t *map);

/* TODO: this is not meant to be exposed to DM. Should switch to stream update
 * interface i.e stream_update->dsc_config
 */
bool dc_link_update_dsc_config(struct pipe_ctx *pipe_ctx);

/* translate a raw link rate data to bandwidth in kbps */
uint32_t dc_link_bw_kbps_from_raw_frl_link_rate_data(const struct dc *dc, uint8_t bw);

/* determine the optimal bandwidth given link and required bw.
 * @link - current detected link
 * @req_bw - requested bandwidth in kbps
 * @link_settings - returned most optimal link settings that can fit the
 * requested bandwidth
 * return - false if link can't support requested bandwidth, true if link
 * settings is found.
 */
bool dc_link_decide_edp_link_settings(struct dc_link *link,
		struct dc_link_settings *link_settings,
		uint32_t req_bw);

/* return the max dp link settings can be driven by the link without considering
 * connected RX device and its capability
 */
bool dc_link_dp_get_max_link_enc_cap(const struct dc_link *link,
		struct dc_link_settings *max_link_enc_cap);

/* determine when the link is driving MST mode, what DP link channel coding
 * format will be used. The decision will remain unchanged until next HPD event.
 *
 * @link -  a link with DP RX connection
 * return - if stream is committed to this link with MST signal type, type of
 * channel coding format dc will choose.
 */
enum dp_link_encoding dc_link_dp_mst_decide_link_encoding_format(
		const struct dc_link *link);

/* get max dp link settings the link can enable with all things considered. (i.e
 * TX/RX/Cable capabilities and dp override policies.
 *
 * @link - a link with DP RX connection
 * return - max dp link settings the link can enable.
 *
 */
const struct dc_link_settings *dc_link_get_link_cap(const struct dc_link *link);

/* Get the highest encoding format that the link supports; highest meaning the
 * encoding format which supports the maximum bandwidth.
 *
 * @link - a link with DP RX connection
 * return - highest encoding format link supports.
 */
enum dc_link_encoding_format dc_link_get_highest_encoding_format(const struct dc_link *link);

/* Check if a RX (ex. DP sink, MST hub, passive or active dongle) is connected
 * to a link with dp connector signal type.
 * @link - a link with dp connector signal type
 * return - true if connected, false otherwise
 */
bool dc_link_is_dp_sink_present(struct dc_link *link);

/* Force DP lane settings update to main-link video signal and notify the change
 * to DP RX via DPCD. This is a debug interface used for video signal integrity
 * tuning purpose. The interface assumes link has already been enabled with DP
 * signal.
 *
 * @lt_settings - a container structure with desired hw_lane_settings
 */
void dc_link_set_drive_settings(struct dc *dc,
				struct link_training_settings *lt_settings,
				struct dc_link *link);

/* Enable a test pattern in Link or PHY layer in an active link for compliance
 * test or debugging purpose. The test pattern will remain until next un-plug.
 *
 * @link - active link with DP signal output enabled.
 * @test_pattern - desired test pattern to output.
 * NOTE: set to DP_TEST_PATTERN_VIDEO_MODE to disable previous test pattern.
 * @test_pattern_color_space - for video test pattern choose a desired color
 * space.
 * @p_link_settings - For PHY pattern choose a desired link settings
 * @p_custom_pattern - some test pattern will require a custom input to
 * customize some pattern details. Otherwise keep it to NULL.
 * @cust_pattern_size - size of the custom pattern input.
 *
 */
bool dc_link_dp_set_test_pattern(
	struct dc_link *link,
	enum dp_test_pattern test_pattern,
	enum dp_test_pattern_color_space test_pattern_color_space,
	const struct link_training_settings *p_link_settings,
	const unsigned char *p_custom_pattern,
	unsigned int cust_pattern_size);

/* Force DP link settings to always use a specific value until reboot to a
 * specific link. If link has already been enabled, the interface will also
 * switch to desired link settings immediately. This is a debug interface to
 * generic dp issue trouble shooting.
 */
void dc_link_set_preferred_link_settings(struct dc *dc,
		struct dc_link_settings *link_setting,
		struct dc_link *link);

/* Force DP link to customize a specific link training behavior by overriding to
 * standard DP specs defined protocol. This is a debug interface to trouble shoot
 * display specific link training issues or apply some display specific
 * workaround in link training.
 *
 * @link_settings - if not NULL, force preferred link settings to the link.
 * @lt_override - a set of override pointers. If any pointer is none NULL, dc
 * will apply this particular override in future link training. If NULL is
 * passed in, dc resets previous overrides.
 * NOTE: DM must keep the memory from override pointers until DM resets preferred
 * training settings.
 */
void dc_link_set_preferred_training_settings(struct dc *dc,
		struct dc_link_settings *link_setting,
		struct dc_link_training_overrides *lt_overrides,
		struct dc_link *link,
		bool skip_immediate_retrain);

/* return - true if FEC is supported with connected DP RX, false otherwise */
bool dc_link_is_fec_supported(const struct dc_link *link);

/* query FEC enablement policy to determine if FEC will be enabled by dc during
 * link enablement.
 * return - true if FEC should be enabled, false otherwise.
 */
bool dc_link_should_enable_fec(const struct dc_link *link);

/* determine lttpr mode the current link should be enabled with a specific link
 * settings.
 */
enum lttpr_mode dc_link_decide_lttpr_mode(struct dc_link *link,
		struct dc_link_settings *link_setting);

/* Force DP RX to update its power state.
 * NOTE: this interface doesn't update dp main-link. Calling this function will
 * cause DP TX main-link and DP RX power states out of sync. DM has to restore
 * RX power state back upon finish DM specific execution requiring DP RX in a
 * specific power state.
 * @on - true to set DP RX in D0 power state, false to set DP RX in D3 power
 * state.
 */
void dc_link_dp_receiver_power_ctrl(struct dc_link *link, bool on);

/* Force link to read base dp receiver caps from dpcd 000h - 00Fh and overwrite
 * current value read from extended receiver cap from 02200h - 0220Fh.
 * Some DP RX has problems of providing accurate DP receiver caps from extended
 * field, this interface is a workaround to revert link back to use base caps.
 */
void dc_link_overwrite_extended_receiver_cap(
		struct dc_link *link);

void dc_link_edp_panel_backlight_power_on(struct dc_link *link,
		bool wait_for_hpd);

/* Set backlight level of an embedded panel (eDP, LVDS).
 * backlight_pwm_u16_16 is unsigned 32 bit with 16 bit integer
 * and 16 bit fractional, where 1.0 is max backlight value.
 */
bool dc_link_set_backlight_level(const struct dc_link *dc_link,
		uint32_t backlight_pwm_u16_16,
		uint32_t frame_ramp);

/* Set/get nits-based backlight level of an embedded panel (eDP, LVDS). */
bool dc_link_set_backlight_level_nits(struct dc_link *link,
		bool isHDR,
		uint32_t backlight_millinits,
		uint32_t transition_time_in_ms);

bool dc_link_get_backlight_level_nits(struct dc_link *link,
		uint32_t *backlight_millinits,
		uint32_t *backlight_millinits_peak);

int dc_link_get_backlight_level(const struct dc_link *dc_link);

int dc_link_get_target_backlight_pwm(const struct dc_link *link);

bool dc_link_set_psr_allow_active(struct dc_link *dc_link, const bool *enable,
		bool wait, bool force_static, const unsigned int *power_opts);

bool dc_link_get_psr_state(const struct dc_link *dc_link, enum dc_psr_state *state);

bool dc_link_setup_psr(struct dc_link *dc_link,
		const struct dc_stream_state *stream, struct psr_config *psr_config,
		struct psr_context *psr_context);

bool dc_link_get_replay_state(const struct dc_link *dc_link, uint64_t *state);

/* On eDP links this function call will stall until T12 has elapsed.
 * If the panel is not in power off state, this function will return
 * immediately.
 */
bool dc_link_wait_for_t12(struct dc_link *link);

/* Determine if dp trace has been initialized to reflect upto date result *
 * return - true if trace is initialized and has valid data. False dp trace
 * doesn't have valid result.
 */
bool dc_dp_trace_is_initialized(struct dc_link *link);

/* Query a dp trace flag to indicate if the current dp trace data has been
 * logged before
 */
bool dc_dp_trace_is_logged(struct dc_link *link,
		bool in_detection);

/* Set dp trace flag to indicate whether DM has already logged the current dp
 * trace data. DM can set is_logged to true upon logging and check
 * dc_dp_trace_is_logged before logging to avoid logging the same result twice.
 */
void dc_dp_trace_set_is_logged_flag(struct dc_link *link,
		bool in_detection,
		bool is_logged);

/* Obtain driver time stamp for last dp link training end. The time stamp is
 * formatted based on dm_get_timestamp DM function.
 * @in_detection - true to get link training end time stamp of last link
 * training in detection sequence. false to get link training end time stamp
 * of last link training in commit (dpms) sequence
 */
unsigned long long dc_dp_trace_get_lt_end_timestamp(struct dc_link *link,
		bool in_detection);

/* Get how many link training attempts dc has done with latest sequence.
 * @in_detection - true to get link training count of last link
 * training in detection sequence. false to get link training count of last link
 * training in commit (dpms) sequence
 */
const struct dp_trace_lt_counts *dc_dp_trace_get_lt_counts(struct dc_link *link,
		bool in_detection);

/* Get how many link loss has happened since last link training attempts */
unsigned int dc_dp_trace_get_link_loss_count(struct dc_link *link);

/*
 *  USB4 DPIA BW ALLOCATION PUBLIC FUNCTIONS
 */
/*
 * Send a request from DP-Tx requesting to allocate BW remotely after
 * allocating it locally. This will get processed by CM and a CB function
 * will be called.
 *
 * @link: pointer to the dc_link struct instance
 * @req_bw: The requested bw in Kbyte to allocated
 *
 * return: none
 */
void dc_link_set_usb4_req_bw_req(struct dc_link *link, int req_bw);

/*
 * Handle function for when the status of the Request above is complete.
 * We will find out the result of allocating on CM and update structs.
 *
 * @link: pointer to the dc_link struct instance
 * @bw: Allocated or Estimated BW depending on the result
 * @result: Response type
 *
 * return: none
 */
void dc_link_handle_usb4_bw_alloc_response(struct dc_link *link,
		uint8_t bw, uint8_t result);

/*
 * Handle the USB4 BW Allocation related functionality here:
 * Plug => Try to allocate max bw from timing parameters supported by the sink
 * Unplug => de-allocate bw
 *
 * @link: pointer to the dc_link struct instance
 * @peak_bw: Peak bw used by the link/sink
 *
 * return: allocated bw else return 0
 */
int dc_link_dp_dpia_handle_usb4_bandwidth_allocation_for_link(
		struct dc_link *link, int peak_bw);

/*
 * Validate the BW of all the valid DPIA links to make sure it doesn't exceed
 * available BW for each host router
 *
 * @dc: pointer to dc struct
 * @stream: pointer to all possible streams
 * @num_streams: number of valid DPIA streams
 *
 * return: TRUE if bw used by DPIAs doesn't exceed available BW else return FALSE
 */
bool dc_link_validate(struct dc *dc, const struct dc_stream_state *streams,
		const unsigned int count);

/* Sink Interfaces - A sink corresponds to a display output device */

struct dc_container_id {
	// 128bit GUID in binary form
	unsigned char  guid[16];
	// 8 byte port ID -> ELD.PortID
	unsigned int   portId[2];
	// 128bit GUID in binary formufacturer name -> ELD.ManufacturerName
	unsigned short manufacturerName;
	// 2 byte product code -> ELD.ProductCode
	unsigned short productCode;
};


struct dc_sink_dsc_caps {
	// 'true' if these are virtual DPCD's DSC caps (immediately upstream of sink in MST topology),
	// 'false' if they are sink's DSC caps
	bool is_virtual_dpcd_dsc;
#if defined(CONFIG_DRM_AMD_DC_FP)
	// 'true' if MST topology supports DSC passthrough for sink
	// 'false' if MST topology does not support DSC passthrough
	bool is_dsc_passthrough_supported;
#endif
	struct dsc_dec_dpcd_caps dsc_dec_caps;
};

struct dc_sink_fec_caps {
	bool is_rx_fec_supported;
	bool is_topology_fec_supported;
};

struct scdc_caps {
	union hdmi_scdc_manufacturer_OUI_data manufacturer_OUI;
	union hdmi_scdc_device_id_data device_id;
};

/*
 * The sink structure contains EDID and other display device properties
 */
struct dc_sink {
	enum signal_type sink_signal;
	struct dc_edid dc_edid; /* raw edid */
	struct dc_edid_caps edid_caps; /* parse display caps */
	struct dc_container_id *dc_container_id;
	uint32_t dongle_max_pix_clk;
	void *priv;
	struct stereo_3d_features features_3d[TIMING_3D_FORMAT_MAX];
	bool converter_disable_audio;

	struct scdc_caps scdc_caps;
	struct dc_sink_dsc_caps dsc_caps;
	struct dc_sink_fec_caps fec_caps;

	bool is_vsc_sdp_colorimetry_supported;

	/* private to DC core */
	struct dc_link *link;
	struct dc_context *ctx;

	uint32_t sink_id;

	/* private to dc_sink.c */
	// refcount must be the last member in dc_sink, since we want the
	// sink structure to be logically cloneable up to (but not including)
	// refcount
	struct kref refcount;
};

void dc_sink_retain(struct dc_sink *sink);
void dc_sink_release(struct dc_sink *sink);

struct dc_sink_init_data {
	enum signal_type sink_signal;
	struct dc_link *link;
	uint32_t dongle_max_pix_clk;
	bool converter_disable_audio;
};

struct dc_sink *dc_sink_create(const struct dc_sink_init_data *init_params);

/* Newer interfaces  */
struct dc_cursor {
	struct dc_plane_address address;
	struct dc_cursor_attributes attributes;
};


/* Interrupt interfaces */
enum dc_irq_source dc_interrupt_to_irq_source(
		struct dc *dc,
		uint32_t src_id,
		uint32_t ext_id);
bool dc_interrupt_set(struct dc *dc, enum dc_irq_source src, bool enable);
void dc_interrupt_ack(struct dc *dc, enum dc_irq_source src);
enum dc_irq_source dc_get_hpd_irq_source_at_index(
		struct dc *dc, uint32_t link_index);

void dc_notify_vsync_int_state(struct dc *dc, struct dc_stream_state *stream, bool enable);

/* Power Interfaces */

void dc_set_power_state(
		struct dc *dc,
		enum dc_acpi_cm_power_state power_state);
void dc_resume(struct dc *dc);

void dc_power_down_on_boot(struct dc *dc);

/*
 * HDCP Interfaces
 */
enum hdcp_message_status dc_process_hdcp_msg(
		enum signal_type signal,
		struct dc_link *link,
		struct hdcp_protection_message *message_info);
bool dc_is_dmcu_initialized(struct dc *dc);

enum dc_status dc_set_clock(struct dc *dc, enum dc_clock_type clock_type, uint32_t clk_khz, uint32_t stepping);
void dc_get_clock(struct dc *dc, enum dc_clock_type clock_type, struct dc_clock_config *clock_cfg);

bool dc_is_plane_eligible_for_idle_optimizations(struct dc *dc, struct dc_plane_state *plane,
				struct dc_cursor_attributes *cursor_attr);

void dc_allow_idle_optimizations(struct dc *dc, bool allow);
bool dc_dmub_is_ips_idle_state(struct dc *dc);

/* set min and max memory clock to lowest and highest DPM level, respectively */
void dc_unlock_memory_clock_frequency(struct dc *dc);

/* set min memory clock to the min required for current mode, max to maxDPM */
void dc_lock_memory_clock_frequency(struct dc *dc);

/* set soft max for memclk, to be used for AC/DC switching clock limitations */
void dc_enable_dcmode_clk_limit(struct dc *dc, bool enable);

/* cleanup on driver unload */
void dc_hardware_release(struct dc *dc);

/* disables fw based mclk switch */
void dc_mclk_switch_using_fw_based_vblank_stretch_shut_down(struct dc *dc);

bool dc_set_psr_allow_active(struct dc *dc, bool enable);
void dc_z10_restore(const struct dc *dc);
void dc_z10_save_init(struct dc *dc);

bool dc_is_dmub_outbox_supported(struct dc *dc);
bool dc_enable_dmub_notifications(struct dc *dc);

bool dc_abm_save_restore(
		struct dc *dc,
		struct dc_stream_state *stream,
		struct abm_save_restore *pData);

void dc_enable_dmub_outbox(struct dc *dc);

bool dc_process_dmub_aux_transfer_async(struct dc *dc,
				uint32_t link_index,
				struct aux_payload *payload);

/* Get dc link index from dpia port index */
uint8_t get_link_index_from_dpia_port_index(const struct dc *dc,
				uint8_t dpia_port_index);

bool dc_process_dmub_set_config_async(struct dc *dc,
				uint32_t link_index,
				struct set_config_cmd_payload *payload,
				struct dmub_notification *notify);

enum dc_status dc_process_dmub_set_mst_slots(const struct dc *dc,
				uint32_t link_index,
				uint8_t mst_alloc_slots,
				uint8_t *mst_slots_in_use);

void dc_process_dmub_dpia_hpd_int_enable(const struct dc *dc,
				uint32_t hpd_int_enable);

void dc_print_dmub_diagnostic_data(const struct dc *dc);

void dc_query_current_properties(struct dc *dc, struct dc_current_properties *properties);

struct dc_power_profile {
	int power_level; /* Lower is better */
};

struct dc_power_profile dc_get_power_profile_for_dc_state(const struct dc_state *context);

/* DSC Interfaces */
#include "dc_dsc.h"

/* Disable acc mode Interfaces */
void dc_disable_accelerated_mode(struct dc *dc);

bool dc_is_timing_changed(struct dc_stream_state *cur_stream,
		       struct dc_stream_state *new_stream);

#endif /* DC_INTERFACE_H_ */<|MERGE_RESOLUTION|>--- conflicted
+++ resolved
@@ -49,11 +49,7 @@
 struct set_config_cmd_payload;
 struct dmub_notification;
 
-<<<<<<< HEAD
-#define DC_VER "3.2.262"
-=======
 #define DC_VER "3.2.264"
->>>>>>> ada0dfeb
 
 #define MAX_SURFACES 3
 #define MAX_PLANES 6
