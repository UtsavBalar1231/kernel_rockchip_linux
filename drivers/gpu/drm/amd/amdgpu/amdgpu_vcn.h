/*
 * Copyright 2016 Advanced Micro Devices, Inc.
 *
 * Permission is hereby granted, free of charge, to any person obtaining a
 * copy of this software and associated documentation files (the "Software"),
 * to deal in the Software without restriction, including without limitation
 * the rights to use, copy, modify, merge, publish, distribute, sublicense,
 * and/or sell copies of the Software, and to permit persons to whom the
 * Software is furnished to do so, subject to the following conditions:
 *
 * The above copyright notice and this permission notice shall be included in
 * all copies or substantial portions of the Software.
 *
 * THE SOFTWARE IS PROVIDED "AS IS", WITHOUT WARRANTY OF ANY KIND, EXPRESS OR
 * IMPLIED, INCLUDING BUT NOT LIMITED TO THE WARRANTIES OF MERCHANTABILITY,
 * FITNESS FOR A PARTICULAR PURPOSE AND NONINFRINGEMENT.  IN NO EVENT SHALL
 * THE COPYRIGHT HOLDER(S) OR AUTHOR(S) BE LIABLE FOR ANY CLAIM, DAMAGES OR
 * OTHER LIABILITY, WHETHER IN AN ACTION OF CONTRACT, TORT OR OTHERWISE,
 * ARISING FROM, OUT OF OR IN CONNECTION WITH THE SOFTWARE OR THE USE OR
 * OTHER DEALINGS IN THE SOFTWARE.
 *
 */

#ifndef __AMDGPU_VCN_H__
#define __AMDGPU_VCN_H__

#include "amdgpu_ras.h"

#define AMDGPU_VCN_STACK_SIZE		(128*1024)
#define AMDGPU_VCN_CONTEXT_SIZE 	(512*1024)

#define AMDGPU_VCN_FIRMWARE_OFFSET	256
#define AMDGPU_VCN_MAX_ENC_RINGS	3

#define AMDGPU_MAX_VCN_INSTANCES	2
#define AMDGPU_MAX_VCN_ENC_RINGS  AMDGPU_VCN_MAX_ENC_RINGS * AMDGPU_MAX_VCN_INSTANCES

#define AMDGPU_VCN_HARVEST_VCN0 (1 << 0)
#define AMDGPU_VCN_HARVEST_VCN1 (1 << 1)

#define VCN_DEC_KMD_CMD 		0x80000000
#define VCN_DEC_CMD_FENCE		0x00000000
#define VCN_DEC_CMD_TRAP		0x00000001
#define VCN_DEC_CMD_WRITE_REG		0x00000004
#define VCN_DEC_CMD_REG_READ_COND_WAIT	0x00000006
#define VCN_DEC_CMD_PACKET_START	0x0000000a
#define VCN_DEC_CMD_PACKET_END		0x0000000b

#define VCN_DEC_SW_CMD_NO_OP		0x00000000
#define VCN_DEC_SW_CMD_END		0x00000001
#define VCN_DEC_SW_CMD_IB		0x00000002
#define VCN_DEC_SW_CMD_FENCE		0x00000003
#define VCN_DEC_SW_CMD_TRAP		0x00000004
#define VCN_DEC_SW_CMD_IB_AUTO		0x00000005
#define VCN_DEC_SW_CMD_SEMAPHORE	0x00000006
#define VCN_DEC_SW_CMD_PREEMPT_FENCE	0x00000009
#define VCN_DEC_SW_CMD_REG_WRITE	0x0000000b
#define VCN_DEC_SW_CMD_REG_WAIT		0x0000000c

#define VCN_ENC_CMD_NO_OP		0x00000000
#define VCN_ENC_CMD_END 		0x00000001
#define VCN_ENC_CMD_IB			0x00000002
#define VCN_ENC_CMD_FENCE		0x00000003
#define VCN_ENC_CMD_TRAP		0x00000004
#define VCN_ENC_CMD_REG_WRITE		0x0000000b
#define VCN_ENC_CMD_REG_WAIT		0x0000000c

#define VCN_AON_SOC_ADDRESS_2_0 	0x1f800
#define VCN1_AON_SOC_ADDRESS_3_0 	0x48000
#define VCN_VID_IP_ADDRESS_2_0		0x0
#define VCN_AON_IP_ADDRESS_2_0		0x30000

#define mmUVD_RBC_XX_IB_REG_CHECK 					0x026b
#define mmUVD_RBC_XX_IB_REG_CHECK_BASE_IDX 				1
#define mmUVD_REG_XX_MASK 						0x026c
#define mmUVD_REG_XX_MASK_BASE_IDX 					1

/* 1 second timeout */
#define VCN_IDLE_TIMEOUT	msecs_to_jiffies(1000)

#define RREG32_SOC15_DPG_MODE_1_0(ip, inst_idx, reg, mask, sram_sel) 			\
	({	WREG32_SOC15(ip, inst_idx, mmUVD_DPG_LMA_MASK, mask); 			\
		WREG32_SOC15(ip, inst_idx, mmUVD_DPG_LMA_CTL, 				\
			UVD_DPG_LMA_CTL__MASK_EN_MASK | 				\
			((adev->reg_offset[ip##_HWIP][inst_idx][reg##_BASE_IDX] + reg) 	\
			<< UVD_DPG_LMA_CTL__READ_WRITE_ADDR__SHIFT) | 			\
			(sram_sel << UVD_DPG_LMA_CTL__SRAM_SEL__SHIFT)); 		\
		RREG32_SOC15(ip, inst_idx, mmUVD_DPG_LMA_DATA); 			\
	})

#define WREG32_SOC15_DPG_MODE_1_0(ip, inst_idx, reg, value, mask, sram_sel) 		\
	do { 										\
		WREG32_SOC15(ip, inst_idx, mmUVD_DPG_LMA_DATA, value); 			\
		WREG32_SOC15(ip, inst_idx, mmUVD_DPG_LMA_MASK, mask); 			\
		WREG32_SOC15(ip, inst_idx, mmUVD_DPG_LMA_CTL, 				\
			UVD_DPG_LMA_CTL__READ_WRITE_MASK | 				\
			((adev->reg_offset[ip##_HWIP][inst_idx][reg##_BASE_IDX] + reg) 	\
			<< UVD_DPG_LMA_CTL__READ_WRITE_ADDR__SHIFT) | 			\
			(sram_sel << UVD_DPG_LMA_CTL__SRAM_SEL__SHIFT)); 		\
	} while (0)

#define SOC15_DPG_MODE_OFFSET(ip, inst_idx, reg) 						\
	({											\
		uint32_t internal_reg_offset, addr;						\
		bool video_range, video1_range, aon_range, aon1_range;				\
												\
		addr = (adev->reg_offset[ip##_HWIP][inst_idx][reg##_BASE_IDX] + reg);		\
		addr <<= 2; 									\
		video_range = ((((0xFFFFF & addr) >= (VCN_VID_SOC_ADDRESS_2_0)) && 		\
				((0xFFFFF & addr) < ((VCN_VID_SOC_ADDRESS_2_0 + 0x2600)))));	\
		video1_range = ((((0xFFFFF & addr) >= (VCN1_VID_SOC_ADDRESS_3_0)) && 		\
				((0xFFFFF & addr) < ((VCN1_VID_SOC_ADDRESS_3_0 + 0x2600)))));	\
		aon_range   = ((((0xFFFFF & addr) >= (VCN_AON_SOC_ADDRESS_2_0)) && 		\
				((0xFFFFF & addr) < ((VCN_AON_SOC_ADDRESS_2_0 + 0x600)))));	\
		aon1_range   = ((((0xFFFFF & addr) >= (VCN1_AON_SOC_ADDRESS_3_0)) && 		\
				((0xFFFFF & addr) < ((VCN1_AON_SOC_ADDRESS_3_0 + 0x600)))));	\
		if (video_range) 								\
			internal_reg_offset = ((0xFFFFF & addr) - (VCN_VID_SOC_ADDRESS_2_0) + 	\
				(VCN_VID_IP_ADDRESS_2_0));					\
		else if (aon_range)								\
			internal_reg_offset = ((0xFFFFF & addr) - (VCN_AON_SOC_ADDRESS_2_0) + 	\
				(VCN_AON_IP_ADDRESS_2_0));					\
		else if (video1_range) 								\
			internal_reg_offset = ((0xFFFFF & addr) - (VCN1_VID_SOC_ADDRESS_3_0) + 	\
				(VCN_VID_IP_ADDRESS_2_0));					\
		else if (aon1_range)								\
			internal_reg_offset = ((0xFFFFF & addr) - (VCN1_AON_SOC_ADDRESS_3_0) + 	\
				(VCN_AON_IP_ADDRESS_2_0));					\
		else										\
			internal_reg_offset = (0xFFFFF & addr);					\
												\
		internal_reg_offset >>= 2;							\
	})

#define RREG32_SOC15_DPG_MODE(inst_idx, offset, mask_en) 					\
	({											\
		WREG32_SOC15(VCN, inst_idx, mmUVD_DPG_LMA_CTL, 					\
			(0x0 << UVD_DPG_LMA_CTL__READ_WRITE__SHIFT |				\
			mask_en << UVD_DPG_LMA_CTL__MASK_EN__SHIFT |				\
			offset << UVD_DPG_LMA_CTL__READ_WRITE_ADDR__SHIFT));			\
		RREG32_SOC15(VCN, inst_idx, mmUVD_DPG_LMA_DATA);				\
	})

#define WREG32_SOC15_DPG_MODE(inst_idx, offset, value, mask_en, indirect)			\
	do {											\
		if (!indirect) {								\
			WREG32_SOC15(VCN, inst_idx, mmUVD_DPG_LMA_DATA, value);			\
			WREG32_SOC15(VCN, inst_idx, mmUVD_DPG_LMA_CTL, 				\
				(0x1 << UVD_DPG_LMA_CTL__READ_WRITE__SHIFT |			\
				 mask_en << UVD_DPG_LMA_CTL__MASK_EN__SHIFT |			\
				 offset << UVD_DPG_LMA_CTL__READ_WRITE_ADDR__SHIFT));		\
		} else {									\
			*adev->vcn.inst[inst_idx].dpg_sram_curr_addr++ = offset;		\
			*adev->vcn.inst[inst_idx].dpg_sram_curr_addr++ = value;			\
		}										\
	} while (0)

#define AMDGPU_FW_SHARED_FLAG_0_UNIFIED_QUEUE (1 << 2)
#define AMDGPU_VCN_FW_SHARED_FLAG_0_RB	(1 << 6)
#define AMDGPU_VCN_MULTI_QUEUE_FLAG	(1 << 8)
#define AMDGPU_VCN_SW_RING_FLAG		(1 << 9)
#define AMDGPU_VCN_FW_LOGGING_FLAG	(1 << 10)
#define AMDGPU_VCN_SMU_VERSION_INFO_FLAG (1 << 11)
#define AMDGPU_VCN_SMU_DPM_INTERFACE_FLAG (1 << 11)
#define AMDGPU_VCN_VF_RB_SETUP_FLAG (1 << 14)

#define AMDGPU_VCN_IB_FLAG_DECODE_BUFFER	0x00000001
#define AMDGPU_VCN_CMD_FLAG_MSG_BUFFER		0x00000001

#define VCN_CODEC_DISABLE_MASK_AV1  (1 << 0)
#define VCN_CODEC_DISABLE_MASK_VP9  (1 << 1)
#define VCN_CODEC_DISABLE_MASK_HEVC (1 << 2)
#define VCN_CODEC_DISABLE_MASK_H264 (1 << 3)

<<<<<<< HEAD
=======
#define AMDGPU_VCN_SMU_DPM_INTERFACE_DGPU (0)
#define AMDGPU_VCN_SMU_DPM_INTERFACE_APU (1)

>>>>>>> 7365df19
enum fw_queue_mode {
	FW_QUEUE_RING_RESET = 1,
	FW_QUEUE_DPG_HOLD_OFF = 2,
};

enum engine_status_constants {
	UVD_PGFSM_STATUS__UVDM_UVDU_PWR_ON = 0x2AAAA0,
	UVD_PGFSM_STATUS__UVDM_UVDU_PWR_ON_2_0 = 0xAAAA0,
	UVD_PGFSM_STATUS__UVDM_UVDU_UVDLM_PWR_ON_3_0 = 0x2A2A8AA0,
	UVD_PGFSM_CONFIG__UVDM_UVDU_PWR_ON = 0x00000002,
	UVD_STATUS__UVD_BUSY = 0x00000004,
	GB_ADDR_CONFIG_DEFAULT = 0x26010011,
	UVD_STATUS__IDLE = 0x2,
	UVD_STATUS__BUSY = 0x5,
	UVD_POWER_STATUS__UVD_POWER_STATUS_TILES_OFF = 0x1,
	UVD_STATUS__RBC_BUSY = 0x1,
	UVD_PGFSM_STATUS_UVDJ_PWR_ON = 0,
};

enum internal_dpg_state {
	VCN_DPG_STATE__UNPAUSE = 0,
	VCN_DPG_STATE__PAUSE,
};

struct dpg_pause_state {
	enum internal_dpg_state fw_based;
	enum internal_dpg_state jpeg;
};

struct amdgpu_vcn_reg{
	unsigned	data0;
	unsigned	data1;
	unsigned	cmd;
	unsigned	nop;
	unsigned	context_id;
	unsigned	ib_vmid;
	unsigned	ib_bar_low;
	unsigned	ib_bar_high;
	unsigned	ib_size;
	unsigned	gp_scratch8;
	unsigned	scratch9;
};

struct amdgpu_vcn_fw_shared {
	void        *cpu_addr;
	uint64_t    gpu_addr;
	uint32_t    mem_size;
	uint32_t    log_offset;
};

struct amdgpu_vcn_inst {
	struct amdgpu_bo	*vcpu_bo;
	void			*cpu_addr;
	uint64_t		gpu_addr;
	void			*saved_bo;
	struct amdgpu_ring	ring_dec;
	struct amdgpu_ring	ring_enc[AMDGPU_VCN_MAX_ENC_RINGS];
	atomic_t		sched_score;
	struct amdgpu_irq_src	irq;
	struct amdgpu_vcn_reg	external;
	struct amdgpu_bo	*dpg_sram_bo;
	struct dpg_pause_state	pause_state;
	void			*dpg_sram_cpu_addr;
	uint64_t		dpg_sram_gpu_addr;
	uint32_t		*dpg_sram_curr_addr;
	atomic_t		dpg_enc_submission_cnt;
	struct amdgpu_vcn_fw_shared fw_shared;
};

struct amdgpu_vcn_ras {
	struct amdgpu_ras_block_object ras_block;
};

struct amdgpu_vcn {
	unsigned		fw_version;
	struct delayed_work	idle_work;
	const struct firmware	*fw;	/* VCN firmware */
	unsigned		num_enc_rings;
	enum amd_powergating_state cur_state;
	bool			indirect_sram;

	uint8_t	num_vcn_inst;
	struct amdgpu_vcn_inst	 inst[AMDGPU_MAX_VCN_INSTANCES];
	uint8_t			 vcn_config[AMDGPU_MAX_VCN_INSTANCES];
	uint32_t		 vcn_codec_disable_mask[AMDGPU_MAX_VCN_INSTANCES];
	struct amdgpu_vcn_reg	 internal;
	struct mutex		 vcn_pg_lock;
	struct mutex		vcn1_jpeg1_workaround;
	atomic_t		 total_submission_cnt;

	unsigned	harvest_config;
	int (*pause_dpg_mode)(struct amdgpu_device *adev,
		int inst_idx, struct dpg_pause_state *new_state);

	struct ras_common_if    *ras_if;
	struct amdgpu_vcn_ras   *ras;
};

struct amdgpu_fw_shared_rb_ptrs_struct {
	/* to WA DPG R/W ptr issues.*/
	uint32_t  rptr;
	uint32_t  wptr;
};

struct amdgpu_fw_shared_multi_queue {
	uint8_t decode_queue_mode;
	uint8_t encode_generalpurpose_queue_mode;
	uint8_t encode_lowlatency_queue_mode;
	uint8_t encode_realtime_queue_mode;
	uint8_t padding[4];
};

struct amdgpu_fw_shared_sw_ring {
	uint8_t is_enabled;
	uint8_t padding[3];
};

struct amdgpu_fw_shared_unified_queue_struct {
	uint8_t is_enabled;
	uint8_t queue_mode;
	uint8_t queue_status;
	uint8_t padding[5];
};

struct amdgpu_fw_shared_fw_logging {
	uint8_t is_enabled;
	uint32_t addr_lo;
	uint32_t addr_hi;
	uint32_t size;
};

struct amdgpu_fw_shared_smu_interface_info {
	uint8_t smu_interface_type;
	uint8_t padding[3];
};

struct amdgpu_fw_shared {
	uint32_t present_flag_0;
	uint8_t pad[44];
	struct amdgpu_fw_shared_rb_ptrs_struct rb;
	uint8_t pad1[1];
	struct amdgpu_fw_shared_multi_queue multi_queue;
	struct amdgpu_fw_shared_sw_ring sw_ring;
	struct amdgpu_fw_shared_fw_logging fw_log;
	struct amdgpu_fw_shared_smu_interface_info smu_interface_info;
};

<<<<<<< HEAD
=======
struct amdgpu_fw_shared_rb_setup {
	uint32_t is_rb_enabled_flags;
	uint32_t rb_addr_lo;
	uint32_t rb_addr_hi;
	uint32_t  rb_size;
	uint32_t  rb4_addr_lo;
	uint32_t  rb4_addr_hi;
	uint32_t  rb4_size;
	uint32_t  reserved[6];
};

>>>>>>> 7365df19
struct amdgpu_vcn4_fw_shared {
	uint32_t present_flag_0;
	uint8_t pad[12];
	struct amdgpu_fw_shared_unified_queue_struct sq;
	uint8_t pad1[8];
	struct amdgpu_fw_shared_fw_logging fw_log;
<<<<<<< HEAD
=======
	uint8_t pad2[20];
	struct amdgpu_fw_shared_rb_setup rb_setup;
	struct amdgpu_fw_shared_smu_interface_info smu_dpm_interface;
>>>>>>> 7365df19
};

struct amdgpu_vcn_fwlog {
	uint32_t rptr;
	uint32_t wptr;
	uint32_t buffer_size;
	uint32_t header_size;
	uint8_t wrapped;
};

struct amdgpu_vcn_decode_buffer {
	uint32_t valid_buf_flag;
	uint32_t msg_buffer_address_hi;
	uint32_t msg_buffer_address_lo;
	uint32_t pad[30];
};

#define VCN_BLOCK_ENCODE_DISABLE_MASK 0x80
#define VCN_BLOCK_DECODE_DISABLE_MASK 0x40
#define VCN_BLOCK_QUEUE_DISABLE_MASK 0xC0

enum vcn_ring_type {
	VCN_ENCODE_RING,
	VCN_DECODE_RING,
	VCN_UNIFIED_RING,
};

int amdgpu_vcn_sw_init(struct amdgpu_device *adev);
int amdgpu_vcn_sw_fini(struct amdgpu_device *adev);
int amdgpu_vcn_suspend(struct amdgpu_device *adev);
int amdgpu_vcn_resume(struct amdgpu_device *adev);
void amdgpu_vcn_ring_begin_use(struct amdgpu_ring *ring);
void amdgpu_vcn_ring_end_use(struct amdgpu_ring *ring);

bool amdgpu_vcn_is_disabled_vcn(struct amdgpu_device *adev,
				enum vcn_ring_type type, uint32_t vcn_instance);

int amdgpu_vcn_dec_ring_test_ring(struct amdgpu_ring *ring);
int amdgpu_vcn_dec_ring_test_ib(struct amdgpu_ring *ring, long timeout);
int amdgpu_vcn_dec_sw_ring_test_ring(struct amdgpu_ring *ring);
int amdgpu_vcn_dec_sw_ring_test_ib(struct amdgpu_ring *ring, long timeout);
int amdgpu_vcn_unified_ring_test_ib(struct amdgpu_ring *ring, long timeout);

int amdgpu_vcn_enc_ring_test_ring(struct amdgpu_ring *ring);
int amdgpu_vcn_enc_ring_test_ib(struct amdgpu_ring *ring, long timeout);

enum amdgpu_ring_priority_level amdgpu_vcn_get_enc_ring_prio(int ring);

void amdgpu_vcn_setup_ucode(struct amdgpu_device *adev);

void amdgpu_vcn_fwlog_init(struct amdgpu_vcn_inst *vcn);
void amdgpu_debugfs_vcn_fwlog_init(struct amdgpu_device *adev,
                                   uint8_t i, struct amdgpu_vcn_inst *vcn);

int amdgpu_vcn_process_poison_irq(struct amdgpu_device *adev,
			struct amdgpu_irq_src *source,
			struct amdgpu_iv_entry *entry);

#endif<|MERGE_RESOLUTION|>--- conflicted
+++ resolved
@@ -172,12 +172,9 @@
 #define VCN_CODEC_DISABLE_MASK_HEVC (1 << 2)
 #define VCN_CODEC_DISABLE_MASK_H264 (1 << 3)
 
-<<<<<<< HEAD
-=======
 #define AMDGPU_VCN_SMU_DPM_INTERFACE_DGPU (0)
 #define AMDGPU_VCN_SMU_DPM_INTERFACE_APU (1)
 
->>>>>>> 7365df19
 enum fw_queue_mode {
 	FW_QUEUE_RING_RESET = 1,
 	FW_QUEUE_DPG_HOLD_OFF = 2,
@@ -325,8 +322,6 @@
 	struct amdgpu_fw_shared_smu_interface_info smu_interface_info;
 };
 
-<<<<<<< HEAD
-=======
 struct amdgpu_fw_shared_rb_setup {
 	uint32_t is_rb_enabled_flags;
 	uint32_t rb_addr_lo;
@@ -338,19 +333,15 @@
 	uint32_t  reserved[6];
 };
 
->>>>>>> 7365df19
 struct amdgpu_vcn4_fw_shared {
 	uint32_t present_flag_0;
 	uint8_t pad[12];
 	struct amdgpu_fw_shared_unified_queue_struct sq;
 	uint8_t pad1[8];
 	struct amdgpu_fw_shared_fw_logging fw_log;
-<<<<<<< HEAD
-=======
 	uint8_t pad2[20];
 	struct amdgpu_fw_shared_rb_setup rb_setup;
 	struct amdgpu_fw_shared_smu_interface_info smu_dpm_interface;
->>>>>>> 7365df19
 };
 
 struct amdgpu_vcn_fwlog {
