--- conflicted
+++ resolved
@@ -225,7 +225,6 @@
 	uint32_t write_mask:1;
 };
 
-<<<<<<< HEAD
 struct vop_afbc {
 	struct vop_reg enable;
 	struct vop_reg win_sel;
@@ -233,10 +232,10 @@
 	struct vop_reg rb_swap;
 	struct vop_reg uv_swap;
 	struct vop_reg auto_gating_en;
+	struct vop_reg rotate;
 	struct vop_reg block_split_en;
 	struct vop_reg pic_vir_width;
 	struct vop_reg tile_num;
-	struct vop_reg hreg_block_split;
 	struct vop_reg pic_offset;
 	struct vop_reg pic_size;
 	struct vop_reg dsp_offset;
@@ -248,7 +247,8 @@
 	struct vop_reg rotate_270;
 	struct vop_reg rotate_90;
 	struct vop_reg rstn;
-=======
+};
+
 struct vop_csc {
 	struct vop_reg y2r_en;
 	struct vop_reg r2r_en;
@@ -263,7 +263,6 @@
 struct vop_rect {
 	int width;
 	int height;
->>>>>>> 52f971ee
 };
 
 struct vop_ctrl {
@@ -343,14 +342,7 @@
 	struct vop_reg update_gamma_lut;
 	struct vop_reg lut_buffer_index;
 	struct vop_reg dsp_lut_en;
-<<<<<<< HEAD
-	struct vop_reg update_gamma_lut;
-	struct vop_reg lut_buffer_index;
-	struct vop_reg gate_en;
-	struct vop_reg mmu_en;
-=======
-
->>>>>>> 52f971ee
+
 	struct vop_reg out_mode;
 
 	struct vop_reg xmirror;
@@ -433,6 +425,7 @@
 struct vop_intr {
 	const int *intrs;
 	uint32_t nintrs;
+
 	struct vop_reg line_flag_num[2];
 	struct vop_reg enable;
 	struct vop_reg clear;
@@ -470,30 +463,6 @@
 	struct vop_reg scale_yrgb_y;
 	struct vop_reg scale_cbcr_x;
 	struct vop_reg scale_cbcr_y;
-};
-
-struct vop_afbc {
-	struct vop_reg enable;
-	struct vop_reg win_sel;
-	struct vop_reg format;
-	struct vop_reg rb_swap;
-	struct vop_reg uv_swap;
-	struct vop_reg auto_gating_en;
-	struct vop_reg rotate;
-	struct vop_reg block_split_en;
-	struct vop_reg pic_vir_width;
-	struct vop_reg tile_num;
-	struct vop_reg pic_offset;
-	struct vop_reg pic_size;
-	struct vop_reg dsp_offset;
-	struct vop_reg transform_offset;
-	struct vop_reg hdr_ptr;
-	struct vop_reg half_block_en;
-	struct vop_reg xmirror;
-	struct vop_reg ymirror;
-	struct vop_reg rotate_270;
-	struct vop_reg rotate_90;
-	struct vop_reg rstn;
 };
 
 struct vop_csc_table {
@@ -716,8 +685,8 @@
 	const uint32_t *data_formats;
 	uint32_t nformats;
 
+	struct vop_reg enable;
 	struct vop_reg gate;
-	struct vop_reg enable;
 	struct vop_reg format;
 	struct vop_reg interlace_read;
 	struct vop_reg fmt_10;
@@ -735,12 +704,12 @@
 	struct vop_reg yrgb_vir;
 	struct vop_reg uv_vir;
 
-	struct vop_reg channel;
 	struct vop_reg dst_alpha_ctl;
 	struct vop_reg src_alpha_ctl;
+	struct vop_reg alpha_pre_mul;
 	struct vop_reg alpha_mode;
 	struct vop_reg alpha_en;
-	struct vop_reg alpha_pre_mul;
+	struct vop_reg channel;
 	struct vop_reg global_alpha_val;
 	struct vop_reg color_key;
 	struct vop_reg color_key_en;
@@ -1607,7 +1576,6 @@
 	DCLK_INVERT    = 3
 };
 
-
 #define FRAC_16_16(mult, div)    (((mult) << 16) / (div))
 #define SCL_FT_DEFAULT_FIXPOINT_SHIFT	12
 #define SCL_MAX_VSKIPLINES		4
