// SPDX-License-Identifier: GPL-2.0-only
/*
 * Copyright (C) Fuzhou Rockchip Electronics Co.Ltd
 * Author:Mark Yao <mark.yao@rock-chips.com>
 *
 * based on exynos_drm_drv.c
 */

#include <linux/dma-buf-cache.h>
#include <linux/dma-mapping.h>
#include <linux/genalloc.h>
#include <linux/pm_runtime.h>
#include <linux/module.h>
#include <linux/of_address.h>
#include <linux/of_graph.h>
#include <linux/of_platform.h>
#include <linux/clk.h>
#include <linux/component.h>
#include <linux/console.h>
#include <linux/iommu.h>
#include <linux/of_reserved_mem.h>

#include <drm/drm_aperture.h>
#include <drm/drm_debugfs.h>
#include <drm/drm_drv.h>
#include <drm/drm_displayid.h>
#include <drm/drm_fb_helper.h>
#include <drm/drm_gem_dma_helper.h>
#include <drm/drm_of.h>
#include <drm/drm_probe_helper.h>
#include <drm/drm_vblank.h>

#if defined(CONFIG_ARM_DMA_USE_IOMMU)
#include <asm/dma-iommu.h>
#else
#define arm_iommu_detach_device(...)	({ })
#define arm_iommu_release_mapping(...)	({ })
#define to_dma_iommu_mapping(dev) NULL
#endif

#include "rockchip_drm_drv.h"
#include "rockchip_drm_fb.h"
#include "rockchip_drm_gem.h"
#include "rockchip_drm_logo.h"

#include "../drm_crtc_internal.h"

#define DRIVER_NAME	"rockchip"
#define DRIVER_DESC	"RockChip Soc DRM"
#define DRIVER_DATE	"20140818"
#define DRIVER_MAJOR	3
#define DRIVER_MINOR	0

#define for_each_displayid_db(displayid, block, idx, length) \
	for ((block) = (struct displayid_block *)&(displayid)[idx]; \
	    (idx) + sizeof(struct displayid_block) <= (length) && \
	    (idx) + sizeof(struct displayid_block) + (block)->num_bytes <= (length) && \
	    (block)->num_bytes > 0; \
	    (idx) += sizeof(struct displayid_block) + (block)->num_bytes, \
	    (block) = (struct displayid_block *)&(displayid)[idx])

#if IS_ENABLED(CONFIG_DRM_ROCKCHIP_VVOP)
static bool is_support_iommu = false;
#else
static bool is_support_iommu = true;
#endif
static bool iommu_reserve_map;

static struct drm_driver rockchip_drm_driver;

static unsigned int drm_debug;
module_param_named(debug, drm_debug, int, 0600);

static inline bool rockchip_drm_debug_enabled(enum rockchip_drm_debug_category category)
{
	return unlikely(drm_debug & category);
}

__printf(3, 4)
void rockchip_drm_dbg(const struct device *dev, enum rockchip_drm_debug_category category,
		      const char *format, ...)
{
	struct va_format vaf;
	va_list args;

	if (!rockchip_drm_debug_enabled(category))
		return;

	va_start(args, format);
	vaf.fmt = format;
	vaf.va = &args;

	if (dev)
		dev_printk(KERN_DEBUG, dev, "%pV", &vaf);
	else
		printk(KERN_DEBUG "%pV", &vaf);

	va_end(args);
}

/**
 * rockchip_drm_wait_vact_end
 * @crtc: CRTC to enable line flag
 * @mstimeout: millisecond for timeout
 *
 * Wait for vact_end line flag irq or timeout.
 *
 * Returns:
 * Zero on success, negative errno on failure.
 */
int rockchip_drm_wait_vact_end(struct drm_crtc *crtc, unsigned int mstimeout)
{
	struct rockchip_drm_private *priv;
	int pipe, ret = 0;

	if (!crtc)
		return -ENODEV;

	if (mstimeout <= 0)
		return -EINVAL;

	priv = crtc->dev->dev_private;
	pipe = drm_crtc_index(crtc);

	if (priv->crtc_funcs[pipe] && priv->crtc_funcs[pipe]->wait_vact_end)
		ret = priv->crtc_funcs[pipe]->wait_vact_end(crtc, mstimeout);

	return ret;
}
EXPORT_SYMBOL(rockchip_drm_wait_vact_end);

void drm_mode_convert_to_split_mode(struct drm_display_mode *mode)
{
	u16 hactive, hfp, hsync, hbp;

	hactive = mode->hdisplay;
	hfp = mode->hsync_start - mode->hdisplay;
	hsync = mode->hsync_end - mode->hsync_start;
	hbp = mode->htotal - mode->hsync_end;

	mode->clock *= 2;
	mode->crtc_clock *= 2;
	mode->hdisplay = hactive * 2;
	mode->hsync_start = mode->hdisplay + hfp * 2;
	mode->hsync_end = mode->hsync_start + hsync * 2;
	mode->htotal = mode->hsync_end + hbp * 2;
	drm_mode_set_name(mode);
}
EXPORT_SYMBOL(drm_mode_convert_to_split_mode);

void drm_mode_convert_to_origin_mode(struct drm_display_mode *mode)
{
	u16 hactive, hfp, hsync, hbp;

	hactive = mode->hdisplay;
	hfp = mode->hsync_start - mode->hdisplay;
	hsync = mode->hsync_end - mode->hsync_start;
	hbp = mode->htotal - mode->hsync_end;

	mode->clock /= 2;
	mode->crtc_clock /= 2;
	mode->hdisplay = hactive / 2;
	mode->hsync_start = mode->hdisplay + hfp / 2;
	mode->hsync_end = mode->hsync_start + hsync / 2;
	mode->htotal = mode->hsync_end + hbp / 2;
}
EXPORT_SYMBOL(drm_mode_convert_to_origin_mode);

uint32_t rockchip_drm_get_bpp(const struct drm_format_info *info)
{
	/* use whatever a driver has set */
	if (info->cpp[0])
		return info->cpp[0] * 8;

	switch (info->format) {
	case DRM_FORMAT_YUV420_8BIT:
		return 12;
	case DRM_FORMAT_YUV420_10BIT:
		return 15;
	case DRM_FORMAT_VUY101010:
		return 30;
	default:
		break;
	}

	/* all attempts failed */
	return 0;
}
EXPORT_SYMBOL(rockchip_drm_get_bpp);

uint32_t rockchip_drm_get_cycles_per_pixel(uint32_t bus_format)
{
	switch (bus_format) {
	case MEDIA_BUS_FMT_RGB565_1X16:
	case MEDIA_BUS_FMT_RGB666_1X18:
	case MEDIA_BUS_FMT_RGB888_1X24:
	case MEDIA_BUS_FMT_RGB666_1X24_CPADHI:
		return 1;
	case MEDIA_BUS_FMT_RGB565_2X8_LE:
	case MEDIA_BUS_FMT_BGR565_2X8_LE:
		return 2;
	case MEDIA_BUS_FMT_RGB666_3X6:
	case MEDIA_BUS_FMT_RGB888_3X8:
	case MEDIA_BUS_FMT_BGR888_3X8:
		return 3;
	case MEDIA_BUS_FMT_RGB888_DUMMY_4X8:
	case MEDIA_BUS_FMT_BGR888_DUMMY_4X8:
		return 4;
	default:
		return 1;
	}
}
EXPORT_SYMBOL(rockchip_drm_get_cycles_per_pixel);

/**
 * rockchip_drm_of_find_possible_crtcs - find the possible CRTCs for an active
 * encoder port
 * @dev: DRM device
 * @port: encoder port to scan for endpoints
 *
 * Scan all active endpoints attached to a port, locate their attached CRTCs,
 * and generate the DRM mask of CRTCs which may be attached to this
 * encoder.
 *
 * See Documentation/devicetree/bindings/graph.txt for the bindings.
 */
uint32_t rockchip_drm_of_find_possible_crtcs(struct drm_device *dev,
					     struct device_node *port)
{
	struct device_node *remote_port, *ep;
	uint32_t possible_crtcs = 0;

	for_each_endpoint_of_node(port, ep) {
		if (!of_device_is_available(ep))
			continue;

		remote_port = of_graph_get_remote_port(ep);
		if (!remote_port) {
			of_node_put(ep);
			continue;
		}

		possible_crtcs |= drm_of_crtc_port_mask(dev, remote_port);

		of_node_put(remote_port);
	}

	return possible_crtcs;
}
EXPORT_SYMBOL(rockchip_drm_of_find_possible_crtcs);

static DEFINE_MUTEX(rockchip_drm_sub_dev_lock);
static LIST_HEAD(rockchip_drm_sub_dev_list);

void rockchip_connector_update_vfp_for_vrr(struct drm_crtc *crtc, struct drm_display_mode *mode,
					   int vfp)
{
	struct rockchip_drm_sub_dev *sub_dev;

	mutex_lock(&rockchip_drm_sub_dev_lock);
	list_for_each_entry(sub_dev, &rockchip_drm_sub_dev_list, list) {
		if (sub_dev->connector->state->crtc == crtc) {
			if (sub_dev->update_vfp_for_vrr)
				sub_dev->update_vfp_for_vrr(sub_dev->connector, mode, vfp);
		}
	}
	mutex_unlock(&rockchip_drm_sub_dev_lock);
}
EXPORT_SYMBOL(rockchip_connector_update_vfp_for_vrr);

void rockchip_drm_register_sub_dev(struct rockchip_drm_sub_dev *sub_dev)
{
	mutex_lock(&rockchip_drm_sub_dev_lock);
	list_add_tail(&sub_dev->list, &rockchip_drm_sub_dev_list);
	mutex_unlock(&rockchip_drm_sub_dev_lock);
}
EXPORT_SYMBOL(rockchip_drm_register_sub_dev);

void rockchip_drm_unregister_sub_dev(struct rockchip_drm_sub_dev *sub_dev)
{
	mutex_lock(&rockchip_drm_sub_dev_lock);
	list_del(&sub_dev->list);
	mutex_unlock(&rockchip_drm_sub_dev_lock);
}
EXPORT_SYMBOL(rockchip_drm_unregister_sub_dev);

struct rockchip_drm_sub_dev *rockchip_drm_get_sub_dev(struct device_node *node)
{
	struct rockchip_drm_sub_dev *sub_dev = NULL;
	bool found = false;

	mutex_lock(&rockchip_drm_sub_dev_lock);
	list_for_each_entry(sub_dev, &rockchip_drm_sub_dev_list, list) {
		if (sub_dev->of_node == node) {
			found = true;
			break;
		}
	}
	mutex_unlock(&rockchip_drm_sub_dev_lock);

	return found ? sub_dev : NULL;
}
EXPORT_SYMBOL(rockchip_drm_get_sub_dev);

int rockchip_drm_get_sub_dev_type(void)
{
	int connector_type = DRM_MODE_CONNECTOR_Unknown;
	struct rockchip_drm_sub_dev *sub_dev = NULL;

	mutex_lock(&rockchip_drm_sub_dev_lock);
	list_for_each_entry(sub_dev, &rockchip_drm_sub_dev_list, list) {
		if (sub_dev->connector->encoder) {
			connector_type = sub_dev->connector->connector_type;
			break;
		}
	}
	mutex_unlock(&rockchip_drm_sub_dev_lock);

	return connector_type;
}
EXPORT_SYMBOL(rockchip_drm_get_sub_dev_type);

u32 rockchip_drm_get_scan_line_time_ns(void)
{
	struct rockchip_drm_sub_dev *sub_dev = NULL;
	struct drm_display_mode *mode;
	int linedur_ns = 0;

	mutex_lock(&rockchip_drm_sub_dev_lock);
	list_for_each_entry(sub_dev, &rockchip_drm_sub_dev_list, list) {
		if (sub_dev->connector->encoder && sub_dev->connector->state->crtc) {
			mode = &sub_dev->connector->state->crtc->state->adjusted_mode;
			linedur_ns  = div_u64((u64) mode->crtc_htotal * 1000000, mode->crtc_clock);
			break;
		}
	}
	mutex_unlock(&rockchip_drm_sub_dev_lock);

	return linedur_ns;
}
EXPORT_SYMBOL(rockchip_drm_get_scan_line_time_ns);

void rockchip_drm_te_handle(struct drm_crtc *crtc)
{
	struct rockchip_drm_private *priv = crtc->dev->dev_private;
	int pipe = drm_crtc_index(crtc);

	if (priv->crtc_funcs[pipe] && priv->crtc_funcs[pipe]->te_handler)
		priv->crtc_funcs[pipe]->te_handler(crtc);
}
EXPORT_SYMBOL(rockchip_drm_te_handle);

static const struct drm_display_mode rockchip_drm_default_modes[] = {
	/* 4 - 1280x720@60Hz 16:9 */
	{ DRM_MODE("1280x720", DRM_MODE_TYPE_DRIVER, 74250, 1280, 1390,
		   1430, 1650, 0, 720, 725, 730, 750, 0,
		   DRM_MODE_FLAG_PHSYNC | DRM_MODE_FLAG_PVSYNC),
	  .picture_aspect_ratio = HDMI_PICTURE_ASPECT_16_9, },
	/* 16 - 1920x1080@60Hz 16:9 */
	{ DRM_MODE("1920x1080", DRM_MODE_TYPE_DRIVER, 148500, 1920, 2008,
		   2052, 2200, 0, 1080, 1084, 1089, 1125, 0,
		   DRM_MODE_FLAG_PHSYNC | DRM_MODE_FLAG_PVSYNC),
	  .picture_aspect_ratio = HDMI_PICTURE_ASPECT_16_9, },
	/* 31 - 1920x1080@50Hz 16:9 */
	{ DRM_MODE("1920x1080", DRM_MODE_TYPE_DRIVER, 148500, 1920, 2448,
		   2492, 2640, 0, 1080, 1084, 1089, 1125, 0,
		   DRM_MODE_FLAG_PHSYNC | DRM_MODE_FLAG_PVSYNC),
	  .picture_aspect_ratio = HDMI_PICTURE_ASPECT_16_9, },
	/* 19 - 1280x720@50Hz 16:9 */
	{ DRM_MODE("1280x720", DRM_MODE_TYPE_DRIVER, 74250, 1280, 1720,
		   1760, 1980, 0, 720, 725, 730, 750, 0,
		   DRM_MODE_FLAG_PHSYNC | DRM_MODE_FLAG_PVSYNC),
	  .picture_aspect_ratio = HDMI_PICTURE_ASPECT_16_9, },
	/* 0x10 - 1024x768@60Hz */
	{ DRM_MODE("1024x768", DRM_MODE_TYPE_DRIVER, 65000, 1024, 1048,
		   1184, 1344, 0,  768, 771, 777, 806, 0,
		   DRM_MODE_FLAG_NHSYNC | DRM_MODE_FLAG_NVSYNC) },
	/* 17 - 720x576@50Hz 4:3 */
	{ DRM_MODE("720x576", DRM_MODE_TYPE_DRIVER, 27000, 720, 732,
		   796, 864, 0, 576, 581, 586, 625, 0,
		   DRM_MODE_FLAG_NHSYNC | DRM_MODE_FLAG_NVSYNC),
	  .picture_aspect_ratio = HDMI_PICTURE_ASPECT_4_3, },
	/* 2 - 720x480@60Hz 4:3 */
	{ DRM_MODE("720x480", DRM_MODE_TYPE_DRIVER, 27000, 720, 736,
		   798, 858, 0, 480, 489, 495, 525, 0,
		   DRM_MODE_FLAG_NHSYNC | DRM_MODE_FLAG_NVSYNC),
	  .picture_aspect_ratio = HDMI_PICTURE_ASPECT_4_3, },
};

int rockchip_drm_add_modes_noedid(struct drm_connector *connector)
{
	struct drm_device *dev = connector->dev;
	struct drm_display_mode *mode;
	int i, count, num_modes = 0;

	mutex_lock(&rockchip_drm_sub_dev_lock);
	count = ARRAY_SIZE(rockchip_drm_default_modes);

	for (i = 0; i < count; i++) {
		const struct drm_display_mode *ptr = &rockchip_drm_default_modes[i];

		mode = drm_mode_duplicate(dev, ptr);
		if (mode) {
			if (!i)
				mode->type = DRM_MODE_TYPE_PREFERRED;
			drm_mode_probed_add(connector, mode);
			num_modes++;
		}
	}
	mutex_unlock(&rockchip_drm_sub_dev_lock);

	return num_modes;
}
EXPORT_SYMBOL(rockchip_drm_add_modes_noedid);

static const struct rockchip_drm_width_dclk {
	int width;
	u32 dclk_khz;
} rockchip_drm_dclk[] = {
	{1920, 148500},
	{2048, 200000},
	{2560, 280000},
	{3840, 594000},
	{4096, 594000},
	{7680, 2376000},
};

u32 rockchip_drm_get_dclk_by_width(int width)
{
	int i = 0;
	u32 dclk_khz;

	for (i = 0; i < ARRAY_SIZE(rockchip_drm_dclk); i++) {
		if (width == rockchip_drm_dclk[i].width) {
			dclk_khz = rockchip_drm_dclk[i].dclk_khz;
			break;
		}
	}

	if (i == ARRAY_SIZE(rockchip_drm_dclk)) {
		DRM_ERROR("Can't not find %d width solution and use 148500 khz as max dclk\n", width);

		dclk_khz = 148500;
	}

	return dclk_khz;
}
EXPORT_SYMBOL(rockchip_drm_get_dclk_by_width);

static int
cea_db_tag(const u8 *db)
{
	return db[0] >> 5;
}

static int
cea_db_payload_len(const u8 *db)
{
	return db[0] & 0x1f;
}

#define for_each_cea_db(cea, i, start, end) \
	for ((i) = (start); \
	     (i) < (end) && (i) + cea_db_payload_len(&(cea)[(i)]) < (end); \
	     (i) += cea_db_payload_len(&(cea)[(i)]) + 1)

#define HDMI_NEXT_HDR_VSDB_OUI 0xd04601

static bool cea_db_is_hdmi_next_hdr_block(const u8 *db)
{
	unsigned int oui;

	if (cea_db_tag(db) != 0x07)
		return false;

	if (cea_db_payload_len(db) < 11)
		return false;

	oui = db[3] << 16 | db[2] << 8 | db[1];

	return oui == HDMI_NEXT_HDR_VSDB_OUI;
}

static bool cea_db_is_hdmi_forum_vsdb(const u8 *db)
{
	unsigned int oui;

	if (cea_db_tag(db) != 0x03)
		return false;

	if (cea_db_payload_len(db) < 7)
		return false;

	oui = db[3] << 16 | db[2] << 8 | db[1];

	return oui == HDMI_FORUM_IEEE_OUI;
}

static int
cea_db_offsets(const u8 *cea, int *start, int *end)
{
	/* DisplayID CTA extension blocks and top-level CEA EDID
	 * block header definitions differ in the following bytes:
	 *   1) Byte 2 of the header specifies length differently,
	 *   2) Byte 3 is only present in the CEA top level block.
	 *
	 * The different definitions for byte 2 follow.
	 *
	 * DisplayID CTA extension block defines byte 2 as:
	 *   Number of payload bytes
	 *
	 * CEA EDID block defines byte 2 as:
	 *   Byte number (decimal) within this block where the 18-byte
	 *   DTDs begin. If no non-DTD data is present in this extension
	 *   block, the value should be set to 04h (the byte after next).
	 *   If set to 00h, there are no DTDs present in this block and
	 *   no non-DTD data.
	 */
	if (cea[0] == 0x81) {
		/*
		 * for_each_displayid_db() has already verified
		 * that these stay within expected bounds.
		 */
		*start = 3;
		*end = *start + cea[2];
	} else if (cea[0] == 0x02) {
		/* Data block offset in CEA extension block */
		*start = 4;
		*end = cea[2];
		if (*end == 0)
			*end = 127;
		if (*end < 4 || *end > 127)
			return -ERANGE;
	} else {
		return -EOPNOTSUPP;
	}

	return 0;
}

static u8 *find_edid_extension(const struct edid *edid,
			       int ext_id, int *ext_index)
{
	u8 *edid_ext = NULL;
	int i;

	/* No EDID or EDID extensions */
	if (edid == NULL || edid->extensions == 0)
		return NULL;

	/* Find CEA extension */
	for (i = *ext_index; i < edid->extensions; i++) {
		edid_ext = (u8 *)edid + EDID_LENGTH * (i + 1);
		if (edid_ext[0] == ext_id)
			break;
	}

	if (i >= edid->extensions)
		return NULL;

	*ext_index = i + 1;

	return edid_ext;
}

static int validate_displayid(u8 *displayid, int length, int idx)
{
	int i, dispid_length;
	u8 csum = 0;
	struct displayid_header *base;

	base = (struct displayid_header *)&displayid[idx];

	DRM_DEBUG_KMS("base revision 0x%x, length %d, %d %d\n",
		      base->rev, base->bytes, base->prod_id, base->ext_count);

	/* +1 for DispID checksum */
	dispid_length = sizeof(*base) + base->bytes + 1;
	if (dispid_length > length - idx)
		return -EINVAL;

	for (i = 0; i < dispid_length; i++)
		csum += displayid[idx + i];
	if (csum) {
		DRM_NOTE("DisplayID checksum invalid, remainder is %d\n", csum);
		return -EINVAL;
	}

	return 0;
}

static u8 *find_displayid_extension(const struct edid *edid,
				    int *length, int *idx,
				    int *ext_index)
{
	u8 *displayid = find_edid_extension(edid, 0x70, ext_index);
	struct displayid_header *base;
	int ret;

	if (!displayid)
		return NULL;

	/* EDID extensions block checksum isn't for us */
	*length = EDID_LENGTH - 1;
	*idx = 1;

	ret = validate_displayid(displayid, *length, *idx);
	if (ret)
		return NULL;

	base = (struct displayid_header *)&displayid[*idx];
	*length = *idx + sizeof(*base) + base->bytes;

	return displayid;
}

static u8 *find_cea_extension(const struct edid *edid)
{
	int length, idx;
	struct displayid_block *block;
	u8 *cea;
	u8 *displayid;
	int ext_index;

	/* Look for a top level CEA extension block */
	/* FIXME: make callers iterate through multiple CEA ext blocks? */
	ext_index = 0;
	cea = find_edid_extension(edid, 0x02, &ext_index);
	if (cea)
		return cea;

	/* CEA blocks can also be found embedded in a DisplayID block */
	ext_index = 0;
	for (;;) {
		displayid = find_displayid_extension(edid, &length, &idx,
						     &ext_index);
		if (!displayid)
			return NULL;

		idx += sizeof(struct displayid_header);
		for_each_displayid_db(displayid, block, idx, length) {
			if (block->tag == 0x81)
				return (u8 *)block;
		}
	}

	return NULL;
}

#define EDID_CEA_YCRCB422	(1 << 4)

int rockchip_drm_get_yuv422_format(struct drm_connector *connector,
				   struct edid *edid)
{
	struct drm_display_info *info;
	const u8 *edid_ext;

	if (!connector || !edid)
		return -EINVAL;

	info = &connector->display_info;

	edid_ext = find_cea_extension(edid);
	if (!edid_ext)
		return -EINVAL;

	if (edid_ext[3] & EDID_CEA_YCRCB422)
		info->color_formats |= DRM_COLOR_FORMAT_YCBCR422;

	return 0;
}
EXPORT_SYMBOL(rockchip_drm_get_yuv422_format);

static
void get_max_frl_rate(int max_frl_rate, u8 *max_lanes, u8 *max_rate_per_lane)
{
	switch (max_frl_rate) {
	case 1:
		*max_lanes = 3;
		*max_rate_per_lane = 3;
		break;
	case 2:
		*max_lanes = 3;
		*max_rate_per_lane = 6;
		break;
	case 3:
		*max_lanes = 4;
		*max_rate_per_lane = 6;
		break;
	case 4:
		*max_lanes = 4;
		*max_rate_per_lane = 8;
		break;
	case 5:
		*max_lanes = 4;
		*max_rate_per_lane = 10;
		break;
	case 6:
		*max_lanes = 4;
		*max_rate_per_lane = 12;
		break;
	case 0:
	default:
		*max_lanes = 0;
		*max_rate_per_lane = 0;
	}
}

#define EDID_DSC_10BPC			(1 << 0)
#define EDID_DSC_12BPC			(1 << 1)
#define EDID_DSC_16BPC			(1 << 2)
#define EDID_DSC_ALL_BPP		(1 << 3)
#define EDID_DSC_NATIVE_420		(1 << 6)
#define EDID_DSC_1P2			(1 << 7)
#define EDID_DSC_MAX_FRL_RATE_MASK	0xf0
#define EDID_DSC_MAX_SLICES		0xf
#define EDID_DSC_TOTAL_CHUNK_KBYTES	0x3f
#define EDID_MAX_FRL_RATE_MASK		0xf0

static
void parse_edid_forum_vsdb(struct rockchip_drm_dsc_cap *dsc_cap,
			   u8 *max_frl_rate_per_lane, u8 *max_lanes, u8 *add_func,
			   const u8 *hf_vsdb)
{
	u8 max_frl_rate;
	u8 dsc_max_frl_rate;
	u8 dsc_max_slices;

	if (!hf_vsdb[7])
		return;

	DRM_DEBUG_KMS("hdmi_21 sink detected. parsing edid\n");
	max_frl_rate = (hf_vsdb[7] & EDID_MAX_FRL_RATE_MASK) >> 4;
	get_max_frl_rate(max_frl_rate, max_lanes,
			 max_frl_rate_per_lane);

	*add_func = hf_vsdb[8];

	if (cea_db_payload_len(hf_vsdb) < 13)
		return;

	dsc_cap->v_1p2 = hf_vsdb[11] & EDID_DSC_1P2;

	if (!dsc_cap->v_1p2)
		return;

	dsc_cap->native_420 = hf_vsdb[11] & EDID_DSC_NATIVE_420;
	dsc_cap->all_bpp = hf_vsdb[11] & EDID_DSC_ALL_BPP;

	if (hf_vsdb[11] & EDID_DSC_16BPC)
		dsc_cap->bpc_supported = 16;
	else if (hf_vsdb[11] & EDID_DSC_12BPC)
		dsc_cap->bpc_supported = 12;
	else if (hf_vsdb[11] & EDID_DSC_10BPC)
		dsc_cap->bpc_supported = 10;
	else
		dsc_cap->bpc_supported = 0;

	dsc_max_frl_rate = (hf_vsdb[12] & EDID_DSC_MAX_FRL_RATE_MASK) >> 4;
	get_max_frl_rate(dsc_max_frl_rate, &dsc_cap->max_lanes,
			 &dsc_cap->max_frl_rate_per_lane);
	dsc_cap->total_chunk_kbytes = hf_vsdb[13] & EDID_DSC_TOTAL_CHUNK_KBYTES;

	dsc_max_slices = hf_vsdb[12] & EDID_DSC_MAX_SLICES;
	switch (dsc_max_slices) {
	case 1:
		dsc_cap->max_slices = 1;
		dsc_cap->clk_per_slice = 340;
		break;
	case 2:
		dsc_cap->max_slices = 2;
		dsc_cap->clk_per_slice = 340;
		break;
	case 3:
		dsc_cap->max_slices = 4;
		dsc_cap->clk_per_slice = 340;
		break;
	case 4:
		dsc_cap->max_slices = 8;
		dsc_cap->clk_per_slice = 340;
		break;
	case 5:
		dsc_cap->max_slices = 8;
		dsc_cap->clk_per_slice = 400;
		break;
	case 6:
		dsc_cap->max_slices = 12;
		dsc_cap->clk_per_slice = 400;
		break;
	case 7:
		dsc_cap->max_slices = 16;
		dsc_cap->clk_per_slice = 400;
		break;
	case 0:
	default:
		dsc_cap->max_slices = 0;
		dsc_cap->clk_per_slice = 0;
	}
}

enum {
	VER_26_BYTE_V0,
	VER_15_BYTE_V1,
	VER_12_BYTE_V1,
	VER_12_BYTE_V2,
};

static int check_next_hdr_version(const u8 *next_hdr_db)
{
	u16 ver;

	ver = (next_hdr_db[5] & 0xf0) << 8 | next_hdr_db[0];

	switch (ver) {
	case 0x00f9:
		return VER_26_BYTE_V0;
	case 0x20ee:
		return VER_15_BYTE_V1;
	case 0x20eb:
		return VER_12_BYTE_V1;
	case 0x40eb:
		return VER_12_BYTE_V2;
	default:
		return -ENOENT;
	}
}

static void parse_ver_26_v0_data(struct ver_26_v0 *hdr, const u8 *data)
{
	hdr->yuv422_12bit = data[5] & BIT(0);
	hdr->support_2160p_60 = (data[5] & BIT(1)) >> 1;
	hdr->global_dimming = (data[5] & BIT(2)) >> 2;

	hdr->dm_major_ver = (data[21] & 0xf0) >> 4;
	hdr->dm_minor_ver = data[21] & 0xf;

	hdr->t_min_pq = (data[19] << 4) | ((data[18] & 0xf0) >> 4);
	hdr->t_max_pq = (data[20] << 4) | (data[18] & 0xf);

	hdr->rx = (data[7] << 4) | ((data[6] & 0xf0) >> 4);
	hdr->ry = (data[8] << 4) | (data[6] & 0xf);
	hdr->gx = (data[10] << 4) | ((data[9] & 0xf0) >> 4);
	hdr->gy = (data[11] << 4) | (data[9] & 0xf);
	hdr->bx = (data[13] << 4) | ((data[12] & 0xf0) >> 4);
	hdr->by = (data[14] << 4) | (data[12] & 0xf);
	hdr->wx = (data[16] << 4) | ((data[15] & 0xf0) >> 4);
	hdr->wy = (data[17] << 4) | (data[15] & 0xf);
}

static void parse_ver_15_v1_data(struct ver_15_v1 *hdr, const u8 *data)
{
	hdr->yuv422_12bit = data[5] & BIT(0);
	hdr->support_2160p_60 = (data[5] & BIT(1)) >> 1;
	hdr->global_dimming = data[6] & BIT(0);

	hdr->dm_version = (data[5] & 0x1c) >> 2;

	hdr->colorimetry = data[7] & BIT(0);

	hdr->t_max_lum = (data[6] & 0xfe) >> 1;
	hdr->t_min_lum = (data[7] & 0xfe) >> 1;

	hdr->rx = data[9];
	hdr->ry = data[10];
	hdr->gx = data[11];
	hdr->gy = data[12];
	hdr->bx = data[13];
	hdr->by = data[14];
}

static void parse_ver_12_v1_data(struct ver_12_v1 *hdr, const u8 *data)
{
	hdr->yuv422_12bit = data[5] & BIT(0);
	hdr->support_2160p_60 = (data[5] & BIT(1)) >> 1;
	hdr->global_dimming = data[6] & BIT(0);

	hdr->dm_version = (data[5] & 0x1c) >> 2;

	hdr->colorimetry = data[7] & BIT(0);

	hdr->t_max_lum = (data[6] & 0xfe) >> 1;
	hdr->t_min_lum = (data[7] & 0xfe) >> 1;

	hdr->low_latency = data[8] & 0x3;

	hdr->unique_rx = (data[11] & 0xf8) >> 3;
	hdr->unique_ry = (data[11] & 0x7) << 2 | (data[10] & BIT(0)) << 1 |
		(data[9] & BIT(0));
	hdr->unique_gx = (data[9] & 0xfe) >> 1;
	hdr->unique_gy = (data[10] & 0xfe) >> 1;
	hdr->unique_bx = (data[8] & 0xe0) >> 5;
	hdr->unique_by = (data[8] & 0x1c) >> 2;
}

static void parse_ver_12_v2_data(struct ver_12_v2 *hdr, const u8 *data)
{
	hdr->yuv422_12bit = data[5] & BIT(0);
	hdr->backlt_ctrl = (data[5] & BIT(1)) >> 1;
	hdr->global_dimming = (data[6] & BIT(2)) >> 2;

	hdr->dm_version = (data[5] & 0x1c) >> 2;
	hdr->backlt_min_luma = data[6] & 0x3;
	hdr->interface = data[7] & 0x3;
	hdr->yuv444_10b_12b = (data[8] & BIT(0)) << 1 | (data[9] & BIT(0));

	hdr->t_min_pq_v2 = (data[6] & 0xf8) >> 3;
	hdr->t_max_pq_v2 = (data[7] & 0xf8) >> 3;

	hdr->unique_rx = (data[10] & 0xf8) >> 3;
	hdr->unique_ry = (data[11] & 0xf8) >> 3;
	hdr->unique_gx = (data[8] & 0xfe) >> 1;
	hdr->unique_gy = (data[9] & 0xfe) >> 1;
	hdr->unique_bx = data[10] & 0x7;
	hdr->unique_by = data[11] & 0x7;
}

static
void parse_next_hdr_block(struct next_hdr_sink_data *sink_data,
			  const u8 *next_hdr_db)
{
	int version;

	version = check_next_hdr_version(next_hdr_db);
	if (version < 0)
		return;

	sink_data->version = version;

	switch (version) {
	case VER_26_BYTE_V0:
		parse_ver_26_v0_data(&sink_data->ver_26_v0, next_hdr_db);
		break;
	case VER_15_BYTE_V1:
		parse_ver_15_v1_data(&sink_data->ver_15_v1, next_hdr_db);
		break;
	case VER_12_BYTE_V1:
		parse_ver_12_v1_data(&sink_data->ver_12_v1, next_hdr_db);
		break;
	case VER_12_BYTE_V2:
		parse_ver_12_v2_data(&sink_data->ver_12_v2, next_hdr_db);
		break;
	default:
		break;
	}
}

int rockchip_drm_parse_cea_ext(struct rockchip_drm_dsc_cap *dsc_cap,
			       u8 *max_frl_rate_per_lane, u8 *max_lanes, u8 *add_func,
			       const struct edid *edid)
{
	const u8 *edid_ext;
	int i, start, end;

	if (!dsc_cap || !max_frl_rate_per_lane || !max_lanes || !edid || !add_func)
		return -EINVAL;

	edid_ext = find_cea_extension(edid);
	if (!edid_ext)
		return -EINVAL;

	if (cea_db_offsets(edid_ext, &start, &end))
		return -EINVAL;

	for_each_cea_db(edid_ext, i, start, end) {
		const u8 *db = &edid_ext[i];

		if (cea_db_is_hdmi_forum_vsdb(db))
			parse_edid_forum_vsdb(dsc_cap, max_frl_rate_per_lane,
					      max_lanes, add_func, db);
	}

	return 0;
}
EXPORT_SYMBOL(rockchip_drm_parse_cea_ext);

int rockchip_drm_parse_next_hdr(struct next_hdr_sink_data *sink_data,
				const struct edid *edid)
{
	const u8 *edid_ext;
	int i, start, end;

	if (!sink_data || !edid)
		return -EINVAL;

	memset(sink_data, 0, sizeof(struct next_hdr_sink_data));

	edid_ext = find_cea_extension(edid);
	if (!edid_ext)
		return -EINVAL;

	if (cea_db_offsets(edid_ext, &start, &end))
		return -EINVAL;

	for_each_cea_db(edid_ext, i, start, end) {
		const u8 *db = &edid_ext[i];

		if (cea_db_is_hdmi_next_hdr_block(db))
			parse_next_hdr_block(sink_data, db);
	}

	return 0;
}
EXPORT_SYMBOL(rockchip_drm_parse_next_hdr);

#define COLORIMETRY_DATA_BLOCK		0x5
#define USE_EXTENDED_TAG		0x07

static bool cea_db_is_hdmi_colorimetry_data_block(const u8 *db)
{
	if (cea_db_tag(db) != USE_EXTENDED_TAG)
		return false;

	if (db[1] != COLORIMETRY_DATA_BLOCK)
		return false;

	return true;
}

int
rockchip_drm_parse_colorimetry_data_block(u8 *colorimetry, const struct edid *edid)
{
	const u8 *edid_ext;
	int i, start, end;

	if (!colorimetry || !edid)
		return -EINVAL;

	*colorimetry = 0;

	edid_ext = find_cea_extension(edid);
	if (!edid_ext)
		return -EINVAL;

	if (cea_db_offsets(edid_ext, &start, &end))
		return -EINVAL;

	for_each_cea_db(edid_ext, i, start, end) {
		const u8 *db = &edid_ext[i];

		if (cea_db_is_hdmi_colorimetry_data_block(db))
			/* As per CEA 861-G spec */
			*colorimetry = ((db[3] & (0x1 << 7)) << 1) | db[2];
	}

	return 0;
}
EXPORT_SYMBOL(rockchip_drm_parse_colorimetry_data_block);

/*
 * Attach a (component) device to the shared drm dma mapping from master drm
 * device.  This is used by the VOPs to map GEM buffers to a common DMA
 * mapping.
 */
int rockchip_drm_dma_attach_device(struct drm_device *drm_dev,
				   struct device *dev)
{
	struct rockchip_drm_private *private = drm_dev->dev_private;
	int ret;

	if (!private->domain)
		return 0;

	if (IS_ENABLED(CONFIG_ARM_DMA_USE_IOMMU)) {
		struct dma_iommu_mapping *mapping = to_dma_iommu_mapping(dev);

		if (mapping) {
			arm_iommu_detach_device(dev);
			arm_iommu_release_mapping(mapping);
		}
	}

	ret = iommu_attach_device(private->domain, dev);
	if (ret) {
		DRM_DEV_ERROR(dev, "Failed to attach iommu device\n");
		return ret;
	}

	return 0;
}

void rockchip_drm_dma_detach_device(struct drm_device *drm_dev,
				    struct device *dev)
{
	struct rockchip_drm_private *private = drm_dev->dev_private;

	if (!private->domain)
		return;

	iommu_detach_device(private->domain, dev);
}

void rockchip_drm_dma_init_device(struct drm_device *drm_dev,
				  struct device *dev)
{
	struct rockchip_drm_private *private = drm_dev->dev_private;

	if (!device_iommu_mapped(dev))
		private->iommu_dev = ERR_PTR(-ENODEV);
	else if (!private->iommu_dev)
		private->iommu_dev = dev;
}

void rockchip_drm_crtc_standby(struct drm_crtc *crtc, bool standby)
{
	struct rockchip_drm_private *priv = crtc->dev->dev_private;
	int pipe = drm_crtc_index(crtc);

	if (pipe < ROCKCHIP_MAX_CRTC &&
	    priv->crtc_funcs[pipe] &&
	    priv->crtc_funcs[pipe]->crtc_standby)
		priv->crtc_funcs[pipe]->crtc_standby(crtc, standby);
}

int rockchip_register_crtc_funcs(struct drm_crtc *crtc,
				 const struct rockchip_crtc_funcs *crtc_funcs)
{
	int pipe = drm_crtc_index(crtc);
	struct rockchip_drm_private *priv = crtc->dev->dev_private;

	if (pipe >= ROCKCHIP_MAX_CRTC)
		return -EINVAL;

	priv->crtc_funcs[pipe] = crtc_funcs;

	return 0;
}

void rockchip_unregister_crtc_funcs(struct drm_crtc *crtc)
{
	int pipe = drm_crtc_index(crtc);
	struct rockchip_drm_private *priv = crtc->dev->dev_private;

	if (pipe >= ROCKCHIP_MAX_CRTC)
		return;

	priv->crtc_funcs[pipe] = NULL;
}

static int rockchip_drm_fault_handler(struct iommu_domain *iommu,
				      struct device *dev,
				      unsigned long iova, int flags, void *arg)
{
	struct drm_device *drm_dev = arg;
	struct rockchip_drm_private *priv = drm_dev->dev_private;
	struct drm_crtc *crtc;

	DRM_ERROR("iommu fault handler flags: 0x%x\n", flags);
	drm_for_each_crtc(crtc, drm_dev) {
		int pipe = drm_crtc_index(crtc);

		if (priv->crtc_funcs[pipe] &&
		    priv->crtc_funcs[pipe]->regs_dump)
			priv->crtc_funcs[pipe]->regs_dump(crtc, NULL);

		if (priv->crtc_funcs[pipe] &&
		    priv->crtc_funcs[pipe]->debugfs_dump)
			priv->crtc_funcs[pipe]->debugfs_dump(crtc, NULL);
	}

	return 0;
}

static int rockchip_drm_init_iommu(struct drm_device *drm_dev)
{
	struct rockchip_drm_private *private = drm_dev->dev_private;
	struct iommu_domain_geometry *geometry;
	u64 start, end;
	int ret = 0;

	if (IS_ERR_OR_NULL(private->iommu_dev))
		return 0;

	private->domain = iommu_domain_alloc(private->iommu_dev->bus);
	if (!private->domain)
		return -ENOMEM;

	geometry = &private->domain->geometry;
	start = geometry->aperture_start;
	end = geometry->aperture_end;

	DRM_DEBUG("IOMMU context initialized (aperture: %#llx-%#llx)\n",
		  start, end);
	drm_mm_init(&private->mm, start, end - start + 1);
	mutex_init(&private->mm_lock);

	iommu_set_fault_handler(private->domain, rockchip_drm_fault_handler,
				drm_dev);

	if (iommu_reserve_map) {
		/*
		 * At 32 bit platform size_t maximum value is 0xffffffff, SZ_4G(0x100000000) will be
		 * cliped to 0, so we split into two mapping
		 */
		ret = iommu_map(private->domain, 0, 0, (size_t)SZ_2G,
				IOMMU_WRITE | IOMMU_READ | IOMMU_PRIV);
		if (ret)
			dev_err(drm_dev->dev, "failed to create 0-2G pre mapping\n");

		ret = iommu_map(private->domain, SZ_2G, SZ_2G, (size_t)SZ_2G,
				IOMMU_WRITE | IOMMU_READ | IOMMU_PRIV);
		if (ret)
			dev_err(drm_dev->dev, "failed to create 2G-4G pre mapping\n");
	}

	return ret;
}

static void rockchip_iommu_cleanup(struct drm_device *drm_dev)
{
	struct rockchip_drm_private *private = drm_dev->dev_private;

	if (!private->domain)
		return;

	if (iommu_reserve_map) {
		iommu_unmap(private->domain, 0, (size_t)SZ_2G);
		iommu_unmap(private->domain, SZ_2G, (size_t)SZ_2G);
	}
	drm_mm_takedown(&private->mm);
	iommu_domain_free(private->domain);
}

#ifdef CONFIG_DEBUG_FS
static int rockchip_drm_mm_dump(struct seq_file *s, void *data)
{
	struct drm_info_node *node = s->private;
	struct drm_minor *minor = node->minor;
	struct drm_device *drm_dev = minor->dev;
	struct rockchip_drm_private *priv = drm_dev->dev_private;
	struct drm_printer p = drm_seq_file_printer(s);

	if (!priv->domain)
		return 0;
	mutex_lock(&priv->mm_lock);
	drm_mm_print(&priv->mm, &p);
	mutex_unlock(&priv->mm_lock);

	return 0;
}

static int rockchip_drm_summary_show(struct seq_file *s, void *data)
{
	struct drm_info_node *node = s->private;
	struct drm_minor *minor = node->minor;
	struct drm_device *drm_dev = minor->dev;
	struct rockchip_drm_private *priv = drm_dev->dev_private;
	struct drm_crtc *crtc;

	drm_for_each_crtc(crtc, drm_dev) {
		int pipe = drm_crtc_index(crtc);

		if (priv->crtc_funcs[pipe] &&
		    priv->crtc_funcs[pipe]->debugfs_dump)
			priv->crtc_funcs[pipe]->debugfs_dump(crtc, s);
	}

	return 0;
}

static int rockchip_drm_regs_dump(struct seq_file *s, void *data)
{
	struct drm_info_node *node = s->private;
	struct drm_minor *minor = node->minor;
	struct drm_device *drm_dev = minor->dev;
	struct rockchip_drm_private *priv = drm_dev->dev_private;
	struct drm_crtc *crtc;

	drm_for_each_crtc(crtc, drm_dev) {
		int pipe = drm_crtc_index(crtc);

		if (priv->crtc_funcs[pipe] &&
		    priv->crtc_funcs[pipe]->regs_dump)
			priv->crtc_funcs[pipe]->regs_dump(crtc, s);
	}

	return 0;
}

static int rockchip_drm_active_regs_dump(struct seq_file *s, void *data)
{
	struct drm_info_node *node = s->private;
	struct drm_minor *minor = node->minor;
	struct drm_device *drm_dev = minor->dev;
	struct rockchip_drm_private *priv = drm_dev->dev_private;
	struct drm_crtc *crtc;

	drm_for_each_crtc(crtc, drm_dev) {
		int pipe = drm_crtc_index(crtc);

		if (priv->crtc_funcs[pipe] &&
		    priv->crtc_funcs[pipe]->active_regs_dump)
			priv->crtc_funcs[pipe]->active_regs_dump(crtc, s);
	}

	return 0;
}

static struct drm_info_list rockchip_debugfs_files[] = {
	{ "active_regs", rockchip_drm_active_regs_dump, 0, NULL },
	{ "regs", rockchip_drm_regs_dump, 0, NULL },
	{ "summary", rockchip_drm_summary_show, 0, NULL },
	{ "mm_dump", rockchip_drm_mm_dump, 0, NULL },
};

static void rockchip_drm_debugfs_init(struct drm_minor *minor)
{
	struct drm_device *dev = minor->dev;
	struct rockchip_drm_private *priv = dev->dev_private;
	struct drm_crtc *crtc;

	drm_debugfs_create_files(rockchip_debugfs_files,
				 ARRAY_SIZE(rockchip_debugfs_files),
				 minor->debugfs_root, minor);

	drm_for_each_crtc(crtc, dev) {
		int pipe = drm_crtc_index(crtc);

		if (priv->crtc_funcs[pipe] &&
		    priv->crtc_funcs[pipe]->debugfs_init)
			priv->crtc_funcs[pipe]->debugfs_init(minor, crtc);
	}
}
#endif

static const struct drm_prop_enum_list split_area[] = {
	{ ROCKCHIP_DRM_SPLIT_UNSET, "UNSET" },
	{ ROCKCHIP_DRM_SPLIT_LEFT_SIDE, "LEFT" },
	{ ROCKCHIP_DRM_SPLIT_RIGHT_SIDE, "RIGHT" },
};

static int rockchip_drm_create_properties(struct drm_device *dev)
{
	struct drm_property *prop;
	struct rockchip_drm_private *private = dev->dev_private;

	prop = drm_property_create_range(dev, DRM_MODE_PROP_ATOMIC,
					 "EOTF", 0, 5);
	if (!prop)
		return -ENOMEM;
	private->eotf_prop = prop;

	prop = drm_property_create_range(dev, DRM_MODE_PROP_ATOMIC,
					 "COLOR_SPACE", 0, 12);
	if (!prop)
		return -ENOMEM;
	private->color_space_prop = prop;

	prop = drm_property_create_range(dev, DRM_MODE_PROP_ATOMIC,
					 "ASYNC_COMMIT", 0, 1);
	if (!prop)
		return -ENOMEM;
	private->async_commit_prop = prop;

	prop = drm_property_create_range(dev, DRM_MODE_PROP_ATOMIC,
					 "SHARE_ID", 0, UINT_MAX);
	if (!prop)
		return -ENOMEM;
	private->share_id_prop = prop;

	prop = drm_property_create_range(dev, DRM_MODE_PROP_ATOMIC | DRM_MODE_PROP_IMMUTABLE,
					 "CONNECTOR_ID", 0, 0xf);
	if (!prop)
		return -ENOMEM;
	private->connector_id_prop = prop;

	prop = drm_property_create_enum(dev, DRM_MODE_PROP_ENUM, "SPLIT_AREA",
					split_area,
					ARRAY_SIZE(split_area));
	private->split_area_prop = prop;

	prop = drm_property_create_object(dev,
					  DRM_MODE_PROP_ATOMIC | DRM_MODE_PROP_IMMUTABLE,
					  "SOC_ID", DRM_MODE_OBJECT_CRTC);
	private->soc_id_prop = prop;

	prop = drm_property_create_object(dev,
					  DRM_MODE_PROP_ATOMIC | DRM_MODE_PROP_IMMUTABLE,
					  "PORT_ID", DRM_MODE_OBJECT_CRTC);
	private->port_id_prop = prop;

	private->aclk_prop = drm_property_create_range(dev, 0, "ACLK", 0, UINT_MAX);
	private->bg_prop = drm_property_create_range(dev, 0, "BACKGROUND", 0, UINT_MAX);
	private->line_flag_prop = drm_property_create_range(dev, 0, "LINE_FLAG1", 0, UINT_MAX);
	private->cubic_lut_prop = drm_property_create(dev, DRM_MODE_PROP_BLOB, "CUBIC_LUT", 0);
	private->cubic_lut_size_prop = drm_property_create_range(dev, DRM_MODE_PROP_IMMUTABLE,
								 "CUBIC_LUT_SIZE", 0, UINT_MAX);

	return drm_mode_create_tv_properties(dev, 0, NULL);
}

static void rockchip_attach_connector_property(struct drm_device *drm)
{
	struct drm_connector *connector;
	struct drm_mode_config *conf = &drm->mode_config;
	struct drm_connector_list_iter conn_iter;

	mutex_lock(&drm->mode_config.mutex);

#define ROCKCHIP_PROP_ATTACH(prop, v) \
		drm_object_attach_property(&connector->base, prop, v)

	drm_connector_list_iter_begin(drm, &conn_iter);
	drm_for_each_connector_iter(connector, &conn_iter) {
		ROCKCHIP_PROP_ATTACH(conf->tv_brightness_property, 50);
		ROCKCHIP_PROP_ATTACH(conf->tv_contrast_property, 50);
		ROCKCHIP_PROP_ATTACH(conf->tv_saturation_property, 50);
		ROCKCHIP_PROP_ATTACH(conf->tv_hue_property, 50);
	}
	drm_connector_list_iter_end(&conn_iter);
#undef ROCKCHIP_PROP_ATTACH

	mutex_unlock(&drm->mode_config.mutex);
}

static void rockchip_drm_set_property_default(struct drm_device *drm)
{
	struct drm_connector *connector;
	struct drm_mode_config *conf = &drm->mode_config;
	struct drm_atomic_state *state;
	int ret;
	struct drm_connector_list_iter conn_iter;

	drm_modeset_lock_all(drm);

	state = drm_atomic_helper_duplicate_state(drm, conf->acquire_ctx);
	if (IS_ERR(state)) {
		DRM_ERROR("failed to alloc atomic state\n");
		goto err_unlock;
	}
	state->acquire_ctx = conf->acquire_ctx;

	drm_connector_list_iter_begin(drm, &conn_iter);
	drm_for_each_connector_iter(connector, &conn_iter) {
		struct drm_connector_state *connector_state;

		connector_state = drm_atomic_get_connector_state(state,
								 connector);
		if (IS_ERR(connector_state)) {
			DRM_ERROR("Connector[%d]: Failed to get state\n", connector->base.id);
			continue;
		}

		connector_state->tv.brightness = 50;
		connector_state->tv.contrast = 50;
		connector_state->tv.saturation = 50;
		connector_state->tv.hue = 50;
	}
	drm_connector_list_iter_end(&conn_iter);

	ret = drm_atomic_commit(state);
	WARN_ON(ret == -EDEADLK);
	if (ret)
		DRM_ERROR("Failed to update properties\n");
	drm_atomic_state_put(state);

err_unlock:
	drm_modeset_unlock_all(drm);
}

static int rockchip_gem_pool_init(struct drm_device *drm)
{
	struct rockchip_drm_private *private = drm->dev_private;
	struct device_node *np = drm->dev->of_node;
	struct device_node *node;
	phys_addr_t start, size;
	struct resource res;
	int ret;

	node = of_parse_phandle(np, "secure-memory-region", 0);
	if (!node)
		return -ENXIO;

	ret = of_address_to_resource(node, 0, &res);
	if (ret)
		return ret;
	start = res.start;
	size = resource_size(&res);
	if (!size)
		return -ENOMEM;

	private->secure_buffer_pool = gen_pool_create(PAGE_SHIFT, -1);
	if (!private->secure_buffer_pool)
		return -ENOMEM;

	gen_pool_add(private->secure_buffer_pool, start, size, -1);

	return 0;
}

static void rockchip_gem_pool_destroy(struct drm_device *drm)
{
	struct rockchip_drm_private *private = drm->dev_private;

	if (!private->secure_buffer_pool)
		return;

	gen_pool_destroy(private->secure_buffer_pool);
}

static int rockchip_drm_bind(struct device *dev)
{
	struct drm_device *drm_dev;
	struct rockchip_drm_private *private;
	int ret;

	/* Remove existing drivers that may own the framebuffer memory. */
	ret = drm_aperture_remove_framebuffers(false, &rockchip_drm_driver);
	if (ret) {
		DRM_DEV_ERROR(dev,
			      "Failed to remove existing framebuffers - %d.\n",
			      ret);
		return ret;
	}

	drm_dev = drm_dev_alloc(&rockchip_drm_driver, dev);
	if (IS_ERR(drm_dev))
		return PTR_ERR(drm_dev);

	dev_set_drvdata(dev, drm_dev);

	private = devm_kzalloc(drm_dev->dev, sizeof(*private), GFP_KERNEL);
	if (!private) {
		ret = -ENOMEM;
		goto err_free;
	}

	mutex_init(&private->ovl_lock);

	drm_dev->dev_private = private;

	INIT_LIST_HEAD(&private->psr_list);
	mutex_init(&private->psr_list_lock);
	mutex_init(&private->commit_lock);

	private->hdmi_pll.pll = devm_clk_get_optional(dev, "hdmi-tmds-pll");
	if (PTR_ERR(private->hdmi_pll.pll) == -EPROBE_DEFER) {
		ret = -EPROBE_DEFER;
		goto err_free;
	} else if (IS_ERR(private->hdmi_pll.pll)) {
		dev_err(dev, "failed to get hdmi-tmds-pll\n");
		ret = PTR_ERR(private->hdmi_pll.pll);
		goto err_free;
	}
	private->default_pll.pll = devm_clk_get_optional(dev, "default-vop-pll");
	if (PTR_ERR(private->default_pll.pll) == -EPROBE_DEFER) {
		ret = -EPROBE_DEFER;
		goto err_free;
	} else if (IS_ERR(private->default_pll.pll)) {
		dev_err(dev, "failed to get default vop pll\n");
		ret = PTR_ERR(private->default_pll.pll);
		goto err_free;
	}

	ret = drmm_mode_config_init(drm_dev);
	if (ret)
		goto err_free;

	rockchip_drm_mode_config_init(drm_dev);
	rockchip_drm_create_properties(drm_dev);
	/* Try to bind all sub drivers. */
	ret = component_bind_all(dev, drm_dev);
	if (ret)
		goto err_mode_config_cleanup;

	rockchip_attach_connector_property(drm_dev);
	ret = drm_vblank_init(drm_dev, drm_dev->mode_config.num_crtc);
	if (ret)
		goto err_unbind_all;

	drm_mode_config_reset(drm_dev);
	rockchip_drm_set_property_default(drm_dev);

#if IS_ENABLED(CONFIG_DRM_LEGACY)
	/*
	 * enable drm irq mode.
	 * - with irq_enabled = true, we can use the vblank feature.
	 */
	drm_dev->irq_enabled = true;
#endif

	/* init kms poll for handling hpd */
	drm_kms_helper_poll_init(drm_dev);

	ret = rockchip_drm_init_iommu(drm_dev);
	if (ret)
		goto err_unbind_all;

	rockchip_gem_pool_init(drm_dev);
	ret = of_reserved_mem_device_init(drm_dev->dev);
	if (ret)
		DRM_DEBUG_KMS("No reserved memory region assign to drm\n");

	rockchip_drm_show_logo(drm_dev);

	ret = drm_dev_register(drm_dev, 0);
	if (ret)
		goto err_kms_helper_poll_fini;

<<<<<<< HEAD
	drm_fbdev_generic_setup(drm_dev, 0);
	rockchip_clk_unprotect();

=======
>>>>>>> 6c39b12b
	return 0;
err_kms_helper_poll_fini:
	rockchip_gem_pool_destroy(drm_dev);
	drm_kms_helper_poll_fini(drm_dev);
	rockchip_iommu_cleanup(drm_dev);
err_unbind_all:
	component_unbind_all(dev, drm_dev);
err_mode_config_cleanup:
	drm_mode_config_cleanup(drm_dev);
err_free:
	drm_dev->dev_private = NULL;
	dev_set_drvdata(dev, NULL);
	drm_dev_put(drm_dev);
	return ret;
}

static void rockchip_drm_unbind(struct device *dev)
{
	struct drm_device *drm_dev = dev_get_drvdata(dev);

	drm_dev_unregister(drm_dev);

	rockchip_gem_pool_destroy(drm_dev);
	drm_kms_helper_poll_fini(drm_dev);

	drm_atomic_helper_shutdown(drm_dev);
	component_unbind_all(dev, drm_dev);
	drm_mode_config_cleanup(drm_dev);
	rockchip_iommu_cleanup(drm_dev);

	drm_dev->dev_private = NULL;
	dev_set_drvdata(dev, NULL);
	drm_dev_put(drm_dev);
}

static void rockchip_drm_crtc_cancel_pending_vblank(struct drm_crtc *crtc,
						    struct drm_file *file_priv)
{
	struct rockchip_drm_private *priv = crtc->dev->dev_private;
	int pipe = drm_crtc_index(crtc);

	if (pipe < ROCKCHIP_MAX_CRTC &&
	    priv->crtc_funcs[pipe] &&
	    priv->crtc_funcs[pipe]->cancel_pending_vblank)
		priv->crtc_funcs[pipe]->cancel_pending_vblank(crtc, file_priv);
}

static int rockchip_drm_open(struct drm_device *dev, struct drm_file *file)
{
	struct drm_crtc *crtc;

	drm_for_each_crtc(crtc, dev)
		crtc->primary->fb = NULL;

	return 0;
}

static void rockchip_drm_postclose(struct drm_device *dev,
				   struct drm_file *file_priv)
{
	struct drm_crtc *crtc;

	list_for_each_entry(crtc, &dev->mode_config.crtc_list, head)
		rockchip_drm_crtc_cancel_pending_vblank(crtc, file_priv);
}

static void rockchip_drm_lastclose(struct drm_device *dev)
{
	struct rockchip_drm_private *priv = dev->dev_private;

	if (!priv->logo)
		drm_fb_helper_restore_fbdev_mode_unlocked(priv->fbdev_helper);
}

static struct drm_pending_vblank_event *
rockchip_drm_add_vcnt_event(struct drm_crtc *crtc, union drm_wait_vblank *vblwait,
			    struct drm_file *file_priv)
{
	struct drm_pending_vblank_event *e;
	struct drm_device *dev = crtc->dev;
	unsigned long flags;

	e = kzalloc(sizeof(*e), GFP_KERNEL);
	if (!e)
		return NULL;

	e->pipe = drm_crtc_index(crtc);
	e->event.base.type = DRM_EVENT_ROCKCHIP_CRTC_VCNT;
	e->event.base.length = sizeof(e->event.vbl);
	e->event.vbl.crtc_id = crtc->base.id;
	e->event.vbl.user_data = vblwait->request.signal;

	spin_lock_irqsave(&dev->event_lock, flags);
	drm_event_reserve_init_locked(dev, file_priv, &e->base, &e->event.base);
	spin_unlock_irqrestore(&dev->event_lock, flags);

	return e;
}

static int rockchip_drm_get_vcnt_event_ioctl(struct drm_device *dev, void *data,
					     struct drm_file *file_priv)
{
	struct rockchip_drm_private *priv = dev->dev_private;
	union drm_wait_vblank *vblwait = data;
	struct drm_pending_vblank_event *e;
	struct drm_crtc *crtc;
	unsigned int flags, pipe;

	flags = vblwait->request.type & (_DRM_VBLANK_FLAGS_MASK | _DRM_ROCKCHIP_VCNT_EVENT);
	pipe = (vblwait->request.type & _DRM_VBLANK_HIGH_CRTC_MASK);
	if (pipe)
		pipe = pipe >> _DRM_VBLANK_HIGH_CRTC_SHIFT;
	else
		pipe = flags & _DRM_VBLANK_SECONDARY ? 1 : 0;

	crtc = drm_crtc_from_index(dev, pipe);

	if (flags & _DRM_ROCKCHIP_VCNT_EVENT) {
		e = rockchip_drm_add_vcnt_event(crtc, vblwait, file_priv);
		priv->vcnt[pipe].event = e;
	}

	return 0;
}

static const struct drm_ioctl_desc rockchip_ioctls[] = {
	DRM_IOCTL_DEF_DRV(ROCKCHIP_GEM_CREATE, rockchip_gem_create_ioctl,
			  DRM_UNLOCKED | DRM_AUTH | DRM_RENDER_ALLOW),
	DRM_IOCTL_DEF_DRV(ROCKCHIP_GEM_MAP_OFFSET,
			  rockchip_gem_map_offset_ioctl,
			  DRM_UNLOCKED | DRM_AUTH | DRM_RENDER_ALLOW),
	DRM_IOCTL_DEF_DRV(ROCKCHIP_GEM_GET_PHYS, rockchip_gem_get_phys_ioctl,
			  DRM_UNLOCKED | DRM_AUTH | DRM_RENDER_ALLOW),
	DRM_IOCTL_DEF_DRV(ROCKCHIP_GET_VCNT_EVENT, rockchip_drm_get_vcnt_event_ioctl,
			  DRM_UNLOCKED),
};

static int rockchip_drm_gem_dmabuf_begin_cpu_access(struct dma_buf *dma_buf,
						    enum dma_data_direction dir)
{
	struct drm_gem_object *obj = dma_buf->priv;

	return rockchip_gem_prime_begin_cpu_access(obj, dir);
}

static int rockchip_drm_gem_dmabuf_end_cpu_access(struct dma_buf *dma_buf,
						  enum dma_data_direction dir)
{
	struct drm_gem_object *obj = dma_buf->priv;

	return rockchip_gem_prime_end_cpu_access(obj, dir);
}

static const struct dma_buf_ops rockchip_drm_gem_prime_dmabuf_ops = {
	.cache_sgt_mapping = true,
	.attach = drm_gem_map_attach,
	.detach = drm_gem_map_detach,
	.map_dma_buf = drm_gem_map_dma_buf,
	.unmap_dma_buf = drm_gem_unmap_dma_buf,
	.release = drm_gem_dmabuf_release,
	.mmap = drm_gem_dmabuf_mmap,
	.vmap = drm_gem_dmabuf_vmap,
	.vunmap = drm_gem_dmabuf_vunmap,
	.begin_cpu_access = rockchip_drm_gem_dmabuf_begin_cpu_access,
	.end_cpu_access = rockchip_drm_gem_dmabuf_end_cpu_access,
};

static struct drm_gem_object *rockchip_drm_gem_prime_import_dev(struct drm_device *dev,
								struct dma_buf *dma_buf,
								struct device *attach_dev)
{
	struct dma_buf_attachment *attach;
	struct sg_table *sgt;
	struct drm_gem_object *obj;
	int ret;

	if (dma_buf->ops == &rockchip_drm_gem_prime_dmabuf_ops) {
		obj = dma_buf->priv;
		if (obj->dev == dev) {
			/*
			 * Importing dmabuf exported from out own gem increases
			 * refcount on gem itself instead of f_count of dmabuf.
			 */
			drm_gem_object_get(obj);
			return obj;
		}
	}

	if (!dev->driver->gem_prime_import_sg_table)
		return ERR_PTR(-EINVAL);

	attach = dma_buf_attach(dma_buf, attach_dev);
	if (IS_ERR(attach))
		return ERR_CAST(attach);

	get_dma_buf(dma_buf);

	sgt = dma_buf_map_attachment(attach, DMA_BIDIRECTIONAL);
	if (IS_ERR(sgt)) {
		ret = PTR_ERR(sgt);
		goto fail_detach;
	}

	obj = dev->driver->gem_prime_import_sg_table(dev, attach, sgt);
	if (IS_ERR(obj)) {
		ret = PTR_ERR(obj);
		goto fail_unmap;
	}

	obj->import_attach = attach;
	obj->resv = dma_buf->resv;

	return obj;

fail_unmap:
	dma_buf_unmap_attachment(attach, sgt, DMA_BIDIRECTIONAL);
fail_detach:
	dma_buf_detach(dma_buf, attach);
	dma_buf_put(dma_buf);

	return ERR_PTR(ret);
}

static struct drm_gem_object *rockchip_drm_gem_prime_import(struct drm_device *dev,
							    struct dma_buf *dma_buf)
{
	return rockchip_drm_gem_prime_import_dev(dev, dma_buf, dev->dev);
}

struct dma_buf *rockchip_drm_gem_prime_export(struct drm_gem_object *obj,
						     int flags)
{
	struct drm_device *dev = obj->dev;
	struct dma_buf_export_info exp_info = {
		.exp_name = KBUILD_MODNAME, /* white lie for debug */
		.owner = dev->driver->fops->owner,
		.ops = &rockchip_drm_gem_prime_dmabuf_ops,
		.size = obj->size,
		.flags = flags,
		.priv = obj,
		.resv = obj->resv,
	};

	return drm_gem_dmabuf_export(dev, &exp_info);
}

DEFINE_DRM_GEM_FOPS(rockchip_drm_driver_fops);

static struct drm_driver rockchip_drm_driver = {
	.driver_features	= DRIVER_MODESET | DRIVER_GEM | DRIVER_ATOMIC | DRIVER_RENDER,
	.postclose		= rockchip_drm_postclose,
	.lastclose		= rockchip_drm_lastclose,
	.open			= rockchip_drm_open,
	.dumb_create		= rockchip_gem_dumb_create,
	.prime_handle_to_fd	= drm_gem_prime_handle_to_fd,
	.prime_fd_to_handle	= drm_gem_prime_fd_to_handle,
	.gem_prime_import	= rockchip_drm_gem_prime_import,
	.gem_prime_import_sg_table	= rockchip_gem_prime_import_sg_table,
	.gem_prime_mmap		= drm_gem_prime_mmap,
#ifdef CONFIG_DEBUG_FS
	.debugfs_init		= rockchip_drm_debugfs_init,
#endif
	.ioctls			= rockchip_ioctls,
	.num_ioctls		= ARRAY_SIZE(rockchip_ioctls),
	.fops			= &rockchip_drm_driver_fops,
	.name	= DRIVER_NAME,
	.desc	= DRIVER_DESC,
	.date	= DRIVER_DATE,
	.major	= DRIVER_MAJOR,
	.minor	= DRIVER_MINOR,
};

#ifdef CONFIG_PM_SLEEP
static int rockchip_drm_sys_suspend(struct device *dev)
{
	struct drm_device *drm = dev_get_drvdata(dev);

	return drm_mode_config_helper_suspend(drm);
}

static int rockchip_drm_sys_resume(struct device *dev)
{
	struct drm_device *drm = dev_get_drvdata(dev);

	return drm_mode_config_helper_resume(drm);
}
#endif

static const struct dev_pm_ops rockchip_drm_pm_ops = {
	SET_SYSTEM_SLEEP_PM_OPS(rockchip_drm_sys_suspend,
				rockchip_drm_sys_resume)
};

#define MAX_ROCKCHIP_SUB_DRIVERS 16
static struct platform_driver *rockchip_sub_drivers[MAX_ROCKCHIP_SUB_DRIVERS];
static int num_rockchip_sub_drivers;

/*
 * Check if a vop endpoint is leading to a rockchip subdriver or bridge.
 * Should be called from the component bind stage of the drivers
 * to ensure that all subdrivers are probed.
 *
 * @ep: endpoint of a rockchip vop
 *
 * returns true if subdriver, false if external bridge and -ENODEV
 * if remote port does not contain a device.
 */
int rockchip_drm_endpoint_is_subdriver(struct device_node *ep)
{
	struct device_node *node = of_graph_get_remote_port_parent(ep);
	struct platform_device *pdev;
	struct device_driver *drv;
	int i;

	if (!node)
		return -ENODEV;

	/* status disabled will prevent creation of platform-devices */
	if (!of_device_is_available(node)) {
		of_node_put(node);
		return -ENODEV;
	}

	pdev = of_find_device_by_node(node);
	of_node_put(node);

	/* enabled non-platform-devices can immediately return here */
	if (!pdev)
		return false;

	/*
	 * All rockchip subdrivers have probed at this point, so
	 * any device not having a driver now is an external bridge.
	 */
	drv = pdev->dev.driver;
	if (!drv) {
		platform_device_put(pdev);
		return false;
	}

	for (i = 0; i < num_rockchip_sub_drivers; i++) {
		if (rockchip_sub_drivers[i] == to_platform_driver(drv)) {
			platform_device_put(pdev);
			return true;
		}
	}

	platform_device_put(pdev);
	return false;
}

static void rockchip_drm_match_remove(struct device *dev)
{
	struct device_link *link;

	list_for_each_entry(link, &dev->links.consumers, s_node)
		device_link_del(link);
}

static struct component_match *rockchip_drm_match_add(struct device *dev)
{
	struct component_match *match = NULL;
	int i;

	for (i = 0; i < num_rockchip_sub_drivers; i++) {
		struct platform_driver *drv = rockchip_sub_drivers[i];
		struct device *p = NULL, *d;

		do {
			d = platform_find_device_by_driver(p, &drv->driver);
			put_device(p);
			p = d;

			if (!d)
				break;

			device_link_add(dev, d, DL_FLAG_STATELESS);
			component_match_add(dev, &match, component_compare_dev, d);
		} while (true);
	}

	if (IS_ERR(match))
		rockchip_drm_match_remove(dev);

	return match ?: ERR_PTR(-ENODEV);
}

static const struct component_master_ops rockchip_drm_ops = {
	.bind = rockchip_drm_bind,
	.unbind = rockchip_drm_unbind,
};

static int rockchip_drm_platform_of_probe(struct device *dev)
{
	struct device_node *np = dev->of_node;
	struct device_node *port;
	bool found = false;
	int i;

	if (!np)
		return -ENODEV;

	for (i = 0;; i++) {
		struct device_node *iommu;

		port = of_parse_phandle(np, "ports", i);
		if (!port)
			break;

		if (!of_device_is_available(port->parent)) {
			of_node_put(port);
			continue;
		}

		iommu = of_parse_phandle(port->parent, "iommus", 0);
		if (!iommu || !of_device_is_available(iommu)) {
			DRM_DEV_DEBUG(dev,
				      "no iommu attached for %pOF, using non-iommu buffers\n",
				      port->parent);
			/*
			 * if there is a crtc not support iommu, force set all
			 * crtc use non-iommu buffer.
			 */
			is_support_iommu = false;
		}

		found = true;

		iommu_reserve_map |= of_property_read_bool(iommu, "rockchip,reserve-map");
		of_node_put(iommu);
		of_node_put(port);
	}

	if (i == 0) {
		DRM_DEV_ERROR(dev, "missing 'ports' property\n");
		return -ENODEV;
	}

	if (!found) {
		DRM_DEV_ERROR(dev,
			      "No available vop found for display-subsystem.\n");
		return -ENODEV;
	}

	return 0;
}

static int rockchip_drm_platform_probe(struct platform_device *pdev)
{
	struct device *dev = &pdev->dev;
	struct component_match *match = NULL;
	int ret;

	ret = rockchip_drm_platform_of_probe(dev);
#if !IS_ENABLED(CONFIG_DRM_ROCKCHIP_VVOP)
	if (ret)
		return ret;
#endif

	match = rockchip_drm_match_add(dev);
	if (IS_ERR(match))
		return PTR_ERR(match);

	ret = dma_coerce_mask_and_coherent(dev, DMA_BIT_MASK(64));
	if (ret)
		goto err;

	ret = component_master_add_with_match(dev, &rockchip_drm_ops, match);
	if (ret < 0)
		goto err;

	return 0;
err:
	rockchip_drm_match_remove(dev);

	return ret;
}

static int rockchip_drm_platform_remove(struct platform_device *pdev)
{
	component_master_del(&pdev->dev, &rockchip_drm_ops);

	rockchip_drm_match_remove(&pdev->dev);

	return 0;
}

static void rockchip_drm_platform_shutdown(struct platform_device *pdev)
{
	struct drm_device *drm = platform_get_drvdata(pdev);

	if (drm)
		drm_atomic_helper_shutdown(drm);
}

static const struct of_device_id rockchip_drm_dt_ids[] = {
	{ .compatible = "rockchip,display-subsystem", },
	{ /* sentinel */ },
};
MODULE_DEVICE_TABLE(of, rockchip_drm_dt_ids);

static struct platform_driver rockchip_drm_platform_driver = {
	.probe = rockchip_drm_platform_probe,
	.remove = rockchip_drm_platform_remove,
	.shutdown = rockchip_drm_platform_shutdown,
	.driver = {
		.name = "rockchip-drm",
		.of_match_table = rockchip_drm_dt_ids,
		.pm = &rockchip_drm_pm_ops,
	},
};

#define ADD_ROCKCHIP_SUB_DRIVER(drv, cond) { \
	if (IS_ENABLED(cond) && \
	    !WARN_ON(num_rockchip_sub_drivers >= MAX_ROCKCHIP_SUB_DRIVERS)) \
		rockchip_sub_drivers[num_rockchip_sub_drivers++] = &drv; \
}

static int __init rockchip_drm_init(void)
{
	int ret;

	if (drm_firmware_drivers_only())
		return -ENODEV;

	num_rockchip_sub_drivers = 0;
#if IS_ENABLED(CONFIG_DRM_ROCKCHIP_VVOP)
	ADD_ROCKCHIP_SUB_DRIVER(vvop_platform_driver, CONFIG_DRM_ROCKCHIP_VVOP);
#else
	ADD_ROCKCHIP_SUB_DRIVER(vop_platform_driver, CONFIG_ROCKCHIP_VOP);
	ADD_ROCKCHIP_SUB_DRIVER(vop2_platform_driver, CONFIG_ROCKCHIP_VOP2);
	ADD_ROCKCHIP_SUB_DRIVER(vconn_platform_driver, CONFIG_ROCKCHIP_VCONN);
	ADD_ROCKCHIP_SUB_DRIVER(rockchip_lvds_driver,
				CONFIG_ROCKCHIP_LVDS);
	ADD_ROCKCHIP_SUB_DRIVER(rockchip_dp_driver,
				CONFIG_ROCKCHIP_ANALOGIX_DP);
	ADD_ROCKCHIP_SUB_DRIVER(cdn_dp_driver, CONFIG_ROCKCHIP_CDN_DP);
	ADD_ROCKCHIP_SUB_DRIVER(dw_hdmi_rockchip_pltfm_driver,
				CONFIG_ROCKCHIP_DW_HDMI);
	ADD_ROCKCHIP_SUB_DRIVER(dw_mipi_dsi_rockchip_driver,
				CONFIG_ROCKCHIP_DW_MIPI_DSI);
	ADD_ROCKCHIP_SUB_DRIVER(dw_mipi_dsi2_rockchip_driver,
				CONFIG_ROCKCHIP_DW_MIPI_DSI);
	ADD_ROCKCHIP_SUB_DRIVER(inno_hdmi_driver, CONFIG_ROCKCHIP_INNO_HDMI);
	ADD_ROCKCHIP_SUB_DRIVER(rk3066_hdmi_driver,
				CONFIG_ROCKCHIP_RK3066_HDMI);
	ADD_ROCKCHIP_SUB_DRIVER(rockchip_rgb_driver, CONFIG_ROCKCHIP_RGB);
	ADD_ROCKCHIP_SUB_DRIVER(rockchip_tve_driver, CONFIG_ROCKCHIP_DRM_TVE);
	ADD_ROCKCHIP_SUB_DRIVER(dw_dp_driver, CONFIG_ROCKCHIP_DW_DP);

#endif
	ret = platform_register_drivers(rockchip_sub_drivers,
					num_rockchip_sub_drivers);
	if (ret)
		return ret;

	ret = platform_driver_register(&rockchip_drm_platform_driver);
	if (ret)
		goto err_unreg_drivers;

	rockchip_gem_get_ddr_info();

	return 0;

err_unreg_drivers:
	platform_unregister_drivers(rockchip_sub_drivers,
				    num_rockchip_sub_drivers);
	return ret;
}

static void __exit rockchip_drm_fini(void)
{
	platform_driver_unregister(&rockchip_drm_platform_driver);

	platform_unregister_drivers(rockchip_sub_drivers,
				    num_rockchip_sub_drivers);
}

#ifdef CONFIG_VIDEO_REVERSE_IMAGE
fs_initcall(rockchip_drm_init);
#else
module_init(rockchip_drm_init);
#endif
module_exit(rockchip_drm_fini);

MODULE_AUTHOR("Mark Yao <mark.yao@rock-chips.com>");
MODULE_DESCRIPTION("ROCKCHIP DRM Driver");
MODULE_LICENSE("GPL v2");
MODULE_IMPORT_NS(DMA_BUF);<|MERGE_RESOLUTION|>--- conflicted
+++ resolved
@@ -1596,12 +1596,8 @@
 	if (ret)
 		goto err_kms_helper_poll_fini;
 
-<<<<<<< HEAD
 	drm_fbdev_generic_setup(drm_dev, 0);
-	rockchip_clk_unprotect();
-
-=======
->>>>>>> 6c39b12b
+
 	return 0;
 err_kms_helper_poll_fini:
 	rockchip_gem_pool_destroy(drm_dev);
