--- conflicted
+++ resolved
@@ -22,14 +22,7 @@
 
 #include <linux/phy/phy.h>
 #include <linux/phy/phy-mipi-dphy.h>
-<<<<<<< HEAD
-=======
-#include <linux/pm_runtime.h>
-#include <linux/mfd/syscon.h>
 #include <linux/rockchip/cpu.h>
-
-#define PSEC_PER_SEC	1000000000000LL
->>>>>>> 52f971ee
 
 #define UPDATE(x, h, l)	(((x) << (l)) & GENMASK((h), (l)))
 
@@ -92,9 +85,14 @@
 #define DATA_LANE_0_SKEW_PHASE_MASK		GENMASK(2, 0)
 #define DATA_LANE_0_SKEW_PHASE(x)		UPDATE(x, 2, 0)
 /* Analog Register Part: reg08 */
-<<<<<<< HEAD
+#define PRE_EMPHASIS_ENABLE_MASK		BIT(7)
+#define PRE_EMPHASIS_ENABLE			BIT(7)
+#define PRE_EMPHASIS_DISABLE			0
 #define PLL_POST_DIV_ENABLE_MASK		BIT(5)
 #define PLL_POST_DIV_ENABLE			BIT(5)
+#define PLL_POST_DIV_DISABLE			0
+#define DATA_LANE_VOD_RANGE_SET_MASK		GENMASK(3, 0)
+#define DATA_LANE_VOD_RANGE_SET(x)		UPDATE(x, 3, 0)
 #define SAMPLE_CLOCK_DIRECTION_MASK		BIT(4)
 #define SAMPLE_CLOCK_DIRECTION_REVERSE		BIT(4)
 #define SAMPLE_CLOCK_DIRECTION_FORWARD		0
@@ -112,33 +110,6 @@
 #define PLL_MODE_SEL_MASK			GENMASK(6, 5)
 #define PLL_MODE_SEL_LVDS_MODE			0
 #define PLL_MODE_SEL_MIPI_MODE			BIT(5)
-=======
-#define PRE_EMPHASIS_ENABLE_MASK		BIT(7)
-#define PRE_EMPHASIS_ENABLE			BIT(7)
-#define PRE_EMPHASIS_DISABLE			0
-#define PLL_POST_DIV_ENABLE_MASK		BIT(5)
-#define PLL_POST_DIV_ENABLE			BIT(5)
-#define PLL_POST_DIV_DISABLE			0
-#define DATA_LANE_VOD_RANGE_SET_MASK		GENMASK(3, 0)
-#define DATA_LANE_VOD_RANGE_SET(x)		UPDATE(x, 3, 0)
-#define SAMPLE_CLOCK_DIRECTION_MASK		BIT(4)
-#define SAMPLE_CLOCK_DIRECTION_REVERSE		BIT(4)
-#define SAMPLE_CLOCK_DIRECTION_FORWARD		0
-#define LOWFRE_EN_MASK                          BIT(5)
-#define PLL_OUTPUT_FREQUENCY_DIV_BY_1           0
-#define PLL_OUTPUT_FREQUENCY_DIV_BY_2           1
-/* Analog Register Part: reg1e */
-#define PLL_MODE_SEL_MASK			GENMASK(6, 5)
-#define PLL_MODE_SEL_LVDS_MODE			0
-#define PLL_MODE_SEL_MIPI_MODE			BIT(5)
-/* Analog Register Part: reg0b */
-#define CLOCK_LANE_VOD_RANGE_SET_MASK	GENMASK(3, 0)
-#define CLOCK_LANE_VOD_RANGE_SET(x)	UPDATE(x, 3, 0)
-#define VOD_MIN_RANGE			0x1
-#define VOD_MID_RANGE			0x3
-#define VOD_BIG_RANGE			0x7
-#define VOD_MAX_RANGE			0xf
->>>>>>> 52f971ee
 /* Digital Register Part: reg00 */
 #define REG_DIG_RSTN_MASK			BIT(0)
 #define REG_DIG_RSTN_NORMAL			BIT(0)
@@ -183,13 +154,8 @@
 #define T_CLK_PRE_CNT_MASK			GENMASK(3, 0)
 #define T_CLK_PRE_CNT(x)			UPDATE(x, 3, 0)
 /* Clock/Data0/Data1/Data2/Data3 Lane Register Part: reg10 */
-<<<<<<< HEAD
 #define T_CLK_POST_CNT_HI_MASK			GENMASK(7, 6)
 #define T_CLK_POST_CNT_HI(x)			UPDATE(x, 7, 6)
-=======
-#define T_CLK_POST_HI_MASK			GENMASK(7, 6)
-#define T_CLK_POST_HI(x)			UPDATE(x, 7, 6)
->>>>>>> 52f971ee
 #define T_TA_GO_CNT_MASK			GENMASK(5, 0)
 #define T_TA_GO_CNT(x)				UPDATE(x, 5, 0)
 /* Clock/Data0/Data1/Data2/Data3 Lane Register Part: reg11 */
@@ -232,8 +198,6 @@
 #define DSI_PHY_STATUS		0xb0
 #define PHY_LOCK		BIT(0)
 
-<<<<<<< HEAD
-=======
 enum soc_type {
 	PX30,
 	PX30S,
@@ -244,26 +208,16 @@
 	RV1126,
 };
 
->>>>>>> 52f971ee
 enum phy_max_rate {
 	MAX_1GHZ,
 	MAX_2_5GHZ,
 };
 
-<<<<<<< HEAD
-struct inno_video_phy_plat_data {
+struct inno_dsidphy_plat_data {
+	enum soc_type soc_type;
 	const struct inno_mipi_dphy_timing *inno_mipi_dphy_timing_table;
 	const unsigned int num_timings;
 	enum phy_max_rate max_rate;
-=======
-struct inno_mipi_dphy_timing {
-	unsigned int max_lane_mbps;
-	u8 lpx;
-	u8 hs_prepare;
-	u8 clk_lane_hs_zero;
-	u8 data_lane_hs_zero;
-	u8 hs_trail;
->>>>>>> 52f971ee
 };
 
 struct inno_dsidphy {
@@ -271,13 +225,12 @@
 	struct clk *ref_clk;
 	struct clk *pclk_phy;
 	struct clk *pclk_host;
-	const struct inno_video_phy_plat_data *pdata;
+	const struct inno_dsidphy_plat_data *pdata;
 	void __iomem *phy_base;
 	void __iomem *host_base;
 	struct reset_control *rst;
 	struct phy_configure_opts_mipi_dphy dphy_cfg;
 	unsigned int lanes;
-	const struct inno_dsidphy_plat_data *pdata;
 
 	struct clk *pll_clk;
 	struct {
@@ -286,13 +239,6 @@
 		u16 fbdiv;
 		unsigned long rate;
 	} pll;
-};
-
-struct inno_dsidphy_plat_data {
-	enum soc_type soc_type;
-	const struct inno_mipi_dphy_timing *inno_mipi_dphy_timing_table;
-	const unsigned int num_timings;
-	enum phy_max_rate max_rate;
 };
 
 enum {
@@ -306,9 +252,8 @@
 	REGISTER_PART_LVDS,
 };
 
-<<<<<<< HEAD
 struct inno_mipi_dphy_timing {
-	unsigned long rate;
+	unsigned int max_lane_mbps;
 	u8 lpx;
 	u8 hs_prepare;
 	u8 clk_lane_hs_zero;
@@ -318,43 +263,6 @@
 
 static const
 struct inno_mipi_dphy_timing inno_mipi_dphy_timing_table_max_1ghz[] = {
-	{ 110000000, 0x0, 0x20, 0x16, 0x02, 0x22},
-	{ 150000000, 0x0, 0x06, 0x16, 0x03, 0x45},
-	{ 200000000, 0x0, 0x18, 0x17, 0x04, 0x0b},
-	{ 250000000, 0x0, 0x05, 0x17, 0x05, 0x16},
-	{ 300000000, 0x0, 0x51, 0x18, 0x06, 0x2c},
-	{ 400000000, 0x0, 0x64, 0x19, 0x07, 0x33},
-	{ 500000000, 0x0, 0x20, 0x1b, 0x07, 0x4e},
-	{ 600000000, 0x0, 0x6a, 0x1d, 0x08, 0x3a},
-	{ 700000000, 0x0, 0x3e, 0x1e, 0x08, 0x6a},
-	{ 800000000, 0x0, 0x21, 0x1f, 0x09, 0x29},
-	{1000000000, 0x0, 0x09, 0x20, 0x09, 0x27},
-};
-
-static const
-struct inno_mipi_dphy_timing inno_mipi_dphy_timing_table_max_2_5ghz[] = {
-	{ 110000000, 0x02, 0x7f, 0x16, 0x02, 0x02},
-	{ 150000000, 0x02, 0x7f, 0x16, 0x03, 0x02},
-	{ 200000000, 0x02, 0x7f, 0x17, 0x04, 0x02},
-	{ 250000000, 0x02, 0x7f, 0x17, 0x05, 0x04},
-	{ 300000000, 0x02, 0x7f, 0x18, 0x06, 0x04},
-	{ 400000000, 0x03, 0x7e, 0x19, 0x07, 0x04},
-	{ 500000000, 0x03, 0x7c, 0x1b, 0x07, 0x08},
-	{ 600000000, 0x03, 0x70, 0x1d, 0x08, 0x10},
-	{ 700000000, 0x05, 0x40, 0x1e, 0x08, 0x30},
-	{ 800000000, 0x05, 0x02, 0x1f, 0x09, 0x30},
-	{1000000000, 0x05, 0x08, 0x20, 0x09, 0x30},
-	{1200000000, 0x06, 0x03, 0x32, 0x14, 0x0f},
-	{1400000000, 0x09, 0x03, 0x32, 0x14, 0x0f},
-	{1600000000, 0x0d, 0x42, 0x36, 0x0e, 0x0f},
-	{1800000000, 0x0e, 0x47, 0x7a, 0x0e, 0x0f},
-	{2000000000, 0x11, 0x64, 0x7a, 0x0e, 0x0b},
-	{2200000000, 0x13, 0x64, 0x7e, 0x15, 0x0b},
-	{2400000000, 0x13, 0x33, 0x7f, 0x15, 0x6a},
-	{2500000000, 0x15, 0x54, 0x7f, 0x15, 0x6a},
-=======
-static const
-struct inno_mipi_dphy_timing inno_mipi_dphy_timing_table_max_1GHz[] = {
 	{ 110, 0x0, 0x20, 0x16, 0x02, 0x22},
 	{ 150, 0x0, 0x06, 0x16, 0x03, 0x45},
 	{ 200, 0x0, 0x18, 0x17, 0x04, 0x0b},
@@ -369,7 +277,7 @@
 };
 
 static const
-struct inno_mipi_dphy_timing inno_mipi_dphy_timing_table_max_2_5GHz[] = {
+struct inno_mipi_dphy_timing inno_mipi_dphy_timing_table_max_2_5ghz[] = {
 	{ 110, 0x02, 0x7f, 0x16, 0x02, 0x02},
 	{ 150, 0x02, 0x7f, 0x16, 0x03, 0x02},
 	{ 200, 0x02, 0x7f, 0x17, 0x04, 0x02},
@@ -389,7 +297,6 @@
 	{2200, 0x13, 0x64, 0x7e, 0x15, 0x0b},
 	{2400, 0x13, 0x33, 0x7f, 0x15, 0x6a},
 	{2500, 0x15, 0x54, 0x7f, 0x15, 0x6a},
->>>>>>> 52f971ee
 };
 
 static inline struct inno_dsidphy *hw_to_inno(struct clk_hw *hw)
@@ -493,19 +400,6 @@
 static const struct inno_mipi_dphy_timing *
 inno_mipi_dphy_get_timing(struct inno_dsidphy *inno)
 {
-<<<<<<< HEAD
-	struct phy_configure_opts_mipi_dphy *cfg = &inno->dphy_cfg;
-	const struct inno_mipi_dphy_timing *timings;
-	u32 t_txbyteclkhs, t_txclkesc;
-	u32 txbyteclkhs, txclkesc, esc_clk_div;
-	u32 hs_exit, clk_post, clk_pre, wakeup, lpx, ta_go, ta_sure, ta_wait;
-	u32 hs_prepare, hs_trail, hs_zero, clk_lane_hs_zero, data_lane_hs_zero;
-	unsigned int i;
-
-	timings = inno->pdata->inno_mipi_dphy_timing_table;
-
-	inno_dsidphy_pll_calc_rate(inno, cfg->hs_clk_rate);
-=======
 	const struct inno_mipi_dphy_timing *timings;
 	unsigned int num_timings;
 	unsigned int lane_mbps = inno->pll.rate / USEC_PER_SEC;
@@ -513,7 +407,6 @@
 
 	timings = inno->pdata->inno_mipi_dphy_timing_table;
 	num_timings = inno->pdata->num_timings;
->>>>>>> 52f971ee
 
 	for (i = 0; i < num_timings; i++)
 		if (lane_mbps <= timings[i].max_lane_mbps)
@@ -613,12 +506,8 @@
 	 * The value of counter for HS Tclk-pre
 	 * Tclk-pre = Tpin_txbyteclkhs * value
 	 */
-<<<<<<< HEAD
-	clk_pre = DIV_ROUND_UP(cfg->clk_pre, BITS_PER_BYTE);
-
-=======
 	clk_pre = DIV_ROUND_UP(cfg->clk_pre, t_txbyteclkhs);
->>>>>>> 52f971ee
+
 	/*
 	 * The value of counter for HS Tta-go
 	 * Tta-go for turnaround
@@ -638,17 +527,8 @@
 	 */
 	ta_wait = DIV_ROUND_UP(cfg->ta_get, t_txclkesc);
 
-<<<<<<< HEAD
-	for (i = 0; i < inno->pdata->num_timings; i++)
-		if (inno->pll.rate <= timings[i].rate)
-			break;
-
-	if (i == inno->pdata->num_timings)
-		--i;
-
-=======
 	timing = inno_mipi_dphy_get_timing(inno);
->>>>>>> 52f971ee
+
 	/*
 	 * The value of counter for HS Tlpx Time
 	 * Tlpx = Tpin_txbyteclkhs * (2 + value)
@@ -658,21 +538,12 @@
 		if (lpx >= 2)
 			lpx -= 2;
 	} else
-<<<<<<< HEAD
-		lpx = timings[i].lpx;
-
-	hs_prepare = timings[i].hs_prepare;
-	hs_trail = timings[i].hs_trail;
-	clk_lane_hs_zero = timings[i].clk_lane_hs_zero;
-	data_lane_hs_zero = timings[i].data_lane_hs_zero;
-=======
 		lpx = timing->lpx;
 
 	hs_prepare = timing->hs_prepare;
 	hs_trail = timing->hs_trail;
 	clk_lane_hs_zero = timing->clk_lane_hs_zero;
 	data_lane_hs_zero = timing->data_lane_hs_zero;
->>>>>>> 52f971ee
 	wakeup = 0x3ff;
 
 	for (i = REGISTER_PART_CLOCK_LANE; i <= REGISTER_PART_DATA3_LANE; i++) {
@@ -685,22 +556,13 @@
 				T_LPX_CNT(lpx));
 		phy_update_bits(inno, i, 0x06, T_HS_PREPARE_CNT_MASK,
 				T_HS_PREPARE_CNT(hs_prepare));
-<<<<<<< HEAD
 		if (inno->pdata->max_rate == MAX_2_5GHZ)
 			phy_update_bits(inno, i, 0x06, T_HS_ZERO_CNT_HI_MASK,
 					T_HS_ZERO_CNT_HI(hs_zero >> 6));
-=======
-
-		if (inno->pdata->max_rate == MAX_2_5GHZ)
-			phy_update_bits(inno, i, 0x06, T_HS_ZERO_CNT_HI_MASK,
-					T_HS_ZERO_CNT_HI(hs_zero >> 6));
-
->>>>>>> 52f971ee
 		phy_update_bits(inno, i, 0x07, T_HS_ZERO_CNT_LO_MASK,
 				T_HS_ZERO_CNT_LO(hs_zero));
 		phy_update_bits(inno, i, 0x08, T_HS_TRAIL_CNT_MASK,
 				T_HS_TRAIL_CNT(hs_trail));
-<<<<<<< HEAD
 		if (inno->pdata->max_rate == MAX_2_5GHZ)
 			phy_update_bits(inno, i, 0x11, T_HS_EXIT_CNT_HI_MASK,
 					T_HS_EXIT_CNT_HI(hs_exit >> 5));
@@ -709,20 +571,6 @@
 		if (inno->pdata->max_rate == MAX_2_5GHZ)
 			phy_update_bits(inno, i, 0x10, T_CLK_POST_CNT_HI_MASK,
 					T_CLK_POST_CNT_HI(clk_post >> 4));
-=======
-
-		if (inno->pdata->max_rate == MAX_2_5GHZ)
-			phy_update_bits(inno, i, 0x11, T_HS_EXIT_CNT_HI_MASK,
-					T_HS_EXIT_CNT_HI(hs_exit >> 5));
-
-		phy_update_bits(inno, i, 0x09, T_HS_EXIT_CNT_LO_MASK,
-				T_HS_EXIT_CNT_LO(hs_exit));
-
-		if (inno->pdata->max_rate == MAX_2_5GHZ)
-			phy_update_bits(inno, i, 0x10, T_CLK_POST_HI_MASK,
-					T_CLK_POST_HI(clk_post >> 4));
-
->>>>>>> 52f971ee
 		phy_update_bits(inno, i, 0x0a, T_CLK_POST_CNT_LO_MASK,
 				T_CLK_POST_CNT_LO(clk_post));
 		phy_update_bits(inno, i, 0x0e, T_CLK_PRE_CNT_MASK,
@@ -795,8 +643,6 @@
 			SAMPLE_CLOCK_DIRECTION_MASK | LOWFRE_EN_MASK,
 			SAMPLE_CLOCK_DIRECTION_REVERSE |
 			PLL_OUTPUT_FREQUENCY_DIV_BY_1);
-<<<<<<< HEAD
-=======
 
 	/* Reset LVDS digital logic */
 	phy_update_bits(inno, REGISTER_PART_LVDS, 0x00,
@@ -806,7 +652,6 @@
 	phy_update_bits(inno, REGISTER_PART_LVDS, 0x00,
 			LVDS_DIGITAL_INTERNAL_RESET_MASK,
 			LVDS_DIGITAL_INTERNAL_RESET_DISABLE);
->>>>>>> 52f971ee
 
 	/* Select LVDS mode */
 	phy_update_bits(inno, REGISTER_PART_LVDS, 0x03,
@@ -830,9 +675,6 @@
 	phy_update_bits(inno, REGISTER_PART_ANALOG, 0x1e,
 			PLL_MODE_SEL_MASK, PLL_MODE_SEL_LVDS_MODE);
 
-<<<<<<< HEAD
-	/* Reset LVDS digital logic */
-=======
 	/* Enable LVDS digital logic */
 	phy_update_bits(inno, REGISTER_PART_LVDS, 0x01,
 			LVDS_DIGITAL_INTERNAL_ENABLE_MASK,
@@ -847,7 +689,6 @@
 static void inno_dsidphy_phy_ttl_mode_enable(struct inno_dsidphy *inno)
 {
 	/* Reset digital logic */
->>>>>>> 52f971ee
 	phy_update_bits(inno, REGISTER_PART_LVDS, 0x00,
 			LVDS_DIGITAL_INTERNAL_RESET_MASK,
 			LVDS_DIGITAL_INTERNAL_RESET_ENABLE);
@@ -993,64 +834,52 @@
 	.owner = THIS_MODULE,
 };
 
-<<<<<<< HEAD
-static const struct inno_video_phy_plat_data max_1ghz_video_phy_plat_data = {
+static const struct inno_dsidphy_plat_data px30_video_phy_plat_data = {
+	.soc_type = PX30,
 	.inno_mipi_dphy_timing_table = inno_mipi_dphy_timing_table_max_1ghz,
 	.num_timings = ARRAY_SIZE(inno_mipi_dphy_timing_table_max_1ghz),
 	.max_rate = MAX_1GHZ,
 };
 
-static const struct inno_video_phy_plat_data max_2_5ghz_video_phy_plat_data = {
+static const struct inno_dsidphy_plat_data px30s_video_phy_plat_data = {
+	.soc_type = PX30S,
 	.inno_mipi_dphy_timing_table = inno_mipi_dphy_timing_table_max_2_5ghz,
 	.num_timings = ARRAY_SIZE(inno_mipi_dphy_timing_table_max_2_5ghz),
-=======
-static const struct inno_dsidphy_plat_data px30_video_phy_plat_data = {
-	.soc_type = PX30,
-	.inno_mipi_dphy_timing_table = inno_mipi_dphy_timing_table_max_1GHz,
-	.num_timings = ARRAY_SIZE(inno_mipi_dphy_timing_table_max_1GHz),
-	.max_rate = MAX_1GHZ,
-};
-
-static const struct inno_dsidphy_plat_data px30s_video_phy_plat_data = {
-	.soc_type = PX30S,
-	.inno_mipi_dphy_timing_table = inno_mipi_dphy_timing_table_max_2_5GHz,
-	.num_timings = ARRAY_SIZE(inno_mipi_dphy_timing_table_max_2_5GHz),
 	.max_rate = MAX_2_5GHZ,
 };
 
 static const struct inno_dsidphy_plat_data rk3128_video_phy_plat_data = {
 	.soc_type = RK3128,
-	.inno_mipi_dphy_timing_table = inno_mipi_dphy_timing_table_max_1GHz,
-	.num_timings = ARRAY_SIZE(inno_mipi_dphy_timing_table_max_1GHz),
+	.inno_mipi_dphy_timing_table = inno_mipi_dphy_timing_table_max_1ghz,
+	.num_timings = ARRAY_SIZE(inno_mipi_dphy_timing_table_max_1ghz),
 	.max_rate = MAX_1GHZ,
 };
 
 static const struct inno_dsidphy_plat_data rk3368_video_phy_plat_data = {
 	.soc_type = RK3368,
-	.inno_mipi_dphy_timing_table = inno_mipi_dphy_timing_table_max_1GHz,
-	.num_timings = ARRAY_SIZE(inno_mipi_dphy_timing_table_max_1GHz),
+	.inno_mipi_dphy_timing_table = inno_mipi_dphy_timing_table_max_1ghz,
+	.num_timings = ARRAY_SIZE(inno_mipi_dphy_timing_table_max_1ghz),
 	.max_rate = MAX_1GHZ,
 };
 
 static const struct inno_dsidphy_plat_data rk3562_video_phy_plat_data = {
 	.soc_type = RK3562,
-	.inno_mipi_dphy_timing_table = inno_mipi_dphy_timing_table_max_2_5GHz,
-	.num_timings = ARRAY_SIZE(inno_mipi_dphy_timing_table_max_2_5GHz),
+	.inno_mipi_dphy_timing_table = inno_mipi_dphy_timing_table_max_2_5ghz,
+	.num_timings = ARRAY_SIZE(inno_mipi_dphy_timing_table_max_2_5ghz),
 	.max_rate = MAX_2_5GHZ,
 };
 
 static const struct inno_dsidphy_plat_data rk3568_video_phy_plat_data = {
 	.soc_type = RK3568,
-	.inno_mipi_dphy_timing_table = inno_mipi_dphy_timing_table_max_2_5GHz,
-	.num_timings = ARRAY_SIZE(inno_mipi_dphy_timing_table_max_2_5GHz),
+	.inno_mipi_dphy_timing_table = inno_mipi_dphy_timing_table_max_2_5ghz,
+	.num_timings = ARRAY_SIZE(inno_mipi_dphy_timing_table_max_2_5ghz),
 	.max_rate = MAX_2_5GHZ,
 };
 
 static const struct inno_dsidphy_plat_data rv1126_video_phy_plat_data = {
 	.soc_type = RV1126,
-	.inno_mipi_dphy_timing_table = inno_mipi_dphy_timing_table_max_2_5GHz,
-	.num_timings = ARRAY_SIZE(inno_mipi_dphy_timing_table_max_2_5GHz),
->>>>>>> 52f971ee
+	.inno_mipi_dphy_timing_table = inno_mipi_dphy_timing_table_max_2_5ghz,
+	.num_timings = ARRAY_SIZE(inno_mipi_dphy_timing_table_max_2_5ghz),
 	.max_rate = MAX_2_5GHZ,
 };
 
@@ -1069,12 +898,8 @@
 
 	inno->dev = dev;
 	inno->pdata = of_device_get_match_data(inno->dev);
-<<<<<<< HEAD
-=======
 	if (soc_is_px30s())
 		inno->pdata = &px30s_video_phy_plat_data;
-
->>>>>>> 52f971ee
 	platform_set_drvdata(pdev, inno);
 
 	inno->phy_base = devm_platform_ioremap_resource_byname(pdev, "phy");
@@ -1155,18 +980,6 @@
 static const struct of_device_id inno_dsidphy_of_match[] = {
 	{
 		.compatible = "rockchip,px30-dsi-dphy",
-<<<<<<< HEAD
-		.data = &max_1ghz_video_phy_plat_data,
-	}, {
-		.compatible = "rockchip,rk3128-dsi-dphy",
-		.data = &max_1ghz_video_phy_plat_data,
-	}, {
-		.compatible = "rockchip,rk3368-dsi-dphy",
-		.data = &max_1ghz_video_phy_plat_data,
-	}, {
-		.compatible = "rockchip,rk3568-dsi-dphy",
-		.data = &max_2_5ghz_video_phy_plat_data,
-=======
 		.data = &px30_video_phy_plat_data,
 	}, {
 		.compatible = "rockchip,px30s-dsi-dphy",
@@ -1186,7 +999,6 @@
 	}, {
 		.compatible = "rockchip,rv1126-mipi-dphy",
 		.data = &rv1126_video_phy_plat_data,
->>>>>>> 52f971ee
 	},
 	{}
 };
