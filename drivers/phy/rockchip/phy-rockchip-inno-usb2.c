// SPDX-License-Identifier: GPL-2.0-or-later
/*
 * Rockchip USB2.0 PHY with Innosilicon IP block driver
 *
 * Copyright (C) 2016 Fuzhou Rockchip Electronics Co., Ltd
 */

#include <linux/clk.h>
#include <linux/clk-provider.h>
#include <linux/delay.h>
#include <linux/extcon-provider.h>
#include <linux/interrupt.h>
#include <linux/io.h>
#include <linux/gpio/consumer.h>
#include <linux/jiffies.h>
#include <linux/kernel.h>
#include <linux/module.h>
#include <linux/mutex.h>
#include <linux/of.h>
#include <linux/of_address.h>
#include <linux/of_irq.h>
#include <linux/of_platform.h>
#include <linux/phy/phy.h>
#include <linux/platform_device.h>
#include <linux/pm_runtime.h>
#include <linux/power_supply.h>
#include <linux/regmap.h>
#include <linux/reset.h>
#include <linux/rockchip/cpu.h>
#include <linux/mfd/syscon.h>
#include <linux/usb/of.h>
#include <linux/usb/otg.h>
#include <linux/usb/role.h>
#include <linux/usb/typec_mux.h>
#include <linux/wakelock.h>

#define BIT_WRITEABLE_SHIFT	16
#define SCHEDULE_DELAY		(60 * HZ)
#define OTG_SCHEDULE_DELAY	(1 * HZ)
#define BYPASS_SCHEDULE_DELAY	(2 * HZ)
#define FILTER_COUNTER		0xF4240

struct rockchip_usb2phy;

enum rockchip_usb2phy_port_id {
	USB2PHY_PORT_OTG,
	USB2PHY_PORT_HOST,
	USB2PHY_NUM_PORTS,
};

enum rockchip_usb2phy_host_state {
	PHY_STATE_HS_ONLINE	= 0,
	PHY_STATE_DISCONNECT	= 1,
	PHY_STATE_CONNECT	= 2,
	PHY_STATE_FS_LS_ONLINE	= 4,
};

/**
 * enum usb_chg_state - Different states involved in USB charger detection.
 * @USB_CHG_STATE_UNDEFINED:	USB charger is not connected or detection
 *				process is not yet started.
 * @USB_CHG_STATE_WAIT_FOR_DCD:	Waiting for Data pins contact.
 * @USB_CHG_STATE_DCD_DONE:	Data pin contact is detected.
 * @USB_CHG_STATE_PRIMARY_DONE:	Primary detection is completed (Detects
 *				between SDP and DCP/CDP).
 * @USB_CHG_STATE_SECONDARY_DONE: Secondary detection is completed (Detects
 *				  between DCP and CDP).
 * @USB_CHG_STATE_DETECTED:	USB charger type is determined.
 */
enum usb_chg_state {
	USB_CHG_STATE_UNDEFINED = 0,
	USB_CHG_STATE_WAIT_FOR_DCD,
	USB_CHG_STATE_DCD_DONE,
	USB_CHG_STATE_PRIMARY_DONE,
	USB_CHG_STATE_SECONDARY_DONE,
	USB_CHG_STATE_DETECTED,
};

static const unsigned int rockchip_usb2phy_extcon_cable[] = {
	EXTCON_USB,
	EXTCON_USB_HOST,
	EXTCON_USB_VBUS_EN,
	EXTCON_CHG_USB_SDP,
	EXTCON_CHG_USB_CDP,
	EXTCON_CHG_USB_DCP,
	EXTCON_CHG_USB_SLOW,
	EXTCON_NONE,
};

struct usb2phy_reg {
	unsigned int	offset;
	unsigned int	bitend;
	unsigned int	bitstart;
	unsigned int	disable;
	unsigned int	enable;
};

/**
 * struct rockchip_chg_det_reg - usb charger detect registers
 * @cp_det: charging port detected successfully.
 * @dcp_det: dedicated charging port detected successfully.
 * @dp_det: assert data pin connect successfully.
 * @idm_sink_en: open dm sink curren.
 * @idp_sink_en: open dp sink current.
 * @idp_src_en: open dm source current.
 * @rdm_pdwn_en: open dm pull down resistor.
 * @vdm_src_en: open dm voltage source.
 * @vdp_src_en: open dp voltage source.
 * @chg_mode: set phy in charge detection mode.
 */
struct rockchip_chg_det_reg {
	struct usb2phy_reg	cp_det;
	struct usb2phy_reg	dcp_det;
	struct usb2phy_reg	dp_det;
	struct usb2phy_reg	idm_sink_en;
	struct usb2phy_reg	idp_sink_en;
	struct usb2phy_reg	idp_src_en;
	struct usb2phy_reg	rdm_pdwn_en;
	struct usb2phy_reg	vdm_src_en;
	struct usb2phy_reg	vdp_src_en;
	struct usb2phy_reg	chg_mode;
};

/**
 * struct rockchip_usb2phy_port_cfg - usb-phy port configuration.
 * @phy_sus: phy suspend register.
 * @pipe_phystatus: select pipe phystatus from grf or phy.
 * @bvalid_det_en: vbus valid rise detection enable register.
 * @bvalid_det_st: vbus valid rise detection status register.
 * @bvalid_det_clr: vbus valid rise detection clear register.
<<<<<<< HEAD
 * @id_det_en: id detection enable register.
 * @id_det_st: id detection state register.
 * @id_det_clr: id detection clear register.
=======
 * @bvalid_grf_con: vbus valid software control.
 * @bvalid_grf_sel: vbus valid software control select.
 * @bvalid_phy_con: vbus valid external select and enable.
 * @bypass_dm_en: usb bypass uart DM enable register.
 * @bypass_sel: usb bypass uart select register.
 * @bypass_iomux: usb bypass uart GRF iomux register.
 * @bypass_bc: bypass battery charging module.
 * @bypass_otg: bypass otg module.
 * @bypass_host: bypass host module.
 * @disfall_en: host disconnect fall edge detection enable.
 * @disfall_st: host disconnect fall edge detection state.
 * @disfall_clr: host disconnect fall edge detection clear.
 * @disrise_en: host disconnect rise edge detection enable.
 * @disrise_st: host disconnect rise edge detection state.
 * @disrise_clr: host disconnect rise edge detection clear.
>>>>>>> 52f971ee
 * @ls_det_en: linestate detection enable register.
 * @ls_det_st: linestate detection state register.
 * @ls_det_clr: linestate detection clear register.
 * @iddig_output: iddig output from grf.
 * @iddig_en: utmi iddig select between grf and phy,
 *	      0: from phy; 1: from grf
 * @idfall_det_en: id fall detection enable register.
 * @idfall_det_st: id fall detection state register.
 * @idfall_det_clr: id fall detection clear register.
 * @idrise_det_en: id rise detection enable register.
 * @idrise_det_st: id rise detection state register.
 * @idrise_det_clr: id rise detection clear register.
 * @utmi_avalid: utmi vbus avalid status register.
 * @utmi_bvalid: utmi vbus bvalid status register.
<<<<<<< HEAD
 * @utmi_id: utmi id state register.
=======
 * @utmi_iddig: otg port id pin status register.
>>>>>>> 52f971ee
 * @utmi_ls: utmi linestate state register.
 * @utmi_hstdet: utmi host disconnect register.
 * @vbus_det_en: vbus detect function power down register.
 * @port_ls_filter_con: set linestate filter time for otg port or host port.
 */
struct rockchip_usb2phy_port_cfg {
	struct usb2phy_reg	phy_sus;
	struct usb2phy_reg	pipe_phystatus;
	struct usb2phy_reg	bvalid_det_en;
	struct usb2phy_reg	bvalid_det_st;
	struct usb2phy_reg	bvalid_det_clr;
<<<<<<< HEAD
	struct usb2phy_reg	id_det_en;
	struct usb2phy_reg	id_det_st;
	struct usb2phy_reg	id_det_clr;
=======
	struct usb2phy_reg	bvalid_grf_con;
	struct usb2phy_reg	bvalid_grf_sel;
	struct usb2phy_reg	bvalid_phy_con;
	struct usb2phy_reg	bypass_dm_en;
	struct usb2phy_reg	bypass_sel;
	struct usb2phy_reg	bypass_iomux;
	struct usb2phy_reg	bypass_bc;
	struct usb2phy_reg	bypass_otg;
	struct usb2phy_reg	bypass_host;
	struct usb2phy_reg	disfall_en;
	struct usb2phy_reg	disfall_st;
	struct usb2phy_reg	disfall_clr;
	struct usb2phy_reg	disrise_en;
	struct usb2phy_reg	disrise_st;
	struct usb2phy_reg	disrise_clr;
>>>>>>> 52f971ee
	struct usb2phy_reg	ls_det_en;
	struct usb2phy_reg	ls_det_st;
	struct usb2phy_reg	ls_det_clr;
	struct usb2phy_reg	iddig_output;
	struct usb2phy_reg	iddig_en;
	struct usb2phy_reg	idfall_det_en;
	struct usb2phy_reg	idfall_det_st;
	struct usb2phy_reg	idfall_det_clr;
	struct usb2phy_reg	idrise_det_en;
	struct usb2phy_reg	idrise_det_st;
	struct usb2phy_reg	idrise_det_clr;
	struct usb2phy_reg	utmi_avalid;
	struct usb2phy_reg	utmi_bvalid;
<<<<<<< HEAD
	struct usb2phy_reg	utmi_id;
=======
	struct usb2phy_reg	utmi_iddig;
>>>>>>> 52f971ee
	struct usb2phy_reg	utmi_ls;
	struct usb2phy_reg	utmi_hstdet;
	struct usb2phy_reg	vbus_det_en;
	struct usb2phy_reg	port_ls_filter_con;
};

/**
 * struct rockchip_usb2phy_cfg - usb-phy configuration.
 * @reg: the address offset of grf for usb-phy config.
 * @num_ports: specify how many ports that the phy has.
 * @phy_tuning: phy default parameters tuning.
 * @vbus_detect: vbus voltage level detection function.
 * @clkout_ctl: keep on/turn off output clk of phy via commonon bit.
 * @clkout_ctl_phy: keep on/turn off output clk of phy via phy inner
 *		    debug register.
 * @ls_filter_con: set linestate filter time.
 * @port_cfgs: usb-phy port configurations.
 * @ls_filter_con: set linestate filter time.
 * @chg_det: charger detection registers.
 */
struct rockchip_usb2phy_cfg {
	unsigned int	reg;
	unsigned int	num_ports;
	int (*phy_tuning)(struct rockchip_usb2phy *rphy);
	int (*vbus_detect)(struct rockchip_usb2phy *rphy,
			   const struct usb2phy_reg *vbus_det_en,
			   bool en);
	struct usb2phy_reg	clkout_ctl;
	struct usb2phy_reg	clkout_ctl_phy;
	struct usb2phy_reg	ls_filter_con;
	const struct rockchip_usb2phy_port_cfg	port_cfgs[USB2PHY_NUM_PORTS];
	const struct rockchip_chg_det_reg	chg_det;
};

/**
 * struct rockchip_usb2phy_port - usb-phy port data.
 * @phy: generic phy.
 * @port_id: flag for otg port or host port.
 * @low_power_en: enable enter low power when suspend.
 * @perip_connected: flag for periphyeral connect status.
 * @prev_iddig: previous otg port id pin status.
 * @sel_pipe_phystatus: select pipe phystatus from grf.
 * @suspended: phy suspended flag.
 * @typec_vbus_det: Type-C otg vbus detect.
 * @utmi_avalid: utmi avalid status usage flag.
 *	true	- use avalid to get vbus status
 *	false	- use bvalid to get vbus status
 * @vbus_attached: otg device vbus status.
 * @vbus_always_on: otg vbus is always powered on.
 * @vbus_enabled: vbus regulator status.
 * @bypass_uart_en: usb bypass uart enable, passed from DT.
 * @host_disconnect: usb host disconnect status.
 * @dis_u2_susphy: disable usb2 phy suspend.
 * @bvalid_irq: IRQ number assigned for vbus valid rise detection.
 * @id_irq: IRQ number assigned for ID pin detection.
 * @ls_irq: IRQ number assigned for linestate detection.
 * @id_irq: IRQ number assigned for id fall or rise detection.
 * @otg_mux_irq: IRQ number which multiplex otg-id/otg-bvalid/linestate
 *		 irqs to one irq in otg-port.
 * @mutex: for register updating in sm_work.
 * @chg_work: charge detect work.
 * @bypass_uart_work: usb bypass uart work.
 * @otg_sm_work: OTG state machine work.
 * @sm_work: HOST state machine work.
 * @vbus: vbus regulator supply on few rockchip boards.
 * @sw: orientation switch, communicate with TCPM (Type-C Port Manager).
 * @port_cfg: port register configuration, assigned by driver data.
 * @event_nb: hold event notification callback.
 * @state: define OTG enumeration states before device reset.
 * @mode: the dr_mode of the controller.
 */
struct rockchip_usb2phy_port {
	struct phy	*phy;
	unsigned int	port_id;
	bool		low_power_en;
	bool		perip_connected;
	bool		prev_iddig;
	bool		sel_pipe_phystatus;
	bool		suspended;
	bool		typec_vbus_det;
	bool		utmi_avalid;
	bool		vbus_attached;
	bool		vbus_always_on;
	bool		vbus_enabled;
	bool		bypass_uart_en;
	bool		host_disconnect;
	bool		dis_u2_susphy;
	int		bvalid_irq;
	int		id_irq;
	int		ls_irq;
	int             id_irq;
	int		otg_mux_irq;
	struct mutex	mutex;
	struct		delayed_work bypass_uart_work;
	struct		delayed_work chg_work;
	struct		delayed_work otg_sm_work;
	struct		delayed_work sm_work;
	struct		regulator *vbus;
	struct		typec_switch *sw;
	const struct	rockchip_usb2phy_port_cfg *port_cfg;
	struct notifier_block	event_nb;
	struct wake_lock	wakelock;
	enum usb_otg_state	state;
	enum usb_dr_mode	mode;
};

/**
 * struct rockchip_usb2phy - usb2.0 phy driver data.
 * @dev: pointer to device.
 * @grf: General Register Files regmap.
 * @usbgrf: USB General Register Files regmap.
 * @usbctrl_grf: USB Controller General Register Files regmap.
 * *phy_base: the base address of USB PHY.
 * @phy_reset: phy reset control.
 * @clks: array of phy input clocks.
 * @clk480m: clock struct of phy output clk.
 * @clk480m_hw: clock struct of phy output clk management.
 * @num_clks: number of phy input clocks.
 * @chg_state: states involved in USB charger detection.
 * @chg_type: USB charger types.
 * @dcd_retries: The retry count used to track Data contact
 *		 detection process.
 * @primary_retries: The retry count used for charger
 *		     detection primary phase.
 * @phy_sus_cfg: Store the phy current suspend configuration.
 * @edev_self: represent the source of extcon.
 * @irq: IRQ number assigned for phy which combined irqs of
 *	 otg port and host port.
 * @edev: extcon device for notification registration
 * @irq: muxed interrupt for single irq configuration
 * @phy_cfg: phy register configuration, assigned by driver data.
 * @ports: phy port instance.
 */
struct rockchip_usb2phy {
	struct device	*dev;
	struct regmap	*grf;
	struct regmap	*usbgrf;
	struct regmap	*usbctrl_grf;
	void __iomem	*phy_base;
	struct reset_control	*phy_reset;
	struct clk_bulk_data	*clks;
	struct clk	*clk480m;
	struct clk_hw	clk480m_hw;
	int		num_clks;
	enum usb_chg_state	chg_state;
	enum power_supply_type	chg_type;
	u8			dcd_retries;
	u8			primary_retries;
	unsigned int		phy_sus_cfg;
	bool			edev_self;
	int			irq;
	struct extcon_dev	*edev;
	int			irq;
	const struct rockchip_usb2phy_cfg	*phy_cfg;
	struct rockchip_usb2phy_port	ports[USB2PHY_NUM_PORTS];
};

static inline struct regmap *get_reg_base(struct rockchip_usb2phy *rphy)
{
	return rphy->usbgrf == NULL ? rphy->grf : rphy->usbgrf;
}

static inline int property_enable(struct regmap *base,
				  const struct usb2phy_reg *reg, bool en)
{
	unsigned int val, mask, tmp;

	tmp = en ? reg->enable : reg->disable;
	mask = GENMASK(reg->bitend, reg->bitstart);
	val = (tmp << reg->bitstart) | (mask << BIT_WRITEABLE_SHIFT);

	return regmap_write(base, reg->offset, val);
}

static inline bool property_enabled(struct regmap *base,
				    const struct usb2phy_reg *reg)
{
	int ret;
	unsigned int tmp, orig;
	unsigned int mask = GENMASK(reg->bitend, reg->bitstart);

	ret = regmap_read(base, reg->offset, &orig);
	if (ret)
		return false;

	tmp = (orig & mask) >> reg->bitstart;
	return tmp != reg->disable;
}

static inline void phy_property_enable(void __iomem *base,
				    const struct usb2phy_reg *reg, bool en)
{
	unsigned int val, tmp;

	val = readl(base + reg->offset);
	tmp = en ? reg->enable : reg->disable;
	val &= ~GENMASK(reg->bitend, reg->bitstart);
	val |= tmp << reg->bitstart;
	writel(val, base + reg->offset);
}

static inline bool phy_property_enabled(void __iomem *base,
				    const struct usb2phy_reg *reg)
{
	unsigned int orig, tmp;
	unsigned int mask = GENMASK(reg->bitend, reg->bitstart);

	orig = readl(base + reg->offset);
	tmp = (orig & mask) >> reg->bitstart;
	return tmp == reg->enable;
}

static inline void phy_clear_bits(void __iomem *reg, u32 bits)
{
	u32 tmp = readl(reg);

	tmp &= ~bits;
	writel(tmp, reg);
}

static inline void phy_set_bits(void __iomem *reg, u32 bits)
{
	u32 tmp = readl(reg);

	tmp |= bits;
	writel(tmp, reg);
}

static inline void phy_update_bits(void __iomem *reg, u32 mask, u32 val)
{
	u32 tmp = readl(reg);

	tmp &= ~mask;
	tmp |= val & mask;
	writel(tmp, reg);
}

static int rockchip_usb2phy_reset(struct rockchip_usb2phy *rphy)
{
	int ret;

	if (!rphy->phy_reset)
		return 0;

	ret = reset_control_assert(rphy->phy_reset);
	if (ret)
		return ret;

	udelay(10);

	ret = reset_control_deassert(rphy->phy_reset);
	if (ret)
		return ret;

	usleep_range(100, 200);

	return 0;
}

static int rockchip_usb2phy_clk480m_prepare(struct clk_hw *hw)
{
	struct rockchip_usb2phy *rphy =
		container_of(hw, struct rockchip_usb2phy, clk480m_hw);
	struct regmap *base = get_reg_base(rphy);
	int ret;

	/* turn on 480m clk output if it is off */
	if (rphy->phy_cfg->clkout_ctl_phy.enable) {
		if (!phy_property_enabled(rphy->phy_base, &rphy->phy_cfg->clkout_ctl_phy)) {
			phy_property_enable(rphy->phy_base, &rphy->phy_cfg->clkout_ctl_phy, true);

			/* waiting for the clk become stable */
			usleep_range(1200, 1300);
		}
	} else if (!property_enabled(base, &rphy->phy_cfg->clkout_ctl)) {
		ret = property_enable(base, &rphy->phy_cfg->clkout_ctl, true);
		if (ret)
			return ret;

		/* waiting for the clk become stable */
		usleep_range(1200, 1300);
	}

	return 0;
}

static void rockchip_usb2phy_clk480m_unprepare(struct clk_hw *hw)
{
	struct rockchip_usb2phy *rphy =
		container_of(hw, struct rockchip_usb2phy, clk480m_hw);
	struct regmap *base = get_reg_base(rphy);

	/* turn off 480m clk output */
	if (rphy->phy_cfg->clkout_ctl_phy.enable)
		phy_property_enable(rphy->phy_base, &rphy->phy_cfg->clkout_ctl_phy, false);
	else
		property_enable(base, &rphy->phy_cfg->clkout_ctl, false);
}

static int rockchip_usb2phy_clk480m_prepared(struct clk_hw *hw)
{
	struct rockchip_usb2phy *rphy =
		container_of(hw, struct rockchip_usb2phy, clk480m_hw);
	struct regmap *base = get_reg_base(rphy);

	if (rphy->phy_cfg->clkout_ctl_phy.enable)
		return phy_property_enabled(rphy->phy_base, &rphy->phy_cfg->clkout_ctl_phy);
	else
		return property_enabled(base, &rphy->phy_cfg->clkout_ctl);
}

static unsigned long
rockchip_usb2phy_clk480m_recalc_rate(struct clk_hw *hw,
				     unsigned long parent_rate)
{
	return 480000000;
}

static const struct clk_ops rockchip_usb2phy_clkout_ops = {
	.prepare = rockchip_usb2phy_clk480m_prepare,
	.unprepare = rockchip_usb2phy_clk480m_unprepare,
	.is_prepared = rockchip_usb2phy_clk480m_prepared,
	.recalc_rate = rockchip_usb2phy_clk480m_recalc_rate,
};

static void rockchip_usb2phy_clk480m_unregister(void *data)
{
	struct rockchip_usb2phy *rphy = data;

	of_clk_del_provider(rphy->dev->of_node);
	clk_unregister(rphy->clk480m);
}

static int
rockchip_usb2phy_clk480m_register(struct rockchip_usb2phy *rphy)
{
	struct device_node *node = rphy->dev->of_node;
	struct clk_init_data init = {};
	struct clk *refclk = of_clk_get_by_name(node, "phyclk");
	const char *clk_name;
	int ret = 0;

	init.flags = 0;
	init.name = "clk_usbphy_480m";
	init.ops = &rockchip_usb2phy_clkout_ops;

	/* optional override of the clockname */
	of_property_read_string(node, "clock-output-names", &init.name);

	if (!IS_ERR(refclk)) {
		clk_name = __clk_get_name(refclk);
		init.parent_names = &clk_name;
		init.num_parents = 1;
	} else {
		init.parent_names = NULL;
		init.num_parents = 0;
	}

	rphy->clk480m_hw.init = &init;

	/* register the clock */
	rphy->clk480m = clk_register(rphy->dev, &rphy->clk480m_hw);
	if (IS_ERR(rphy->clk480m)) {
		ret = PTR_ERR(rphy->clk480m);
		goto err_ret;
	}

	ret = of_clk_add_provider(node, of_clk_src_simple_get, rphy->clk480m);
	if (ret < 0)
		goto err_clk_provider;

	return devm_add_action_or_reset(rphy->dev, rockchip_usb2phy_clk480m_unregister, rphy);

err_clk_provider:
	clk_unregister(rphy->clk480m);
err_ret:
	return ret;
}

static int rockchip_usb2phy_extcon_register(struct rockchip_usb2phy *rphy)
{
	int ret;
	struct device_node *node = rphy->dev->of_node;
	struct extcon_dev *edev;

	if (of_property_read_bool(node, "extcon")) {
		edev = extcon_get_edev_by_phandle(rphy->dev, 0);
		if (IS_ERR(edev)) {
			if (PTR_ERR(edev) != -EPROBE_DEFER)
				dev_err(rphy->dev, "Invalid or missing extcon\n");
			return PTR_ERR(edev);
		}
	} else {
		/* Initialize extcon device */
		edev = devm_extcon_dev_allocate(rphy->dev,
						rockchip_usb2phy_extcon_cable);

		if (IS_ERR(edev))
			return -ENOMEM;

		ret = devm_extcon_dev_register(rphy->dev, edev);
		if (ret) {
			dev_err(rphy->dev, "failed to register extcon device\n");
			return ret;
		}

		rphy->edev_self = true;
	}

	rphy->edev = edev;

	return 0;
}

/* The caller must hold rport->mutex lock */
static int rockchip_usb2phy_enable_id_irq(struct rockchip_usb2phy *rphy,
					  struct rockchip_usb2phy_port *rport,
					  bool en)
{
	int ret;

	ret = property_enable(rphy->grf, &rport->port_cfg->idfall_det_clr, true);
	if (ret)
		goto out;

	ret = property_enable(rphy->grf, &rport->port_cfg->idfall_det_en, en);
	if (ret)
		goto out;

	ret = property_enable(rphy->grf, &rport->port_cfg->idrise_det_clr, true);
	if (ret)
		goto out;

	ret = property_enable(rphy->grf, &rport->port_cfg->idrise_det_en, en);
out:
	return ret;
}

/* The caller must hold rport->mutex lock */
static int rockchip_usb2phy_enable_vbus_irq(struct rockchip_usb2phy *rphy,
					    struct rockchip_usb2phy_port *rport,
					    bool en)
{
	int ret;

	ret = property_enable(rphy->grf, &rport->port_cfg->bvalid_det_clr, true);
	if (ret)
		goto out;

	ret = property_enable(rphy->grf, &rport->port_cfg->bvalid_det_en, en);
out:
	return ret;
}

static int rockchip_usb2phy_enable_line_irq(struct rockchip_usb2phy *rphy,
					    struct rockchip_usb2phy_port *rport,
					    bool en)
{
	int ret;

	ret = property_enable(rphy->grf, &rport->port_cfg->ls_det_clr, true);
	if (ret)
		goto out;

	ret = property_enable(rphy->grf, &rport->port_cfg->ls_det_en, en);
out:
	return ret;
}

static int rockchip_usb2phy_enable_host_disc_irq(struct rockchip_usb2phy *rphy,
						 struct rockchip_usb2phy_port *rport,
						 bool en)
{
	int ret;

	ret = property_enable(rphy->grf, &rport->port_cfg->disfall_clr, true);
	if (ret)
		goto out;

	ret = property_enable(rphy->grf, &rport->port_cfg->disfall_en, en);
	if (ret)
		goto out;

	ret = property_enable(rphy->grf, &rport->port_cfg->disrise_clr, true);
	if (ret)
		goto out;

	ret = property_enable(rphy->grf, &rport->port_cfg->disrise_en, en);
out:
	return ret;
}

static int rockchip_usb_bypass_uart(struct rockchip_usb2phy_port *rport,
				    bool en)
{
	struct rockchip_usb2phy *rphy = dev_get_drvdata(rport->phy->dev.parent);
	const struct usb2phy_reg *iomux = &rport->port_cfg->bypass_iomux;
	struct regmap *base = get_reg_base(rphy);
	int ret = 0;

	mutex_lock(&rport->mutex);

	if (en == property_enabled(base, &rport->port_cfg->bypass_sel)) {
		dev_info(&rport->phy->dev,
			 "bypass uart %s is already set\n", en ? "on" : "off");
		goto unlock;
	}

	dev_info(&rport->phy->dev, "bypass uart %s\n", en ? "on" : "off");

	if (en) {
		/*
		 * To use UART function:
		 * 1. Put the USB PHY in suspend mode and opmode is normal;
		 * 2. Set bypasssel to 1'b1 and bypassdmen to 1'b1;
		 *
		 * Note: Although the datasheet requires that put USB PHY
		 * in non-driving mode to disable resistance when use USB
		 * bypass UART function, but actually we find that if we
		 * set phy in non-driving mode, it will cause UART to print
		 * random codes. So just put USB PHY in normal mode.
		 */
		ret |= property_enable(base, &rport->port_cfg->bypass_sel,
				       true);
		ret |= property_enable(base, &rport->port_cfg->bypass_dm_en,
				       true);

		/* Some platforms required to set iomux of bypass uart */
		if (iomux->offset)
			ret |= property_enable(rphy->grf, iomux, true);
	} else {
		/* just disable bypass, and resume phy in phy power_on later */
		ret |= property_enable(base, &rport->port_cfg->bypass_sel,
				       false);
		ret |= property_enable(base, &rport->port_cfg->bypass_dm_en,
				       false);

		/* Some platforms required to set iomux of bypass uart */
		if (iomux->offset)
			ret |= property_enable(rphy->grf, iomux, false);
	}

unlock:
	mutex_unlock(&rport->mutex);

	return ret;
}

static void rockchip_usb_bypass_uart_work(struct work_struct *work)
{
	struct rockchip_usb2phy_port *rport =
		container_of(work, struct rockchip_usb2phy_port,
			     bypass_uart_work.work);
	struct rockchip_usb2phy *rphy = dev_get_drvdata(rport->phy->dev.parent);
	bool vbus, iddig;
	int ret;

	mutex_lock(&rport->mutex);

	iddig = property_enabled(rphy->grf, &rport->port_cfg->utmi_iddig);

	if (rport->utmi_avalid)
		vbus = property_enabled(rphy->grf, &rport->port_cfg->utmi_avalid);
	else
		vbus = property_enabled(rphy->grf, &rport->port_cfg->utmi_bvalid);

	mutex_unlock(&rport->mutex);

	/*
	 * If the vbus is low and iddig is high, it indicates that usb
	 * otg is not working, then we can enable usb to bypass uart,
	 * otherwise schedule the work until the conditions (vbus is low
	 * and iddig is high) are matched.
	 */
	if (!vbus && iddig) {
		ret = rockchip_usb_bypass_uart(rport, true);
		if (ret)
			dev_warn(&rport->phy->dev,
				 "failed to enable bypass uart\n");
	} else {
		schedule_delayed_work(&rport->bypass_uart_work,
				      BYPASS_SCHEDULE_DELAY);
	}
}

static int rockchip_usb2phy_init(struct phy *phy)
{
	struct rockchip_usb2phy_port *rport = phy_get_drvdata(phy);
	struct rockchip_usb2phy *rphy = dev_get_drvdata(phy->dev.parent);
	int ret = 0;
	unsigned int ul, ul_mask;

	mutex_lock(&rport->mutex);

	if (rport->sel_pipe_phystatus)
		property_enable(rphy->usbctrl_grf,
				&rport->port_cfg->pipe_phystatus, true);

	if (rport->port_id == USB2PHY_PORT_OTG &&
	    (rport->mode == USB_DR_MODE_PERIPHERAL ||
	     rport->mode == USB_DR_MODE_OTG)) {
		/* clear id status and enable id detect irq */
		if (rport->id_irq > 0 || rport->otg_mux_irq > 0 ||
		    rphy->irq > 0) {
			ret = rockchip_usb2phy_enable_id_irq(rphy, rport,
							     true);
			if (ret) {
				dev_err(rphy->dev,
					"failed to enable id irq\n");
				goto out;
			}
		}

<<<<<<< HEAD
			/* clear id status and enable id detect irq */
			ret = property_enable(rphy->grf,
					      &rport->port_cfg->id_det_clr,
					      true);
			if (ret)
				goto out;

			ret = property_enable(rphy->grf,
					      &rport->port_cfg->id_det_en,
					      true);
			if (ret)
				goto out;

=======
		/* clear bvalid status and enable bvalid detect irq */
		if ((rport->bvalid_irq > 0 || rport->otg_mux_irq > 0 ||
		    rphy->irq > 0) && !rport->vbus_always_on) {
			ret = rockchip_usb2phy_enable_vbus_irq(rphy, rport,
							       true);
			if (ret) {
				dev_err(rphy->dev,
					"failed to enable bvalid irq\n");
				goto out;
			}
>>>>>>> 52f971ee
			schedule_delayed_work(&rport->otg_sm_work,
					      rport->typec_vbus_det ? 0 : OTG_SCHEDULE_DELAY);
		}
	} else if (rport->port_id == USB2PHY_PORT_HOST) {
		if (rport->port_cfg->disfall_en.offset) {
			ret = regmap_read(rphy->grf, rport->port_cfg->utmi_ls.offset, &ul);
			if (ret < 0)
				goto out;
			ul_mask = GENMASK(rport->port_cfg->utmi_ls.bitend,
					  rport->port_cfg->utmi_ls.bitstart);
			rport->host_disconnect = (ul & ul_mask) == 0 ? true : false;
			ret = rockchip_usb2phy_enable_host_disc_irq(rphy, rport, true);
			if (ret) {
				dev_err(rphy->dev, "failed to enable disconnect irq\n");
				goto out;
			}
		}

		/* clear linestate and enable linestate detect irq */
		ret = rockchip_usb2phy_enable_line_irq(rphy, rport, true);
		if (ret) {
			dev_err(rphy->dev, "failed to enable linestate irq\n");
			goto out;
		}

		schedule_delayed_work(&rport->sm_work, SCHEDULE_DELAY);
	}

out:
	mutex_unlock(&rport->mutex);
	return ret;
}

static int rockchip_usb2phy_power_on(struct phy *phy)
{
	struct rockchip_usb2phy_port *rport = phy_get_drvdata(phy);
	struct rockchip_usb2phy *rphy = dev_get_drvdata(phy->dev.parent);
	struct regmap *base = get_reg_base(rphy);
	int ret;

	dev_dbg(&rport->phy->dev, "port power on\n");

	if (rport->bypass_uart_en) {
		ret = rockchip_usb_bypass_uart(rport, false);
		if (ret) {
			dev_warn(&rport->phy->dev,
				 "failed to disable bypass uart\n");
			goto exit;
		}
	}

	mutex_lock(&rport->mutex);

	if (!rport->suspended) {
		ret = 0;
		goto unlock;
	}

	ret = clk_prepare_enable(rphy->clk480m);
	if (ret)
		goto unlock;

	ret = property_enable(base, &rport->port_cfg->phy_sus, false);
<<<<<<< HEAD
	if (ret) {
		clk_disable_unprepare(rphy->clk480m);
		return ret;
=======
	if (ret)
		goto unlock;

	/*
	 * For rk3588, it needs to reset phy when exit from
	 * suspend mode with common_on_n 1'b1(aka REFCLK_LOGIC,
	 * Bias, and PLL blocks are powered down) for lower
	 * power consumption. If you don't want to reset phy,
	 * please keep the common_on_n 1'b0 to set these blocks
	 * remain powered.
	 */
	if (rport->port_id == USB2PHY_PORT_OTG &&
	    of_device_is_compatible(rphy->dev->of_node, "rockchip,rk3588-usb2phy")) {
		ret = rockchip_usb2phy_reset(rphy);
		if (ret)
			goto unlock;
>>>>>>> 52f971ee
	}

	/* waiting for the utmi_clk to become stable */
	usleep_range(1500, 2000);

	rport->suspended = false;

unlock:
	mutex_unlock(&rport->mutex);

	/* Enable bypass uart in the bypass_uart_work. */
	if (rport->bypass_uart_en)
		schedule_delayed_work(&rport->bypass_uart_work, 0);

exit:
	return ret;
}

static int rockchip_usb2phy_power_off(struct phy *phy)
{
	struct rockchip_usb2phy_port *rport = phy_get_drvdata(phy);
	struct rockchip_usb2phy *rphy = dev_get_drvdata(phy->dev.parent);
	struct regmap *base = get_reg_base(rphy);
	int ret;

	dev_dbg(&rport->phy->dev, "port power off\n");

	mutex_lock(&rport->mutex);

	if (rport->suspended) {
		ret = 0;
		goto unlock;
	}

	ret = property_enable(base, &rport->port_cfg->phy_sus, true);
	if (ret)
		goto unlock;

	rport->suspended = true;
	clk_disable_unprepare(rphy->clk480m);

unlock:
	mutex_unlock(&rport->mutex);

	/* Enable bypass uart in the bypass_uart_work. */
	if (rport->bypass_uart_en)
		schedule_delayed_work(&rport->bypass_uart_work, 0);

	return ret;
}

static int rockchip_usb2phy_exit(struct phy *phy)
{
	struct rockchip_usb2phy_port *rport = phy_get_drvdata(phy);

	if (rport->port_id == USB2PHY_PORT_HOST)
		cancel_delayed_work_sync(&rport->sm_work);
	else if (rport->port_id == USB2PHY_PORT_OTG &&
		 rport->otg_sm_work.work.func)
		flush_delayed_work(&rport->otg_sm_work);

	return 0;
}

static int rockchip_set_vbus_power(struct rockchip_usb2phy_port *rport,
				   bool en)
{
	int ret = 0;

	if (!rport->vbus)
		return 0;

	if (en && !rport->vbus_enabled) {
		ret = regulator_enable(rport->vbus);
		if (ret)
			dev_err(&rport->phy->dev,
				"Failed to enable VBUS supply\n");
	} else if (!en && rport->vbus_enabled) {
		ret = regulator_disable(rport->vbus);
	}

	if (ret == 0)
		rport->vbus_enabled = en;

	return ret;
}

static int rockchip_usb2phy_set_mode(struct phy *phy,
				     enum phy_mode mode, int submode)
{
	struct rockchip_usb2phy_port *rport = phy_get_drvdata(phy);
	struct rockchip_usb2phy *rphy = dev_get_drvdata(phy->dev.parent);
	bool vbus_det_en;
	int ret = 0;

	if (rport->port_id != USB2PHY_PORT_OTG)
		return ret;

	switch (mode) {
	case PHY_MODE_USB_OTG:
		if (rphy->edev_self && submode) {
			if (submode == USB_ROLE_HOST) {
				extcon_set_state(rphy->edev, EXTCON_USB_HOST, true);
				extcon_set_state(rphy->edev, EXTCON_USB, false);
			} else if (submode == USB_ROLE_DEVICE) {
				extcon_set_state(rphy->edev, EXTCON_USB_HOST, false);
				extcon_set_state(rphy->edev, EXTCON_USB, true);
			}

			return ret;
		}

		/*
		 * In case of using vbus to detect connect state by u2phy,
		 * enable vbus detect on otg mode.
		 */
		fallthrough;
	case PHY_MODE_USB_DEVICE:
		/* Disable VBUS supply */
		rockchip_set_vbus_power(rport, false);
		extcon_set_state_sync(rphy->edev, EXTCON_USB_VBUS_EN, false);
		/* For vbus always on, set EXTCON_USB to true. */
		if (rport->vbus_always_on)
			extcon_set_state(rphy->edev, EXTCON_USB, true);
		rport->perip_connected = true;
		vbus_det_en = true;
		break;
	case PHY_MODE_USB_HOST:
		/* Enable VBUS supply */
		ret = rockchip_set_vbus_power(rport, true);
		if (ret) {
			dev_err(&rport->phy->dev,
				"Failed to set host mode\n");
			return ret;
		}

		extcon_set_state_sync(rphy->edev, EXTCON_USB_VBUS_EN, true);
		/* For vbus always on, deinit EXTCON_USB to false. */
		if (rport->vbus_always_on)
			extcon_set_state(rphy->edev, EXTCON_USB, false);
		rport->perip_connected = false;
		fallthrough;
	case PHY_MODE_INVALID:
		vbus_det_en = false;
		break;
	default:
		dev_info(&rport->phy->dev, "illegal mode\n");
		return ret;
	}

	if (rphy->phy_cfg->vbus_detect)
		rphy->phy_cfg->vbus_detect(rphy, &rport->port_cfg->vbus_det_en,
					   vbus_det_en);
	else
		ret = property_enable(rphy->grf, &rport->port_cfg->vbus_det_en,
				      vbus_det_en);

	return ret;
}

static const struct phy_ops rockchip_usb2phy_ops = {
	.init		= rockchip_usb2phy_init,
	.exit		= rockchip_usb2phy_exit,
	.power_on	= rockchip_usb2phy_power_on,
	.power_off	= rockchip_usb2phy_power_off,
	.set_mode	= rockchip_usb2phy_set_mode,
	.owner		= THIS_MODULE,
};

/* Show & store the current value of otg mode for otg port */
static ssize_t otg_mode_show(struct device *device,
			     struct device_attribute *attr,
			     char *buf)
{
	struct rockchip_usb2phy *rphy = dev_get_drvdata(device);
	struct rockchip_usb2phy_port *rport = NULL;
	unsigned int index;

	for (index = 0; index < rphy->phy_cfg->num_ports; index++) {
		rport = &rphy->ports[index];
		if (rport->port_id == USB2PHY_PORT_OTG)
			break;
	}

	if (!rport) {
		dev_err(rphy->dev, "Fail to get otg port\n");
		return -EINVAL;
	} else if (rport->port_id != USB2PHY_PORT_OTG) {
		dev_err(rphy->dev, "No support otg\n");
		return -EINVAL;
	}

	switch (rport->mode) {
	case USB_DR_MODE_HOST:
		return sprintf(buf, "host\n");
	case USB_DR_MODE_PERIPHERAL:
		return sprintf(buf, "peripheral\n");
	case USB_DR_MODE_OTG:
		return sprintf(buf, "otg\n");
	case USB_DR_MODE_UNKNOWN:
		return sprintf(buf, "UNKNOWN\n");
	}

	return -EINVAL;
}

static ssize_t otg_mode_store(struct device *device,
			      struct device_attribute *attr,
			      const char *buf, size_t count)
{
	struct rockchip_usb2phy *rphy = dev_get_drvdata(device);
	struct rockchip_usb2phy_port *rport = NULL;
	struct regmap *base = get_reg_base(rphy);
	enum usb_dr_mode new_dr_mode;
	unsigned int index;
	int rc = count;

	for (index = 0; index < rphy->phy_cfg->num_ports; index++) {
		rport = &rphy->ports[index];
		if (rport->port_id == USB2PHY_PORT_OTG)
			break;
	}

	if (!rport) {
		dev_err(rphy->dev, "Fail to get otg port\n");
		rc = -EINVAL;
		goto err0;
	} else if (rport->port_id != USB2PHY_PORT_OTG ||
		   rport->mode == USB_DR_MODE_UNKNOWN) {
		dev_err(rphy->dev, "No support otg\n");
		rc = -EINVAL;
		goto err0;
	}

	mutex_lock(&rport->mutex);

	if (!strncmp(buf, "0", 1) || !strncmp(buf, "otg", 3)) {
		new_dr_mode = USB_DR_MODE_OTG;
	} else if (!strncmp(buf, "1", 1) || !strncmp(buf, "host", 4)) {
		new_dr_mode = USB_DR_MODE_HOST;
	} else if (!strncmp(buf, "2", 1) || !strncmp(buf, "peripheral", 10)) {
		new_dr_mode = USB_DR_MODE_PERIPHERAL;
	} else {
		dev_err(rphy->dev, "Error mode! Input 'otg' or 'host' or 'peripheral'\n");
		rc = -EINVAL;
		goto err1;
	}

	if (rport->mode == new_dr_mode) {
		dev_warn(rphy->dev, "Same as current mode\n");
		goto err1;
	}

	rport->mode = new_dr_mode;

	switch (rport->mode) {
	case USB_DR_MODE_HOST:
		rockchip_usb2phy_set_mode(rport->phy, PHY_MODE_USB_HOST, 0);
		property_enable(base, &rport->port_cfg->iddig_output, false);
		property_enable(base, &rport->port_cfg->iddig_en, true);
		break;
	case USB_DR_MODE_PERIPHERAL:
		rockchip_usb2phy_set_mode(rport->phy, PHY_MODE_USB_DEVICE, 0);
		property_enable(base, &rport->port_cfg->iddig_output, true);
		property_enable(base, &rport->port_cfg->iddig_en, true);
		break;
	case USB_DR_MODE_OTG:
		rockchip_usb2phy_set_mode(rport->phy, PHY_MODE_USB_OTG, 0);
		property_enable(base, &rport->port_cfg->iddig_output, false);
		property_enable(base, &rport->port_cfg->iddig_en, false);
		break;
	default:
		break;
	}

err1:
	mutex_unlock(&rport->mutex);

err0:
	return rc;
}
static DEVICE_ATTR_RW(otg_mode);

/* Group all the usb2 phy attributes */
static struct attribute *usb2_phy_attrs[] = {
	&dev_attr_otg_mode.attr,
	NULL,
};

static struct attribute_group usb2_phy_attr_group = {
	.name = NULL,	/* we want them in the same directory */
	.attrs = usb2_phy_attrs,
};

static void rockchip_usb2phy_otg_sm_work(struct work_struct *work)
{
	struct rockchip_usb2phy_port *rport =
		container_of(work, struct rockchip_usb2phy_port,
			     otg_sm_work.work);
	struct rockchip_usb2phy *rphy = dev_get_drvdata(rport->phy->dev.parent);
	static unsigned int cable;
	unsigned long delay;
	bool sch_work;

	mutex_lock(&rport->mutex);

	if (rport->port_cfg->bvalid_grf_con.enable && rport->typec_vbus_det)
		rport->vbus_attached =
			property_enabled(rphy->grf, &rport->port_cfg->bvalid_grf_con);
	else if (rport->utmi_avalid)
		rport->vbus_attached =
			property_enabled(rphy->grf, &rport->port_cfg->utmi_avalid);
	else
		rport->vbus_attached =
			property_enabled(rphy->grf, &rport->port_cfg->utmi_bvalid);

	sch_work = false;
	delay = OTG_SCHEDULE_DELAY;

	dev_dbg(&rport->phy->dev, "%s otg sm work\n",
		usb_otg_state_string(rport->state));

	switch (rport->state) {
	case OTG_STATE_UNDEFINED:
		rport->state = OTG_STATE_B_IDLE;
		if (!rport->vbus_attached) {
			mutex_unlock(&rport->mutex);
			if (!rport->dis_u2_susphy)
				rockchip_usb2phy_power_off(rport->phy);
			mutex_lock(&rport->mutex);
		}
		fallthrough;
	case OTG_STATE_B_IDLE:
		if (extcon_get_state(rphy->edev, EXTCON_USB_HOST) > 0 ||
		    extcon_get_state(rphy->edev, EXTCON_USB_VBUS_EN) > 0) {
			dev_dbg(&rport->phy->dev, "usb otg host connect\n");
			rport->state = OTG_STATE_A_HOST;
			rphy->chg_state = USB_CHG_STATE_UNDEFINED;
			rphy->chg_type = POWER_SUPPLY_TYPE_UNKNOWN;
			mutex_unlock(&rport->mutex);
			rockchip_usb2phy_power_on(rport->phy);
			return;
		} else if (rport->vbus_attached) {
			dev_dbg(&rport->phy->dev, "vbus_attach\n");
			switch (rphy->chg_state) {
			case USB_CHG_STATE_UNDEFINED:
				mutex_unlock(&rport->mutex);
				schedule_delayed_work(&rport->chg_work, 0);
				return;
			case USB_CHG_STATE_DETECTED:
				switch (rphy->chg_type) {
				case POWER_SUPPLY_TYPE_USB:
					dev_dbg(&rport->phy->dev, "sdp cable is connected\n");
					wake_lock(&rport->wakelock);
					cable = EXTCON_CHG_USB_SDP;
					mutex_unlock(&rport->mutex);
					rockchip_usb2phy_power_on(rport->phy);
					mutex_lock(&rport->mutex);
					rport->state = OTG_STATE_B_PERIPHERAL;
					rport->perip_connected = true;
					sch_work = true;
					break;
				case POWER_SUPPLY_TYPE_USB_DCP:
					dev_dbg(&rport->phy->dev, "dcp cable is connected\n");
					cable = EXTCON_CHG_USB_DCP;
					sch_work = true;
					break;
				case POWER_SUPPLY_TYPE_USB_CDP:
					dev_dbg(&rport->phy->dev, "cdp cable is connected\n");
					wake_lock(&rport->wakelock);
					cable = EXTCON_CHG_USB_CDP;
					mutex_unlock(&rport->mutex);
					rockchip_usb2phy_power_on(rport->phy);
					mutex_lock(&rport->mutex);
					rport->state = OTG_STATE_B_PERIPHERAL;
					rport->perip_connected = true;
					sch_work = true;
					break;
				default:
					break;
				}
				break;
			default:
				break;
			}
		} else {
			rphy->chg_state = USB_CHG_STATE_UNDEFINED;
			rphy->chg_type = POWER_SUPPLY_TYPE_UNKNOWN;
			rport->perip_connected = false;
			mutex_unlock(&rport->mutex);
			if (!rport->dis_u2_susphy)
				rockchip_usb2phy_power_off(rport->phy);
			mutex_lock(&rport->mutex);
		}
		break;
	case OTG_STATE_B_PERIPHERAL:
		sch_work = true;

		if (extcon_get_state(rphy->edev, EXTCON_USB_HOST) > 0 ||
		    extcon_get_state(rphy->edev,
					    EXTCON_USB_VBUS_EN) > 0) {
			dev_dbg(&rport->phy->dev, "usb otg host connect\n");
			rport->state = OTG_STATE_A_HOST;
			rphy->chg_state = USB_CHG_STATE_UNDEFINED;
			rphy->chg_type = POWER_SUPPLY_TYPE_UNKNOWN;
			rport->perip_connected = false;
			sch_work = false;
			wake_unlock(&rport->wakelock);
		} else if (!rport->vbus_attached) {
			dev_dbg(&rport->phy->dev, "usb disconnect\n");
			rport->state = OTG_STATE_B_IDLE;
			rport->perip_connected = false;
			rphy->chg_state = USB_CHG_STATE_UNDEFINED;
			rphy->chg_type = POWER_SUPPLY_TYPE_UNKNOWN;
			delay = OTG_SCHEDULE_DELAY;
			wake_unlock(&rport->wakelock);
		}
		break;
	case OTG_STATE_A_HOST:
		if (extcon_get_state(rphy->edev, EXTCON_USB_HOST) == 0) {
			dev_dbg(&rport->phy->dev, "usb otg host disconnect\n");
			rport->state = OTG_STATE_B_IDLE;
			sch_work = true;
		} else {
			mutex_unlock(&rport->mutex);
			return;
		}
		break;
	default:
		mutex_unlock(&rport->mutex);
		return;
	}

	if (extcon_get_state(rphy->edev, cable) != rport->vbus_attached) {
		extcon_set_state_sync(rphy->edev,
					cable, rport->vbus_attached);

		if (!rport->vbus_attached)
			cable = EXTCON_NONE;
	} else if (rport->state == OTG_STATE_A_HOST &&
		 extcon_get_state(rphy->edev, cable)) {
		/*
		 * If plug in OTG host cable when the rport state is
		 * OTG_STATE_B_PERIPHERAL, the vbus voltage will stay
		 * in high, so the rport->vbus_attached may not be
		 * changed. We need to set cable state here.
		 */
		extcon_set_state_sync(rphy->edev, cable, false);
		cable = EXTCON_NONE;
	}

	if (rphy->edev_self &&
	    (extcon_get_state(rphy->edev, EXTCON_USB) !=
	     rport->perip_connected)) {
		extcon_set_state_sync(rphy->edev,
					EXTCON_USB,
					rport->perip_connected);
		extcon_sync(rphy->edev, EXTCON_USB_HOST);
	}
	if (sch_work)
		schedule_delayed_work(&rport->otg_sm_work, delay);

	mutex_unlock(&rport->mutex);
}

static const char *chg_to_string(enum power_supply_type chg_type)
{
	switch (chg_type) {
	case POWER_SUPPLY_TYPE_USB:
		return "USB_SDP_CHARGER";
	case POWER_SUPPLY_TYPE_USB_DCP:
		return "USB_DCP_CHARGER";
	case POWER_SUPPLY_TYPE_USB_CDP:
		return "USB_CDP_CHARGER";
	default:
		return "INVALID_CHARGER";
	}
}

static void rockchip_chg_enable_dcd(struct rockchip_usb2phy *rphy,
				    bool en)
{
	struct regmap *base = get_reg_base(rphy);

	property_enable(base, &rphy->phy_cfg->chg_det.rdm_pdwn_en, en);
	property_enable(base, &rphy->phy_cfg->chg_det.idp_src_en, en);
}

static void rockchip_chg_enable_primary_det(struct rockchip_usb2phy *rphy,
					    bool en)
{
	struct regmap *base = get_reg_base(rphy);

	property_enable(base, &rphy->phy_cfg->chg_det.vdp_src_en, en);
	property_enable(base, &rphy->phy_cfg->chg_det.idm_sink_en, en);
}

static void rockchip_chg_enable_secondary_det(struct rockchip_usb2phy *rphy,
					      bool en)
{
	struct regmap *base = get_reg_base(rphy);

	property_enable(base, &rphy->phy_cfg->chg_det.vdm_src_en, en);
	property_enable(base, &rphy->phy_cfg->chg_det.idp_sink_en, en);
}

#define CHG_DCD_POLL_TIME	(100 * HZ / 1000)
#define CHG_DCD_MAX_RETRIES	6
#define CHG_PRIMARY_DET_TIME	(40 * HZ / 1000)
#define CHG_SECONDARY_DET_TIME	(40 * HZ / 1000)
static void rockchip_chg_detect_work(struct work_struct *work)
{
	struct rockchip_usb2phy_port *rport =
		container_of(work, struct rockchip_usb2phy_port, chg_work.work);
	struct rockchip_usb2phy *rphy = dev_get_drvdata(rport->phy->dev.parent);
	struct regmap *base = get_reg_base(rphy);
	const struct usb2phy_reg *phy_sus_reg;
	bool is_dcd, tmout, vout;
	unsigned long delay;
	unsigned int mask;
	int ret;

	dev_dbg(&rport->phy->dev, "chg detection work state = %d\n",
		rphy->chg_state);

	/*
	 * The conditions for charger detection:
	 * 1. Set the PHY in normal mode to keep the UTMI_CLK on.
	 * 2. Set the utmi_opmode in non-driving mode.
	 * 3. Set the utmi_xcvrselect to FS speed.
	 * 4. Set the utmi_termselect to FS speed.
	 * 5. Enable the DP/DM pulldown resistor.
	 */
	switch (rphy->chg_state) {
	case USB_CHG_STATE_UNDEFINED:
		mutex_lock(&rport->mutex);
		/* Store the PHY current suspend configuration */
		phy_sus_reg = &rport->port_cfg->phy_sus;
		ret = regmap_read(base, phy_sus_reg->offset,
				  &rphy->phy_sus_cfg);
		if (ret) {
			dev_err(&rport->phy->dev,
				"Fail to read phy_sus reg offset 0x%x, ret %d\n",
				phy_sus_reg->offset, ret);
			mutex_unlock(&rport->mutex);
			return;
		}

		/* Set the PHY in charger detection mode */
		property_enable(base, &rphy->phy_cfg->chg_det.chg_mode, true);
		/* Start DCD processing stage 1 */
		rockchip_chg_enable_dcd(rphy, true);
		rphy->chg_state = USB_CHG_STATE_WAIT_FOR_DCD;
		rphy->dcd_retries = 0;
		rphy->primary_retries = 0;
		delay = CHG_DCD_POLL_TIME;
		break;
	case USB_CHG_STATE_WAIT_FOR_DCD:
		/* get data contact detection status */
		is_dcd = property_enabled(rphy->grf,
					  &rphy->phy_cfg->chg_det.dp_det);
		tmout = ++rphy->dcd_retries == CHG_DCD_MAX_RETRIES;
		/* stage 2 */
		if (is_dcd || tmout) {
			/* stage 4 */
			/* Turn off DCD circuitry */
			rockchip_chg_enable_dcd(rphy, false);
			/* Voltage Source on DP, Probe on DM */
			rockchip_chg_enable_primary_det(rphy, true);
			delay = CHG_PRIMARY_DET_TIME;
			rphy->chg_state = USB_CHG_STATE_DCD_DONE;
		} else {
			/* stage 3 */
			delay = CHG_DCD_POLL_TIME;
		}
		break;
	case USB_CHG_STATE_DCD_DONE:
		vout = property_enabled(rphy->grf,
					&rphy->phy_cfg->chg_det.cp_det);
		rockchip_chg_enable_primary_det(rphy, false);
		if (vout) {
			/* Voltage Source on DM, Probe on DP  */
			rockchip_chg_enable_secondary_det(rphy, true);
			delay = CHG_SECONDARY_DET_TIME;
			rphy->chg_state = USB_CHG_STATE_PRIMARY_DONE;
		} else {
			if (rphy->dcd_retries == CHG_DCD_MAX_RETRIES) {
				/* floating charger found */
				rphy->chg_type = POWER_SUPPLY_TYPE_USB_DCP;
				rphy->chg_state = USB_CHG_STATE_DETECTED;
				delay = 0;
			} else {
				if (rphy->primary_retries < 2) {
					/* Turn off DCD circuitry */
					rockchip_chg_enable_dcd(rphy, false);
					/* Voltage Source on DP, Probe on DM */
					rockchip_chg_enable_primary_det(rphy,
									true);
					delay = CHG_PRIMARY_DET_TIME;
					rphy->chg_state =
						USB_CHG_STATE_DCD_DONE;
					rphy->primary_retries++;
					/* break USB_CHG_STATE_DCD_DONE */
					break;
				}
				rphy->chg_type = POWER_SUPPLY_TYPE_USB;
				rphy->chg_state = USB_CHG_STATE_DETECTED;
				delay = 0;
			}
		}
		break;
	case USB_CHG_STATE_PRIMARY_DONE:
		vout = property_enabled(rphy->grf,
					&rphy->phy_cfg->chg_det.dcp_det);
		/* Turn off voltage source */
		rockchip_chg_enable_secondary_det(rphy, false);
		if (vout)
			rphy->chg_type = POWER_SUPPLY_TYPE_USB_DCP;
		else
			rphy->chg_type = POWER_SUPPLY_TYPE_USB_CDP;
		fallthrough;
	case USB_CHG_STATE_SECONDARY_DONE:
		rphy->chg_state = USB_CHG_STATE_DETECTED;
		fallthrough;
	case USB_CHG_STATE_DETECTED:
		if (rphy->phy_cfg->chg_det.chg_mode.offset !=
		    rport->port_cfg->phy_sus.offset)
			property_enable(base, &rphy->phy_cfg->chg_det.chg_mode, false);

		/* Restore the PHY suspend configuration */
		phy_sus_reg = &rport->port_cfg->phy_sus;
		mask = GENMASK(phy_sus_reg->bitend, phy_sus_reg->bitstart);
		ret = regmap_write(base, phy_sus_reg->offset,
				   (rphy->phy_sus_cfg | (mask << BIT_WRITEABLE_SHIFT)));
		if (ret)
			dev_err(&rport->phy->dev,
				"Fail to set phy_sus reg offset 0x%x, ret %d\n",
				phy_sus_reg->offset, ret);
		mutex_unlock(&rport->mutex);
		rockchip_usb2phy_otg_sm_work(&rport->otg_sm_work.work);
		dev_dbg(&rport->phy->dev, "charger = %s\n",
			 chg_to_string(rphy->chg_type));
		return;
	default:
		mutex_unlock(&rport->mutex);
		return;
	}

	/*
	 * Hold the mutex lock during the whole charger
	 * detection stage, and release it after detect
	 * the charger type.
	 */
	schedule_delayed_work(&rport->chg_work, delay);
}

/*
 * The function manage host-phy port state and suspend/resume phy port
 * to save power.
 *
 * we rely on utmi_linestate and utmi_hostdisconnect to identify whether
 * devices is disconnect or not. Besides, we do not need care it is FS/LS
 * disconnected or HS disconnected, actually, we just only need get the
 * device is disconnected at last through rearm the delayed work,
 * to suspend the phy port in _PHY_STATE_DISCONNECT_ case.
 *
 * NOTE: It may invoke *phy_powr_off or *phy_power_on which will invoke
 * some clk related APIs, so do not invoke it from interrupt context directly.
 */
static void rockchip_usb2phy_sm_work(struct work_struct *work)
{
	struct rockchip_usb2phy_port *rport =
		container_of(work, struct rockchip_usb2phy_port, sm_work.work);
	struct rockchip_usb2phy *rphy = dev_get_drvdata(rport->phy->dev.parent);
	unsigned int sh, ul, uhd, state;
	unsigned int ul_mask, uhd_mask;
	int ret;

	if (!rport->port_cfg->utmi_ls.offset ||
	    (!rport->port_cfg->utmi_hstdet.offset &&
	     !rport->port_cfg->disfall_en.offset)) {
		dev_dbg(&rport->phy->dev, "some property may not be specified\n");
		return;
	}

	mutex_lock(&rport->mutex);

	ret = regmap_read(rphy->grf, rport->port_cfg->utmi_ls.offset, &ul);
	if (ret < 0)
		goto next_schedule;

	ul_mask = GENMASK(rport->port_cfg->utmi_ls.bitend,
			  rport->port_cfg->utmi_ls.bitstart);

	if (rport->port_cfg->utmi_hstdet.offset) {
		ret = regmap_read(rphy->grf, rport->port_cfg->utmi_hstdet.offset, &uhd);
		if (ret < 0)
			goto next_schedule;

		uhd_mask = GENMASK(rport->port_cfg->utmi_hstdet.bitend,
				   rport->port_cfg->utmi_hstdet.bitstart);

		sh = rport->port_cfg->utmi_hstdet.bitend -
		     rport->port_cfg->utmi_hstdet.bitstart + 1;
		/* stitch on utmi_ls and utmi_hstdet as phy state */
		state = ((uhd & uhd_mask) >> rport->port_cfg->utmi_hstdet.bitstart) |
			(((ul & ul_mask) >> rport->port_cfg->utmi_ls.bitstart) << sh);
	} else {
		state = ((ul & ul_mask) >> rport->port_cfg->utmi_ls.bitstart) << 1 |
			rport->host_disconnect;
	}

	switch (state) {
	case PHY_STATE_HS_ONLINE:
		dev_dbg(&rport->phy->dev, "HS online\n");
		break;
	case PHY_STATE_FS_LS_ONLINE:
		/*
		 * For FS/LS device, the online state share with connect state
		 * from utmi_ls and utmi_hstdet register, so we distinguish
		 * them via suspended flag.
		 *
		 * Plus, there are two cases, one is D- Line pull-up, and D+
		 * line pull-down, the state is 4; another is D+ line pull-up,
		 * and D- line pull-down, the state is 2.
		 */
		if (!rport->suspended) {
			/* D- line pull-up, D+ line pull-down */
			dev_dbg(&rport->phy->dev, "FS/LS online\n");
			break;
		}
		fallthrough;
	case PHY_STATE_CONNECT:
		if (rport->suspended) {
			dev_dbg(&rport->phy->dev, "Connected\n");
			mutex_unlock(&rport->mutex);
			rockchip_usb2phy_power_on(rport->phy);
			mutex_lock(&rport->mutex);
			rport->suspended = false;
		} else {
			/* D+ line pull-up, D- line pull-down */
			dev_dbg(&rport->phy->dev, "FS/LS online\n");
		}
		break;
	case PHY_STATE_DISCONNECT:
		if (!rport->suspended) {
			dev_dbg(&rport->phy->dev, "Disconnected\n");
			mutex_unlock(&rport->mutex);
			rockchip_usb2phy_power_off(rport->phy);
			mutex_lock(&rport->mutex);
			rport->suspended = true;
		}

		/*
		 * activate the linestate detection to get the next device
		 * plug-in irq.
		 */
		rockchip_usb2phy_enable_line_irq(rphy, rport, true);

		/*
		 * we don't need to rearm the delayed work when the phy port
		 * is suspended.
		 */
		mutex_unlock(&rport->mutex);
		return;
	default:
		dev_dbg(&rport->phy->dev, "unknown phy state %d\n", state);
		break;
	}

next_schedule:
	mutex_unlock(&rport->mutex);
	schedule_delayed_work(&rport->sm_work, SCHEDULE_DELAY);
}

static irqreturn_t rockchip_usb2phy_linestate_irq(int irq, void *data)
{
	struct rockchip_usb2phy_port *rport = data;
	struct rockchip_usb2phy *rphy = dev_get_drvdata(rport->phy->dev.parent);

	if (!property_enabled(rphy->grf, &rport->port_cfg->ls_det_st) ||
	    !property_enabled(rphy->grf, &rport->port_cfg->ls_det_en))
		return IRQ_NONE;

	dev_dbg(&rport->phy->dev, "linestate interrupt\n");

	mutex_lock(&rport->mutex);

	/* disable linestate detect irq and clear its status */
	rockchip_usb2phy_enable_line_irq(rphy, rport, false);

	/*
	 * For host port, it may miss disc irq when device is connected,
	 * in this case, we can clear host_disconnect state depend on
	 * the linestate irq.
	 */
	if (rport->port_id == USB2PHY_PORT_HOST && rport->port_cfg->disfall_en.offset)
		rport->host_disconnect = false;

	mutex_unlock(&rport->mutex);

	/*
	 * In this case for host phy port, a new device is plugged in,
	 * meanwhile, if the phy port is suspended, we need rearm the work to
	 * resume it and mange its states; otherwise, we do nothing about that.
	 */
	if (rport->suspended && rport->port_id == USB2PHY_PORT_HOST)
		rockchip_usb2phy_sm_work(&rport->sm_work.work);

	return IRQ_HANDLED;
}

static irqreturn_t rockchip_usb2phy_bvalid_irq(int irq, void *data)
{
	struct rockchip_usb2phy_port *rport = data;
	struct rockchip_usb2phy *rphy = dev_get_drvdata(rport->phy->dev.parent);

	if (!property_enabled(rphy->grf, &rport->port_cfg->bvalid_det_st))
		return IRQ_NONE;

	/* clear bvalid detect irq pending status */
	property_enable(rphy->grf, &rport->port_cfg->bvalid_det_clr, true);

<<<<<<< HEAD
	rockchip_usb2phy_otg_sm_work(&rport->otg_sm_work.work);
=======
	mutex_unlock(&rport->mutex);

	if (rport->bypass_uart_en)
		rockchip_usb_bypass_uart(rport, false);

	if (rport->otg_sm_work.work.func) {
		cancel_delayed_work_sync(&rport->otg_sm_work);
		rockchip_usb2phy_otg_sm_work(&rport->otg_sm_work.work);
	}
>>>>>>> 52f971ee

	return IRQ_HANDLED;
}

static irqreturn_t rockchip_usb2phy_id_irq(int irq, void *data)
{
	struct rockchip_usb2phy_port *rport = data;
	struct rockchip_usb2phy *rphy = dev_get_drvdata(rport->phy->dev.parent);
<<<<<<< HEAD
	bool id;

	if (!property_enabled(rphy->grf, &rport->port_cfg->id_det_st))
		return IRQ_NONE;

	/* clear id detect irq pending status */
	property_enable(rphy->grf, &rport->port_cfg->id_det_clr, true);

	id = property_enabled(rphy->grf, &rport->port_cfg->utmi_id);
	extcon_set_state_sync(rphy->edev, EXTCON_USB_HOST, !id);

	return IRQ_HANDLED;
}

static irqreturn_t rockchip_usb2phy_otg_mux_irq(int irq, void *data)
{
	irqreturn_t ret = IRQ_NONE;

	ret |= rockchip_usb2phy_bvalid_irq(irq, data);
	ret |= rockchip_usb2phy_id_irq(irq, data);

	return ret;
}

static irqreturn_t rockchip_usb2phy_irq(int irq, void *data)
{
	struct rockchip_usb2phy *rphy = data;
	struct rockchip_usb2phy_port *rport;
	irqreturn_t ret = IRQ_NONE;
	unsigned int index;

	for (index = 0; index < rphy->phy_cfg->num_ports; index++) {
		rport = &rphy->ports[index];
		if (!rport->phy)
			continue;

		switch (rport->port_id) {
		case USB2PHY_PORT_OTG:
			if (rport->mode != USB_DR_MODE_HOST &&
			    rport->mode != USB_DR_MODE_UNKNOWN)
				ret |= rockchip_usb2phy_otg_mux_irq(irq, rport);
			break;
		case USB2PHY_PORT_HOST:
			ret |= rockchip_usb2phy_linestate_irq(irq, rport);
			break;
		}
	}

	return ret;
}

static int rockchip_usb2phy_port_irq_init(struct rockchip_usb2phy *rphy,
					  struct rockchip_usb2phy_port *rport,
					  struct device_node *child_np)
{
	int ret;

	/*
	 * If the usb2 phy used combined irq for otg and host port,
	 * don't need to init otg and host port irq separately.
	 */
	if (rphy->irq > 0)
		return 0;

	switch (rport->port_id) {
	case USB2PHY_PORT_HOST:
		rport->ls_irq = of_irq_get_byname(child_np, "linestate");
		if (rport->ls_irq < 0) {
			dev_err(rphy->dev, "no linestate irq provided\n");
			return rport->ls_irq;
		}

		ret = devm_request_threaded_irq(rphy->dev, rport->ls_irq, NULL,
						rockchip_usb2phy_linestate_irq,
						IRQF_ONESHOT,
						"rockchip_usb2phy", rport);
		if (ret) {
			dev_err(rphy->dev, "failed to request linestate irq handle\n");
			return ret;
		}
		break;
	case USB2PHY_PORT_OTG:
		/*
		 * Some SoCs use one interrupt with otg-id/otg-bvalid/linestate
		 * interrupts muxed together, so probe the otg-mux interrupt first,
		 * if not found, then look for the regular interrupts one by one.
		 */
		rport->otg_mux_irq = of_irq_get_byname(child_np, "otg-mux");
		if (rport->otg_mux_irq > 0) {
			ret = devm_request_threaded_irq(rphy->dev, rport->otg_mux_irq,
							NULL,
							rockchip_usb2phy_otg_mux_irq,
							IRQF_ONESHOT,
							"rockchip_usb2phy_otg",
							rport);
			if (ret) {
				dev_err(rphy->dev,
					"failed to request otg-mux irq handle\n");
				return ret;
			}
		} else {
			rport->bvalid_irq = of_irq_get_byname(child_np, "otg-bvalid");
			if (rport->bvalid_irq < 0) {
				dev_err(rphy->dev, "no vbus valid irq provided\n");
				ret = rport->bvalid_irq;
				return ret;
			}

			ret = devm_request_threaded_irq(rphy->dev, rport->bvalid_irq,
							NULL,
							rockchip_usb2phy_bvalid_irq,
							IRQF_ONESHOT,
							"rockchip_usb2phy_bvalid",
							rport);
			if (ret) {
				dev_err(rphy->dev,
					"failed to request otg-bvalid irq handle\n");
				return ret;
			}

			rport->id_irq = of_irq_get_byname(child_np, "otg-id");
			if (rport->id_irq < 0) {
				dev_err(rphy->dev, "no otg-id irq provided\n");
				ret = rport->id_irq;
				return ret;
			}

			ret = devm_request_threaded_irq(rphy->dev, rport->id_irq,
							NULL,
							rockchip_usb2phy_id_irq,
							IRQF_ONESHOT,
							"rockchip_usb2phy_id",
							rport);
			if (ret) {
				dev_err(rphy->dev,
					"failed to request otg-id irq handle\n");
				return ret;
			}
		}
		break;
	default:
		return -EINVAL;
	}

	return 0;
=======
	bool cable_vbus_state = false;

	if (!property_enabled(rphy->grf, &rport->port_cfg->idfall_det_st) &&
	    !property_enabled(rphy->grf, &rport->port_cfg->idrise_det_st))
		return IRQ_NONE;

	mutex_lock(&rport->mutex);

	/* clear id fall or rise detect irq pending status */
	if (property_enabled(rphy->grf, &rport->port_cfg->idfall_det_st)) {
		property_enable(rphy->grf, &rport->port_cfg->idfall_det_clr,
				true);
		/* switch to host if id fall det and iddig status is low */
		if (!property_enabled(rphy->grf, &rport->port_cfg->utmi_iddig))
			cable_vbus_state = true;
	} else if (property_enabled(rphy->grf, &rport->port_cfg->idrise_det_st)) {
		property_enable(rphy->grf, &rport->port_cfg->idrise_det_clr,
				true);
		cable_vbus_state = false;
	}

	extcon_set_state(rphy->edev, EXTCON_USB_HOST, cable_vbus_state);
	extcon_set_state(rphy->edev, EXTCON_USB_VBUS_EN, cable_vbus_state);

	extcon_sync(rphy->edev, EXTCON_USB_HOST);
	extcon_sync(rphy->edev, EXTCON_USB_VBUS_EN);

	rockchip_set_vbus_power(rport, cable_vbus_state);

	mutex_unlock(&rport->mutex);

	return IRQ_HANDLED;
>>>>>>> 52f971ee
}

static irqreturn_t rockchip_usb2phy_host_disc_irq(int irq, void *data)
{
	struct rockchip_usb2phy_port *rport = data;
	struct rockchip_usb2phy *rphy = dev_get_drvdata(rport->phy->dev.parent);

	if (!property_enabled(rphy->grf, &rport->port_cfg->disfall_st) &&
	    !property_enabled(rphy->grf, &rport->port_cfg->disrise_st))
		return IRQ_NONE;

	mutex_lock(&rport->mutex);

<<<<<<< HEAD
	ret = rockchip_usb2phy_port_irq_init(rphy, rport, child_np);
	if (ret) {
		dev_err(rphy->dev, "failed to setup host irq\n");
		return ret;
	}
=======
	/* clear disconnect fall or rise detect irq pending status */
	if (property_enabled(rphy->grf, &rport->port_cfg->disfall_st)) {
		property_enable(rphy->grf, &rport->port_cfg->disfall_clr,
				true);
		rport->host_disconnect = false;
	} else if (property_enabled(rphy->grf, &rport->port_cfg->disrise_st)) {
		property_enable(rphy->grf, &rport->port_cfg->disrise_clr,
				true);
		rport->host_disconnect = true;
	}

	mutex_unlock(&rport->mutex);
>>>>>>> 52f971ee

	return IRQ_HANDLED;
}

static irqreturn_t rockchip_usb2phy_otg_mux_irq(int irq, void *data)
{
	irqreturn_t ret = IRQ_NONE;

	ret  = rockchip_usb2phy_id_irq(irq, data);
	ret |= rockchip_usb2phy_bvalid_irq(irq, data);
	ret |= rockchip_usb2phy_linestate_irq(irq, data);

	return ret;
}

static irqreturn_t rockchip_usb2phy_irq(int irq, void *data)
{
<<<<<<< HEAD
	int ret, id;
=======
	struct rockchip_usb2phy *rphy = data;
	struct rockchip_usb2phy_port *rport;
	irqreturn_t ret = IRQ_NONE;
	unsigned int index;
	bool force_mode;
>>>>>>> 52f971ee

	for (index = 0; index < rphy->phy_cfg->num_ports; index++) {
		rport = &rphy->ports[index];
		if (!rport->phy)
			continue;

		/*
		 * Handle disc irq before linestate irq to set the disc
		 * state for sm work scheduled in the linestate irq handler.
		 */
		if (rport->port_id == USB2PHY_PORT_HOST &&
		    rport->port_cfg->disfall_en.offset)
			ret |= rockchip_usb2phy_host_disc_irq(irq, rport);

		/* Handle linestate irq for both otg port and host port */
		ret |= rockchip_usb2phy_linestate_irq(irq, rport);

		/*
		 * Handle bvalid irq and id irq for otg port which
		 * is assigned to otg controller.
		 */
		if (rport->port_id == USB2PHY_PORT_OTG &&
		    rport->mode != USB_DR_MODE_UNKNOWN) {
			if (rport->mode == USB_DR_MODE_HOST) {
				/*
				 * If otg port work as usb host mode and
				 * force_mode is true, it means that the
				 * otg port is forced to host mode by the
				 * grf plug iddig indicator via the sys
				 * interface "otg_mode". We need to handle
				 * the bvalid irq and id irq in this case.
				 */
				force_mode = property_enabled(rphy->grf,
						&rport->port_cfg->iddig_en);
				if (!force_mode)
					continue;
			}

			if (!rport->vbus_always_on)
				ret |= rockchip_usb2phy_bvalid_irq(irq, rport);

			ret |= rockchip_usb2phy_id_irq(irq, rport);
		}
	}

	return ret;
}

static int rockchip_usb2phy_port_irq_init(struct rockchip_usb2phy *rphy,
					  struct rockchip_usb2phy_port *rport,
					  struct device_node *child_np)
{
	int ret;

<<<<<<< HEAD
	ret = rockchip_usb2phy_port_irq_init(rphy, rport, child_np);
	if (ret) {
		dev_err(rphy->dev, "failed to init irq for host port\n");
		goto out;
=======
	/*
	 * If the usb2 phy used combined irq for otg and host port,
	 * don't need to init otg and host port irq separately.
	 */
	if (rphy->irq > 0)
		return 0;

	/*
	 * Some SoCs (e.g. RV1108) use one combined irq for all of
	 * the irqs of otg port. So probe the otg-mux interrupt first,
	 * if not found, then init the regular irqs one by one.
	 */
	rport->otg_mux_irq = of_irq_get_byname(child_np, "otg-mux");
	if (rport->otg_mux_irq > 0) {
		ret = devm_request_threaded_irq(rphy->dev, rport->otg_mux_irq,
						NULL,
						rockchip_usb2phy_otg_mux_irq,
						IRQF_ONESHOT,
						"rockchip_usb2phy_otg",
						rport);
		if (ret)
			dev_err(rphy->dev,
				"failed to request otg-mux irq handle\n");

		return ret;
	}

	/* Init linestate irq for both otg port and host port */
	rport->ls_irq = of_irq_get_byname(child_np, "linestate");
	if (rport->ls_irq <= 0) {
		dev_err(rphy->dev, "no linestate irq provided\n");
		return -EINVAL;
	}

	ret = devm_request_threaded_irq(rphy->dev, rport->ls_irq, NULL,
					rockchip_usb2phy_linestate_irq,
					IRQF_ONESHOT,
					"rockchip_usb2phy_ls", rport);
	if (ret) {
		dev_err(rphy->dev, "failed to request linestate irq handle\n");
		return ret;
	}

	/*
	 * If it's host port or it's otg port but only support
	 * host mode, return immediately without init the bvalid
	 * and id irqs/
	 */
	if (rport->port_id == USB2PHY_PORT_HOST ||
	    rport->mode == USB_DR_MODE_HOST ||
	    rport->mode == USB_DR_MODE_UNKNOWN)
		return ret;

	/* Init the bvalid irq for otg port */
	if (!rport->vbus_always_on) {
		rport->bvalid_irq = of_irq_get_byname(child_np,
						      "otg-bvalid");
		if (rport->bvalid_irq <= 0) {
			dev_err(rphy->dev, "no bvalid irq provided\n");
			return -EINVAL;
		}

		ret = devm_request_threaded_irq(rphy->dev,
						rport->bvalid_irq,
						NULL,
						rockchip_usb2phy_bvalid_irq,
						IRQF_ONESHOT,
						"rockchip_usb2phy_bvalid",
						rport);
		if (ret) {
			dev_err(rphy->dev,
				"failed to request otg-bvalid irq handle\n");
			return ret;
		}
>>>>>>> 52f971ee
	}

	/* Init the id irq for otg port */
	if (rphy->edev_self) {
		rport->id_irq = of_irq_get_byname(child_np, "otg-id");
		if (rport->id_irq <= 0) {
			dev_err(rphy->dev, "no otg id irq provided\n");
			return -EINVAL;
		}

<<<<<<< HEAD
		ret = devm_extcon_register_notifier(rphy->dev, rphy->edev,
					EXTCON_USB_HOST, &rport->event_nb);
		if (ret) {
			dev_err(rphy->dev, "register USB HOST notifier failed\n");
			goto out;
		}

		if (!of_property_read_bool(rphy->dev->of_node, "extcon")) {
			/* do initial sync of usb state */
			id = property_enabled(rphy->grf, &rport->port_cfg->utmi_id);
			extcon_set_state_sync(rphy->edev, EXTCON_USB_HOST, !id);
=======
		ret = devm_request_threaded_irq(rphy->dev,
						rport->id_irq, NULL,
						rockchip_usb2phy_id_irq,
						IRQF_ONESHOT,
						"rockchip_usb2phy_id",
						rport);
		if (ret) {
			dev_err(rphy->dev,
				"failed to request otg-id irq handle\n");
			return ret;
>>>>>>> 52f971ee
		}
	}

	return ret;
}

static void rockchip_usb2phy_usb_bvalid_enable(struct rockchip_usb2phy_port *rport,
					       u8 enable)
{
	struct rockchip_usb2phy *rphy = dev_get_drvdata(rport->phy->dev.parent);
	const struct rockchip_usb2phy_port_cfg *cfg = rport->port_cfg;

	if (cfg->bvalid_phy_con.enable)
		property_enable(rphy->grf, &cfg->bvalid_phy_con, enable);

	if (cfg->bvalid_grf_con.enable)
		property_enable(rphy->grf, &cfg->bvalid_grf_con, enable);
}

static int rockchip_usb2phy_orien_sw_set(struct typec_switch *sw,
					 enum typec_orientation orien)
{
	struct rockchip_usb2phy_port *rport = typec_switch_get_drvdata(sw);

	dev_dbg(&rport->phy->dev, "type-c orientation: %d\n", orien);

	mutex_lock(&rport->mutex);
	rockchip_usb2phy_usb_bvalid_enable(rport, orien != TYPEC_ORIENTATION_NONE);
	mutex_unlock(&rport->mutex);

	return 0;
}

static int
rockchip_usb2phy_setup_orien_switch(struct rockchip_usb2phy *rphy,
				    struct rockchip_usb2phy_port *rport)
{
	struct typec_switch_desc sw_desc = { };
	struct device *dev = rphy->dev;

	sw_desc.drvdata = rport;
	sw_desc.fwnode = dev_fwnode(dev);
	sw_desc.set = rockchip_usb2phy_orien_sw_set;

	rport->sw = typec_switch_register(dev, &sw_desc);
	if (IS_ERR(rport->sw)) {
		dev_err(dev, "Error register typec orientation switch: %ld\n",
			PTR_ERR(rport->sw));
		return PTR_ERR(rport->sw);
	}

	return 0;
}

static void rockchip_usb2phy_orien_switch_unregister(void *data)
{
	struct rockchip_usb2phy_port *rport = data;

	typec_switch_unregister(rport->sw);
}

static int rockchip_usb2phy_host_port_init(struct rockchip_usb2phy *rphy,
					   struct rockchip_usb2phy_port *rport,
					   struct device_node *child_np)
{
	int ret;
	struct regmap *base = get_reg_base(rphy);

	rport->port_id = USB2PHY_PORT_HOST;
	rport->port_cfg = &rphy->phy_cfg->port_cfgs[USB2PHY_PORT_HOST];

	/* enter lower power state when suspend */
	rport->low_power_en =
		of_property_read_bool(child_np, "rockchip,low-power-mode");

	mutex_init(&rport->mutex);
	INIT_DELAYED_WORK(&rport->sm_work, rockchip_usb2phy_sm_work);

	ret = rockchip_usb2phy_port_irq_init(rphy, rport, child_np);
	if (ret) {
		dev_err(rphy->dev, "failed to init irq for host port\n");
		return ret;
	}

	/*
	 * Let us put phy-port into suspend mode here for saving power
	 * consumption, and usb controller will resume it during probe
	 * time if needed.
	 */
	ret = property_enable(base, &rport->port_cfg->phy_sus, true);
	if (ret)
		return ret;
	rport->suspended = true;

	return 0;
}

static int rockchip_otg_event(struct notifier_block *nb,
			      unsigned long event, void *ptr)
{
	struct rockchip_usb2phy_port *rport =
		container_of(nb, struct rockchip_usb2phy_port, event_nb);

	schedule_delayed_work(&rport->otg_sm_work, OTG_SCHEDULE_DELAY);

	return NOTIFY_DONE;
}

static void rockchip_otg_wake_lock_destroy(void *data)
{
	wake_lock_destroy((struct wake_lock *)(data));
}

static int rockchip_usb2phy_otg_port_init(struct rockchip_usb2phy *rphy,
					  struct rockchip_usb2phy_port *rport,
					  struct device_node *child_np)
{
	int ret;
	int iddig;
	struct regmap *base = get_reg_base(rphy);

	rport->port_id = USB2PHY_PORT_OTG;
	rport->port_cfg = &rphy->phy_cfg->port_cfgs[USB2PHY_PORT_OTG];
	rport->state = OTG_STATE_UNDEFINED;
	rport->vbus_attached = false;
	rport->vbus_enabled = false;
	rport->perip_connected = false;
	rport->prev_iddig = true;

	mutex_init(&rport->mutex);

	/* bypass uart function is only used in debug stage. */
	rport->bypass_uart_en =
		of_property_read_bool(child_np, "rockchip,bypass-uart");
	rport->vbus_always_on =
		of_property_read_bool(child_np, "rockchip,vbus-always-on");
	rport->utmi_avalid =
		of_property_read_bool(child_np, "rockchip,utmi-avalid");
	rport->dis_u2_susphy =
		of_property_read_bool(child_np, "rockchip,dis-u2-susphy");

	/* enter lower power state when suspend */
	rport->low_power_en =
		of_property_read_bool(child_np, "rockchip,low-power-mode");

	/* For type-c with vbus_det always pull up */
	rport->typec_vbus_det =
		of_property_read_bool(child_np, "rockchip,typec-vbus-det");

	rport->sel_pipe_phystatus =
		of_property_read_bool(child_np, "rockchip,sel-pipe-phystatus");

	if (rport->sel_pipe_phystatus) {
		rphy->usbctrl_grf =
			syscon_regmap_lookup_by_phandle(rphy->dev->of_node,
							"rockchip,usbctrl-grf");
		if (IS_ERR(rphy->usbctrl_grf)) {
			dev_err(rphy->dev, "Failed to map usbctrl-grf\n");
			return PTR_ERR(rphy->usbctrl_grf);
		}
	}

	/* Get Vbus regulators */
	rport->vbus = devm_regulator_get_optional(&rport->phy->dev, "vbus");
	if (IS_ERR(rport->vbus)) {
		ret = PTR_ERR(rport->vbus);
		if (ret == -EPROBE_DEFER)
			return ret;

		if (rport->mode == USB_DR_MODE_OTG)
			dev_warn(&rport->phy->dev, "No vbus specified for otg port\n");
		rport->vbus = NULL;
	}

	rport->mode = of_usb_get_dr_mode_by_phy(child_np, -1);
	iddig = property_enabled(rphy->grf, &rport->port_cfg->utmi_iddig);
	if (rphy->edev_self && (rport->mode == USB_DR_MODE_HOST ||
	    rport->mode == USB_DR_MODE_UNKNOWN || !iddig)) {
		/* Enable VBUS supply for otg port */
		extcon_set_state(rphy->edev, EXTCON_USB, false);
		extcon_set_state(rphy->edev, EXTCON_USB_HOST, true);
		extcon_set_state(rphy->edev, EXTCON_USB_VBUS_EN, true);
		ret = rockchip_set_vbus_power(rport, true);
		if (ret)
			return ret;
	}

	ret = rockchip_usb2phy_port_irq_init(rphy, rport, child_np);
	if (ret) {
		dev_err(rphy->dev, "failed to init irq for otg port\n");
		return ret;
	}

	if (IS_REACHABLE(CONFIG_TYPEC) &&
	    device_property_present(rphy->dev, "orientation-switch")) {
		ret = rockchip_usb2phy_setup_orien_switch(rphy, rport);
		if (ret)
			return ret;

		ret = devm_add_action_or_reset(rphy->dev,
					       rockchip_usb2phy_orien_switch_unregister,
					       rport);
		if (ret)
			return ret;
	}

	/*
	 * Set the utmi bvalid come from the usb phy or grf.
	 * For most of Rockchip SoCs, them have VBUSDET pin
	 * for the usb phy to detect the USB VBUS and set
	 * the bvalid signal, so select the bvalid from the
	 * usb phy by default. And for those SoCs which don't
	 * have VBUSDET pin (e.g. RV1103), it needs to select
	 * the bvaid from the grf and set bvalid to be valid
	 * (high) by default.
	 */
	if (rport->port_cfg->bvalid_grf_sel.enable != 0) {
		if (of_machine_is_compatible("rockchip,rv1103"))
			property_enable(base, &rport->port_cfg->bvalid_grf_sel, true);
		else
			property_enable(base, &rport->port_cfg->bvalid_grf_sel, false);
	}

	if (rport->vbus_always_on)
		extcon_set_state(rphy->edev, EXTCON_USB, true);

	if (rport->vbus_always_on || rport->mode == USB_DR_MODE_HOST ||
	    rport->mode == USB_DR_MODE_UNKNOWN)
		goto out;

	wake_lock_init(&rport->wakelock, WAKE_LOCK_SUSPEND, "rockchip_otg");
	ret = devm_add_action_or_reset(rphy->dev, rockchip_otg_wake_lock_destroy,
				       &rport->wakelock);
	if (ret)
		return ret;

	INIT_DELAYED_WORK(&rport->bypass_uart_work,
			  rockchip_usb_bypass_uart_work);
	INIT_DELAYED_WORK(&rport->chg_work, rockchip_chg_detect_work);
	INIT_DELAYED_WORK(&rport->otg_sm_work, rockchip_usb2phy_otg_sm_work);

	if (!IS_ERR(rphy->edev)) {
		rport->event_nb.notifier_call = rockchip_otg_event;

		ret = devm_extcon_register_notifier(rphy->dev, rphy->edev,
					EXTCON_USB_HOST, &rport->event_nb);
		if (ret) {
			dev_err(rphy->dev, "register USB HOST notifier failed\n");
			return ret;
		}
	}

out:
	/*
	 * Let us put phy-port into suspend mode here for saving power
	 * consumption, and usb controller will resume it during probe
	 * time if needed.
	 */
	ret = property_enable(base, &rport->port_cfg->phy_sus, true);
	if (ret)
		return ret;
	rport->suspended = true;

	return 0;
}

static int rockchip_usb2phy_probe(struct platform_device *pdev)
{
	struct device *dev = &pdev->dev;
	struct device_node *np = dev->of_node;
	struct device_node *child_np;
	struct phy_provider *provider;
	struct rockchip_usb2phy *rphy;
	struct resource *res;
	const struct rockchip_usb2phy_cfg *phy_cfgs;
	const struct of_device_id *match;
	unsigned int reg;
	unsigned int index;
	int ret;

	rphy = devm_kzalloc(dev, sizeof(*rphy), GFP_KERNEL);
	if (!rphy)
		return -ENOMEM;

	match = of_match_device(dev->driver->of_match_table, dev);
	if (!match || !match->data) {
		dev_err(dev, "phy configs are not assigned!\n");
		return -EINVAL;
	}

	if (!dev->parent || !dev->parent->of_node) {
<<<<<<< HEAD
		rphy->grf = syscon_regmap_lookup_by_phandle(np, "rockchip,usbgrf");
		if (IS_ERR(rphy->grf)) {
			dev_err(dev, "failed to locate usbgrf\n");
			return PTR_ERR(rphy->grf);
		}
	}

	else {
		rphy->grf = syscon_node_to_regmap(dev->parent->of_node);
		if (IS_ERR(rphy->grf))
			return PTR_ERR(rphy->grf);
	}
=======
		res = platform_get_resource(pdev, IORESOURCE_MEM, 0);
		if (!res) {
			dev_err(dev, "missing memory resource\n");
			return -ENODEV;
		}

		rphy->phy_base = devm_ioremap_resource(dev, res);
		if (IS_ERR(rphy->phy_base))
			return PTR_ERR(rphy->phy_base);
>>>>>>> 52f971ee

		rphy->grf = syscon_regmap_lookup_by_phandle(np,
							    "rockchip,usbgrf");
		if (IS_ERR(rphy->grf))
			return PTR_ERR(rphy->grf);

		reg = res->start;
	} else {
		rphy->grf = syscon_node_to_regmap(dev->parent->of_node);
		if (IS_ERR(rphy->grf))
			return PTR_ERR(rphy->grf);

<<<<<<< HEAD
	if (of_property_read_u32_index(np, "reg", 0, &reg)) {
		dev_err(dev, "the reg property is not assigned in %pOFn node\n",
			np);
		return -EINVAL;
=======
		if (of_device_is_compatible(np, "rockchip,rv1108-usb2phy")) {
			rphy->usbgrf =
				syscon_regmap_lookup_by_phandle(dev->of_node,
							"rockchip,usbgrf");
			if (IS_ERR(rphy->usbgrf))
				return PTR_ERR(rphy->usbgrf);
		} else {
			rphy->usbgrf = NULL;
		}

		if (of_property_read_u32(np, "reg", &reg)) {
			dev_err(dev, "missing reg property in %s node\n",
				np->name);
			return -EINVAL;
		}
>>>>>>> 52f971ee
	}

	/* support address_cells=2 */
	if (reg == 0) {
		if (of_property_read_u32_index(np, "reg", 1, &reg)) {
			dev_err(dev, "the reg property is not assigned in %pOFn node\n",
				np);
			return -EINVAL;
		}
	}

	rphy->dev = dev;
	phy_cfgs = match->data;
	rphy->chg_state = USB_CHG_STATE_UNDEFINED;
	rphy->chg_type = POWER_SUPPLY_TYPE_UNKNOWN;
<<<<<<< HEAD
	rphy->irq = platform_get_irq_optional(pdev, 0);
=======
	rphy->edev_self = false;
	rphy->irq = platform_get_irq(pdev, 0);
>>>>>>> 52f971ee
	platform_set_drvdata(pdev, rphy);

	ret = rockchip_usb2phy_extcon_register(rphy);
	if (ret)
		return ret;

	/* find out a proper config which can be matched with dt. */
	index = 0;
	do {
		if (phy_cfgs[index].reg == reg) {
			rphy->phy_cfg = &phy_cfgs[index];
			break;
		}

		++index;
	} while (phy_cfgs[index].reg);

	if (!rphy->phy_cfg) {
		dev_err(dev, "no phy-config can be matched with %pOFn node\n",
			np);
		return -EINVAL;
	}

	pm_runtime_set_active(dev);
	pm_runtime_enable(dev);
	pm_runtime_get_sync(dev);


	rphy->phy_reset = devm_reset_control_get_optional(dev, "phy");
	if (IS_ERR(rphy->phy_reset))
		return PTR_ERR(rphy->phy_reset);

	ret = devm_clk_bulk_get_all(dev, &rphy->clks);
	if (ret == -EPROBE_DEFER)
		return ret;

	/* Clocks are optional */
	if (ret < 0)
		rphy->num_clks = 0;
	else
		rphy->num_clks = ret;

	ret = clk_bulk_prepare_enable(rphy->num_clks, rphy->clks);
	if (ret)
		return ret;

	if (rphy->phy_cfg->phy_tuning) {
		ret = rphy->phy_cfg->phy_tuning(rphy);
		if (ret)
			goto disable_clks;
	}

	index = 0;
	for_each_available_child_of_node(np, child_np) {
		struct rockchip_usb2phy_port *rport = &rphy->ports[index];
		struct phy *phy;

		/* This driver aims to support both otg-port and host-port */
		if (!of_node_name_eq(child_np, "host-port") &&
		    !of_node_name_eq(child_np, "otg-port"))
			goto next_child;

		phy = devm_phy_create(dev, child_np, &rockchip_usb2phy_ops);
		if (IS_ERR(phy)) {
			dev_err_probe(dev, PTR_ERR(phy), "failed to create phy\n");
			ret = PTR_ERR(phy);
			goto put_child;
		}

		rport->phy = phy;
		phy_set_drvdata(rport->phy, rport);

		/* initialize otg/host port separately */
		if (of_node_name_eq(child_np, "host-port")) {
			ret = rockchip_usb2phy_host_port_init(rphy, rport,
							      child_np);
			if (ret)
				goto put_child;
		} else {
			ret = rockchip_usb2phy_otg_port_init(rphy, rport,
							     child_np);
			if (ret)
				goto put_child;
		}

next_child:
		/* to prevent out of boundary */
		if (++index >= rphy->phy_cfg->num_ports)
			break;
	}

	provider = devm_of_phy_provider_register(dev, of_phy_simple_xlate);
	if (IS_ERR(provider)) {
		dev_err(dev, "Failed to register phy provider\n");
		ret = PTR_ERR(provider);
		goto put_child;
	}

	/* Attributes */
	ret = sysfs_create_group(&dev->kobj, &usb2_phy_attr_group);
	if (ret) {
		dev_err(dev, "Cannot create sysfs group: %d\n", ret);
		goto put_child;
	}

	ret = rockchip_usb2phy_clk480m_register(rphy);
	if (ret) {
		dev_err(dev, "failed to register 480m output clock\n");
		goto put_child;
	}

	if (rphy->irq > 0) {
		ret = devm_request_threaded_irq(rphy->dev, rphy->irq, NULL,
						rockchip_usb2phy_irq,
						IRQF_ONESHOT,
						"rockchip_usb2phy",
						rphy);
		if (ret) {
			dev_err(rphy->dev,
				"failed to request usb2 phy irq handle\n");
			goto put_child;
		}
	}

	if (of_property_read_bool(np, "wakeup-source"))
		device_init_wakeup(rphy->dev, true);
	else
		device_init_wakeup(rphy->dev, false);

	return 0;

put_child:
	of_node_put(child_np);
disable_clks:
	pm_runtime_put_sync(dev);
	pm_runtime_disable(dev);
	clk_bulk_disable_unprepare(rphy->num_clks, rphy->clks);
	return ret;
}

static int __maybe_unused
rockchip_usb2phy_low_power_enable(struct rockchip_usb2phy *rphy,
				  struct rockchip_usb2phy_port *rport,
				  bool value)
{
	int ret = 0;

	if (!rport->low_power_en)
		return ret;

	if (rport->port_id == USB2PHY_PORT_OTG) {
		dev_info(&rport->phy->dev, "set otg port low power state %d\n",
			 value);
		ret = property_enable(rphy->grf, &rport->port_cfg->bypass_bc,
				      value);
		if (ret)
			return ret;

		ret = property_enable(rphy->grf, &rport->port_cfg->bypass_otg,
				      value);
		if (ret)
			return ret;

		ret = property_enable(rphy->grf, &rport->port_cfg->vbus_det_en,
				      !value);
	} else if (rport->port_id == USB2PHY_PORT_HOST) {
		dev_info(&rport->phy->dev, "set host port low power state %d\n",
			 value);

		ret = property_enable(rphy->grf, &rport->port_cfg->bypass_host,
				      value);
	}

	return ret;
}

static int rk312x_usb2phy_tuning(struct rockchip_usb2phy *rphy)
{
	int ret;

	/* Turn off differential receiver in suspend mode */
	ret = regmap_write(rphy->grf, 0x298, 0x00040000);
	if (ret)
		return ret;

	return 0;
}

static int rk3228_usb2phy_tuning(struct rockchip_usb2phy *rphy)
{
	int ret = 0;

	/* Open pre-emphasize in non-chirp state for PHY0 otg port */
	if (rphy->phy_cfg->reg == 0x760)
		ret = regmap_write(rphy->grf, 0x76c, 0x00070004);

	return ret;
}

static int rk3308_usb2phy_tuning(struct rockchip_usb2phy *rphy)
{
	int ret;

	if (soc_is_rk3308bs()) {
		/* Turn off differential receiver in suspend mode */
		ret = regmap_update_bits(rphy->grf, 0x30, BIT(2), 0);
		if (ret)
			return ret;

		/* Enable otg port pre-emphasis during non-chirp phase */
		ret = regmap_update_bits(rphy->grf, 0, GENMASK(2, 0), BIT(2));
		if (ret)
			return ret;

		/* Set otg port squelch trigger point configure to 100mv */
		ret = regmap_update_bits(rphy->grf, 0x004, GENMASK(7, 5), 0x40);
		if (ret)
			return ret;

		ret = regmap_update_bits(rphy->grf, 0x008, BIT(0), 0x1);
		if (ret)
			return ret;

		/* Enable host port pre-emphasis during non-chirp phase */
		ret = regmap_update_bits(rphy->grf, 0x400, GENMASK(2, 0), BIT(2));
		if (ret)
			return ret;

		/* Set host port squelch trigger point configure to 100mv */
		ret = regmap_update_bits(rphy->grf, 0x404, GENMASK(7, 5), 0x40);
		if (ret)
			return ret;

		ret = regmap_update_bits(rphy->grf, 0x408, BIT(0), 0x1);
		if (ret)
			return ret;
	} else {
		/* Open pre-emphasize in non-chirp state for otg port */
		ret = regmap_write(rphy->grf, 0x0, 0x00070004);
		if (ret)
			return ret;

		/* Open pre-emphasize in non-chirp state for host port */
		ret = regmap_write(rphy->grf, 0x30, 0x00070004);
		if (ret)
			return ret;

		/* Turn off differential receiver in suspend mode */
		ret = regmap_write(rphy->grf, 0x18, 0x00040000);
		if (ret)
			return ret;
	}

	return 0;
}

static int rk3328_usb2phy_tuning(struct rockchip_usb2phy *rphy)
{
	int ret;

	if (soc_is_px30s()) {
		/* Enable otg port pre-emphasis during non-chirp phase */
		ret = regmap_update_bits(rphy->grf, 0x8000, GENMASK(2, 0), BIT(2));
		if (ret)
			return ret;

		/* Set otg port squelch trigger point configure to 100mv */
		ret = regmap_update_bits(rphy->grf, 0x8004, GENMASK(7, 5), 0x40);
		if (ret)
			return ret;

		ret = regmap_update_bits(rphy->grf, 0x8008, BIT(0), 0x1);
		if (ret)
			return ret;

		/* Turn off otg port differential reciver in suspend mode */
		ret = regmap_update_bits(rphy->grf, 0x8030, BIT(2), 0);
		if (ret)
			return ret;

		/* Enable host port pre-emphasis during non-chirp phase */
		ret = regmap_update_bits(rphy->grf, 0x8400, GENMASK(2, 0), BIT(2));
		if (ret)
			return ret;

		/* Set host port squelch trigger point configure to 100mv */
		ret = regmap_update_bits(rphy->grf, 0x8404, GENMASK(7, 5), 0x40);
		if (ret)
			return ret;

		ret = regmap_update_bits(rphy->grf, 0x8408, BIT(0), 0x1);
		if (ret)
			return ret;

		/* Turn off host port differential reciver in suspend mode */
		ret = regmap_update_bits(rphy->grf, 0x8430, BIT(2), 0);
		if (ret)
			return ret;
	} else {
		/* Open debug mode for tuning */
		ret = regmap_write(rphy->grf, 0x2c, 0xffff0400);
		if (ret)
			return ret;

		/* Open pre-emphasize in non-chirp state for otg port */
		ret = regmap_write(rphy->grf, 0x0, 0x00070004);
		if (ret)
			return ret;

		/* Open pre-emphasize in non-chirp state for host port */
		ret = regmap_write(rphy->grf, 0x30, 0x00070004);
		if (ret)
			return ret;

		/* Turn off differential receiver in suspend mode */
		ret = regmap_write(rphy->grf, 0x18, 0x00040000);
		if (ret)
			return ret;
	}
	return 0;
}

static int rk3366_usb2phy_tuning(struct rockchip_usb2phy *rphy)
{
	unsigned int open_pre_emphasize = 0xffff851f;
	unsigned int eye_height_tuning = 0xffff68c8;
	unsigned int compensation_tuning = 0xffff026e;
	int ret = 0;

	/* open HS pre-emphasize to expand HS slew rate for each port. */
	ret |= regmap_write(rphy->grf, 0x0780, open_pre_emphasize);
	ret |= regmap_write(rphy->grf, 0x079c, eye_height_tuning);
	ret |= regmap_write(rphy->grf, 0x07b0, open_pre_emphasize);
	ret |= regmap_write(rphy->grf, 0x07cc, eye_height_tuning);

	/* compensate default tuning reference relate to ODT and etc. */
	ret |= regmap_write(rphy->grf, 0x078c, compensation_tuning);

	return ret;
}

static int rk3399_usb2phy_tuning(struct rockchip_usb2phy *rphy)
{
	struct device_node *node = rphy->dev->of_node;
	int ret = 0;

	if (rphy->phy_cfg->reg == 0xe450) {
		/*
		 * Disable the pre-emphasize in eop state
		 * and chirp state to avoid mis-trigger the
		 * disconnect detection and also avoid hs
		 * handshake fail for PHY0.
		 */
		ret |= regmap_write(rphy->grf, 0x4480,
				    GENMASK(17, 16) | 0x0);
		ret |= regmap_write(rphy->grf, 0x44b4,
				    GENMASK(17, 16) | 0x0);
	} else {
		/*
		 * Disable the pre-emphasize in eop state
		 * and chirp state to avoid mis-trigger the
		 * disconnect detection and also avoid hs
		 * handshake fail for PHY1.
		 */
		ret |= regmap_write(rphy->grf, 0x4500,
				    GENMASK(17, 16) | 0x0);
		ret |= regmap_write(rphy->grf, 0x4534,
				    GENMASK(17, 16) | 0x0);
	}

	if (!of_property_read_bool(node, "rockchip,u2phy-tuning"))
		return ret;

	if (rphy->phy_cfg->reg == 0xe450) {
		/*
		 * Set max ODT compensation voltage and
		 * current tuning reference for PHY0.
		 */
		ret |= regmap_write(rphy->grf, 0x448c,
				    GENMASK(23, 16) | 0xe3);

		/* Set max pre-emphasis level for PHY0 */
		ret |= regmap_write(rphy->grf, 0x44b0,
				    GENMASK(18, 16) | 0x07);

		/*
		 * Set PHY0 A port squelch trigger point to 125mv
		 */
		ret |= regmap_write(rphy->grf, 0x4480,
				    GENMASK(30, 30) | 0x4000);
	} else {
		/*
		 * Set max ODT compensation voltage and
		 * current tuning reference for PHY1.
		 */
		ret |= regmap_write(rphy->grf, 0x450c,
				    GENMASK(23, 16) | 0xe3);

		/* Set max pre-emphasis level for PHY1 */
		ret |= regmap_write(rphy->grf, 0x4530,
				    GENMASK(18, 16) | 0x07);

		/*
		 * Set PHY1 A port squelch trigger point to 125mv
		 */
		ret |= regmap_write(rphy->grf, 0x4500,
				    GENMASK(30, 30) | 0x4000);
	}

	return ret;
}

static int rk3528_usb2phy_tuning(struct rockchip_usb2phy *rphy)
{
	int ret = 0;

	/* Turn off otg port differential receiver in suspend mode */
	phy_clear_bits(rphy->phy_base + 0x30, BIT(2));

	/* Turn off host port differential receiver in suspend mode */
	phy_clear_bits(rphy->phy_base + 0x430, BIT(2));

	/* Set otg port HS eye height to 400mv(default is 450mv) */
	phy_update_bits(rphy->phy_base + 0x30, GENMASK(6, 4), (0x00 << 4));

	/* Set host port HS eye height to 400mv(default is 450mv) */
	phy_update_bits(rphy->phy_base + 0x430, GENMASK(6, 4), (0x00 << 4));

	/* Choose the Tx fs/ls data as linestate from TX driver for otg port */
	phy_update_bits(rphy->phy_base + 0x94, GENMASK(6, 3), (0x03 << 3));

	/* Enable otg and host ports phy irq to pmu wakeup source */
	ret |= regmap_write(rphy->grf, 0x80004, 0x00030003);

	return ret;
}

static int rk3562_usb2phy_tuning(struct rockchip_usb2phy *rphy)
{
	int ret = 0;

	/* Turn off differential receiver by default to save power */
	phy_clear_bits(rphy->phy_base + 0x0030, BIT(2));
	phy_clear_bits(rphy->phy_base + 0x0430, BIT(2));

	/* Enable pre-emphasis during non-chirp phase */
	phy_update_bits(rphy->phy_base, GENMASK(2, 0), 0x04);
	phy_update_bits(rphy->phy_base + 0x0400, GENMASK(2, 0), 0x04);

	/* Set HS eye height to 425mv(default is 400mv) */
	phy_update_bits(rphy->phy_base + 0x0030, GENMASK(6, 4), (0x05 << 4));
	phy_update_bits(rphy->phy_base + 0x0430, GENMASK(6, 4), (0x05 << 4));

	/* Set the bvalid filter time to 10ms based on the u2phy grf pclk 100MHz */
	ret |= regmap_write(rphy->grf, 0x0138, FILTER_COUNTER);

	/* Set the id filter time to 10ms based on the u2phy grf pclk 100MHz */
	ret |= regmap_write(rphy->grf, 0x013c, FILTER_COUNTER);

	/* Enable host port wakeup irq */
	ret |= regmap_write(rphy->grf, 0x010c, 0x80008000);

	return ret;
}

static int rk3568_usb2phy_tuning(struct rockchip_usb2phy *rphy)
{
	int ret = 0;

	/* Turn off differential receiver by default to save power */
	phy_clear_bits(rphy->phy_base + 0x30, BIT(2));

	/* Enable otg port pre-emphasis during non-chirp phase */
	phy_update_bits(rphy->phy_base, GENMASK(2, 0), 0x04);

	/* Enable host port pre-emphasis during non-chirp phase */
	phy_update_bits(rphy->phy_base + 0x0400, GENMASK(2, 0), 0x04);

	if (rphy->phy_cfg->reg == 0xfe8a0000) {
		/* Set otg port HS eye height to 437.5mv(default is 400mv) */
		phy_update_bits(rphy->phy_base + 0x30, GENMASK(6, 4), (0x06 << 4));

		/*
		 * Set the bvalid filter time to 10ms
		 * based on the usb2 phy grf pclk 100MHz.
		 */
		ret |= regmap_write(rphy->grf, 0x0048, FILTER_COUNTER);

		/*
		 * Set the id filter time to 10ms based
		 * on the usb2 phy grf pclk 100MHz.
		 */
		ret |= regmap_write(rphy->grf, 0x004c, FILTER_COUNTER);
	}

	/* Enable host port (usb3 host1 and usb2 host1) wakeup irq */
	ret |= regmap_write(rphy->grf, 0x000c, 0x80008000);

	return ret;
}

static int rv1106_usb2phy_tuning(struct rockchip_usb2phy *rphy)
{
	/* Always enable pre-emphasis in SOF & EOP & chirp & non-chirp state */
	phy_update_bits(rphy->phy_base + 0x30, GENMASK(2, 0), 0x07);

	if (rockchip_get_cpu_version()) {
		/* Set Tx HS pre_emphasize strength to 3'b001 */
		phy_update_bits(rphy->phy_base + 0x40, GENMASK(5, 3), (0x01 << 3));
	} else {
		/* Set Tx HS pre_emphasize strength to 3'b011 */
		phy_update_bits(rphy->phy_base + 0x40, GENMASK(5, 3), (0x03 << 3));
	}

	/* Set RX Squelch trigger point configure to 4'b0000(112.5 mV) */
	phy_update_bits(rphy->phy_base + 0x64, GENMASK(6, 3), (0x00 << 3));

	/* Turn off differential receiver by default to save power */
	phy_clear_bits(rphy->phy_base + 0x100, BIT(6));

	/* Set 45ohm HS ODT value to 5'b10111 to increase driver strength */
	phy_update_bits(rphy->phy_base + 0x11c, GENMASK(4, 0), 0x17);

	/* Set Tx HS eye height tuning to 3'b011(462 mV)*/
	phy_update_bits(rphy->phy_base + 0x124, GENMASK(4, 2), (0x03 << 2));

	/* Bypass Squelch detector calibration */
	phy_update_bits(rphy->phy_base + 0x1a4, GENMASK(7, 4), (0x01 << 4));
	phy_update_bits(rphy->phy_base + 0x1b4, GENMASK(7, 4), (0x01 << 4));

	/* Set HS disconnect detect mode to single ended detect mode */
	phy_set_bits(rphy->phy_base + 0x70, BIT(2));

	return 0;
}

static int rockchip_usb2phy_vbus_det_control(struct rockchip_usb2phy *rphy,
					     const struct usb2phy_reg *vbus_det_en,
					     bool en)
{
	if (en) {
		/* Enable vbus voltage level detection function */
		phy_clear_bits(rphy->phy_base + vbus_det_en->offset, BIT(7));
	} else {
		/* Disable vbus voltage level detection function */
		phy_set_bits(rphy->phy_base + vbus_det_en->offset, BIT(7));
	}

	return 0;
}

static int rk3588_usb2phy_tuning(struct rockchip_usb2phy *rphy)
{
	unsigned int reg;
	int ret = 0;

	/* Read the SIDDQ control register */
	ret = regmap_read(rphy->grf, 0x0008, &reg);
	if (ret)
		return ret;

	if (reg & BIT(13)) {
		/* Deassert SIDDQ to power on analog block */
		ret = regmap_write(rphy->grf, 0x0008,
				   GENMASK(29, 29) | 0x0000);
		if (ret)
			return ret;

		/* Do reset after exit IDDQ mode */
		ret = rockchip_usb2phy_reset(rphy);
		if (ret)
			return ret;
	}

	if (rphy->phy_cfg->reg == 0x0000) {
		/*
		 * Set USB2 PHY0 suspend configuration for USB3_0
		 * 1. Set utmi_termselect to 1'b1 (en FS terminations)
		 * 2. Set utmi_xcvrselect to 2'b01 (FS transceiver)
		 * 3. Set utmi_opmode to 2'b01 (no-driving)
		 */
		ret |= regmap_write(rphy->grf, 0x000c,
				    GENMASK(20, 16) | 0x0015);

		/* HS DC Voltage Level Adjustment 4'b1001 : +5.89% */
		ret |= regmap_write(rphy->grf, 0x0004,
				   GENMASK(27, 24) | 0x0900);

		/* HS Transmitter Pre-Emphasis Current Control 2'b10 : 2x */
		ret |= regmap_write(rphy->grf, 0x0008,
				   GENMASK(20, 19) | 0x0010);

		/* Pullup iddig pin for USB3_0 OTG mode */
		ret |= regmap_write(rphy->grf, 0x0010,
				    GENMASK(17, 16) | 0x0003);
	} else if (rphy->phy_cfg->reg == 0x4000) {
		/*
		 * Set USB2 PHY1 suspend configuration for USB3_1
		 * 1. Set utmi_termselect to 1'b1 (en FS terminations)
		 * 2. Set utmi_xcvrselect to 2'b01(FS transceiver)
		 * 3. Set utmi_opmode to 2'b01 (no-driving)
		 */
		ret |= regmap_write(rphy->grf, 0x000c,
				    GENMASK(20, 16) | 0x0015);

		/* HS DC Voltage Level Adjustment 4'b1001 : +5.89% */
		ret |= regmap_write(rphy->grf, 0x0004,
				   GENMASK(27, 24) | 0x0900);

		/* HS Transmitter Pre-Emphasis Current Control 2'b10 : 2x */
		ret |= regmap_write(rphy->grf, 0x0008,
				   GENMASK(20, 19) | 0x0010);

		/* Pullup iddig pin for USB3_1 OTG mode */
		ret |= regmap_write(rphy->grf, 0x0010,
				    GENMASK(17, 16) | 0x0003);
	} else if (rphy->phy_cfg->reg == 0x8000) {
		/*
		 * Set USB2 PHY2 suspend configuration for USB2_0
		 * 1. Set utmi_termselect to 1'b1 (en FS terminations)
		 * 2. Set utmi_xcvrselect to 2'b01(FS transceiver)
		 * 3. Set utmi_opmode to 2'b00 (normal)
		 */
		ret |= regmap_write(rphy->grf, 0x000c,
				    GENMASK(20, 16) | 0x0014);

		/* HS DC Voltage Level Adjustment 4'b1001 : +5.89% */
		ret |= regmap_write(rphy->grf, 0x0004,
				   GENMASK(27, 24) | 0x0900);

		/* HS Transmitter Pre-Emphasis Current Control 2'b10 : 2x */
		ret |= regmap_write(rphy->grf, 0x0008,
				   GENMASK(20, 19) | 0x0010);
	} else if (rphy->phy_cfg->reg == 0xc000) {
		/*
		 * Set USB2 PHY3 suspend configuration for USB2_1
		 * 1. Set utmi_termselect to 1'b1 (en FS terminations)
		 * 2. Set utmi_xcvrselect to 2'b01(FS transceiver)
		 * 3. Set utmi_opmode to 2'b00 (normal)
		 */
		ret |= regmap_write(rphy->grf, 0x000c,
				    GENMASK(20, 16) | 0x0014);

		/* HS DC Voltage Level Adjustment 4'b1001 : +5.89% */
		ret |= regmap_write(rphy->grf, 0x0004,
				   GENMASK(27, 24) | 0x0900);

		/* HS Transmitter Pre-Emphasis Current Control 2'b10 : 2x */
		ret |= regmap_write(rphy->grf, 0x0008,
				   GENMASK(20, 19) | 0x0010);
	}

	return ret;
}

#ifdef CONFIG_PM_SLEEP
static int rockchip_usb2phy_pm_suspend(struct device *dev)
{
	struct rockchip_usb2phy *rphy = dev_get_drvdata(dev);
	const struct rockchip_usb2phy_cfg *phy_cfg = rphy->phy_cfg;
	struct rockchip_usb2phy_port *rport;
	unsigned int index;
	int ret = 0;
	bool wakeup_enable = false;

	if (device_may_wakeup(rphy->dev))
		wakeup_enable = true;

	/*
	 * Set the linestate filter time to 1ms based
	 * on the usb2 phy grf pclk 32KHz on suspend.
	 */
	if (phy_cfg->ls_filter_con.enable) {
		ret = regmap_write(rphy->grf, phy_cfg->ls_filter_con.offset,
				   phy_cfg->ls_filter_con.enable);
		if (ret)
			dev_err(rphy->dev, "failed to set ls filter %d\n", ret);
	}

	for (index = 0; index < phy_cfg->num_ports; index++) {
		rport = &rphy->ports[index];
		if (!rport->phy)
			continue;

		if (rport->port_cfg->port_ls_filter_con.enable) {
			ret = regmap_write(rphy->grf,
					   rport->port_cfg->port_ls_filter_con.offset,
					   rport->port_cfg->port_ls_filter_con.enable);
			if (ret)
				dev_err(rphy->dev, "failed to set port ls filter %d\n", ret);
		}

		if (rport->port_id == USB2PHY_PORT_OTG &&
		    (rport->id_irq > 0 || rphy->irq > 0)) {
			mutex_lock(&rport->mutex);
			rport->prev_iddig = property_enabled(rphy->grf,
						&rport->port_cfg->utmi_iddig);
			ret = rockchip_usb2phy_enable_id_irq(rphy, rport,
							     false);
			mutex_unlock(&rport->mutex);
			if (ret) {
				dev_err(rphy->dev,
					"failed to disable id irq\n");
				return ret;
			}
		}

		if (rport->port_id == USB2PHY_PORT_OTG && wakeup_enable &&
		    rport->bvalid_irq > 0)
			enable_irq_wake(rport->bvalid_irq);

		/* activate the linestate to detect the next interrupt. */
		mutex_lock(&rport->mutex);
		ret = rockchip_usb2phy_enable_line_irq(rphy, rport, true);
		mutex_unlock(&rport->mutex);
		if (ret) {
			dev_err(rphy->dev, "failed to enable linestate irq\n");
			return ret;
		}

		if (wakeup_enable && rport->ls_irq > 0)
			enable_irq_wake(rport->ls_irq);

		/* enter low power state */
		rockchip_usb2phy_low_power_enable(rphy, rport, true);
	}

	if (wakeup_enable && rphy->irq > 0)
		enable_irq_wake(rphy->irq);

	return ret;
}

static int rockchip_usb2phy_pm_resume(struct device *dev)
{
	struct rockchip_usb2phy *rphy = dev_get_drvdata(dev);
	const struct rockchip_usb2phy_cfg *phy_cfg = rphy->phy_cfg;
	struct rockchip_usb2phy_port *rport;
	unsigned int index;
	bool iddig;
	int ret = 0;
	bool wakeup_enable = false;

	if (device_may_wakeup(rphy->dev))
		wakeup_enable = true;

	/*
	 * PHY lost power in suspend, it needs to reset
	 * PHY to recovery clock to usb controller.
	 */
	if (!wakeup_enable)
		rockchip_usb2phy_reset(rphy);

	if (phy_cfg->phy_tuning)
		ret = phy_cfg->phy_tuning(rphy);

	if (phy_cfg->ls_filter_con.disable) {
		ret = regmap_write(rphy->grf, phy_cfg->ls_filter_con.offset,
				   phy_cfg->ls_filter_con.disable);
		if (ret)
			dev_err(rphy->dev, "failed to set ls filter %d\n", ret);
	}

	for (index = 0; index < phy_cfg->num_ports; index++) {
		rport = &rphy->ports[index];
		if (!rport->phy)
			continue;

		if (rport->port_cfg->port_ls_filter_con.disable) {
			ret = regmap_write(rphy->grf,
					   rport->port_cfg->port_ls_filter_con.offset,
					   rport->port_cfg->port_ls_filter_con.disable);
			if (ret)
				dev_err(rphy->dev, "failed to set port ls filter %d\n", ret);
		}

		if (rport->port_id == USB2PHY_PORT_OTG &&
		    (rport->id_irq > 0 || rphy->irq > 0)) {
			mutex_lock(&rport->mutex);
			iddig = property_enabled(rphy->grf,
						 &rport->port_cfg->utmi_iddig);
			ret = rockchip_usb2phy_enable_id_irq(rphy, rport,
							     true);
			mutex_unlock(&rport->mutex);
			if (ret) {
				dev_err(rphy->dev,
					"failed to enable id irq\n");
				return ret;
			}

			if (iddig != rport->prev_iddig) {
				dev_dbg(&rport->phy->dev,
					"iddig changed during resume\n");
				rport->prev_iddig = iddig;
				extcon_set_state_sync(rphy->edev,
						      EXTCON_USB_HOST,
						      !iddig);
				extcon_set_state_sync(rphy->edev,
						      EXTCON_USB_VBUS_EN,
						      !iddig);
				ret = rockchip_set_vbus_power(rport, !iddig);
				if (ret)
					return ret;
			}
		}

		if (rport->port_id == USB2PHY_PORT_OTG && wakeup_enable &&
		    rport->bvalid_irq > 0)
			disable_irq_wake(rport->bvalid_irq);

		if (wakeup_enable && rport->ls_irq > 0)
			disable_irq_wake(rport->ls_irq);

<<<<<<< HEAD
next_child:
		/* to prevent out of boundary */
		if (++index >= rphy->phy_cfg->num_ports) {
			of_node_put(child_np);
			break;
		}
	}

	provider = devm_of_phy_provider_register(dev, of_phy_simple_xlate);

	if (rphy->irq > 0) {
		ret = devm_request_threaded_irq(rphy->dev, rphy->irq, NULL,
						rockchip_usb2phy_irq,
						IRQF_ONESHOT,
						"rockchip_usb2phy",
						rphy);
		if (ret) {
			dev_err(rphy->dev,
				"failed to request usb2phy irq handle\n");
			goto put_child;
		}
	}

	return PTR_ERR_OR_ZERO(provider);
=======
		/* exit low power state */
		rockchip_usb2phy_low_power_enable(rphy, rport, false);
	}

	if (wakeup_enable && rphy->irq > 0)
		disable_irq_wake(rphy->irq);
>>>>>>> 52f971ee

	return ret;
}

static const struct dev_pm_ops rockchip_usb2phy_dev_pm_ops = {
	SET_SYSTEM_SLEEP_PM_OPS(rockchip_usb2phy_pm_suspend,
				rockchip_usb2phy_pm_resume)
};

#define ROCKCHIP_USB2PHY_DEV_PM	(&rockchip_usb2phy_dev_pm_ops)
#else
#define ROCKCHIP_USB2PHY_DEV_PM	NULL
#endif /* CONFIG_PM_SLEEP */

static const struct rockchip_usb2phy_cfg rk1808_phy_cfgs[] = {
	{
		.reg = 0x100,
		.num_ports	= 2,
		.clkout_ctl	= { 0x108, 4, 4, 1, 0 },
		.port_cfgs	= {
			[USB2PHY_PORT_OTG] = {
				.phy_sus	= { 0x0100, 8, 0, 0, 0x1d1 },
				.bvalid_det_en	= { 0x0110, 2, 2, 0, 1 },
				.bvalid_det_st	= { 0x0114, 2, 2, 0, 1 },
				.bvalid_det_clr = { 0x0118, 2, 2, 0, 1 },
				.bypass_dm_en	= { 0x0108, 2, 2, 0, 1},
				.bypass_sel	= { 0x0108, 3, 3, 0, 1},
				.iddig_output	= { 0x0100, 10, 10, 0, 1 },
				.iddig_en	= { 0x0100, 9, 9, 0, 1 },
				.idfall_det_en	= { 0x0110, 5, 5, 0, 1 },
				.idfall_det_st	= { 0x0114, 5, 5, 0, 1 },
				.idfall_det_clr = { 0x0118, 5, 5, 0, 1 },
				.idrise_det_en	= { 0x0110, 4, 4, 0, 1 },
				.idrise_det_st	= { 0x0114, 4, 4, 0, 1 },
				.idrise_det_clr = { 0x0118, 4, 4, 0, 1 },
				.ls_det_en	= { 0x0110, 0, 0, 0, 1 },
				.ls_det_st	= { 0x0114, 0, 0, 0, 1 },
				.ls_det_clr	= { 0x0118, 0, 0, 0, 1 },
				.utmi_avalid	= { 0x0120, 10, 10, 0, 1 },
				.utmi_bvalid	= { 0x0120, 9, 9, 0, 1 },
				.utmi_iddig	= { 0x0120, 6, 6, 0, 1 },
				.utmi_ls	= { 0x0120, 5, 4, 0, 1 },
				.vbus_det_en	= { 0x001c, 15, 15, 1, 0 },
			},
			[USB2PHY_PORT_HOST] = {
				.phy_sus	= { 0x104, 8, 0, 0, 0x1d1 },
				.ls_det_en	= { 0x110, 1, 1, 0, 1 },
				.ls_det_st	= { 0x114, 1, 1, 0, 1 },
				.ls_det_clr	= { 0x118, 1, 1, 0, 1 },
				.utmi_ls	= { 0x120, 17, 16, 0, 1 },
				.utmi_hstdet	= { 0x120, 19, 19, 0, 1 }
			}
		},
		.chg_det = {
			.chg_mode	= { 0x0100, 8, 0, 0, 0x1d7 },
			.cp_det		= { 0x0120, 24, 24, 0, 1 },
			.dcp_det	= { 0x0120, 23, 23, 0, 1 },
			.dp_det		= { 0x0120, 25, 25, 0, 1 },
			.idm_sink_en	= { 0x0108, 8, 8, 0, 1 },
			.idp_sink_en	= { 0x0108, 7, 7, 0, 1 },
			.idp_src_en	= { 0x0108, 9, 9, 0, 1 },
			.rdm_pdwn_en	= { 0x0108, 10, 10, 0, 1 },
			.vdm_src_en	= { 0x0108, 12, 12, 0, 1 },
			.vdp_src_en	= { 0x0108, 11, 11, 0, 1 },
		},
	},
	{ /* sentinel */ }
};

static const struct rockchip_usb2phy_cfg rk312x_phy_cfgs[] = {
	{
		.reg = 0x17c,
		.num_ports	= 2,
		.phy_tuning	= rk312x_usb2phy_tuning,
		.clkout_ctl	= { 0x0190, 15, 15, 1, 0 },
		.port_cfgs	= {
			[USB2PHY_PORT_OTG] = {
				.phy_sus	= { 0x017c, 8, 0, 0, 0x1d1 },
				.bvalid_det_en	= { 0x017c, 14, 14, 0, 1 },
				.bvalid_det_st	= { 0x017c, 15, 15, 0, 1 },
				.bvalid_det_clr	= { 0x017c, 15, 15, 0, 1 },
				.bypass_dm_en	= { 0x0190, 12, 12, 0, 1},
				.bypass_sel	= { 0x0190, 13, 13, 0, 1},
				.iddig_output	= { 0x017c, 10, 10, 0, 1 },
				.iddig_en	= { 0x017c, 9, 9, 0, 1 },
				.idfall_det_en  = { 0x01a0, 2, 2, 0, 1 },
				.idfall_det_st  = { 0x01a0, 3, 3, 0, 1 },
				.idfall_det_clr = { 0x01a0, 3, 3, 0, 1 },
				.idrise_det_en  = { 0x01a0, 0, 0, 0, 1 },
				.idrise_det_st  = { 0x01a0, 1, 1, 0, 1 },
				.idrise_det_clr = { 0x01a0, 1, 1, 0, 1 },
				.ls_det_en	= { 0x017c, 12, 12, 0, 1 },
				.ls_det_st	= { 0x017c, 13, 13, 0, 1 },
				.ls_det_clr	= { 0x017c, 13, 13, 0, 1 },
				.utmi_bvalid	= { 0x014c, 5, 5, 0, 1 },
				.utmi_iddig	= { 0x014c, 8, 8, 0, 1 },
				.utmi_ls	= { 0x014c, 7, 6, 0, 1 },
			},
			[USB2PHY_PORT_HOST] = {
				.phy_sus	= { 0x0194, 8, 0, 0, 0x1d1 },
				.ls_det_en	= { 0x0194, 14, 14, 0, 1 },
				.ls_det_st	= { 0x0194, 15, 15, 0, 1 },
				.ls_det_clr	= { 0x0194, 15, 15, 0, 1 }
			}
		},
		.chg_det = {
			.chg_mode	= { 0x017c, 8, 0, 0, 0x1d7 },
			.cp_det		= { 0x02c0, 6, 6, 0, 1 },
			.dcp_det	= { 0x02c0, 5, 5, 0, 1 },
			.dp_det		= { 0x02c0, 7, 7, 0, 1 },
			.idm_sink_en	= { 0x0184, 8, 8, 0, 1 },
			.idp_sink_en	= { 0x0184, 7, 7, 0, 1 },
			.idp_src_en	= { 0x0184, 9, 9, 0, 1 },
			.rdm_pdwn_en	= { 0x0184, 10, 10, 0, 1 },
			.vdm_src_en	= { 0x0184, 12, 12, 0, 1 },
			.vdp_src_en	= { 0x0184, 11, 11, 0, 1 },
		},
	},
	{ /* sentinel */ }
};

static const struct rockchip_usb2phy_cfg rk3228_phy_cfgs[] = {
	{
		.reg = 0x760,
		.num_ports	= 2,
		.phy_tuning	= rk3228_usb2phy_tuning,
		.clkout_ctl	= { 0x0768, 4, 4, 1, 0 },
		.port_cfgs	= {
			[USB2PHY_PORT_OTG] = {
				.phy_sus	= { 0x0760, 8, 0, 0, 0x1d1 },
				.bvalid_det_en	= { 0x0680, 3, 3, 0, 1 },
				.bvalid_det_st	= { 0x0690, 3, 3, 0, 1 },
				.bvalid_det_clr	= { 0x06a0, 3, 3, 0, 1 },
<<<<<<< HEAD
				.id_det_en	= { 0x0680, 6, 5, 0, 3 },
				.id_det_st	= { 0x0690, 6, 5, 0, 3 },
				.id_det_clr	= { 0x06a0, 6, 5, 0, 3 },
=======
				.iddig_output   = { 0x0760, 10, 10, 0, 1 },
				.iddig_en       = { 0x0760, 9, 9, 0, 1 },
				.idfall_det_en	= { 0x0680, 6, 6, 0, 1 },
				.idfall_det_st	= { 0x0690, 6, 6, 0, 1 },
				.idfall_det_clr	= { 0x06a0, 6, 6, 0, 1 },
				.idrise_det_en	= { 0x0680, 5, 5, 0, 1 },
				.idrise_det_st	= { 0x0690, 5, 5, 0, 1 },
				.idrise_det_clr	= { 0x06a0, 5, 5, 0, 1 },
>>>>>>> 52f971ee
				.ls_det_en	= { 0x0680, 2, 2, 0, 1 },
				.ls_det_st	= { 0x0690, 2, 2, 0, 1 },
				.ls_det_clr	= { 0x06a0, 2, 2, 0, 1 },
				.utmi_bvalid	= { 0x0480, 4, 4, 0, 1 },
<<<<<<< HEAD
				.utmi_id	= { 0x0480, 1, 1, 0, 1 },
=======
				.utmi_iddig	= { 0x0480, 1, 1, 0, 1 },
>>>>>>> 52f971ee
				.utmi_ls	= { 0x0480, 3, 2, 0, 1 },
				.vbus_det_en	= { 0x0788, 15, 15, 1, 0 },
			},
			[USB2PHY_PORT_HOST] = {
				.phy_sus	= { 0x0764, 8, 0, 0, 0x1d1 },
				.ls_det_en	= { 0x0680, 4, 4, 0, 1 },
				.ls_det_st	= { 0x0690, 4, 4, 0, 1 },
				.ls_det_clr	= { 0x06a0, 4, 4, 0, 1 }
			}
		},
		.chg_det = {
			.chg_mode	= { 0x0760, 8, 0, 0, 0x1d7 },
			.cp_det		= { 0x0884, 4, 4, 0, 1 },
			.dcp_det	= { 0x0884, 3, 3, 0, 1 },
			.dp_det		= { 0x0884, 5, 5, 0, 1 },
			.idm_sink_en	= { 0x0768, 8, 8, 0, 1 },
			.idp_sink_en	= { 0x0768, 7, 7, 0, 1 },
			.idp_src_en	= { 0x0768, 9, 9, 0, 1 },
			.rdm_pdwn_en	= { 0x0768, 10, 10, 0, 1 },
			.vdm_src_en	= { 0x0768, 12, 12, 0, 1 },
			.vdp_src_en	= { 0x0768, 11, 11, 0, 1 },
		},
	},
	{
		.reg = 0x800,
		.num_ports	= 2,
		.clkout_ctl	= { 0x0808, 4, 4, 1, 0 },
		.port_cfgs	= {
			[USB2PHY_PORT_OTG] = {
				.phy_sus	= { 0x804, 8, 0, 0, 0x1d1 },
				.ls_det_en	= { 0x0684, 1, 1, 0, 1 },
				.ls_det_st	= { 0x0694, 1, 1, 0, 1 },
				.ls_det_clr	= { 0x06a4, 1, 1, 0, 1 }
			},
			[USB2PHY_PORT_HOST] = {
				.phy_sus	= { 0x800, 8, 0, 0, 0x1d1 },
				.ls_det_en	= { 0x0684, 0, 0, 0, 1 },
				.ls_det_st	= { 0x0694, 0, 0, 0, 1 },
				.ls_det_clr	= { 0x06a4, 0, 0, 0, 1 }
			}
		},
	},
	{ /* sentinel */ }
};

static const struct rockchip_usb2phy_cfg rk3308_phy_cfgs[] = {
	{
		.reg = 0x100,
		.num_ports	= 2,
		.phy_tuning	= rk3308_usb2phy_tuning,
		.clkout_ctl	= { 0x0108, 4, 4, 1, 0 },
		.port_cfgs	= {
			[USB2PHY_PORT_OTG] = {
				.phy_sus	= { 0x0100, 8, 0, 0, 0x1d1 },
				.bvalid_det_en	= { 0x3020, 2, 2, 0, 1 },
				.bvalid_det_st	= { 0x3024, 2, 2, 0, 1 },
				.bvalid_det_clr = { 0x3028, 2, 2, 0, 1 },
				.iddig_output	= { 0x0100, 10, 10, 0, 1 },
				.iddig_en	= { 0x0100, 9, 9, 0, 1 },
				.idfall_det_en	= { 0x3020, 5, 5, 0, 1 },
				.idfall_det_st	= { 0x3024, 5, 5, 0, 1 },
				.idfall_det_clr = { 0x3028, 5, 5, 0, 1 },
				.idrise_det_en	= { 0x3020, 4, 4, 0, 1 },
				.idrise_det_st	= { 0x3024, 4, 4, 0, 1 },
				.idrise_det_clr = { 0x3028, 4, 4, 0, 1 },
				.ls_det_en	= { 0x3020, 0, 0, 0, 1 },
				.ls_det_st	= { 0x3024, 0, 0, 0, 1 },
				.ls_det_clr	= { 0x3028, 0, 0, 0, 1 },
				.utmi_avalid	= { 0x0120, 10, 10, 0, 1 },
				.utmi_bvalid	= { 0x0120, 9, 9, 0, 1 },
				.utmi_iddig	= { 0x0120, 6, 6, 0, 1 },
				.utmi_ls	= { 0x0120, 5, 4, 0, 1 },
				.vbus_det_en	= { 0x001c, 15, 15, 1, 0 },
			},
			[USB2PHY_PORT_HOST] = {
				.phy_sus	= { 0x0104, 8, 0, 0, 0x1d1 },
				.ls_det_en	= { 0x3020, 1, 1, 0, 1 },
				.ls_det_st	= { 0x3024, 1, 1, 0, 1 },
				.ls_det_clr	= { 0x3028, 1, 1, 0, 1 },
				.utmi_ls	= { 0x120, 17, 16, 0, 1 },
				.utmi_hstdet	= { 0x120, 19, 19, 0, 1 }
			}
		},
		.chg_det = {
			.chg_mode	= { 0x0100, 8, 0, 0, 0x1d7 },
			.cp_det		= { 0x0120, 24, 24, 0, 1 },
			.dcp_det	= { 0x0120, 23, 23, 0, 1 },
			.dp_det		= { 0x0120, 25, 25, 0, 1 },
			.idm_sink_en	= { 0x0108, 8, 8, 0, 1 },
			.idp_sink_en	= { 0x0108, 7, 7, 0, 1 },
			.idp_src_en	= { 0x0108, 9, 9, 0, 1 },
			.rdm_pdwn_en	= { 0x0108, 10, 10, 0, 1 },
			.vdm_src_en	= { 0x0108, 12, 12, 0, 1 },
			.vdp_src_en	= { 0x0108, 11, 11, 0, 1 },
		},
	},
	{ /* sentinel */ }
};

static const struct rockchip_usb2phy_cfg rk3308_phy_cfgs[] = {
	{
		.reg = 0x100,
		.num_ports	= 2,
		.clkout_ctl	= { 0x108, 4, 4, 1, 0 },
		.port_cfgs	= {
			[USB2PHY_PORT_OTG] = {
				.phy_sus	= { 0x0100, 8, 0, 0, 0x1d1 },
				.bvalid_det_en	= { 0x3020, 3, 2, 0, 3 },
				.bvalid_det_st	= { 0x3024, 3, 2, 0, 3 },
				.bvalid_det_clr = { 0x3028, 3, 2, 0, 3 },
				.id_det_en	= { 0x3020, 5, 4, 0, 3 },
				.id_det_st	= { 0x3024, 5, 4, 0, 3 },
				.id_det_clr	= { 0x3028, 5, 4, 0, 3 },
				.ls_det_en	= { 0x3020, 0, 0, 0, 1 },
				.ls_det_st	= { 0x3024, 0, 0, 0, 1 },
				.ls_det_clr	= { 0x3028, 0, 0, 0, 1 },
				.utmi_avalid	= { 0x0120, 10, 10, 0, 1 },
				.utmi_bvalid	= { 0x0120, 9, 9, 0, 1 },
				.utmi_id	= { 0x0120, 6, 6, 0, 1 },
				.utmi_ls	= { 0x0120, 5, 4, 0, 1 },
			},
			[USB2PHY_PORT_HOST] = {
				.phy_sus	= { 0x0104, 8, 0, 0, 0x1d1 },
				.ls_det_en	= { 0x3020, 1, 1, 0, 1 },
				.ls_det_st	= { 0x3024, 1, 1, 0, 1 },
				.ls_det_clr	= { 0x3028, 1, 1, 0, 1 },
				.utmi_ls	= { 0x0120, 17, 16, 0, 1 },
				.utmi_hstdet	= { 0x0120, 19, 19, 0, 1 }
			}
		},
		.chg_det = {
			.opmode		= { 0x0100, 3, 0, 5, 1 },
			.cp_det		= { 0x0120, 24, 24, 0, 1 },
			.dcp_det	= { 0x0120, 23, 23, 0, 1 },
			.dp_det		= { 0x0120, 25, 25, 0, 1 },
			.idm_sink_en	= { 0x0108, 8, 8, 0, 1 },
			.idp_sink_en	= { 0x0108, 7, 7, 0, 1 },
			.idp_src_en	= { 0x0108, 9, 9, 0, 1 },
			.rdm_pdwn_en	= { 0x0108, 10, 10, 0, 1 },
			.vdm_src_en	= { 0x0108, 12, 12, 0, 1 },
			.vdp_src_en	= { 0x0108, 11, 11, 0, 1 },
		},
	},
	{ /* sentinel */ }
};

static const struct rockchip_usb2phy_cfg rk3328_phy_cfgs[] = {
	{
		.reg = 0x100,
		.num_ports	= 2,
		.phy_tuning = rk3328_usb2phy_tuning,
		.clkout_ctl	= { 0x108, 4, 4, 1, 0 },
		.port_cfgs	= {
			[USB2PHY_PORT_OTG] = {
<<<<<<< HEAD
				.phy_sus	= { 0x0100, 15, 0, 0, 0x1d1 },
				.bvalid_det_en	= { 0x0110, 3, 2, 0, 3 },
				.bvalid_det_st	= { 0x0114, 3, 2, 0, 3 },
				.bvalid_det_clr = { 0x0118, 3, 2, 0, 3 },
				.id_det_en	= { 0x0110, 5, 4, 0, 3 },
				.id_det_st	= { 0x0114, 5, 4, 0, 3 },
				.id_det_clr	= { 0x0118, 5, 4, 0, 3 },
=======
				.phy_sus	= { 0x0100, 8, 0, 0, 0x1d1 },
				.bvalid_det_en	= { 0x0110, 2, 2, 0, 1 },
				.bvalid_det_st	= { 0x0114, 2, 2, 0, 1 },
				.bvalid_det_clr = { 0x0118, 2, 2, 0, 1 },
				.bypass_bc      = { 0x0008, 14, 14, 0, 1 },
				.bypass_otg     = { 0x0018, 15, 15, 1, 0 },
				.iddig_output   = { 0x0100, 10, 10, 0, 1 },
				.iddig_en       = { 0x0100, 9, 9, 0, 1 },
				.idfall_det_en	= { 0x0110, 5, 5, 0, 1 },
				.idfall_det_st	= { 0x0114, 5, 5, 0, 1 },
				.idfall_det_clr = { 0x0118, 5, 5, 0, 1 },
				.idrise_det_en	= { 0x0110, 4, 4, 0, 1 },
				.idrise_det_st	= { 0x0114, 4, 4, 0, 1 },
				.idrise_det_clr = { 0x0118, 4, 4, 0, 1 },
>>>>>>> 52f971ee
				.ls_det_en	= { 0x0110, 0, 0, 0, 1 },
				.ls_det_st	= { 0x0114, 0, 0, 0, 1 },
				.ls_det_clr	= { 0x0118, 0, 0, 0, 1 },
				.utmi_avalid	= { 0x0120, 10, 10, 0, 1 },
				.utmi_bvalid	= { 0x0120, 9, 9, 0, 1 },
<<<<<<< HEAD
				.utmi_id	= { 0x0120, 6, 6, 0, 1 },
=======
				.utmi_iddig	= { 0x0120, 6, 6, 0, 1 },
>>>>>>> 52f971ee
				.utmi_ls	= { 0x0120, 5, 4, 0, 1 },
				.vbus_det_en	= { 0x001c, 15, 15, 1, 0 },
			},
			[USB2PHY_PORT_HOST] = {
				.phy_sus	= { 0x104, 8, 0, 0, 0x1d1 },
				.bypass_host	= { 0x048, 15, 15, 1, 0 },
				.ls_det_en	= { 0x110, 1, 1, 0, 1 },
				.ls_det_st	= { 0x114, 1, 1, 0, 1 },
				.ls_det_clr	= { 0x118, 1, 1, 0, 1 },
				.utmi_ls	= { 0x120, 17, 16, 0, 1 },
				.utmi_hstdet	= { 0x120, 19, 19, 0, 1 }
			}
		},
		.chg_det = {
			.chg_mode	= { 0x0100, 8, 0, 0, 0x1d7 },
			.cp_det		= { 0x0120, 24, 24, 0, 1 },
			.dcp_det	= { 0x0120, 23, 23, 0, 1 },
			.dp_det		= { 0x0120, 25, 25, 0, 1 },
			.idm_sink_en	= { 0x0108, 8, 8, 0, 1 },
			.idp_sink_en	= { 0x0108, 7, 7, 0, 1 },
			.idp_src_en	= { 0x0108, 9, 9, 0, 1 },
			.rdm_pdwn_en	= { 0x0108, 10, 10, 0, 1 },
			.vdm_src_en	= { 0x0108, 12, 12, 0, 1 },
			.vdp_src_en	= { 0x0108, 11, 11, 0, 1 },
		},
	},
	{ /* sentinel */ }
};

static const struct rockchip_usb2phy_cfg rk3366_phy_cfgs[] = {
	{
		.reg = 0x700,
		.num_ports	= 2,
		.phy_tuning	= rk3366_usb2phy_tuning,
		.clkout_ctl	= { 0x0724, 15, 15, 1, 0 },
		.port_cfgs	= {
			[USB2PHY_PORT_HOST] = {
				.phy_sus	= { 0x0728, 8, 0, 0, 0x1d1 },
				.ls_det_en	= { 0x0680, 4, 4, 0, 1 },
				.ls_det_st	= { 0x0690, 4, 4, 0, 1 },
				.ls_det_clr	= { 0x06a0, 4, 4, 0, 1 },
				.utmi_ls	= { 0x049c, 14, 13, 0, 1 },
				.utmi_hstdet	= { 0x049c, 12, 12, 0, 1 }
			}
		},
	},
	{ /* sentinel */ }
};

static const struct rockchip_usb2phy_cfg rk3368_phy_cfgs[] = {
	{
		.reg = 0x700,
		.num_ports	= 2,
		.clkout_ctl	= { 0x0724, 15, 15, 1, 0 },
		.port_cfgs	= {
			[USB2PHY_PORT_OTG] = {
				.phy_sus	= { 0x0700, 8, 0, 0, 0x1d1 },
				.bvalid_det_en	= { 0x0680, 3, 3, 0, 1 },
				.bvalid_det_st	= { 0x0690, 3, 3, 0, 1 },
				.bvalid_det_clr = { 0x06a0, 3, 3, 0, 1 },
				.iddig_output	= { 0x0700, 10, 10, 0, 1 },
				.iddig_en	= { 0x0700, 9, 9, 0, 1 },
				.idfall_det_en	= { 0x0680, 6, 6, 0, 1 },
				.idfall_det_st	= { 0x0690, 6, 6, 0, 1 },
				.idfall_det_clr	= { 0x06a0, 6, 6, 0, 1 },
				.idrise_det_en	= { 0x0680, 5, 5, 0, 1 },
				.idrise_det_st	= { 0x0690, 5, 5, 0, 1 },
				.idrise_det_clr	= { 0x06a0, 5, 5, 0, 1 },
				.ls_det_en	= { 0x0680, 2, 2, 0, 1 },
				.ls_det_st	= { 0x0690, 2, 2, 0, 1 },
				.ls_det_clr	= { 0x06a0, 2, 2, 0, 1 },
				.utmi_bvalid	= { 0x04bc, 23, 23, 0, 1 },
				.utmi_iddig     = { 0x04bc, 26, 26, 0, 1 },
				.utmi_ls	= { 0x04bc, 25, 24, 0, 1 },
				.vbus_det_en    = { 0x079c, 15, 15, 1, 0 },
			},
			[USB2PHY_PORT_HOST] = {
				.phy_sus	= { 0x0728, 15, 0, 0, 0x1d1 },
				.ls_det_en	= { 0x0680, 4, 4, 0, 1 },
				.ls_det_st	= { 0x0690, 4, 4, 0, 1 },
				.ls_det_clr	= { 0x06a0, 4, 4, 0, 1 }
			}
		},
		.chg_det = {
			.chg_mode	= { 0x0700, 8, 0, 0, 0x1d7 },
			.cp_det		= { 0x04b8, 30, 30, 0, 1 },
			.dcp_det	= { 0x04b8, 29, 29, 0, 1 },
			.dp_det		= { 0x04b8, 31, 31, 0, 1 },
			.idm_sink_en	= { 0x0718, 8, 8, 0, 1 },
			.idp_sink_en	= { 0x0718, 7, 7, 0, 1 },
			.idp_src_en	= { 0x0718, 9, 9, 0, 1 },
			.rdm_pdwn_en	= { 0x0718, 10, 10, 0, 1 },
			.vdm_src_en	= { 0x0718, 12, 12, 0, 1 },
			.vdp_src_en	= { 0x0718, 11, 11, 0, 1 },
		},
	},
	{ /* sentinel */ }
};

static const struct rockchip_usb2phy_cfg rk3399_phy_cfgs[] = {
	{
		.reg		= 0xe450,
		.num_ports	= 2,
		.phy_tuning	= rk3399_usb2phy_tuning,
		.clkout_ctl	= { 0xe450, 4, 4, 1, 0 },
		.port_cfgs	= {
			[USB2PHY_PORT_OTG] = {
				.phy_sus = { 0xe454, 8, 0, 0x052, 0x1d1 },
				.bvalid_det_en	= { 0xe3c0, 3, 3, 0, 1 },
				.bvalid_det_st	= { 0xe3e0, 3, 3, 0, 1 },
				.bvalid_det_clr	= { 0xe3d0, 3, 3, 0, 1 },
<<<<<<< HEAD
				.id_det_en	= { 0xe3c0, 5, 4, 0, 3 },
				.id_det_st	= { 0xe3e0, 5, 4, 0, 3 },
				.id_det_clr	= { 0xe3d0, 5, 4, 0, 3 },
				.utmi_avalid	= { 0xe2ac, 7, 7, 0, 1 },
				.utmi_bvalid	= { 0xe2ac, 12, 12, 0, 1 },
				.utmi_id	= { 0xe2ac, 8, 8, 0, 1 },
=======
				.bypass_dm_en   = { 0xe450, 2, 2, 0, 1 },
				.bypass_sel     = { 0xe450, 3, 3, 0, 1 },
				.iddig_output	= { 0xe454, 10, 10, 0, 1 },
				.iddig_en	= { 0xe454, 9, 9, 0, 1 },
				.idfall_det_en	= { 0xe3c0, 5, 5, 0, 1 },
				.idfall_det_st	= { 0xe3e0, 5, 5, 0, 1 },
				.idfall_det_clr	= { 0xe3d0, 5, 5, 0, 1 },
				.idrise_det_en	= { 0xe3c0, 4, 4, 0, 1 },
				.idrise_det_st	= { 0xe3e0, 4, 4, 0, 1 },
				.idrise_det_clr	= { 0xe3d0, 4, 4, 0, 1 },
				.ls_det_en	= { 0xe3c0, 2, 2, 0, 1 },
				.ls_det_st	= { 0xe3e0, 2, 2, 0, 1 },
				.ls_det_clr	= { 0xe3d0, 2, 2, 0, 1 },
				.utmi_avalid	= { 0xe2ac, 7, 7, 0, 1 },
				.utmi_bvalid	= { 0xe2ac, 12, 12, 0, 1 },
				.utmi_iddig     = { 0xe2ac, 8, 8, 0, 1 },
				.utmi_ls	= { 0xe2ac, 14, 13, 0, 1 },
				.vbus_det_en    = { 0x449c, 15, 15, 1, 0 },
>>>>>>> 52f971ee
			},
			[USB2PHY_PORT_HOST] = {
				.phy_sus	= { 0xe458, 1, 0, 0x2, 0x1 },
				.ls_det_en	= { 0xe3c0, 6, 6, 0, 1 },
				.ls_det_st	= { 0xe3e0, 6, 6, 0, 1 },
				.ls_det_clr	= { 0xe3d0, 6, 6, 0, 1 },
				.utmi_ls	= { 0xe2ac, 22, 21, 0, 1 },
				.utmi_hstdet	= { 0xe2ac, 23, 23, 0, 1 }
			}
		},
		.chg_det = {
			.chg_mode	= { 0xe454, 8, 0, 0, 0x1d7 },
			.cp_det		= { 0xe2ac, 2, 2, 0, 1 },
			.dcp_det	= { 0xe2ac, 1, 1, 0, 1 },
			.dp_det		= { 0xe2ac, 0, 0, 0, 1 },
			.idm_sink_en	= { 0xe450, 8, 8, 0, 1 },
			.idp_sink_en	= { 0xe450, 7, 7, 0, 1 },
			.idp_src_en	= { 0xe450, 9, 9, 0, 1 },
			.rdm_pdwn_en	= { 0xe450, 10, 10, 0, 1 },
			.vdm_src_en	= { 0xe450, 12, 12, 0, 1 },
			.vdp_src_en	= { 0xe450, 11, 11, 0, 1 },
		},
	},
	{
		.reg		= 0xe460,
		.num_ports	= 2,
		.phy_tuning	= rk3399_usb2phy_tuning,
		.clkout_ctl	= { 0xe460, 4, 4, 1, 0 },
		.port_cfgs	= {
			[USB2PHY_PORT_OTG] = {
				.phy_sus = { 0xe464, 8, 0, 0x052, 0x1d1 },
				.bvalid_det_en  = { 0xe3c0, 8, 8, 0, 1 },
				.bvalid_det_st  = { 0xe3e0, 8, 8, 0, 1 },
				.bvalid_det_clr = { 0xe3d0, 8, 8, 0, 1 },
<<<<<<< HEAD
				.id_det_en	= { 0xe3c0, 10, 9, 0, 3 },
				.id_det_st	= { 0xe3e0, 10, 9, 0, 3 },
				.id_det_clr	= { 0xe3d0, 10, 9, 0, 3 },
				.utmi_avalid	= { 0xe2ac, 10, 10, 0, 1 },
				.utmi_bvalid    = { 0xe2ac, 16, 16, 0, 1 },
				.utmi_id	= { 0xe2ac, 11, 11, 0, 1 },
=======
				.iddig_output	= { 0xe464, 10, 10, 0, 1 },
				.iddig_en	= { 0xe464, 9, 9, 0, 1 },
				.idfall_det_en	= { 0xe3c0, 10, 10, 0, 1 },
				.idfall_det_st	= { 0xe3e0, 10, 10, 0, 1 },
				.idfall_det_clr	= { 0xe3d0, 10, 10, 0, 1 },
				.idrise_det_en	= { 0xe3c0, 9, 9, 0, 1 },
				.idrise_det_st	= { 0xe3e0, 9, 9, 0, 1 },
				.idrise_det_clr	= { 0xe3d0, 9, 9, 0, 1 },
				.ls_det_en	= { 0xe3c0, 7, 7, 0, 1 },
				.ls_det_st	= { 0xe3e0, 7, 7, 0, 1 },
				.ls_det_clr	= { 0xe3d0, 7, 7, 0, 1 },
				.utmi_avalid	= { 0xe2ac, 10, 10, 0, 1 },
				.utmi_bvalid    = { 0xe2ac, 16, 16, 0, 1 },
				.utmi_iddig     = { 0xe2ac, 11, 11, 0, 1 },
				.utmi_ls	= { 0xe2ac, 18, 17, 0, 1 },
				.vbus_det_en    = { 0x451c, 15, 15, 1, 0 },
>>>>>>> 52f971ee
			},
			[USB2PHY_PORT_HOST] = {
				.phy_sus	= { 0xe468, 1, 0, 0x2, 0x1 },
				.ls_det_en	= { 0xe3c0, 11, 11, 0, 1 },
				.ls_det_st	= { 0xe3e0, 11, 11, 0, 1 },
				.ls_det_clr	= { 0xe3d0, 11, 11, 0, 1 },
				.utmi_ls	= { 0xe2ac, 26, 25, 0, 1 },
				.utmi_hstdet	= { 0xe2ac, 27, 27, 0, 1 }
			}
		},
		.chg_det = {
			.chg_mode	= { 0xe464, 8, 0, 0, 0x1d7 },
			.cp_det		= { 0xe2ac, 5, 5, 0, 1 },
			.dcp_det	= { 0xe2ac, 4, 4, 0, 1 },
			.dp_det		= { 0xe2ac, 3, 3, 0, 1 },
			.idm_sink_en	= { 0xe460, 8, 8, 0, 1 },
			.idp_sink_en	= { 0xe460, 7, 7, 0, 1 },
			.idp_src_en	= { 0xe460, 9, 9, 0, 1 },
			.rdm_pdwn_en	= { 0xe460, 10, 10, 0, 1 },
			.vdm_src_en	= { 0xe460, 12, 12, 0, 1 },
			.vdp_src_en	= { 0xe460, 11, 11, 0, 1 },
		},
	},
	{ /* sentinel */ }
};

static const struct rockchip_usb2phy_cfg rk3528_phy_cfgs[] = {
	{
		.reg = 0xffdf0000,
		.num_ports	= 2,
		.phy_tuning	= rk3528_usb2phy_tuning,
		.vbus_detect	= rockchip_usb2phy_vbus_det_control,
		.clkout_ctl_phy	= { 0x041c, 7, 2, 0, 0x27 },
		.port_cfgs	= {
			[USB2PHY_PORT_OTG] = {
				.phy_sus	= { 0x6004c, 8, 0, 0, 0x1d1 },
				.bvalid_det_en	= { 0x60074, 2, 2, 0, 1 },
				.bvalid_det_st	= { 0x60078, 2, 2, 0, 1 },
				.bvalid_det_clr = { 0x6007c, 2, 2, 0, 1 },
				.iddig_output	= { 0x6004c, 10, 10, 0, 1 },
				.iddig_en	= { 0x6004c, 9, 9, 0, 1 },
				.idfall_det_en	= { 0x60074, 5, 5, 0, 1 },
				.idfall_det_st	= { 0x60078, 5, 5, 0, 1 },
				.idfall_det_clr = { 0x6007c, 5, 5, 0, 1 },
				.idrise_det_en	= { 0x60074, 4, 4, 0, 1 },
				.idrise_det_st	= { 0x60078, 4, 4, 0, 1 },
				.idrise_det_clr = { 0x6007c, 4, 4, 0, 1 },
				.ls_det_en	= { 0x60074, 0, 0, 0, 1 },
				.ls_det_st	= { 0x60078, 0, 0, 0, 1 },
				.ls_det_clr	= { 0x6007c, 0, 0, 0, 1 },
				.utmi_avalid	= { 0x6006c, 1, 1, 0, 1 },
				.utmi_bvalid	= { 0x6006c, 0, 0, 0, 1 },
				.utmi_iddig	= { 0x6006c, 6, 6, 0, 1 },
				.utmi_ls	= { 0x6006c, 5, 4, 0, 1 },
				.vbus_det_en	= { 0x003c, 7, 7, 0, 1 },
				.port_ls_filter_con = { 0x60080, 19, 0, 0x30100, 0x20 },
			},
			[USB2PHY_PORT_HOST] = {
				.phy_sus	= { 0x6005c, 8, 0, 0x1d2, 0x1d1 },
				.ls_det_en	= { 0x60090, 0, 0, 0, 1 },
				.ls_det_st	= { 0x60094, 0, 0, 0, 1 },
				.ls_det_clr	= { 0x60098, 0, 0, 0, 1 },
				.utmi_ls	= { 0x6006c, 13, 12, 0, 1 },
				.utmi_hstdet	= { 0x6006c, 15, 15, 0, 1 },
				.port_ls_filter_con = { 0x6009c, 19, 0, 0x30100, 0x20 },
			}
		},
		.chg_det = {
			.chg_mode	= { 0x6004c, 8, 0, 0, 0x1d7 },
			.cp_det		= { 0x6006c, 19, 19, 0, 1 },
			.dcp_det	= { 0x6006c, 18, 18, 0, 1 },
			.dp_det		= { 0x6006c, 20, 20, 0, 1 },
			.idm_sink_en	= { 0x60058, 1, 1, 0, 1 },
			.idp_sink_en	= { 0x60058, 0, 0, 0, 1 },
			.idp_src_en	= { 0x60058, 2, 2, 0, 1 },
			.rdm_pdwn_en	= { 0x60058, 3, 3, 0, 1 },
			.vdm_src_en	= { 0x60058, 5, 5, 0, 1 },
			.vdp_src_en	= { 0x60058, 4, 4, 0, 1 },
		},
	}
};

static const struct rockchip_usb2phy_cfg rk3562_phy_cfgs[] = {
	{
		.reg = 0xff740000,
		.num_ports	= 2,
		.phy_tuning	= rk3562_usb2phy_tuning,
		.vbus_detect	= rockchip_usb2phy_vbus_det_control,
		.clkout_ctl	= { 0x0108, 4, 4, 1, 0 },
		.ls_filter_con	= { 0x0130, 19, 0, 0x30100, 0x00020 },
		.port_cfgs	= {
			[USB2PHY_PORT_OTG] = {
				.phy_sus	= { 0x0100, 8, 0, 0, 0x1d1 },
				.bvalid_det_en	= { 0x0110, 2, 2, 0, 1 },
				.bvalid_det_st	= { 0x0114, 2, 2, 0, 1 },
				.bvalid_det_clr = { 0x0118, 2, 2, 0, 1 },
				.bvalid_grf_sel	= { 0x0108, 15, 14, 0, 3 },
				.bypass_dm_en	= { 0x0108, 2, 2, 0, 1},
				.bypass_sel	= { 0x0108, 3, 3, 0, 1},
				.iddig_output	= { 0x0100, 10, 10, 0, 1 },
				.iddig_en	= { 0x0100, 9, 9, 0, 1 },
				.idfall_det_en	= { 0x0110, 5, 5, 0, 1 },
				.idfall_det_st	= { 0x0114, 5, 5, 0, 1 },
				.idfall_det_clr = { 0x0118, 5, 5, 0, 1 },
				.idrise_det_en	= { 0x0110, 4, 4, 0, 1 },
				.idrise_det_st	= { 0x0114, 4, 4, 0, 1 },
				.idrise_det_clr = { 0x0118, 4, 4, 0, 1 },
				.ls_det_en	= { 0x0110, 0, 0, 0, 1 },
				.ls_det_st	= { 0x0114, 0, 0, 0, 1 },
				.ls_det_clr	= { 0x0118, 0, 0, 0, 1 },
				.utmi_avalid	= { 0x0120, 10, 10, 0, 1 },
				.utmi_bvalid	= { 0x0120, 9, 9, 0, 1 },
				.utmi_iddig	= { 0x0120, 6, 6, 0, 1 },
				.utmi_ls	= { 0x0120, 5, 4, 0, 1 },
				.vbus_det_en	= { 0x003c, 7, 7, 0, 1 },
			},
			[USB2PHY_PORT_HOST] = {
				.phy_sus	= { 0x0104, 8, 0, 0x1d2, 0x1d1 },
				.ls_det_en	= { 0x0110, 1, 1, 0, 1 },
				.ls_det_st	= { 0x0114, 1, 1, 0, 1 },
				.ls_det_clr	= { 0x0118, 1, 1, 0, 1 },
				.utmi_ls	= { 0x0120, 17, 16, 0, 1 },
				.utmi_hstdet	= { 0x0120, 19, 19, 0, 1 }
			}
		},
		.chg_det = {
			.chg_mode	= { 0x0100, 8, 0, 0, 0x1d7 },
			.cp_det		= { 0x0120, 24, 24, 0, 1 },
			.dcp_det	= { 0x0120, 23, 23, 0, 1 },
			.dp_det		= { 0x0120, 25, 25, 0, 1 },
			.idm_sink_en	= { 0x0108, 8, 8, 0, 1 },
			.idp_sink_en	= { 0x0108, 7, 7, 0, 1 },
			.idp_src_en	= { 0x0108, 9, 9, 0, 1 },
			.rdm_pdwn_en	= { 0x0108, 10, 10, 0, 1 },
			.vdm_src_en	= { 0x0108, 12, 12, 0, 1 },
			.vdp_src_en	= { 0x0108, 11, 11, 0, 1 },
		},
	},
	{ /* sentinel */ }
};

static const struct rockchip_usb2phy_cfg rk3568_phy_cfgs[] = {
	{
		.reg = 0xfe8a0000,
		.num_ports	= 2,
		.phy_tuning	= rk3568_usb2phy_tuning,
		.vbus_detect	= rockchip_usb2phy_vbus_det_control,
		.clkout_ctl	= { 0x0008, 4, 4, 1, 0 },
		.ls_filter_con	= { 0x0040, 19, 0, 0x30100, 0x00020 },
		.port_cfgs	= {
			[USB2PHY_PORT_OTG] = {
				.phy_sus	= { 0x0000, 8, 0, 0, 0x1d1 },
				.bvalid_det_en	= { 0x0080, 2, 2, 0, 1 },
				.bvalid_det_st	= { 0x0084, 2, 2, 0, 1 },
				.bvalid_det_clr = { 0x0088, 2, 2, 0, 1 },
				.bvalid_grf_sel	= { 0x0008, 15, 14, 0, 3 },
				.bypass_dm_en	= { 0x0008, 2, 2, 0, 1},
				.bypass_sel	= { 0x0008, 3, 3, 0, 1},
				.iddig_output	= { 0x0000, 10, 10, 0, 1 },
				.iddig_en	= { 0x0000, 9, 9, 0, 1 },
				.idfall_det_en	= { 0x0080, 5, 5, 0, 1 },
				.idfall_det_st	= { 0x0084, 5, 5, 0, 1 },
				.idfall_det_clr = { 0x0088, 5, 5, 0, 1 },
				.idrise_det_en	= { 0x0080, 4, 4, 0, 1 },
				.idrise_det_st	= { 0x0084, 4, 4, 0, 1 },
				.idrise_det_clr = { 0x0088, 4, 4, 0, 1 },
				.ls_det_en	= { 0x0080, 0, 0, 0, 1 },
				.ls_det_st	= { 0x0084, 0, 0, 0, 1 },
				.ls_det_clr	= { 0x0088, 0, 0, 0, 1 },
				.utmi_avalid	= { 0x00c0, 10, 10, 0, 1 },
				.utmi_bvalid	= { 0x00c0, 9, 9, 0, 1 },
				.utmi_iddig	= { 0x00c0, 6, 6, 0, 1 },
				.utmi_ls	= { 0x00c0, 5, 4, 0, 1 },
				.vbus_det_en	= { 0x003c, 7, 7, 0, 1 },
			},
			[USB2PHY_PORT_HOST] = {
				/* Select suspend control from controller */
				.phy_sus	= { 0x0004, 8, 0, 0x1d2, 0x1d2 },
				.ls_det_en	= { 0x0080, 1, 1, 0, 1 },
				.ls_det_st	= { 0x0084, 1, 1, 0, 1 },
				.ls_det_clr	= { 0x0088, 1, 1, 0, 1 },
				.utmi_ls	= { 0x00c0, 17, 16, 0, 1 },
				.utmi_hstdet	= { 0x00c0, 19, 19, 0, 1 }
			}
		},
		.chg_det = {
			.chg_mode	= { 0x0000, 8, 0, 0, 0x1d7 },
			.cp_det		= { 0x00c0, 24, 24, 0, 1 },
			.dcp_det	= { 0x00c0, 23, 23, 0, 1 },
			.dp_det		= { 0x00c0, 25, 25, 0, 1 },
			.idm_sink_en	= { 0x0008, 8, 8, 0, 1 },
			.idp_sink_en	= { 0x0008, 7, 7, 0, 1 },
			.idp_src_en	= { 0x0008, 9, 9, 0, 1 },
			.rdm_pdwn_en	= { 0x0008, 10, 10, 0, 1 },
			.vdm_src_en	= { 0x0008, 12, 12, 0, 1 },
			.vdp_src_en	= { 0x0008, 11, 11, 0, 1 },
		},
	},
	{
		.reg = 0xfe8b0000,
		.num_ports	= 2,
		.phy_tuning	= rk3568_usb2phy_tuning,
		.clkout_ctl	= { 0x0008, 4, 4, 1, 0 },
		.ls_filter_con	= { 0x0040, 19, 0, 0x30100, 0x00020 },
		.port_cfgs	= {
			[USB2PHY_PORT_OTG] = {
				.phy_sus	= { 0x0000, 8, 0, 0x1d2, 0x1d1 },
				.ls_det_en	= { 0x0080, 0, 0, 0, 1 },
				.ls_det_st	= { 0x0084, 0, 0, 0, 1 },
				.ls_det_clr	= { 0x0088, 0, 0, 0, 1 },
				.utmi_ls	= { 0x00c0, 5, 4, 0, 1 },
				.utmi_hstdet	= { 0x00c0, 7, 7, 0, 1 }
			},
			[USB2PHY_PORT_HOST] = {
				.phy_sus	= { 0x0004, 8, 0, 0x1d2, 0x1d1 },
				.ls_det_en	= { 0x0080, 1, 1, 0, 1 },
				.ls_det_st	= { 0x0084, 1, 1, 0, 1 },
				.ls_det_clr	= { 0x0088, 1, 1, 0, 1 },
				.utmi_ls	= { 0x00c0, 17, 16, 0, 1 },
				.utmi_hstdet	= { 0x00c0, 19, 19, 0, 1 }
			}
		},
	},
	{ /* sentinel */ }
};

static const struct rockchip_usb2phy_cfg rk3588_phy_cfgs[] = {
	{
		.reg = 0x0000,
		.num_ports	= 1,
		.phy_tuning	= rk3588_usb2phy_tuning,
		.clkout_ctl	= { 0x0000, 0, 0, 1, 0 },
		.ls_filter_con	= { 0x0040, 19, 0, 0x30100, 0x00020 },
		.port_cfgs	= {
			[USB2PHY_PORT_OTG] = {
				.phy_sus	= { 0x000c, 11, 11, 0, 1 },
				.pipe_phystatus	= { 0x001c, 3, 2, 0, 2 },
				.bvalid_det_en	= { 0x0080, 1, 1, 0, 1 },
				.bvalid_det_st	= { 0x0084, 1, 1, 0, 1 },
				.bvalid_det_clr = { 0x0088, 1, 1, 0, 1 },
				.bvalid_grf_sel	= { 0x0010, 3, 3, 0, 1 },
				.bvalid_grf_con	= { 0x0010, 3, 2, 2, 3 },
				.bvalid_phy_con	= { 0x0008, 1, 0, 2, 3 },
				.bypass_dm_en	= { 0x000c, 5, 5, 0, 1 },
				.bypass_sel	= { 0x000c, 6, 6, 0, 1 },
				.iddig_output	= { 0x0010, 0, 0, 0, 1 },
				.iddig_en	= { 0x0010, 1, 1, 0, 1 },
				.idfall_det_en	= { 0x0080, 4, 4, 0, 1 },
				.idfall_det_st	= { 0x0084, 4, 4, 0, 1 },
				.idfall_det_clr = { 0x0088, 4, 4, 0, 1 },
				.idrise_det_en	= { 0x0080, 3, 3, 0, 1 },
				.idrise_det_st	= { 0x0084, 3, 3, 0, 1 },
				.idrise_det_clr = { 0x0088, 3, 3, 0, 1 },
				.ls_det_en	= { 0x0080, 0, 0, 0, 1 },
				.ls_det_st	= { 0x0084, 0, 0, 0, 1 },
				.ls_det_clr	= { 0x0088, 0, 0, 0, 1 },
				.disfall_en	= { 0x0080, 6, 6, 0, 1 },
				.disfall_st	= { 0x0084, 6, 6, 0, 1 },
				.disfall_clr	= { 0x0088, 6, 6, 0, 1 },
				.disrise_en	= { 0x0080, 5, 5, 0, 1 },
				.disrise_st	= { 0x0084, 5, 5, 0, 1 },
				.disrise_clr	= { 0x0088, 5, 5, 0, 1 },
				.utmi_avalid	= { 0x00c0, 7, 7, 0, 1 },
				.utmi_bvalid	= { 0x00c0, 6, 6, 0, 1 },
				.utmi_iddig	= { 0x00c0, 5, 5, 0, 1 },
				.utmi_ls	= { 0x00c0, 10, 9, 0, 1 },
			}
		},
		.chg_det = {
			.chg_mode	= { 0x0008, 2, 2, 0, 1 },
			.cp_det		= { 0x00c0, 0, 0, 0, 1 },
			.dcp_det	= { 0x00c0, 0, 0, 0, 1 },
			.dp_det		= { 0x00c0, 1, 1, 1, 0 },
			.idm_sink_en	= { 0x0008, 5, 5, 1, 0 },
			.idp_sink_en	= { 0x0008, 5, 5, 0, 1 },
			.idp_src_en	= { 0x0008, 14, 14, 0, 1 },
			.rdm_pdwn_en	= { 0x0008, 14, 14, 0, 1 },
			.vdm_src_en	= { 0x0008, 7, 6, 0, 3 },
			.vdp_src_en	= { 0x0008, 7, 6, 0, 3 },
		},
	},
	{
		.reg = 0x4000,
		.num_ports	= 1,
		.phy_tuning	= rk3588_usb2phy_tuning,
		.clkout_ctl	= { 0x0000, 0, 0, 1, 0 },
		.ls_filter_con	= { 0x0040, 19, 0, 0x30100, 0x00020 },
		.port_cfgs	= {
			[USB2PHY_PORT_OTG] = {
				.phy_sus	= { 0x000c, 11, 11, 0, 1 },
				.pipe_phystatus	= { 0x0034, 3, 2, 0, 2 },
				.bvalid_det_en	= { 0x0080, 1, 1, 0, 1 },
				.bvalid_det_st	= { 0x0084, 1, 1, 0, 1 },
				.bvalid_det_clr = { 0x0088, 1, 1, 0, 1 },
				.bvalid_grf_sel	= { 0x0010, 3, 3, 0, 1 },
				.bvalid_grf_con	= { 0x0010, 3, 2, 2, 3 },
				.bvalid_phy_con = { 0x0008, 1, 0, 2, 3 },
				.bypass_dm_en	= { 0x000c, 5, 5, 0, 1 },
				.bypass_sel	= { 0x000c, 6, 6, 0, 1 },
				.iddig_output	= { 0x0010, 0, 0, 0, 1 },
				.iddig_en	= { 0x0010, 1, 1, 0, 1 },
				.idfall_det_en	= { 0x0080, 4, 4, 0, 1 },
				.idfall_det_st	= { 0x0084, 4, 4, 0, 1 },
				.idfall_det_clr = { 0x0088, 4, 4, 0, 1 },
				.idrise_det_en	= { 0x0080, 3, 3, 0, 1 },
				.idrise_det_st	= { 0x0084, 3, 3, 0, 1 },
				.idrise_det_clr = { 0x0088, 3, 3, 0, 1 },
				.ls_det_en	= { 0x0080, 0, 0, 0, 1 },
				.ls_det_st	= { 0x0084, 0, 0, 0, 1 },
				.ls_det_clr	= { 0x0088, 0, 0, 0, 1 },
				.disfall_en	= { 0x0080, 6, 6, 0, 1 },
				.disfall_st	= { 0x0084, 6, 6, 0, 1 },
				.disfall_clr	= { 0x0088, 6, 6, 0, 1 },
				.disrise_en	= { 0x0080, 5, 5, 0, 1 },
				.disrise_st	= { 0x0084, 5, 5, 0, 1 },
				.disrise_clr	= { 0x0088, 5, 5, 0, 1 },
				.utmi_avalid	= { 0x00c0, 7, 7, 0, 1 },
				.utmi_bvalid	= { 0x00c0, 6, 6, 0, 1 },
				.utmi_iddig	= { 0x00c0, 5, 5, 0, 1 },
				.utmi_ls	= { 0x00c0, 10, 9, 0, 1 },
			}
		},
		.chg_det = {
			.chg_mode	= { 0x0008, 2, 2, 0, 1 },
			.cp_det		= { 0x00c0, 0, 0, 0, 1 },
			.dcp_det	= { 0x00c0, 0, 0, 0, 1 },
			.dp_det		= { 0x00c0, 1, 1, 1, 0 },
			.idm_sink_en	= { 0x0008, 5, 5, 1, 0 },
			.idp_sink_en	= { 0x0008, 5, 5, 0, 1 },
			.idp_src_en	= { 0x0008, 14, 14, 0, 1 },
			.rdm_pdwn_en	= { 0x0008, 14, 14, 0, 1 },
			.vdm_src_en	= { 0x0008, 7, 6, 0, 3 },
			.vdp_src_en	= { 0x0008, 7, 6, 0, 3 },
		},
	},
	{
		.reg = 0x8000,
		.num_ports	= 1,
		.phy_tuning	= rk3588_usb2phy_tuning,
		.clkout_ctl	= { 0x0000, 0, 0, 0, 0 },
		.ls_filter_con	= { 0x0040, 19, 0, 0x30100, 0x00020 },
		.port_cfgs	= {
			[USB2PHY_PORT_HOST] = {
				.phy_sus	= { 0x0008, 2, 2, 0, 1 },
				.ls_det_en	= { 0x0080, 0, 0, 0, 1 },
				.ls_det_st	= { 0x0084, 0, 0, 0, 1 },
				.ls_det_clr	= { 0x0088, 0, 0, 0, 1 },
				.disfall_en	= { 0x0080, 6, 6, 0, 1 },
				.disfall_st	= { 0x0084, 6, 6, 0, 1 },
				.disfall_clr	= { 0x0088, 6, 6, 0, 1 },
				.disrise_en	= { 0x0080, 5, 5, 0, 1 },
				.disrise_st	= { 0x0084, 5, 5, 0, 1 },
				.disrise_clr	= { 0x0088, 5, 5, 0, 1 },
				.utmi_ls	= { 0x00c0, 10, 9, 0, 1 },
			}
		},
	},
	{
		.reg = 0xc000,
		.num_ports	= 1,
		.phy_tuning	= rk3588_usb2phy_tuning,
		.clkout_ctl	= { 0x0000, 0, 0, 0, 0 },
		.ls_filter_con	= { 0x0040, 19, 0, 0x30100, 0x00020 },
		.port_cfgs	= {
			[USB2PHY_PORT_HOST] = {
				.phy_sus	= { 0x0008, 2, 2, 0, 1 },
				.ls_det_en	= { 0x0080, 0, 0, 0, 1 },
				.ls_det_st	= { 0x0084, 0, 0, 0, 1 },
				.ls_det_clr	= { 0x0088, 0, 0, 0, 1 },
				.disfall_en	= { 0x0080, 6, 6, 0, 1 },
				.disfall_st	= { 0x0084, 6, 6, 0, 1 },
				.disfall_clr	= { 0x0088, 6, 6, 0, 1 },
				.disrise_en	= { 0x0080, 5, 5, 0, 1 },
				.disrise_st	= { 0x0084, 5, 5, 0, 1 },
				.disrise_clr	= { 0x0088, 5, 5, 0, 1 },
				.utmi_ls	= { 0x00c0, 10, 9, 0, 1 },
			}
		},
	},
	{ /* sentinel */ }
};

static const struct rockchip_usb2phy_cfg rv1106_phy_cfgs[] = {
	{
		.reg = 0xff3e0000,
		.num_ports	= 1,
		.phy_tuning	= rv1106_usb2phy_tuning,
		.clkout_ctl	= { 0x0058, 4, 4, 1, 0 },
		.port_cfgs	= {
			[USB2PHY_PORT_OTG] = {
				.phy_sus	= { 0x0050, 8, 0, 0, 0x1d1 },
				.bvalid_det_en	= { 0x0100, 2, 2, 0, 1 },
				.bvalid_det_st	= { 0x0104, 2, 2, 0, 1 },
				.bvalid_det_clr = { 0x0108, 2, 2, 0, 1 },
				.bvalid_grf_sel	= { 0x0058, 15, 14, 0, 3 },
				.iddig_output	= { 0x0050, 10, 10, 0, 1 },
				.iddig_en	= { 0x0050, 9, 9, 0, 1 },
				.idfall_det_en	= { 0x0100, 5, 5, 0, 1 },
				.idfall_det_st	= { 0x0104, 5, 5, 0, 1 },
				.idfall_det_clr = { 0x0108, 5, 5, 0, 1 },
				.idrise_det_en	= { 0x0100, 4, 4, 0, 1 },
				.idrise_det_st	= { 0x0104, 4, 4, 0, 1 },
				.idrise_det_clr = { 0x0108, 4, 4, 0, 1 },
				.ls_det_en	= { 0x0100, 0, 0, 0, 1 },
				.ls_det_st	= { 0x0104, 0, 0, 0, 1 },
				.ls_det_clr	= { 0x0108, 0, 0, 0, 1 },
				.utmi_avalid	= { 0x0060, 10, 10, 0, 1 },
				.utmi_bvalid	= { 0x0060, 9, 9, 0, 1 },
				.utmi_iddig	= { 0x0060, 6, 6, 0, 1 },
				.utmi_ls	= { 0x0060, 5, 4, 0, 1 },
			},
		},
		.chg_det = {
			.chg_mode	= { 0x0050, 8, 0, 0, 0x1d7 },
			.cp_det		= { 0x0060, 13, 13, 0, 1 },
			.dcp_det	= { 0x0060, 12, 12, 0, 1 },
			.dp_det		= { 0x0060, 14, 14, 0, 1 },
			.idm_sink_en	= { 0x0058, 8, 8, 0, 1 },
			.idp_sink_en	= { 0x0058, 7, 7, 0, 1 },
			.idp_src_en	= { 0x0058, 9, 9, 0, 1 },
			.rdm_pdwn_en	= { 0x0058, 10, 10, 0, 1 },
			.vdm_src_en	= { 0x0058, 12, 12, 0, 1 },
			.vdp_src_en	= { 0x0058, 11, 11, 0, 1 },
		},
	},
	{ /* sentinel */ }
};

static const struct rockchip_usb2phy_cfg rk3568_phy_cfgs[] = {
	{
		.reg = 0xfe8a0000,
		.num_ports	= 2,
		.clkout_ctl	= { 0x0008, 4, 4, 1, 0 },
		.port_cfgs	= {
			[USB2PHY_PORT_OTG] = {
				.phy_sus	= { 0x0000, 8, 0, 0, 0x1d1 },
				.bvalid_det_en	= { 0x0080, 3, 2, 0, 3 },
				.bvalid_det_st	= { 0x0084, 3, 2, 0, 3 },
				.bvalid_det_clr = { 0x0088, 3, 2, 0, 3 },
				.id_det_en	= { 0x0080, 5, 4, 0, 3 },
				.id_det_st	= { 0x0084, 5, 4, 0, 3 },
				.id_det_clr	= { 0x0088, 5, 4, 0, 3 },
				.utmi_avalid	= { 0x00c0, 10, 10, 0, 1 },
				.utmi_bvalid	= { 0x00c0, 9, 9, 0, 1 },
				.utmi_id	= { 0x00c0, 6, 6, 0, 1 },
			},
			[USB2PHY_PORT_HOST] = {
				/* Select suspend control from controller */
				.phy_sus	= { 0x0004, 8, 0, 0x1d2, 0x1d2 },
				.ls_det_en	= { 0x0080, 1, 1, 0, 1 },
				.ls_det_st	= { 0x0084, 1, 1, 0, 1 },
				.ls_det_clr	= { 0x0088, 1, 1, 0, 1 },
				.utmi_ls	= { 0x00c0, 17, 16, 0, 1 },
				.utmi_hstdet	= { 0x00c0, 19, 19, 0, 1 }
			}
		},
		.chg_det = {
			.opmode		= { 0x0000, 3, 0, 5, 1 },
			.cp_det		= { 0x00c0, 24, 24, 0, 1 },
			.dcp_det	= { 0x00c0, 23, 23, 0, 1 },
			.dp_det		= { 0x00c0, 25, 25, 0, 1 },
			.idm_sink_en	= { 0x0008, 8, 8, 0, 1 },
			.idp_sink_en	= { 0x0008, 7, 7, 0, 1 },
			.idp_src_en	= { 0x0008, 9, 9, 0, 1 },
			.rdm_pdwn_en	= { 0x0008, 10, 10, 0, 1 },
			.vdm_src_en	= { 0x0008, 12, 12, 0, 1 },
			.vdp_src_en	= { 0x0008, 11, 11, 0, 1 },
		},
	},
	{
		.reg = 0xfe8b0000,
		.num_ports	= 2,
		.clkout_ctl	= { 0x0008, 4, 4, 1, 0 },
		.port_cfgs	= {
			[USB2PHY_PORT_OTG] = {
				.phy_sus	= { 0x0000, 8, 0, 0x1d2, 0x1d1 },
				.ls_det_en	= { 0x0080, 0, 0, 0, 1 },
				.ls_det_st	= { 0x0084, 0, 0, 0, 1 },
				.ls_det_clr	= { 0x0088, 0, 0, 0, 1 },
				.utmi_ls	= { 0x00c0, 5, 4, 0, 1 },
				.utmi_hstdet	= { 0x00c0, 7, 7, 0, 1 }
			},
			[USB2PHY_PORT_HOST] = {
				.phy_sus	= { 0x0004, 8, 0, 0x1d2, 0x1d1 },
				.ls_det_en	= { 0x0080, 1, 1, 0, 1 },
				.ls_det_st	= { 0x0084, 1, 1, 0, 1 },
				.ls_det_clr	= { 0x0088, 1, 1, 0, 1 },
				.utmi_ls	= { 0x00c0, 17, 16, 0, 1 },
				.utmi_hstdet	= { 0x00c0, 19, 19, 0, 1 }
			}
		},
	},
	{ /* sentinel */ }
};

static const struct rockchip_usb2phy_cfg rv1108_phy_cfgs[] = {
	{
		.reg = 0x100,
		.num_ports	= 2,
		.clkout_ctl	= { 0x108, 4, 4, 1, 0 },
		.port_cfgs	= {
			[USB2PHY_PORT_OTG] = {
				.phy_sus	= { 0x0100, 15, 0, 0, 0x1d1 },
				.bvalid_det_en	= { 0x0680, 3, 3, 0, 1 },
				.bvalid_det_st	= { 0x0690, 3, 3, 0, 1 },
				.bvalid_det_clr = { 0x06a0, 3, 3, 0, 1 },
				.ls_det_en	= { 0x0680, 2, 2, 0, 1 },
				.ls_det_st	= { 0x0690, 2, 2, 0, 1 },
				.ls_det_clr	= { 0x06a0, 2, 2, 0, 1 },
				.utmi_bvalid	= { 0x0804, 10, 10, 0, 1 },
				.utmi_ls	= { 0x0804, 13, 12, 0, 1 },
			},
			[USB2PHY_PORT_HOST] = {
				.phy_sus	= { 0x0104, 15, 0, 0, 0x1d1 },
				.ls_det_en	= { 0x0680, 4, 4, 0, 1 },
				.ls_det_st	= { 0x0690, 4, 4, 0, 1 },
				.ls_det_clr	= { 0x06a0, 4, 4, 0, 1 },
				.utmi_ls	= { 0x0804, 9, 8, 0, 1 },
				.utmi_hstdet	= { 0x0804, 7, 7, 0, 1 }
			}
		},
		.chg_det = {
			.chg_mode	= { 0x0100, 8, 0, 0, 0x1d7 },
			.cp_det		= { 0x0804, 1, 1, 0, 1 },
			.dcp_det	= { 0x0804, 0, 0, 0, 1 },
			.dp_det		= { 0x0804, 2, 2, 0, 1 },
			.idm_sink_en	= { 0x0108, 8, 8, 0, 1 },
			.idp_sink_en	= { 0x0108, 7, 7, 0, 1 },
			.idp_src_en	= { 0x0108, 9, 9, 0, 1 },
			.rdm_pdwn_en	= { 0x0108, 10, 10, 0, 1 },
			.vdm_src_en	= { 0x0108, 12, 12, 0, 1 },
			.vdp_src_en	= { 0x0108, 11, 11, 0, 1 },
		},
	},
	{ /* sentinel */ }
};

static const struct of_device_id rockchip_usb2phy_dt_match[] = {
#ifdef CONFIG_CPU_PX30
	{ .compatible = "rockchip,px30-usb2phy", .data = &rk3328_phy_cfgs },
#endif
#ifdef CONFIG_CPU_RK1808
	{ .compatible = "rockchip,rk1808-usb2phy", .data = &rk1808_phy_cfgs },
#endif
#ifdef CONFIG_CPU_RK312X
	{ .compatible = "rockchip,rk3128-usb2phy", .data = &rk312x_phy_cfgs },
#endif
#ifdef CONFIG_CPU_RK322X
	{ .compatible = "rockchip,rk3228-usb2phy", .data = &rk3228_phy_cfgs },
<<<<<<< HEAD
	{ .compatible = "rockchip,rk3308-usb2phy", .data = &rk3308_phy_cfgs },
=======
#endif
#ifdef CONFIG_CPU_RK3308
	{ .compatible = "rockchip,rk3308-usb2phy", .data = &rk3308_phy_cfgs },
#endif
#ifdef CONFIG_CPU_RK3328
>>>>>>> 52f971ee
	{ .compatible = "rockchip,rk3328-usb2phy", .data = &rk3328_phy_cfgs },
#endif
#ifdef CONFIG_CPU_RK3366
	{ .compatible = "rockchip,rk3366-usb2phy", .data = &rk3366_phy_cfgs },
#endif
#ifdef CONFIG_CPU_RK3368
	{ .compatible = "rockchip,rk3368-usb2phy", .data = &rk3368_phy_cfgs },
#endif
#ifdef CONFIG_CPU_RK3399
	{ .compatible = "rockchip,rk3399-usb2phy", .data = &rk3399_phy_cfgs },
<<<<<<< HEAD
	{ .compatible = "rockchip,rk3568-usb2phy", .data = &rk3568_phy_cfgs },
=======
#endif
#ifdef CONFIG_CPU_RK3528
	{ .compatible = "rockchip,rk3528-usb2phy", .data = &rk3528_phy_cfgs },
#endif
#ifdef CONFIG_CPU_RK3562
	{ .compatible = "rockchip,rk3562-usb2phy", .data = &rk3562_phy_cfgs },
#endif
#ifdef CONFIG_CPU_RK3568
	{ .compatible = "rockchip,rk3568-usb2phy", .data = &rk3568_phy_cfgs },
#endif
#ifdef CONFIG_CPU_RK3588
	{ .compatible = "rockchip,rk3588-usb2phy", .data = &rk3588_phy_cfgs },
#endif
#ifdef CONFIG_CPU_RV1106
	{ .compatible = "rockchip,rv1106-usb2phy", .data = &rv1106_phy_cfgs },
#endif
#ifdef CONFIG_CPU_RV1108
>>>>>>> 52f971ee
	{ .compatible = "rockchip,rv1108-usb2phy", .data = &rv1108_phy_cfgs },
#endif
	{}
};
MODULE_DEVICE_TABLE(of, rockchip_usb2phy_dt_match);

static struct platform_driver rockchip_usb2phy_driver = {
	.probe		= rockchip_usb2phy_probe,
	.driver		= {
		.name	= "rockchip-usb2phy",
		.pm	= ROCKCHIP_USB2PHY_DEV_PM,
		.of_match_table = rockchip_usb2phy_dt_match,
	},
};
module_platform_driver(rockchip_usb2phy_driver);

MODULE_AUTHOR("Frank Wang <frank.wang@rock-chips.com>");
MODULE_DESCRIPTION("Rockchip USB2.0 PHY driver");
MODULE_LICENSE("GPL v2");<|MERGE_RESOLUTION|>--- conflicted
+++ resolved
@@ -128,11 +128,6 @@
  * @bvalid_det_en: vbus valid rise detection enable register.
  * @bvalid_det_st: vbus valid rise detection status register.
  * @bvalid_det_clr: vbus valid rise detection clear register.
-<<<<<<< HEAD
- * @id_det_en: id detection enable register.
- * @id_det_st: id detection state register.
- * @id_det_clr: id detection clear register.
-=======
  * @bvalid_grf_con: vbus valid software control.
  * @bvalid_grf_sel: vbus valid software control select.
  * @bvalid_phy_con: vbus valid external select and enable.
@@ -148,7 +143,6 @@
  * @disrise_en: host disconnect rise edge detection enable.
  * @disrise_st: host disconnect rise edge detection state.
  * @disrise_clr: host disconnect rise edge detection clear.
->>>>>>> 52f971ee
  * @ls_det_en: linestate detection enable register.
  * @ls_det_st: linestate detection state register.
  * @ls_det_clr: linestate detection clear register.
@@ -163,11 +157,7 @@
  * @idrise_det_clr: id rise detection clear register.
  * @utmi_avalid: utmi vbus avalid status register.
  * @utmi_bvalid: utmi vbus bvalid status register.
-<<<<<<< HEAD
- * @utmi_id: utmi id state register.
-=======
  * @utmi_iddig: otg port id pin status register.
->>>>>>> 52f971ee
  * @utmi_ls: utmi linestate state register.
  * @utmi_hstdet: utmi host disconnect register.
  * @vbus_det_en: vbus detect function power down register.
@@ -179,11 +169,6 @@
 	struct usb2phy_reg	bvalid_det_en;
 	struct usb2phy_reg	bvalid_det_st;
 	struct usb2phy_reg	bvalid_det_clr;
-<<<<<<< HEAD
-	struct usb2phy_reg	id_det_en;
-	struct usb2phy_reg	id_det_st;
-	struct usb2phy_reg	id_det_clr;
-=======
 	struct usb2phy_reg	bvalid_grf_con;
 	struct usb2phy_reg	bvalid_grf_sel;
 	struct usb2phy_reg	bvalid_phy_con;
@@ -199,7 +184,6 @@
 	struct usb2phy_reg	disrise_en;
 	struct usb2phy_reg	disrise_st;
 	struct usb2phy_reg	disrise_clr;
->>>>>>> 52f971ee
 	struct usb2phy_reg	ls_det_en;
 	struct usb2phy_reg	ls_det_st;
 	struct usb2phy_reg	ls_det_clr;
@@ -213,11 +197,7 @@
 	struct usb2phy_reg	idrise_det_clr;
 	struct usb2phy_reg	utmi_avalid;
 	struct usb2phy_reg	utmi_bvalid;
-<<<<<<< HEAD
-	struct usb2phy_reg	utmi_id;
-=======
 	struct usb2phy_reg	utmi_iddig;
->>>>>>> 52f971ee
 	struct usb2phy_reg	utmi_ls;
 	struct usb2phy_reg	utmi_hstdet;
 	struct usb2phy_reg	vbus_det_en;
@@ -272,9 +252,8 @@
  * @host_disconnect: usb host disconnect status.
  * @dis_u2_susphy: disable usb2 phy suspend.
  * @bvalid_irq: IRQ number assigned for vbus valid rise detection.
- * @id_irq: IRQ number assigned for ID pin detection.
+ * @id_irq: IRQ number assigned for id fall or rise detection.
  * @ls_irq: IRQ number assigned for linestate detection.
- * @id_irq: IRQ number assigned for id fall or rise detection.
  * @otg_mux_irq: IRQ number which multiplex otg-id/otg-bvalid/linestate
  *		 irqs to one irq in otg-port.
  * @mutex: for register updating in sm_work.
@@ -308,7 +287,6 @@
 	int		bvalid_irq;
 	int		id_irq;
 	int		ls_irq;
-	int             id_irq;
 	int		otg_mux_irq;
 	struct mutex	mutex;
 	struct		delayed_work bypass_uart_work;
@@ -316,7 +294,7 @@
 	struct		delayed_work otg_sm_work;
 	struct		delayed_work sm_work;
 	struct		regulator *vbus;
-	struct		typec_switch *sw;
+	struct		typec_switch_dev *sw;
 	const struct	rockchip_usb2phy_port_cfg *port_cfg;
 	struct notifier_block	event_nb;
 	struct wake_lock	wakelock;
@@ -344,10 +322,9 @@
  *		     detection primary phase.
  * @phy_sus_cfg: Store the phy current suspend configuration.
  * @edev_self: represent the source of extcon.
+ * @edev: extcon device for notification registration
  * @irq: IRQ number assigned for phy which combined irqs of
  *	 otg port and host port.
- * @edev: extcon device for notification registration
- * @irq: muxed interrupt for single irq configuration
  * @phy_cfg: phy register configuration, assigned by driver data.
  * @ports: phy port instance.
  */
@@ -368,7 +345,6 @@
 	u8			primary_retries;
 	unsigned int		phy_sus_cfg;
 	bool			edev_self;
-	int			irq;
 	struct extcon_dev	*edev;
 	int			irq;
 	const struct rockchip_usb2phy_cfg	*phy_cfg;
@@ -404,7 +380,7 @@
 		return false;
 
 	tmp = (orig & mask) >> reg->bitstart;
-	return tmp != reg->disable;
+	return tmp == reg->enable;
 }
 
 static inline void phy_property_enable(void __iomem *base,
@@ -589,8 +565,14 @@
 	if (ret < 0)
 		goto err_clk_provider;
 
-	return devm_add_action_or_reset(rphy->dev, rockchip_usb2phy_clk480m_unregister, rphy);
-
+	ret = devm_add_action_or_reset(rphy->dev, rockchip_usb2phy_clk480m_unregister, rphy);
+	if (ret < 0)
+		goto err_unreg_action;
+
+	return 0;
+
+err_unreg_action:
+	of_clk_del_provider(node);
 err_clk_provider:
 	clk_unregister(rphy->clk480m);
 err_ret:
@@ -831,21 +813,6 @@
 			}
 		}
 
-<<<<<<< HEAD
-			/* clear id status and enable id detect irq */
-			ret = property_enable(rphy->grf,
-					      &rport->port_cfg->id_det_clr,
-					      true);
-			if (ret)
-				goto out;
-
-			ret = property_enable(rphy->grf,
-					      &rport->port_cfg->id_det_en,
-					      true);
-			if (ret)
-				goto out;
-
-=======
 		/* clear bvalid status and enable bvalid detect irq */
 		if ((rport->bvalid_irq > 0 || rport->otg_mux_irq > 0 ||
 		    rphy->irq > 0) && !rport->vbus_always_on) {
@@ -856,7 +823,6 @@
 					"failed to enable bvalid irq\n");
 				goto out;
 			}
->>>>>>> 52f971ee
 			schedule_delayed_work(&rport->otg_sm_work,
 					      rport->typec_vbus_det ? 0 : OTG_SCHEDULE_DELAY);
 		}
@@ -920,13 +886,8 @@
 		goto unlock;
 
 	ret = property_enable(base, &rport->port_cfg->phy_sus, false);
-<<<<<<< HEAD
-	if (ret) {
-		clk_disable_unprepare(rphy->clk480m);
-		return ret;
-=======
 	if (ret)
-		goto unlock;
+		goto disable_clks;
 
 	/*
 	 * For rk3588, it needs to reset phy when exit from
@@ -940,14 +901,16 @@
 	    of_device_is_compatible(rphy->dev->of_node, "rockchip,rk3588-usb2phy")) {
 		ret = rockchip_usb2phy_reset(rphy);
 		if (ret)
-			goto unlock;
->>>>>>> 52f971ee
+			goto disable_clks;
 	}
 
 	/* waiting for the utmi_clk to become stable */
 	usleep_range(1500, 2000);
 
 	rport->suspended = false;
+
+disable_clks:
+	clk_disable_unprepare(rphy->clk480m);
 
 unlock:
 	mutex_unlock(&rport->mutex);
@@ -1762,12 +1725,11 @@
 	if (!property_enabled(rphy->grf, &rport->port_cfg->bvalid_det_st))
 		return IRQ_NONE;
 
+	mutex_lock(&rport->mutex);
+
 	/* clear bvalid detect irq pending status */
 	property_enable(rphy->grf, &rport->port_cfg->bvalid_det_clr, true);
 
-<<<<<<< HEAD
-	rockchip_usb2phy_otg_sm_work(&rport->otg_sm_work.work);
-=======
 	mutex_unlock(&rport->mutex);
 
 	if (rport->bypass_uart_en)
@@ -1777,7 +1739,6 @@
 		cancel_delayed_work_sync(&rport->otg_sm_work);
 		rockchip_usb2phy_otg_sm_work(&rport->otg_sm_work.work);
 	}
->>>>>>> 52f971ee
 
 	return IRQ_HANDLED;
 }
@@ -1786,153 +1747,6 @@
 {
 	struct rockchip_usb2phy_port *rport = data;
 	struct rockchip_usb2phy *rphy = dev_get_drvdata(rport->phy->dev.parent);
-<<<<<<< HEAD
-	bool id;
-
-	if (!property_enabled(rphy->grf, &rport->port_cfg->id_det_st))
-		return IRQ_NONE;
-
-	/* clear id detect irq pending status */
-	property_enable(rphy->grf, &rport->port_cfg->id_det_clr, true);
-
-	id = property_enabled(rphy->grf, &rport->port_cfg->utmi_id);
-	extcon_set_state_sync(rphy->edev, EXTCON_USB_HOST, !id);
-
-	return IRQ_HANDLED;
-}
-
-static irqreturn_t rockchip_usb2phy_otg_mux_irq(int irq, void *data)
-{
-	irqreturn_t ret = IRQ_NONE;
-
-	ret |= rockchip_usb2phy_bvalid_irq(irq, data);
-	ret |= rockchip_usb2phy_id_irq(irq, data);
-
-	return ret;
-}
-
-static irqreturn_t rockchip_usb2phy_irq(int irq, void *data)
-{
-	struct rockchip_usb2phy *rphy = data;
-	struct rockchip_usb2phy_port *rport;
-	irqreturn_t ret = IRQ_NONE;
-	unsigned int index;
-
-	for (index = 0; index < rphy->phy_cfg->num_ports; index++) {
-		rport = &rphy->ports[index];
-		if (!rport->phy)
-			continue;
-
-		switch (rport->port_id) {
-		case USB2PHY_PORT_OTG:
-			if (rport->mode != USB_DR_MODE_HOST &&
-			    rport->mode != USB_DR_MODE_UNKNOWN)
-				ret |= rockchip_usb2phy_otg_mux_irq(irq, rport);
-			break;
-		case USB2PHY_PORT_HOST:
-			ret |= rockchip_usb2phy_linestate_irq(irq, rport);
-			break;
-		}
-	}
-
-	return ret;
-}
-
-static int rockchip_usb2phy_port_irq_init(struct rockchip_usb2phy *rphy,
-					  struct rockchip_usb2phy_port *rport,
-					  struct device_node *child_np)
-{
-	int ret;
-
-	/*
-	 * If the usb2 phy used combined irq for otg and host port,
-	 * don't need to init otg and host port irq separately.
-	 */
-	if (rphy->irq > 0)
-		return 0;
-
-	switch (rport->port_id) {
-	case USB2PHY_PORT_HOST:
-		rport->ls_irq = of_irq_get_byname(child_np, "linestate");
-		if (rport->ls_irq < 0) {
-			dev_err(rphy->dev, "no linestate irq provided\n");
-			return rport->ls_irq;
-		}
-
-		ret = devm_request_threaded_irq(rphy->dev, rport->ls_irq, NULL,
-						rockchip_usb2phy_linestate_irq,
-						IRQF_ONESHOT,
-						"rockchip_usb2phy", rport);
-		if (ret) {
-			dev_err(rphy->dev, "failed to request linestate irq handle\n");
-			return ret;
-		}
-		break;
-	case USB2PHY_PORT_OTG:
-		/*
-		 * Some SoCs use one interrupt with otg-id/otg-bvalid/linestate
-		 * interrupts muxed together, so probe the otg-mux interrupt first,
-		 * if not found, then look for the regular interrupts one by one.
-		 */
-		rport->otg_mux_irq = of_irq_get_byname(child_np, "otg-mux");
-		if (rport->otg_mux_irq > 0) {
-			ret = devm_request_threaded_irq(rphy->dev, rport->otg_mux_irq,
-							NULL,
-							rockchip_usb2phy_otg_mux_irq,
-							IRQF_ONESHOT,
-							"rockchip_usb2phy_otg",
-							rport);
-			if (ret) {
-				dev_err(rphy->dev,
-					"failed to request otg-mux irq handle\n");
-				return ret;
-			}
-		} else {
-			rport->bvalid_irq = of_irq_get_byname(child_np, "otg-bvalid");
-			if (rport->bvalid_irq < 0) {
-				dev_err(rphy->dev, "no vbus valid irq provided\n");
-				ret = rport->bvalid_irq;
-				return ret;
-			}
-
-			ret = devm_request_threaded_irq(rphy->dev, rport->bvalid_irq,
-							NULL,
-							rockchip_usb2phy_bvalid_irq,
-							IRQF_ONESHOT,
-							"rockchip_usb2phy_bvalid",
-							rport);
-			if (ret) {
-				dev_err(rphy->dev,
-					"failed to request otg-bvalid irq handle\n");
-				return ret;
-			}
-
-			rport->id_irq = of_irq_get_byname(child_np, "otg-id");
-			if (rport->id_irq < 0) {
-				dev_err(rphy->dev, "no otg-id irq provided\n");
-				ret = rport->id_irq;
-				return ret;
-			}
-
-			ret = devm_request_threaded_irq(rphy->dev, rport->id_irq,
-							NULL,
-							rockchip_usb2phy_id_irq,
-							IRQF_ONESHOT,
-							"rockchip_usb2phy_id",
-							rport);
-			if (ret) {
-				dev_err(rphy->dev,
-					"failed to request otg-id irq handle\n");
-				return ret;
-			}
-		}
-		break;
-	default:
-		return -EINVAL;
-	}
-
-	return 0;
-=======
 	bool cable_vbus_state = false;
 
 	if (!property_enabled(rphy->grf, &rport->port_cfg->idfall_det_st) &&
@@ -1965,7 +1779,6 @@
 	mutex_unlock(&rport->mutex);
 
 	return IRQ_HANDLED;
->>>>>>> 52f971ee
 }
 
 static irqreturn_t rockchip_usb2phy_host_disc_irq(int irq, void *data)
@@ -1979,13 +1792,6 @@
 
 	mutex_lock(&rport->mutex);
 
-<<<<<<< HEAD
-	ret = rockchip_usb2phy_port_irq_init(rphy, rport, child_np);
-	if (ret) {
-		dev_err(rphy->dev, "failed to setup host irq\n");
-		return ret;
-	}
-=======
 	/* clear disconnect fall or rise detect irq pending status */
 	if (property_enabled(rphy->grf, &rport->port_cfg->disfall_st)) {
 		property_enable(rphy->grf, &rport->port_cfg->disfall_clr,
@@ -1998,7 +1804,6 @@
 	}
 
 	mutex_unlock(&rport->mutex);
->>>>>>> 52f971ee
 
 	return IRQ_HANDLED;
 }
@@ -2016,15 +1821,11 @@
 
 static irqreturn_t rockchip_usb2phy_irq(int irq, void *data)
 {
-<<<<<<< HEAD
-	int ret, id;
-=======
 	struct rockchip_usb2phy *rphy = data;
 	struct rockchip_usb2phy_port *rport;
 	irqreturn_t ret = IRQ_NONE;
 	unsigned int index;
 	bool force_mode;
->>>>>>> 52f971ee
 
 	for (index = 0; index < rphy->phy_cfg->num_ports; index++) {
 		rport = &rphy->ports[index];
@@ -2079,12 +1880,6 @@
 {
 	int ret;
 
-<<<<<<< HEAD
-	ret = rockchip_usb2phy_port_irq_init(rphy, rport, child_np);
-	if (ret) {
-		dev_err(rphy->dev, "failed to init irq for host port\n");
-		goto out;
-=======
 	/*
 	 * If the usb2 phy used combined irq for otg and host port,
 	 * don't need to init otg and host port irq separately.
@@ -2159,7 +1954,6 @@
 				"failed to request otg-bvalid irq handle\n");
 			return ret;
 		}
->>>>>>> 52f971ee
 	}
 
 	/* Init the id irq for otg port */
@@ -2170,19 +1964,6 @@
 			return -EINVAL;
 		}
 
-<<<<<<< HEAD
-		ret = devm_extcon_register_notifier(rphy->dev, rphy->edev,
-					EXTCON_USB_HOST, &rport->event_nb);
-		if (ret) {
-			dev_err(rphy->dev, "register USB HOST notifier failed\n");
-			goto out;
-		}
-
-		if (!of_property_read_bool(rphy->dev->of_node, "extcon")) {
-			/* do initial sync of usb state */
-			id = property_enabled(rphy->grf, &rport->port_cfg->utmi_id);
-			extcon_set_state_sync(rphy->edev, EXTCON_USB_HOST, !id);
-=======
 		ret = devm_request_threaded_irq(rphy->dev,
 						rport->id_irq, NULL,
 						rockchip_usb2phy_id_irq,
@@ -2193,7 +1974,6 @@
 			dev_err(rphy->dev,
 				"failed to request otg-id irq handle\n");
 			return ret;
->>>>>>> 52f971ee
 		}
 	}
 
@@ -2213,7 +1993,7 @@
 		property_enable(rphy->grf, &cfg->bvalid_grf_con, enable);
 }
 
-static int rockchip_usb2phy_orien_sw_set(struct typec_switch *sw,
+static int rockchip_usb2phy_orien_sw_set(struct typec_switch_dev *sw,
 					 enum typec_orientation orien)
 {
 	struct rockchip_usb2phy_port *rport = typec_switch_get_drvdata(sw);
@@ -2485,20 +2265,6 @@
 	}
 
 	if (!dev->parent || !dev->parent->of_node) {
-<<<<<<< HEAD
-		rphy->grf = syscon_regmap_lookup_by_phandle(np, "rockchip,usbgrf");
-		if (IS_ERR(rphy->grf)) {
-			dev_err(dev, "failed to locate usbgrf\n");
-			return PTR_ERR(rphy->grf);
-		}
-	}
-
-	else {
-		rphy->grf = syscon_node_to_regmap(dev->parent->of_node);
-		if (IS_ERR(rphy->grf))
-			return PTR_ERR(rphy->grf);
-	}
-=======
 		res = platform_get_resource(pdev, IORESOURCE_MEM, 0);
 		if (!res) {
 			dev_err(dev, "missing memory resource\n");
@@ -2508,7 +2274,6 @@
 		rphy->phy_base = devm_ioremap_resource(dev, res);
 		if (IS_ERR(rphy->phy_base))
 			return PTR_ERR(rphy->phy_base);
->>>>>>> 52f971ee
 
 		rphy->grf = syscon_regmap_lookup_by_phandle(np,
 							    "rockchip,usbgrf");
@@ -2521,12 +2286,6 @@
 		if (IS_ERR(rphy->grf))
 			return PTR_ERR(rphy->grf);
 
-<<<<<<< HEAD
-	if (of_property_read_u32_index(np, "reg", 0, &reg)) {
-		dev_err(dev, "the reg property is not assigned in %pOFn node\n",
-			np);
-		return -EINVAL;
-=======
 		if (of_device_is_compatible(np, "rockchip,rv1108-usb2phy")) {
 			rphy->usbgrf =
 				syscon_regmap_lookup_by_phandle(dev->of_node,
@@ -2542,28 +2301,14 @@
 				np->name);
 			return -EINVAL;
 		}
->>>>>>> 52f971ee
-	}
-
-	/* support address_cells=2 */
-	if (reg == 0) {
-		if (of_property_read_u32_index(np, "reg", 1, &reg)) {
-			dev_err(dev, "the reg property is not assigned in %pOFn node\n",
-				np);
-			return -EINVAL;
-		}
 	}
 
 	rphy->dev = dev;
 	phy_cfgs = match->data;
 	rphy->chg_state = USB_CHG_STATE_UNDEFINED;
 	rphy->chg_type = POWER_SUPPLY_TYPE_UNKNOWN;
-<<<<<<< HEAD
-	rphy->irq = platform_get_irq_optional(pdev, 0);
-=======
 	rphy->edev_self = false;
 	rphy->irq = platform_get_irq(pdev, 0);
->>>>>>> 52f971ee
 	platform_set_drvdata(pdev, rphy);
 
 	ret = rockchip_usb2phy_extcon_register(rphy);
@@ -3377,39 +3122,12 @@
 		if (wakeup_enable && rport->ls_irq > 0)
 			disable_irq_wake(rport->ls_irq);
 
-<<<<<<< HEAD
-next_child:
-		/* to prevent out of boundary */
-		if (++index >= rphy->phy_cfg->num_ports) {
-			of_node_put(child_np);
-			break;
-		}
-	}
-
-	provider = devm_of_phy_provider_register(dev, of_phy_simple_xlate);
-
-	if (rphy->irq > 0) {
-		ret = devm_request_threaded_irq(rphy->dev, rphy->irq, NULL,
-						rockchip_usb2phy_irq,
-						IRQF_ONESHOT,
-						"rockchip_usb2phy",
-						rphy);
-		if (ret) {
-			dev_err(rphy->dev,
-				"failed to request usb2phy irq handle\n");
-			goto put_child;
-		}
-	}
-
-	return PTR_ERR_OR_ZERO(provider);
-=======
 		/* exit low power state */
 		rockchip_usb2phy_low_power_enable(rphy, rport, false);
 	}
 
 	if (wakeup_enable && rphy->irq > 0)
 		disable_irq_wake(rphy->irq);
->>>>>>> 52f971ee
 
 	return ret;
 }
@@ -3543,11 +3261,6 @@
 				.bvalid_det_en	= { 0x0680, 3, 3, 0, 1 },
 				.bvalid_det_st	= { 0x0690, 3, 3, 0, 1 },
 				.bvalid_det_clr	= { 0x06a0, 3, 3, 0, 1 },
-<<<<<<< HEAD
-				.id_det_en	= { 0x0680, 6, 5, 0, 3 },
-				.id_det_st	= { 0x0690, 6, 5, 0, 3 },
-				.id_det_clr	= { 0x06a0, 6, 5, 0, 3 },
-=======
 				.iddig_output   = { 0x0760, 10, 10, 0, 1 },
 				.iddig_en       = { 0x0760, 9, 9, 0, 1 },
 				.idfall_det_en	= { 0x0680, 6, 6, 0, 1 },
@@ -3556,16 +3269,11 @@
 				.idrise_det_en	= { 0x0680, 5, 5, 0, 1 },
 				.idrise_det_st	= { 0x0690, 5, 5, 0, 1 },
 				.idrise_det_clr	= { 0x06a0, 5, 5, 0, 1 },
->>>>>>> 52f971ee
 				.ls_det_en	= { 0x0680, 2, 2, 0, 1 },
 				.ls_det_st	= { 0x0690, 2, 2, 0, 1 },
 				.ls_det_clr	= { 0x06a0, 2, 2, 0, 1 },
 				.utmi_bvalid	= { 0x0480, 4, 4, 0, 1 },
-<<<<<<< HEAD
-				.utmi_id	= { 0x0480, 1, 1, 0, 1 },
-=======
 				.utmi_iddig	= { 0x0480, 1, 1, 0, 1 },
->>>>>>> 52f971ee
 				.utmi_ls	= { 0x0480, 3, 2, 0, 1 },
 				.vbus_det_en	= { 0x0788, 15, 15, 1, 0 },
 			},
@@ -3665,53 +3373,6 @@
 	{ /* sentinel */ }
 };
 
-static const struct rockchip_usb2phy_cfg rk3308_phy_cfgs[] = {
-	{
-		.reg = 0x100,
-		.num_ports	= 2,
-		.clkout_ctl	= { 0x108, 4, 4, 1, 0 },
-		.port_cfgs	= {
-			[USB2PHY_PORT_OTG] = {
-				.phy_sus	= { 0x0100, 8, 0, 0, 0x1d1 },
-				.bvalid_det_en	= { 0x3020, 3, 2, 0, 3 },
-				.bvalid_det_st	= { 0x3024, 3, 2, 0, 3 },
-				.bvalid_det_clr = { 0x3028, 3, 2, 0, 3 },
-				.id_det_en	= { 0x3020, 5, 4, 0, 3 },
-				.id_det_st	= { 0x3024, 5, 4, 0, 3 },
-				.id_det_clr	= { 0x3028, 5, 4, 0, 3 },
-				.ls_det_en	= { 0x3020, 0, 0, 0, 1 },
-				.ls_det_st	= { 0x3024, 0, 0, 0, 1 },
-				.ls_det_clr	= { 0x3028, 0, 0, 0, 1 },
-				.utmi_avalid	= { 0x0120, 10, 10, 0, 1 },
-				.utmi_bvalid	= { 0x0120, 9, 9, 0, 1 },
-				.utmi_id	= { 0x0120, 6, 6, 0, 1 },
-				.utmi_ls	= { 0x0120, 5, 4, 0, 1 },
-			},
-			[USB2PHY_PORT_HOST] = {
-				.phy_sus	= { 0x0104, 8, 0, 0, 0x1d1 },
-				.ls_det_en	= { 0x3020, 1, 1, 0, 1 },
-				.ls_det_st	= { 0x3024, 1, 1, 0, 1 },
-				.ls_det_clr	= { 0x3028, 1, 1, 0, 1 },
-				.utmi_ls	= { 0x0120, 17, 16, 0, 1 },
-				.utmi_hstdet	= { 0x0120, 19, 19, 0, 1 }
-			}
-		},
-		.chg_det = {
-			.opmode		= { 0x0100, 3, 0, 5, 1 },
-			.cp_det		= { 0x0120, 24, 24, 0, 1 },
-			.dcp_det	= { 0x0120, 23, 23, 0, 1 },
-			.dp_det		= { 0x0120, 25, 25, 0, 1 },
-			.idm_sink_en	= { 0x0108, 8, 8, 0, 1 },
-			.idp_sink_en	= { 0x0108, 7, 7, 0, 1 },
-			.idp_src_en	= { 0x0108, 9, 9, 0, 1 },
-			.rdm_pdwn_en	= { 0x0108, 10, 10, 0, 1 },
-			.vdm_src_en	= { 0x0108, 12, 12, 0, 1 },
-			.vdp_src_en	= { 0x0108, 11, 11, 0, 1 },
-		},
-	},
-	{ /* sentinel */ }
-};
-
 static const struct rockchip_usb2phy_cfg rk3328_phy_cfgs[] = {
 	{
 		.reg = 0x100,
@@ -3720,15 +3381,6 @@
 		.clkout_ctl	= { 0x108, 4, 4, 1, 0 },
 		.port_cfgs	= {
 			[USB2PHY_PORT_OTG] = {
-<<<<<<< HEAD
-				.phy_sus	= { 0x0100, 15, 0, 0, 0x1d1 },
-				.bvalid_det_en	= { 0x0110, 3, 2, 0, 3 },
-				.bvalid_det_st	= { 0x0114, 3, 2, 0, 3 },
-				.bvalid_det_clr = { 0x0118, 3, 2, 0, 3 },
-				.id_det_en	= { 0x0110, 5, 4, 0, 3 },
-				.id_det_st	= { 0x0114, 5, 4, 0, 3 },
-				.id_det_clr	= { 0x0118, 5, 4, 0, 3 },
-=======
 				.phy_sus	= { 0x0100, 8, 0, 0, 0x1d1 },
 				.bvalid_det_en	= { 0x0110, 2, 2, 0, 1 },
 				.bvalid_det_st	= { 0x0114, 2, 2, 0, 1 },
@@ -3743,17 +3395,12 @@
 				.idrise_det_en	= { 0x0110, 4, 4, 0, 1 },
 				.idrise_det_st	= { 0x0114, 4, 4, 0, 1 },
 				.idrise_det_clr = { 0x0118, 4, 4, 0, 1 },
->>>>>>> 52f971ee
 				.ls_det_en	= { 0x0110, 0, 0, 0, 1 },
 				.ls_det_st	= { 0x0114, 0, 0, 0, 1 },
 				.ls_det_clr	= { 0x0118, 0, 0, 0, 1 },
 				.utmi_avalid	= { 0x0120, 10, 10, 0, 1 },
 				.utmi_bvalid	= { 0x0120, 9, 9, 0, 1 },
-<<<<<<< HEAD
-				.utmi_id	= { 0x0120, 6, 6, 0, 1 },
-=======
 				.utmi_iddig	= { 0x0120, 6, 6, 0, 1 },
->>>>>>> 52f971ee
 				.utmi_ls	= { 0x0120, 5, 4, 0, 1 },
 				.vbus_det_en	= { 0x001c, 15, 15, 1, 0 },
 			},
@@ -3865,14 +3512,6 @@
 				.bvalid_det_en	= { 0xe3c0, 3, 3, 0, 1 },
 				.bvalid_det_st	= { 0xe3e0, 3, 3, 0, 1 },
 				.bvalid_det_clr	= { 0xe3d0, 3, 3, 0, 1 },
-<<<<<<< HEAD
-				.id_det_en	= { 0xe3c0, 5, 4, 0, 3 },
-				.id_det_st	= { 0xe3e0, 5, 4, 0, 3 },
-				.id_det_clr	= { 0xe3d0, 5, 4, 0, 3 },
-				.utmi_avalid	= { 0xe2ac, 7, 7, 0, 1 },
-				.utmi_bvalid	= { 0xe2ac, 12, 12, 0, 1 },
-				.utmi_id	= { 0xe2ac, 8, 8, 0, 1 },
-=======
 				.bypass_dm_en   = { 0xe450, 2, 2, 0, 1 },
 				.bypass_sel     = { 0xe450, 3, 3, 0, 1 },
 				.iddig_output	= { 0xe454, 10, 10, 0, 1 },
@@ -3891,7 +3530,6 @@
 				.utmi_iddig     = { 0xe2ac, 8, 8, 0, 1 },
 				.utmi_ls	= { 0xe2ac, 14, 13, 0, 1 },
 				.vbus_det_en    = { 0x449c, 15, 15, 1, 0 },
->>>>>>> 52f971ee
 			},
 			[USB2PHY_PORT_HOST] = {
 				.phy_sus	= { 0xe458, 1, 0, 0x2, 0x1 },
@@ -3926,14 +3564,6 @@
 				.bvalid_det_en  = { 0xe3c0, 8, 8, 0, 1 },
 				.bvalid_det_st  = { 0xe3e0, 8, 8, 0, 1 },
 				.bvalid_det_clr = { 0xe3d0, 8, 8, 0, 1 },
-<<<<<<< HEAD
-				.id_det_en	= { 0xe3c0, 10, 9, 0, 3 },
-				.id_det_st	= { 0xe3e0, 10, 9, 0, 3 },
-				.id_det_clr	= { 0xe3d0, 10, 9, 0, 3 },
-				.utmi_avalid	= { 0xe2ac, 10, 10, 0, 1 },
-				.utmi_bvalid    = { 0xe2ac, 16, 16, 0, 1 },
-				.utmi_id	= { 0xe2ac, 11, 11, 0, 1 },
-=======
 				.iddig_output	= { 0xe464, 10, 10, 0, 1 },
 				.iddig_en	= { 0xe464, 9, 9, 0, 1 },
 				.idfall_det_en	= { 0xe3c0, 10, 10, 0, 1 },
@@ -3950,7 +3580,6 @@
 				.utmi_iddig     = { 0xe2ac, 11, 11, 0, 1 },
 				.utmi_ls	= { 0xe2ac, 18, 17, 0, 1 },
 				.vbus_det_en    = { 0x451c, 15, 15, 1, 0 },
->>>>>>> 52f971ee
 			},
 			[USB2PHY_PORT_HOST] = {
 				.phy_sus	= { 0xe468, 1, 0, 0x2, 0x1 },
@@ -4379,73 +4008,6 @@
 	{ /* sentinel */ }
 };
 
-static const struct rockchip_usb2phy_cfg rk3568_phy_cfgs[] = {
-	{
-		.reg = 0xfe8a0000,
-		.num_ports	= 2,
-		.clkout_ctl	= { 0x0008, 4, 4, 1, 0 },
-		.port_cfgs	= {
-			[USB2PHY_PORT_OTG] = {
-				.phy_sus	= { 0x0000, 8, 0, 0, 0x1d1 },
-				.bvalid_det_en	= { 0x0080, 3, 2, 0, 3 },
-				.bvalid_det_st	= { 0x0084, 3, 2, 0, 3 },
-				.bvalid_det_clr = { 0x0088, 3, 2, 0, 3 },
-				.id_det_en	= { 0x0080, 5, 4, 0, 3 },
-				.id_det_st	= { 0x0084, 5, 4, 0, 3 },
-				.id_det_clr	= { 0x0088, 5, 4, 0, 3 },
-				.utmi_avalid	= { 0x00c0, 10, 10, 0, 1 },
-				.utmi_bvalid	= { 0x00c0, 9, 9, 0, 1 },
-				.utmi_id	= { 0x00c0, 6, 6, 0, 1 },
-			},
-			[USB2PHY_PORT_HOST] = {
-				/* Select suspend control from controller */
-				.phy_sus	= { 0x0004, 8, 0, 0x1d2, 0x1d2 },
-				.ls_det_en	= { 0x0080, 1, 1, 0, 1 },
-				.ls_det_st	= { 0x0084, 1, 1, 0, 1 },
-				.ls_det_clr	= { 0x0088, 1, 1, 0, 1 },
-				.utmi_ls	= { 0x00c0, 17, 16, 0, 1 },
-				.utmi_hstdet	= { 0x00c0, 19, 19, 0, 1 }
-			}
-		},
-		.chg_det = {
-			.opmode		= { 0x0000, 3, 0, 5, 1 },
-			.cp_det		= { 0x00c0, 24, 24, 0, 1 },
-			.dcp_det	= { 0x00c0, 23, 23, 0, 1 },
-			.dp_det		= { 0x00c0, 25, 25, 0, 1 },
-			.idm_sink_en	= { 0x0008, 8, 8, 0, 1 },
-			.idp_sink_en	= { 0x0008, 7, 7, 0, 1 },
-			.idp_src_en	= { 0x0008, 9, 9, 0, 1 },
-			.rdm_pdwn_en	= { 0x0008, 10, 10, 0, 1 },
-			.vdm_src_en	= { 0x0008, 12, 12, 0, 1 },
-			.vdp_src_en	= { 0x0008, 11, 11, 0, 1 },
-		},
-	},
-	{
-		.reg = 0xfe8b0000,
-		.num_ports	= 2,
-		.clkout_ctl	= { 0x0008, 4, 4, 1, 0 },
-		.port_cfgs	= {
-			[USB2PHY_PORT_OTG] = {
-				.phy_sus	= { 0x0000, 8, 0, 0x1d2, 0x1d1 },
-				.ls_det_en	= { 0x0080, 0, 0, 0, 1 },
-				.ls_det_st	= { 0x0084, 0, 0, 0, 1 },
-				.ls_det_clr	= { 0x0088, 0, 0, 0, 1 },
-				.utmi_ls	= { 0x00c0, 5, 4, 0, 1 },
-				.utmi_hstdet	= { 0x00c0, 7, 7, 0, 1 }
-			},
-			[USB2PHY_PORT_HOST] = {
-				.phy_sus	= { 0x0004, 8, 0, 0x1d2, 0x1d1 },
-				.ls_det_en	= { 0x0080, 1, 1, 0, 1 },
-				.ls_det_st	= { 0x0084, 1, 1, 0, 1 },
-				.ls_det_clr	= { 0x0088, 1, 1, 0, 1 },
-				.utmi_ls	= { 0x00c0, 17, 16, 0, 1 },
-				.utmi_hstdet	= { 0x00c0, 19, 19, 0, 1 }
-			}
-		},
-	},
-	{ /* sentinel */ }
-};
-
 static const struct rockchip_usb2phy_cfg rv1108_phy_cfgs[] = {
 	{
 		.reg = 0x100,
@@ -4500,15 +4062,11 @@
 #endif
 #ifdef CONFIG_CPU_RK322X
 	{ .compatible = "rockchip,rk3228-usb2phy", .data = &rk3228_phy_cfgs },
-<<<<<<< HEAD
-	{ .compatible = "rockchip,rk3308-usb2phy", .data = &rk3308_phy_cfgs },
-=======
 #endif
 #ifdef CONFIG_CPU_RK3308
 	{ .compatible = "rockchip,rk3308-usb2phy", .data = &rk3308_phy_cfgs },
 #endif
 #ifdef CONFIG_CPU_RK3328
->>>>>>> 52f971ee
 	{ .compatible = "rockchip,rk3328-usb2phy", .data = &rk3328_phy_cfgs },
 #endif
 #ifdef CONFIG_CPU_RK3366
@@ -4519,9 +4077,6 @@
 #endif
 #ifdef CONFIG_CPU_RK3399
 	{ .compatible = "rockchip,rk3399-usb2phy", .data = &rk3399_phy_cfgs },
-<<<<<<< HEAD
-	{ .compatible = "rockchip,rk3568-usb2phy", .data = &rk3568_phy_cfgs },
-=======
 #endif
 #ifdef CONFIG_CPU_RK3528
 	{ .compatible = "rockchip,rk3528-usb2phy", .data = &rk3528_phy_cfgs },
@@ -4539,7 +4094,6 @@
 	{ .compatible = "rockchip,rv1106-usb2phy", .data = &rv1106_phy_cfgs },
 #endif
 #ifdef CONFIG_CPU_RV1108
->>>>>>> 52f971ee
 	{ .compatible = "rockchip,rv1108-usb2phy", .data = &rv1108_phy_cfgs },
 #endif
 	{}
