// SPDX-License-Identifier: GPL-2.0-only
/*
 * Copyright (C) Fuzhou Rockchip Electronics Co.Ltd
 * Author: Chris Zhong <zyw@rock-chips.com>
 *         Kever Yang <kever.yang@rock-chips.com>
 *
 * The ROCKCHIP Type-C PHY has two PLL clocks. The first PLL clock
 * is used for USB3, the second PLL clock is used for DP. This Type-C PHY has
 * 3 working modes: USB3 only mode, DP only mode, and USB3+DP mode.
 * At USB3 only mode, both PLL clocks need to be initialized, this allows the
 * PHY to switch mode between USB3 and USB3+DP, without disconnecting the USB
 * device.
 * In The DP only mode, only the DP PLL needs to be powered on, and the 4 lanes
 * are all used for DP.
 *
 * This driver gets extcon cable state and property, then decides which mode to
 * select:
 *
 * 1. USB3 only mode:
 *    EXTCON_USB or EXTCON_USB_HOST state is true, and
 *    EXTCON_PROP_USB_SS property is true.
 *    EXTCON_DISP_DP state is false.
 *
 * 2. DP only mode:
 *    EXTCON_DISP_DP state is true, and
 *    EXTCON_PROP_USB_SS property is false.
 *    If EXTCON_USB_HOST state is true, it is DP + USB2 mode, since the USB2 phy
 *    is a separate phy, so this case is still DP only mode.
 *
 * 3. USB3+DP mode:
 *    EXTCON_USB_HOST and EXTCON_DISP_DP are both true, and
 *    EXTCON_PROP_USB_SS property is true.
 *
 * This Type-C PHY driver supports normal and flip orientation. The orientation
 * is reported by the EXTCON_PROP_USB_TYPEC_POLARITY property: true is flip
 * orientation, false is normal orientation.
 */

#include <linux/clk.h>
#include <linux/clk-provider.h>
#include <linux/delay.h>
#include <linux/extcon.h>
#include <linux/io.h>
#include <linux/iopoll.h>
#include <linux/kernel.h>
#include <linux/module.h>
#include <linux/mutex.h>
#include <linux/of.h>
#include <linux/of_address.h>
#include <linux/of_platform.h>
#include <linux/platform_device.h>
#include <linux/regmap.h>
#include <linux/reset.h>
#include <linux/usb/typec_dp.h>
#include <linux/usb/typec_mux.h>

#include <linux/mfd/syscon.h>
#include <linux/phy/phy.h>
#include <linux/phy/phy-rockchip-typec.h>

#define CMN_SSM_BANDGAP			(0x21 << 2)
#define CMN_SSM_BIAS			(0x22 << 2)
#define CMN_PLLSM0_PLLEN		(0x29 << 2)
#define CMN_PLLSM0_PLLPRE		(0x2a << 2)
#define CMN_PLLSM0_PLLVREF		(0x2b << 2)
#define CMN_PLLSM0_PLLLOCK		(0x2c << 2)
#define CMN_PLLSM1_PLLEN		(0x31 << 2)
#define CMN_PLLSM1_PLLPRE		(0x32 << 2)
#define CMN_PLLSM1_PLLVREF		(0x33 << 2)
#define CMN_PLLSM1_PLLLOCK		(0x34 << 2)
#define CMN_PLLSM1_USER_DEF_CTRL	(0x37 << 2)
#define CMN_ICAL_OVRD			(0xc1 << 2)
#define CMN_PLL0_VCOCAL_OVRD		(0x83 << 2)
#define CMN_PLL0_VCOCAL_INIT		(0x84 << 2)
#define CMN_PLL0_VCOCAL_ITER		(0x85 << 2)
#define CMN_PLL0_LOCK_REFCNT_START	(0x90 << 2)
#define CMN_PLL0_LOCK_PLLCNT_START	(0x92 << 2)
#define CMN_PLL0_LOCK_PLLCNT_THR	(0x93 << 2)
#define CMN_PLL0_INTDIV			(0x94 << 2)
#define CMN_PLL0_FRACDIV		(0x95 << 2)
#define CMN_PLL0_HIGH_THR		(0x96 << 2)
#define CMN_PLL0_DSM_DIAG		(0x97 << 2)
#define CMN_PLL0_SS_CTRL1		(0x98 << 2)
#define CMN_PLL0_SS_CTRL2		(0x99 << 2)
#define CMN_PLL1_VCOCAL_START		(0xa1 << 2)
#define CMN_PLL1_VCOCAL_OVRD		(0xa3 << 2)
#define CMN_PLL1_VCOCAL_INIT		(0xa4 << 2)
#define CMN_PLL1_VCOCAL_ITER		(0xa5 << 2)
#define CMN_PLL1_LOCK_REFCNT_START	(0xb0 << 2)
#define CMN_PLL1_LOCK_PLLCNT_START	(0xb2 << 2)
#define CMN_PLL1_LOCK_PLLCNT_THR	(0xb3 << 2)
#define CMN_PLL1_INTDIV			(0xb4 << 2)
#define CMN_PLL1_FRACDIV		(0xb5 << 2)
#define CMN_PLL1_HIGH_THR		(0xb6 << 2)
#define CMN_PLL1_DSM_DIAG		(0xb7 << 2)
#define CMN_PLL1_SS_CTRL1		(0xb8 << 2)
#define CMN_PLL1_SS_CTRL2		(0xb9 << 2)
#define CMN_RXCAL_OVRD			(0xd1 << 2)

#define CMN_TXPUCAL_CTRL		(0xe0 << 2)
#define CMN_TXPUCAL_OVRD		(0xe1 << 2)
#define CMN_TXPDCAL_CTRL		(0xf0 << 2)
#define CMN_TXPDCAL_OVRD		(0xf1 << 2)

/* For CMN_TXPUCAL_CTRL, CMN_TXPDCAL_CTRL */
#define CMN_TXPXCAL_START		BIT(15)
#define CMN_TXPXCAL_DONE		BIT(14)
#define CMN_TXPXCAL_NO_RESPONSE		BIT(13)
#define CMN_TXPXCAL_CURRENT_RESPONSE	BIT(12)

#define CMN_TXPU_ADJ_CTRL		(0x108 << 2)
#define CMN_TXPD_ADJ_CTRL		(0x10c << 2)

/*
 * For CMN_TXPUCAL_CTRL, CMN_TXPDCAL_CTRL,
 *     CMN_TXPU_ADJ_CTRL, CMN_TXPDCAL_CTRL
 *
 * NOTE: some of these registers are documented to be 2's complement
 * signed numbers, but then documented to be always positive.  Weird.
 * In such a case, using CMN_CALIB_CODE_POS() avoids the unnecessary
 * sign extension.
 */
#define CMN_CALIB_CODE_WIDTH	7
#define CMN_CALIB_CODE_OFFSET	0
#define CMN_CALIB_CODE_MASK	GENMASK(CMN_CALIB_CODE_WIDTH, 0)
#define CMN_CALIB_CODE(x)	\
	sign_extend32((x) >> CMN_CALIB_CODE_OFFSET, CMN_CALIB_CODE_WIDTH)

#define CMN_CALIB_CODE_POS_MASK	GENMASK(CMN_CALIB_CODE_WIDTH - 1, 0)
#define CMN_CALIB_CODE_POS(x)	\
	(((x) >> CMN_CALIB_CODE_OFFSET) & CMN_CALIB_CODE_POS_MASK)

#define CMN_DIAG_PLL0_FBH_OVRD		(0x1c0 << 2)
#define CMN_DIAG_PLL0_FBL_OVRD		(0x1c1 << 2)
#define CMN_DIAG_PLL0_OVRD		(0x1c2 << 2)
#define CMN_DIAG_PLL0_V2I_TUNE		(0x1c5 << 2)
#define CMN_DIAG_PLL0_CP_TUNE		(0x1c6 << 2)
#define CMN_DIAG_PLL0_LF_PROG		(0x1c7 << 2)
#define CMN_DIAG_PLL1_FBH_OVRD		(0x1d0 << 2)
#define CMN_DIAG_PLL1_FBL_OVRD		(0x1d1 << 2)
#define CMN_DIAG_PLL1_OVRD		(0x1d2 << 2)
#define CMN_DIAG_PLL1_V2I_TUNE		(0x1d5 << 2)
#define CMN_DIAG_PLL1_CP_TUNE		(0x1d6 << 2)
#define CMN_DIAG_PLL1_LF_PROG		(0x1d7 << 2)
#define CMN_DIAG_PLL1_PTATIS_TUNE1	(0x1d8 << 2)
#define CMN_DIAG_PLL1_PTATIS_TUNE2	(0x1d9 << 2)
#define CMN_DIAG_PLL1_INCLK_CTRL	(0x1da << 2)
#define CMN_DIAG_HSCLK_SEL		(0x1e0 << 2)

#define XCVR_PSM_RCTRL(n)		((0x4001 | ((n) << 9)) << 2)
#define XCVR_PSM_CAL_TMR(n)		((0x4002 | ((n) << 9)) << 2)
#define XCVR_PSM_A0IN_TMR(n)		((0x4003 | ((n) << 9)) << 2)
#define TX_TXCC_CAL_SCLR_MULT(n)	((0x4047 | ((n) << 9)) << 2)
#define TX_TXCC_CPOST_MULT_00(n)	((0x404c | ((n) << 9)) << 2)
#define TX_TXCC_CPOST_MULT_01(n)	((0x404d | ((n) << 9)) << 2)
#define TX_TXCC_CPOST_MULT_10(n)	((0x404e | ((n) << 9)) << 2)
#define TX_TXCC_CPOST_MULT_11(n)	((0x404f | ((n) << 9)) << 2)
#define TX_TXCC_MGNFS_MULT_000(n)	((0x4050 | ((n) << 9)) << 2)
#define TX_TXCC_MGNFS_MULT_001(n)	((0x4051 | ((n) << 9)) << 2)
#define TX_TXCC_MGNFS_MULT_010(n)	((0x4052 | ((n) << 9)) << 2)
#define TX_TXCC_MGNFS_MULT_011(n)	((0x4053 | ((n) << 9)) << 2)
#define TX_TXCC_MGNFS_MULT_100(n)	((0x4054 | ((n) << 9)) << 2)
#define TX_TXCC_MGNFS_MULT_101(n)	((0x4055 | ((n) << 9)) << 2)
#define TX_TXCC_MGNFS_MULT_110(n)	((0x4056 | ((n) << 9)) << 2)
#define TX_TXCC_MGNFS_MULT_111(n)	((0x4057 | ((n) << 9)) << 2)
#define TX_TXCC_MGNLS_MULT_000(n)	((0x4058 | ((n) << 9)) << 2)
#define TX_TXCC_MGNLS_MULT_001(n)	((0x4059 | ((n) << 9)) << 2)
#define TX_TXCC_MGNLS_MULT_010(n)	((0x405a | ((n) << 9)) << 2)
#define TX_TXCC_MGNLS_MULT_011(n)	((0x405b | ((n) << 9)) << 2)
#define TX_TXCC_MGNLS_MULT_100(n)	((0x405c | ((n) << 9)) << 2)
#define TX_TXCC_MGNLS_MULT_101(n)	((0x405d | ((n) << 9)) << 2)
#define TX_TXCC_MGNLS_MULT_110(n)	((0x405e | ((n) << 9)) << 2)
#define TX_TXCC_MGNLS_MULT_111(n)	((0x405f | ((n) << 9)) << 2)

#define XCVR_DIAG_PLLDRC_CTRL(n)	((0x40e0 | ((n) << 9)) << 2)
#define XCVR_DIAG_BIDI_CTRL(n)		((0x40e8 | ((n) << 9)) << 2)
#define XCVR_DIAG_LANE_FCM_EN_MGN(n)	((0x40f2 | ((n) << 9)) << 2)
#define TX_PSC_A0(n)			((0x4100 | ((n) << 9)) << 2)
#define TX_PSC_A1(n)			((0x4101 | ((n) << 9)) << 2)
#define TX_PSC_A2(n)			((0x4102 | ((n) << 9)) << 2)
#define TX_PSC_A3(n)			((0x4103 | ((n) << 9)) << 2)
#define TX_RCVDET_CTRL(n)		((0x4120 | ((n) << 9)) << 2)
#define TX_RCVDET_EN_TMR(n)		((0x4122 | ((n) << 9)) << 2)
#define TX_RCVDET_ST_TMR(n)		((0x4123 | ((n) << 9)) << 2)
#define TX_DIAG_TX_DRV(n)		((0x41e1 | ((n) << 9)) << 2)
#define TX_DIAG_BGREF_PREDRV_DELAY	(0x41e7 << 2)

/* Use this for "n" in macros like "_MULT_XXX" to target the aux channel */
#define AUX_CH_LANE			8

#define TX_ANA_CTRL_REG_1		(0x5020 << 2)

#define TXDA_DP_AUX_EN			BIT(15)
#define AUXDA_SE_EN			BIT(14)
#define TXDA_CAL_LATCH_EN		BIT(13)
#define AUXDA_POLARITY			BIT(12)
#define TXDA_DRV_POWER_ISOLATION_EN	BIT(11)
#define TXDA_DRV_POWER_EN_PH_2_N	BIT(10)
#define TXDA_DRV_POWER_EN_PH_1_N	BIT(9)
#define TXDA_BGREF_EN			BIT(8)
#define TXDA_DRV_LDO_EN			BIT(7)
#define TXDA_DECAP_EN_DEL		BIT(6)
#define TXDA_DECAP_EN			BIT(5)
#define TXDA_UPHY_SUPPLY_EN_DEL		BIT(4)
#define TXDA_UPHY_SUPPLY_EN		BIT(3)
#define TXDA_LOW_LEAKAGE_EN		BIT(2)
#define TXDA_DRV_IDLE_LOWI_EN		BIT(1)
#define TXDA_DRV_CMN_MODE_EN		BIT(0)

#define TX_ANA_CTRL_REG_2		(0x5021 << 2)

#define AUXDA_DEBOUNCING_CLK		BIT(15)
#define TXDA_LPBK_RECOVERED_CLK_EN	BIT(14)
#define TXDA_LPBK_ISI_GEN_EN		BIT(13)
#define TXDA_LPBK_SERIAL_EN		BIT(12)
#define TXDA_LPBK_LINE_EN		BIT(11)
#define TXDA_DRV_LDO_REDC_SINKIQ	BIT(10)
#define XCVR_DECAP_EN_DEL		BIT(9)
#define XCVR_DECAP_EN			BIT(8)
#define TXDA_MPHY_ENABLE_HS_NT		BIT(7)
#define TXDA_MPHY_SA_MODE		BIT(6)
#define TXDA_DRV_LDO_RBYR_FB_EN		BIT(5)
#define TXDA_DRV_RST_PULL_DOWN		BIT(4)
#define TXDA_DRV_LDO_BG_FB_EN		BIT(3)
#define TXDA_DRV_LDO_BG_REF_EN		BIT(2)
#define TXDA_DRV_PREDRV_EN_DEL		BIT(1)
#define TXDA_DRV_PREDRV_EN		BIT(0)

#define TXDA_COEFF_CALC_CTRL		(0x5022 << 2)

#define TX_HIGH_Z			BIT(6)
#define TX_VMARGIN_OFFSET		3
#define TX_VMARGIN_MASK			0x7
#define LOW_POWER_SWING_EN		BIT(2)
#define TX_FCM_DRV_MAIN_EN		BIT(1)
#define TX_FCM_FULL_MARGIN		BIT(0)

#define TX_DIG_CTRL_REG_2		(0x5024 << 2)

#define TX_HIGH_Z_TM_EN			BIT(15)
#define TX_RESCAL_CODE_OFFSET		0
#define TX_RESCAL_CODE_MASK		0x3f

#define TXDA_CYA_AUXDA_CYA		(0x5025 << 2)
#define TX_ANA_CTRL_REG_3		(0x5026 << 2)
#define TX_ANA_CTRL_REG_4		(0x5027 << 2)
#define TX_ANA_CTRL_REG_5		(0x5029 << 2)

#define RX_PSC_A0(n)			((0x8000 | ((n) << 9)) << 2)
#define RX_PSC_A1(n)			((0x8001 | ((n) << 9)) << 2)
#define RX_PSC_A2(n)			((0x8002 | ((n) << 9)) << 2)
#define RX_PSC_A3(n)			((0x8003 | ((n) << 9)) << 2)
#define RX_PSC_CAL(n)			((0x8006 | ((n) << 9)) << 2)
#define RX_PSC_RDY(n)			((0x8007 | ((n) << 9)) << 2)
#define RX_IQPI_ILL_CAL_OVRD		(0x8023 << 2)
#define RX_EPI_ILL_CAL_OVRD		(0x8033 << 2)
#define RX_SDCAL0_OVRD			(0x8041 << 2)
#define RX_SDCAL1_OVRD			(0x8049 << 2)
#define RX_SLC_INIT			(0x806d << 2)
#define RX_SLC_RUN			(0x806e << 2)
#define RX_CDRLF_CNFG2			(0x8081 << 2)
#define RX_SIGDET_HL_FILT_TMR(n)	((0x8090 | ((n) << 9)) << 2)
#define RX_SLC_IOP0_OVRD		(0x8101 << 2)
#define RX_SLC_IOP1_OVRD		(0x8105 << 2)
#define RX_SLC_QOP0_OVRD		(0x8109 << 2)
#define RX_SLC_QOP1_OVRD		(0x810d << 2)
#define RX_SLC_EOP0_OVRD		(0x8111 << 2)
#define RX_SLC_EOP1_OVRD		(0x8115 << 2)
#define RX_SLC_ION0_OVRD		(0x8119 << 2)
#define RX_SLC_ION1_OVRD		(0x811d << 2)
#define RX_SLC_QON0_OVRD		(0x8121 << 2)
#define RX_SLC_QON1_OVRD		(0x8125 << 2)
#define RX_SLC_EON0_OVRD		(0x8129 << 2)
#define RX_SLC_EON1_OVRD		(0x812d << 2)
#define RX_SLC_IEP0_OVRD		(0x8131 << 2)
#define RX_SLC_IEP1_OVRD		(0x8135 << 2)
#define RX_SLC_QEP0_OVRD		(0x8139 << 2)
#define RX_SLC_QEP1_OVRD		(0x813d << 2)
#define RX_SLC_EEP0_OVRD		(0x8141 << 2)
#define RX_SLC_EEP1_OVRD		(0x8145 << 2)
#define RX_SLC_IEN0_OVRD		(0x8149 << 2)
#define RX_SLC_IEN1_OVRD		(0x814d << 2)
#define RX_SLC_QEN0_OVRD		(0x8151 << 2)
#define RX_SLC_QEN1_OVRD		(0x8155 << 2)
#define RX_SLC_EEN0_OVRD		(0x8159 << 2)
#define RX_SLC_EEN1_OVRD		(0x815d << 2)
#define RX_REE_CTRL_DATA_MASK(n)	((0x81bb | ((n) << 9)) << 2)
#define RX_DIAG_SIGDET_TUNE(n)		((0x81dc | ((n) << 9)) << 2)
#define RX_DIAG_SC2C_DELAY		(0x81e1 << 2)

#define PHY_PMA_LANE_CFG		(0xc000 << 2)
#define PMA_LANE3_DP_LANE_SEL(x)	(((x) & 0x3) << 14)
#define PMA_LANE3_INTERFACE_SEL(x)	(((x) & 0x1) << 12)
#define PMA_LANE2_DP_LANE_SEL(x)	(((x) & 0x3) << 10)
#define PMA_LANE2_INTERFACE_SEL(x)	(((x) & 0x1) << 8)
#define PMA_LANE1_DP_LANE_SEL(x)	(((x) & 0x3) << 6)
#define PMA_LANE1_INTERFACE_SEL(x)	(((x) & 0x1) << 4)
#define PMA_LANE0_DP_LANE_SEL(x)	(((x) & 0x3) << 2)
#define PMA_LANE0_INTERFACE_SEL(x)	(((x) & 0x1) << 0)
#define PIPE_CMN_CTRL1			(0xc001 << 2)
#define PIPE_CMN_CTRL2			(0xc002 << 2)
#define PIPE_COM_LOCK_CFG1		(0xc003 << 2)
#define PIPE_COM_LOCK_CFG2		(0xc004 << 2)
#define PIPE_RCV_DET_INH		(0xc005 << 2)
#define PHY_DP_MODE_CTL			(0xc008 << 2)
#define PHY_DP_LANE_DISABLE		GENMASK(15, 12)
#define PHY_DP_LANE_3_DISABLE		BIT(15)
#define PHY_DP_LANE_2_DISABLE		BIT(14)
#define PHY_DP_LANE_1_DISABLE		BIT(13)
#define PHY_DP_LANE_0_DISABLE		BIT(12)
#define PHY_DP_POWER_STATE_ACK_MASK	GENMASK(7, 4)
#define PHY_DP_POWER_STATE_ACK_SHIFT	4
#define PHY_DP_POWER_STATE_MASK		GENMASK(3, 0)
#define PHY_DP_CLK_CTL			(0xc009 << 2)
#define DP_PLL_CLOCK_ENABLE_ACK		BIT(3)
#define DP_PLL_CLOCK_ENABLE_MASK	BIT(2)
#define DP_PLL_CLOCK_DISABLE		0
#define DP_PLL_READY			BIT(1)
#define DP_PLL_ENABLE_MASK		BIT(0)
#define DP_PLL_ENABLE			BIT(0)
#define DP_PLL_DISABLE			0
#define DP_CLK_CTL			(0xc009 << 2)
#define STS				(0xc00F << 2)
#define PHY_ISO_CMN_CTRL		(0xc010 << 2)
#define PHY_DP_TX_CTL			(0xc408 << 2)
#define PMA_CMN_CTRL1			(0xc800 << 2)
#define PHY_PMA_ISO_CMN_CTRL		(0xc810 << 2)
#define PHY_ISOLATION_CTRL		(0xc81f << 2)
#define PHY_PMA_ISO_XCVR_CTRL(n)	((0xcc11 | ((n) << 6)) << 2)
#define PHY_PMA_ISO_LINK_MODE(n)	((0xcc12 | ((n) << 6)) << 2)
#define PHY_PMA_ISO_PWRST_CTRL(n)	((0xcc13 | ((n) << 6)) << 2)
#define PHY_PMA_ISO_TX_DATA_LO(n)	((0xcc14 | ((n) << 6)) << 2)
#define PHY_PMA_ISO_TX_DATA_HI(n)	((0xcc15 | ((n) << 6)) << 2)
#define PHY_PMA_ISO_RX_DATA_LO(n)	((0xcc16 | ((n) << 6)) << 2)
#define PHY_PMA_ISO_RX_DATA_HI(n)	((0xcc17 | ((n) << 6)) << 2)
#define TX_BIST_CTRL(n)			((0x4140 | ((n) << 9)) << 2)
#define TX_BIST_UDDWR(n)		((0x4141 | ((n) << 9)) << 2)

/*
 * Selects which PLL clock will be driven on the analog high speed
 * clock 0: PLL 0 div 1
 * clock 1: PLL 1 div 2
 */
#define CLK_PLL1_DIV1			0x20
#define CLK_PLL1_DIV2			0x30
#define CLK_PLL_MASK			0x33

#define CMN_READY			BIT(0)

#define DP_PLL_CLOCK_ENABLE_ACK		BIT(3)
#define DP_PLL_CLOCK_ENABLE		BIT(2)
#define DP_PLL_ENABLE_ACK		BIT(1)
#define DP_PLL_ENABLE			BIT(0)
#define DP_PLL_DATA_RATE_RBR		((2 << 12) | (4 << 8))
#define DP_PLL_DATA_RATE_HBR		((2 << 12) | (4 << 8))
#define DP_PLL_DATA_RATE_HBR2		((1 << 12) | (2 << 8))
#define DP_PLL_DATA_RATE_MASK		0xff00

#define DP_MODE_MASK			0xf
#define DP_MODE_ENTER_A0		BIT(0)
#define DP_MODE_ENTER_A2		BIT(2)
#define DP_MODE_ENTER_A3		BIT(3)
#define DP_MODE_A0_ACK			BIT(4)
#define DP_MODE_A2_ACK			BIT(6)
#define DP_MODE_A3_ACK			BIT(7)
#define DP_LINK_RESET_DEASSERTED	BIT(8)

#define PHY_MODE_SET_TIMEOUT		100000

#define PIN_ASSIGN_C_E			0x51d9
#define PIN_ASSIGN_D_F			0x5100

#define MODE_DISCONNECT			0
#define MODE_UFP_USB			BIT(0)
#define MODE_DFP_USB			BIT(1)
#define MODE_DFP_DP			BIT(2)

#define DP_DEFAULT_RATE			162000

#define POWER_ON_TRIES			5

struct usb3phy_reg {
	u32 offset;
	u32 enable_bit;
	u32 write_enable;
};

/**
 * struct rockchip_usb3phy_port_cfg - usb3-phy port configuration.
 * @reg: the base address for usb3-phy config.
 * @typec_conn_dir: the register of type-c connector direction.
 * @usb3tousb2_en: the register of type-c force usb2 to usb2 enable.
 * @external_psm: the register of type-c phy external psm clock.
 * @pipe_status: the register of type-c phy pipe status.
 * @usb3_host_disable: the register of type-c usb3 host disable.
 * @usb3_host_port: the register of type-c usb3 host port.
 * @uphy_dp_sel: the register of type-c phy DP select control.
 */
struct rockchip_usb3phy_port_cfg {
	unsigned int reg;
	struct usb3phy_reg typec_conn_dir;
	struct usb3phy_reg usb3tousb2_en;
	struct usb3phy_reg external_psm;
	struct usb3phy_reg pipe_status;
	struct usb3phy_reg usb3_host_disable;
	struct usb3phy_reg usb3_host_port;
	struct usb3phy_reg uphy_dp_sel;
};

struct phy_config {
	int swing;
	int pe;
};

enum {
	TYPEC_PHY_USB,
	TYPEC_PHY_DP,
	TYPEC_PHY_MAX,
};

struct rockchip_typec_phy {
	struct device *dev;
	void __iomem *base;
	struct typec_mux *mux;
	struct typec_switch *sw;
	struct regmap *grf_regs;
	struct clk *clk_core;
	struct clk *clk_ref;
	struct reset_control *uphy_rst;
	struct reset_control *pipe_rst;
	struct reset_control *tcphy_rst;
	struct phy *phys[TYPEC_PHY_MAX];
	const struct rockchip_usb3phy_port_cfg *port_cfgs;
	/* mutex to protect access to individual PHYs */
	struct mutex lock;

	bool flip;
	u8 mode;
	u8 new_mode;
	struct phy_config config[3][4];
};

struct phy_reg {
	u16 value;
	u32 addr;
};

static struct phy_reg usb3_pll_cfg[] = {
	{ 0xf0,		CMN_PLL0_VCOCAL_INIT },
	{ 0x18,		CMN_PLL0_VCOCAL_ITER },
	{ 0xd0,		CMN_PLL0_INTDIV },
	{ 0x4a4a,	CMN_PLL0_FRACDIV },
	{ 0x34,		CMN_PLL0_HIGH_THR },
	{ 0x1ee,	CMN_PLL0_SS_CTRL1 },
	{ 0x7f03,	CMN_PLL0_SS_CTRL2 },
	{ 0x20,		CMN_PLL0_DSM_DIAG },
	{ 0,		CMN_DIAG_PLL0_OVRD },
	{ 0,		CMN_DIAG_PLL0_FBH_OVRD },
	{ 0,		CMN_DIAG_PLL0_FBL_OVRD },
	{ 0x7,		CMN_DIAG_PLL0_V2I_TUNE },
	{ 0x45,		CMN_DIAG_PLL0_CP_TUNE },
	{ 0x8,		CMN_DIAG_PLL0_LF_PROG },
};

static const struct phy_reg dp_pll_rbr_cfg[] = {
	{ 0x00f0, CMN_PLL1_VCOCAL_INIT },
	{ 0x0018, CMN_PLL1_VCOCAL_ITER },
	{ 0x30b9, CMN_PLL1_VCOCAL_START },
	{ 0x0087, CMN_PLL1_INTDIV },
	{ 0x0000, CMN_PLL1_FRACDIV },
	{ 0x0022, CMN_PLL1_HIGH_THR },
	{ 0x8000, CMN_PLL1_SS_CTRL1 },
	{ 0x0000, CMN_PLL1_SS_CTRL2 },
	{ 0x0020, CMN_PLL1_DSM_DIAG },
	{ 0x0000, CMN_PLLSM1_USER_DEF_CTRL },
	{ 0x0000, CMN_DIAG_PLL1_OVRD },
	{ 0x0000, CMN_DIAG_PLL1_FBH_OVRD },
	{ 0x0000, CMN_DIAG_PLL1_FBL_OVRD },
	{ 0x0006, CMN_DIAG_PLL1_V2I_TUNE },
	{ 0x0045, CMN_DIAG_PLL1_CP_TUNE },
	{ 0x0008, CMN_DIAG_PLL1_LF_PROG },
	{ 0x0100, CMN_DIAG_PLL1_PTATIS_TUNE1 },
	{ 0x0007, CMN_DIAG_PLL1_PTATIS_TUNE2 },
	{ 0x0001, CMN_DIAG_PLL1_INCLK_CTRL },
};

static const struct phy_reg dp_pll_rbr_ssc_cfg[] = {
	{ 0x00f0, CMN_PLL1_VCOCAL_INIT },
	{ 0x0018, CMN_PLL1_VCOCAL_ITER },
	{ 0x30b9, CMN_PLL1_VCOCAL_START },
	{ 0x0086, CMN_PLL1_INTDIV },
	{ 0xf915, CMN_PLL1_FRACDIV },
	{ 0x0022, CMN_PLL1_HIGH_THR },
	{ 0x0140, CMN_PLL1_SS_CTRL1 },
	{ 0x7f03, CMN_PLL1_SS_CTRL2 },
	{ 0x0020, CMN_PLL1_DSM_DIAG },
	{ 0x0000, CMN_PLLSM1_USER_DEF_CTRL },
	{ 0x0000, CMN_DIAG_PLL1_OVRD },
	{ 0x0000, CMN_DIAG_PLL1_FBH_OVRD },
	{ 0x0000, CMN_DIAG_PLL1_FBL_OVRD },
	{ 0x0006, CMN_DIAG_PLL1_V2I_TUNE },
	{ 0x0045, CMN_DIAG_PLL1_CP_TUNE },
	{ 0x0008, CMN_DIAG_PLL1_LF_PROG },
	{ 0x0100, CMN_DIAG_PLL1_PTATIS_TUNE1 },
	{ 0x0007, CMN_DIAG_PLL1_PTATIS_TUNE2 },
	{ 0x0001, CMN_DIAG_PLL1_INCLK_CTRL },
};

static const struct phy_reg dp_pll_hbr_cfg[] = {
	{ 0x00f0, CMN_PLL1_VCOCAL_INIT },
	{ 0x0018, CMN_PLL1_VCOCAL_ITER },
	{ 0x30b4, CMN_PLL1_VCOCAL_START },
	{ 0x00e1, CMN_PLL1_INTDIV },
	{ 0x0000, CMN_PLL1_FRACDIV },
	{ 0x0005, CMN_PLL1_HIGH_THR },
	{ 0x8000, CMN_PLL1_SS_CTRL1 },
	{ 0x0000, CMN_PLL1_SS_CTRL2 },
	{ 0x0020, CMN_PLL1_DSM_DIAG },
	{ 0x1000, CMN_PLLSM1_USER_DEF_CTRL },
	{ 0x0000, CMN_DIAG_PLL1_OVRD },
	{ 0x0000, CMN_DIAG_PLL1_FBH_OVRD },
	{ 0x0000, CMN_DIAG_PLL1_FBL_OVRD },
	{ 0x0007, CMN_DIAG_PLL1_V2I_TUNE },
	{ 0x0045, CMN_DIAG_PLL1_CP_TUNE },
	{ 0x0008, CMN_DIAG_PLL1_LF_PROG },
	{ 0x0001, CMN_DIAG_PLL1_PTATIS_TUNE1 },
	{ 0x0001, CMN_DIAG_PLL1_PTATIS_TUNE2 },
	{ 0x0001, CMN_DIAG_PLL1_INCLK_CTRL },
};

static const struct phy_reg dp_pll_hbr_ssc_cfg[] = {
	{ 0x00f0, CMN_PLL1_VCOCAL_INIT },
	{ 0x0018, CMN_PLL1_VCOCAL_ITER },
	{ 0x30b4, CMN_PLL1_VCOCAL_START },
	{ 0x00e0, CMN_PLL1_INTDIV },
	{ 0xf479, CMN_PLL1_FRACDIV },
	{ 0x0038, CMN_PLL1_HIGH_THR },
	{ 0x0204, CMN_PLL1_SS_CTRL1 },
	{ 0x7f03, CMN_PLL1_SS_CTRL2 },
	{ 0x0020, CMN_PLL1_DSM_DIAG },
	{ 0x1000, CMN_PLLSM1_USER_DEF_CTRL },
	{ 0x0000, CMN_DIAG_PLL1_OVRD },
	{ 0x0000, CMN_DIAG_PLL1_FBH_OVRD },
	{ 0x0000, CMN_DIAG_PLL1_FBL_OVRD },
	{ 0x0007, CMN_DIAG_PLL1_V2I_TUNE },
	{ 0x0045, CMN_DIAG_PLL1_CP_TUNE },
	{ 0x0008, CMN_DIAG_PLL1_LF_PROG },
	{ 0x0001, CMN_DIAG_PLL1_PTATIS_TUNE1 },
	{ 0x0001, CMN_DIAG_PLL1_PTATIS_TUNE2 },
	{ 0x0001, CMN_DIAG_PLL1_INCLK_CTRL },
};

static const struct phy_reg dp_pll_hbr2_cfg[] = {
	{ 0x00f0, CMN_PLL1_VCOCAL_INIT },
	{ 0x0018, CMN_PLL1_VCOCAL_ITER },
	{ 0x30b4, CMN_PLL1_VCOCAL_START },
	{ 0x00e1, CMN_PLL1_INTDIV },
	{ 0x0000, CMN_PLL1_FRACDIV },
	{ 0x0005, CMN_PLL1_HIGH_THR },
	{ 0x8000, CMN_PLL1_SS_CTRL1 },
	{ 0x0000, CMN_PLL1_SS_CTRL2 },
	{ 0x0020, CMN_PLL1_DSM_DIAG },
	{ 0x1000, CMN_PLLSM1_USER_DEF_CTRL },
	{ 0x0000, CMN_DIAG_PLL1_OVRD },
	{ 0x0000, CMN_DIAG_PLL1_FBH_OVRD },
	{ 0x0000, CMN_DIAG_PLL1_FBL_OVRD },
	{ 0x0007, CMN_DIAG_PLL1_V2I_TUNE },
	{ 0x0045, CMN_DIAG_PLL1_CP_TUNE },
	{ 0x0008, CMN_DIAG_PLL1_LF_PROG },
	{ 0x0001, CMN_DIAG_PLL1_PTATIS_TUNE1 },
	{ 0x0001, CMN_DIAG_PLL1_PTATIS_TUNE2 },
	{ 0x0001, CMN_DIAG_PLL1_INCLK_CTRL },
};

static const struct phy_reg dp_pll_hbr2_ssc_cfg[] = {
	{ 0x00f0, CMN_PLL1_VCOCAL_INIT },
	{ 0x0018, CMN_PLL1_VCOCAL_ITER },
	{ 0x30b4, CMN_PLL1_VCOCAL_START },
	{ 0x00e0, CMN_PLL1_INTDIV },
	{ 0xf479, CMN_PLL1_FRACDIV },
	{ 0x0038, CMN_PLL1_HIGH_THR },
	{ 0x0204, CMN_PLL1_SS_CTRL1 },
	{ 0x7f03, CMN_PLL1_SS_CTRL2 },
	{ 0x0020, CMN_PLL1_DSM_DIAG },
	{ 0x1000, CMN_PLLSM1_USER_DEF_CTRL },
	{ 0x0000, CMN_DIAG_PLL1_OVRD },
	{ 0x0000, CMN_DIAG_PLL1_FBH_OVRD },
	{ 0x0000, CMN_DIAG_PLL1_FBL_OVRD },
	{ 0x0007, CMN_DIAG_PLL1_V2I_TUNE },
	{ 0x0045, CMN_DIAG_PLL1_CP_TUNE },
	{ 0x0008, CMN_DIAG_PLL1_LF_PROG },
	{ 0x0001, CMN_DIAG_PLL1_PTATIS_TUNE1 },
	{ 0x0001, CMN_DIAG_PLL1_PTATIS_TUNE2 },
	{ 0x0001, CMN_DIAG_PLL1_INCLK_CTRL },
};

static const struct rockchip_usb3phy_port_cfg rk3399_usb3phy_port_cfgs[] = {
	{
		.reg = 0xff7c0000,
		.typec_conn_dir	= { 0xe580, 0, 16 },
		.usb3tousb2_en	= { 0xe580, 3, 19 },
		.external_psm	= { 0xe588, 14, 30 },
		.pipe_status	= { 0xe5c0, 0, 0 },
		.usb3_host_disable = { 0x2434, 0, 16 },
		.usb3_host_port = { 0x2434, 12, 28 },
		.uphy_dp_sel	= { 0x6268, 19, 19 },
	},
	{
		.reg = 0xff800000,
		.typec_conn_dir	= { 0xe58c, 0, 16 },
		.usb3tousb2_en	= { 0xe58c, 3, 19 },
		.external_psm	= { 0xe594, 14, 30 },
		.pipe_status	= { 0xe5c0, 16, 16 },
		.usb3_host_disable = { 0x2444, 0, 16 },
		.usb3_host_port = { 0x2444, 12, 28 },
		.uphy_dp_sel	= { 0x6268, 3, 19 },
	},
	{ /* sentinel */ }
};

/* default phy config */
static const struct phy_config tcphy_default_config[3][4] = {
	{{ .swing = 0x2a, .pe = 0x00 },
	 { .swing = 0x1f, .pe = 0x15 },
	 { .swing = 0x14, .pe = 0x22 },
	 { .swing = 0x02, .pe = 0x2b } },

	{{ .swing = 0x21, .pe = 0x00 },
	 { .swing = 0x12, .pe = 0x15 },
	 { .swing = 0x02, .pe = 0x22 },
	 { .swing = 0,    .pe = 0 } },

	{{ .swing = 0x15, .pe = 0x00 },
	 { .swing = 0x00, .pe = 0x15 },
	 { .swing = 0,    .pe = 0 },
	 { .swing = 0,    .pe = 0 } },
};

enum phy_dp_power_state {
	PHY_DP_POWER_STATE_A0,
	PHY_DP_POWER_STATE_A1,
	PHY_DP_POWER_STATE_A2,
	PHY_DP_POWER_STATE_A3,
};

static int tcphy_dp_set_power_state(struct rockchip_typec_phy *tcphy,
				    enum phy_dp_power_state state)
{
	u32 ack, reg, sts = BIT(state);
	int ret;

	/*
	 * Power state changes must not be requested until after the cmn_ready
	 * signal has gone active.
	 */
	reg = readl(tcphy->base + PMA_CMN_CTRL1);
	if (!(reg & CMN_READY)) {
		dev_err(tcphy->dev, "cmn_ready in the inactive state\n");
		return -EINVAL;
	}

	reg = readl(tcphy->base + PHY_DP_MODE_CTL);
	reg &= ~PHY_DP_POWER_STATE_MASK;
	reg |= sts;
	writel(reg, tcphy->base + PHY_DP_MODE_CTL);

	ret = readl_poll_timeout(tcphy->base + PHY_DP_MODE_CTL,
				 ack, (((ack & PHY_DP_POWER_STATE_ACK_MASK) >>
				 PHY_DP_POWER_STATE_ACK_SHIFT) == sts), 10,
				 PHY_MODE_SET_TIMEOUT);
	if (ret < 0) {
		dev_err(tcphy->dev, "failed to enter power state %d\n", state);
		return ret;
	}

	return 0;
}

enum {
	PHY_DP_LANE_0,
	PHY_DP_LANE_1,
	PHY_DP_LANE_2,
	PHY_DP_LANE_3,
};

enum {
	PMA_IF_PIPE_PCS,
	PMA_IF_PHY_DP,
};

/*
 * For the TypeC PHY, the 4 lanes are mapping to the USB TypeC receptacle pins
 * as follows:
 *   -------------------------------------------------------------------
 *	PHY Lanes/Module Pins			TypeC Receptacle Pins
 *   -------------------------------------------------------------------
 *	Lane0 (tx_p/m_ln_0)			TX1+/TX1- (pins A2/A3)
 *	Lane1 (tx_rx_p/m_ln_1)			RX1+/RX1- (pins B11/B10)
 *	Lane2 (tx_rx_p/m_ln_2)			RX2+/RX2- (pins A11/A10)
 *	Lane3 (tx_p/m_ln_3)			TX2+/TX2- (pins B2/B3)
 *   -------------------------------------------------------------------
 *
 * USB and DP lanes mapping to TypeC PHY lanes for each of pin assignment
 * options (normal connector orientation) described in the VESA DisplayPort
 * Alt Mode on USB TypeC Standard as follows:
 *
 * ----------------------------------------------------------------------
 *	PHY Lanes	A	B	C	D	E	F
 * ----------------------------------------------------------------------
 *	  0	       ML1     SSTX    ML2     SSTX    ML2     SSTX
 *	  1	       ML3     SSRX    ML3     SSRX    ML3     SSRX
 *	  2	       ML2     ML1     ML0     ML0     ML0     ML0
 *	  3	       ML0     ML0     ML1     ML1     ML1     ML1
 * ----------------------------------------------------------------------
 */
static void tcphy_set_lane_mapping(struct rockchip_typec_phy *tcphy, u8 mode)
{
	/*
	 * The PHY_PMA_LANE_CFG register is used to select whether a PMA lane
	 * is mapped for USB or PHY DP. The PHY_PMA_LANE_CFG register is
	 * configured based on a normal connector orientation. Logic in the
	 * PHY automatically handles the flipped connector case based on the
	 * setting of orientation of TypeC PHY.
	 */
	if (mode == MODE_DFP_DP) {
		/* This maps to VESA DP Alt Mode pin assignments C and E. */
		writel(PMA_LANE3_DP_LANE_SEL(PHY_DP_LANE_1) |
		       PMA_LANE3_INTERFACE_SEL(PMA_IF_PHY_DP) |
		       PMA_LANE2_DP_LANE_SEL(PHY_DP_LANE_0) |
		       PMA_LANE2_INTERFACE_SEL(PMA_IF_PHY_DP) |
		       PMA_LANE1_DP_LANE_SEL(PHY_DP_LANE_3) |
		       PMA_LANE1_INTERFACE_SEL(PMA_IF_PHY_DP) |
		       PMA_LANE0_DP_LANE_SEL(PHY_DP_LANE_2) |
		       PMA_LANE0_INTERFACE_SEL(PMA_IF_PHY_DP),
		       tcphy->base + PHY_PMA_LANE_CFG);
	} else {
		/* This maps to VESA DP Alt Mode pin assignments D and F. */
		writel(PMA_LANE3_DP_LANE_SEL(PHY_DP_LANE_1) |
		       PMA_LANE3_INTERFACE_SEL(PMA_IF_PHY_DP) |
		       PMA_LANE2_DP_LANE_SEL(PHY_DP_LANE_0) |
		       PMA_LANE2_INTERFACE_SEL(PMA_IF_PHY_DP) |
		       PMA_LANE1_INTERFACE_SEL(PMA_IF_PIPE_PCS) |
		       PMA_LANE0_INTERFACE_SEL(PMA_IF_PIPE_PCS),
		       tcphy->base + PHY_PMA_LANE_CFG);
	}
}

static void tcphy_cfg_24m(struct rockchip_typec_phy *tcphy)
{
	u32 i, rdata;

	/*
	 * cmn_ref_clk_sel = 3, select the 24Mhz for clk parent
	 * cmn_psm_clk_dig_div = 2, set the clk division to 2
	 */
	writel(0x830, tcphy->base + PMA_CMN_CTRL1);
	for (i = 0; i < 4; i++) {
		/*
		 * The following PHY configuration assumes a 24 MHz reference
		 * clock.
		 */
		writel(0x90, tcphy->base + XCVR_DIAG_LANE_FCM_EN_MGN(i));
		writel(0x960, tcphy->base + TX_RCVDET_EN_TMR(i));
		writel(0x30, tcphy->base + TX_RCVDET_ST_TMR(i));
	}

	rdata = readl(tcphy->base + CMN_DIAG_HSCLK_SEL);
	rdata &= ~CLK_PLL_MASK;
	rdata |= CLK_PLL1_DIV2;
	writel(rdata, tcphy->base + CMN_DIAG_HSCLK_SEL);
}

static void tcphy_cfg_usb3_pll(struct rockchip_typec_phy *tcphy)
{
	u32 i;

	/* load the configuration of PLL0 */
	for (i = 0; i < ARRAY_SIZE(usb3_pll_cfg); i++)
		writel(usb3_pll_cfg[i].value,
		       tcphy->base + usb3_pll_cfg[i].addr);
}

static void tcphy_cfg_dp_pll(struct rockchip_typec_phy *tcphy, int link_rate)
{
	const struct phy_reg *phy_cfg;
	u32 clk_ctrl;
	u32 i, cfg_size, hsclk_sel;

	hsclk_sel = readl(tcphy->base + CMN_DIAG_HSCLK_SEL);
	hsclk_sel &= ~CLK_PLL_MASK;

	switch (link_rate) {
	case 540000:
		clk_ctrl = DP_PLL_DATA_RATE_HBR2;
		hsclk_sel |= CLK_PLL1_DIV1;
		phy_cfg = dp_pll_hbr2_cfg;
		cfg_size = ARRAY_SIZE(dp_pll_hbr2_cfg);
		break;
	case 270000:
		clk_ctrl = DP_PLL_DATA_RATE_HBR;
		hsclk_sel |= CLK_PLL1_DIV2;
		phy_cfg = dp_pll_hbr_cfg;
		cfg_size = ARRAY_SIZE(dp_pll_hbr_cfg);
		break;
	case 162000:
	default:
		clk_ctrl = DP_PLL_DATA_RATE_RBR;
		hsclk_sel |= CLK_PLL1_DIV2;
		phy_cfg = dp_pll_rbr_cfg;
		cfg_size = ARRAY_SIZE(dp_pll_rbr_cfg);
		break;
	}

	clk_ctrl |= DP_PLL_CLOCK_ENABLE | DP_PLL_ENABLE;
	writel(clk_ctrl, tcphy->base + PHY_DP_CLK_CTL);
	writel(hsclk_sel, tcphy->base + CMN_DIAG_HSCLK_SEL);

	/* load the configuration of PLL1 */
	for (i = 0; i < cfg_size; i++)
		writel(phy_cfg[i].value, tcphy->base + phy_cfg[i].addr);
}

static void tcphy_tx_usb3_cfg_lane(struct rockchip_typec_phy *tcphy, u32 lane)
{
	writel(0x7799, tcphy->base + TX_PSC_A0(lane));
	writel(0x7798, tcphy->base + TX_PSC_A1(lane));
	writel(0x5098, tcphy->base + TX_PSC_A2(lane));
	writel(0x5098, tcphy->base + TX_PSC_A3(lane));
	writel(0, tcphy->base + TX_TXCC_MGNFS_MULT_000(lane));
	writel(0xbf, tcphy->base + XCVR_DIAG_BIDI_CTRL(lane));
}

static void tcphy_rx_usb3_cfg_lane(struct rockchip_typec_phy *tcphy, u32 lane)
{
	writel(0xa6fd, tcphy->base + RX_PSC_A0(lane));
	writel(0xa6fd, tcphy->base + RX_PSC_A1(lane));
	writel(0xa410, tcphy->base + RX_PSC_A2(lane));
	writel(0x2410, tcphy->base + RX_PSC_A3(lane));
	writel(0x23ff, tcphy->base + RX_PSC_CAL(lane));
	writel(0x13, tcphy->base + RX_SIGDET_HL_FILT_TMR(lane));
	writel(0x03e7, tcphy->base + RX_REE_CTRL_DATA_MASK(lane));
	writel(0x1004, tcphy->base + RX_DIAG_SIGDET_TUNE(lane));
	writel(0x2010, tcphy->base + RX_PSC_RDY(lane));
	writel(0xfb, tcphy->base + XCVR_DIAG_BIDI_CTRL(lane));
}

static void tcphy_dp_cfg_lane(struct rockchip_typec_phy *tcphy, int link_rate,
			      u8 swing, u8 pre_emp, u32 lane)
{
	u16 val;

	writel(0xbefc, tcphy->base + XCVR_PSM_RCTRL(lane));
	writel(0x6799, tcphy->base + TX_PSC_A0(lane));
	writel(0x6798, tcphy->base + TX_PSC_A1(lane));
	writel(0x98, tcphy->base + TX_PSC_A2(lane));
	writel(0x98, tcphy->base + TX_PSC_A3(lane));

	writel(tcphy->config[swing][pre_emp].swing,
	       tcphy->base + TX_TXCC_MGNFS_MULT_000(lane));
	writel(tcphy->config[swing][pre_emp].pe,
	       tcphy->base + TX_TXCC_CPOST_MULT_00(lane));

	if (swing == 2 && pre_emp == 0 && link_rate != 540000) {
		writel(0x700, tcphy->base + TX_DIAG_TX_DRV(lane));
		writel(0x13c, tcphy->base + TX_TXCC_CAL_SCLR_MULT(lane));
	} else {
		writel(0x128, tcphy->base + TX_TXCC_CAL_SCLR_MULT(lane));
		writel(0x0400, tcphy->base + TX_DIAG_TX_DRV(lane));
	}

	val = readl(tcphy->base + XCVR_DIAG_PLLDRC_CTRL(lane));
	val = val & 0x8fff;
	switch (link_rate) {
	case 540000:
		val |= (5 << 12);
		break;
	case 162000:
	case 270000:
	default:
		val |= (6 << 12);
		break;
	}
	writel(val, tcphy->base + XCVR_DIAG_PLLDRC_CTRL(lane));
}

int tcphy_dp_set_phy_config(struct phy *phy, int link_rate,
			    int lane_count, u8 swing, u8 pre_emp)
{
	struct rockchip_typec_phy *tcphy = phy_get_drvdata(phy);
	u8 i;

	if (!phy->power_count)
		return -EPERM;

	if (tcphy->mode == MODE_DFP_DP) {
		for (i = 0; i < 4; i++)
			tcphy_dp_cfg_lane(tcphy, link_rate, swing, pre_emp, i);
	} else {
		if (tcphy->flip) {
			tcphy_dp_cfg_lane(tcphy, link_rate, swing, pre_emp, 0);
			tcphy_dp_cfg_lane(tcphy, link_rate, swing, pre_emp, 1);
		} else {
			tcphy_dp_cfg_lane(tcphy, link_rate, swing, pre_emp, 2);
			tcphy_dp_cfg_lane(tcphy, link_rate, swing, pre_emp, 3);
		}
	}

	return 0;
}
EXPORT_SYMBOL(tcphy_dp_set_phy_config);

int tcphy_dp_set_lane_count(struct phy *phy, u8 lane_count)
{
	struct rockchip_typec_phy *tcphy = phy_get_drvdata(phy);
	u32 reg;

	if (!phy->power_count)
		return -EPERM;

	/*
	 * In cases where fewer than the configured number of DP lanes are
	 * being used. PHY_DP_MODE_CTL[15:12] must be set to disable and
	 * power-down the unused PHY DP lanes (and their mapped PMA lanes).
	 * Set the bit ([15:12]) associated with each DP PHY lane(s) to be
	 * disabled.
	 */
	reg = readl(tcphy->base + PHY_DP_MODE_CTL);
	reg |= PHY_DP_LANE_DISABLE;

	switch (lane_count) {
	case 4:
		reg &= ~(PHY_DP_LANE_3_DISABLE | PHY_DP_LANE_2_DISABLE |
			 PHY_DP_LANE_1_DISABLE | PHY_DP_LANE_0_DISABLE);
		break;
	case 2:
		reg &= ~(PHY_DP_LANE_1_DISABLE | PHY_DP_LANE_0_DISABLE);
		break;
	case 1:
		reg &= ~PHY_DP_LANE_0_DISABLE;
		break;
	default:
		return -EINVAL;
	}

	writel(reg, tcphy->base + PHY_DP_MODE_CTL);

	return 0;
}
EXPORT_SYMBOL(tcphy_dp_set_lane_count);

int tcphy_dp_set_link_rate(struct phy *phy, int link_rate, bool ssc_on)
{
	struct rockchip_typec_phy *tcphy = phy_get_drvdata(phy);
	const struct phy_reg *phy_cfg;
	u32 cmn_diag_hsclk_sel, phy_dp_clk_ctl, reg;
	u32 i, cfg_size;
	int ret;

	if (!phy->power_count)
		return -EPERM;

	/* Place the PHY lanes in the A3 power state. */
	ret = tcphy_dp_set_power_state(tcphy, PHY_DP_POWER_STATE_A3);
	if (ret) {
		dev_err(tcphy->dev, "failed to enter A3 state: %d\n", ret);
		return ret;
	}

	/* Gate the PLL clocks from PMA */
	reg = readl(tcphy->base + PHY_DP_CLK_CTL);
	reg &= ~DP_PLL_CLOCK_ENABLE_MASK;
	reg |= DP_PLL_CLOCK_DISABLE;
	writel(reg, tcphy->base + PHY_DP_CLK_CTL);

	ret = readl_poll_timeout(tcphy->base + PHY_DP_CLK_CTL, reg,
				 !(reg & DP_PLL_CLOCK_ENABLE_ACK),
				 10, PHY_MODE_SET_TIMEOUT);
	if (ret) {
		dev_err(tcphy->dev, "wait DP PLL clock disabled timeout\n");
		return ret;
	}

	/* Disable the PLL */
	reg = readl(tcphy->base + PHY_DP_CLK_CTL);
	reg &= ~DP_PLL_ENABLE_MASK;
	reg |= DP_PLL_DISABLE;
	writel(reg, tcphy->base + PHY_DP_CLK_CTL);

	ret = readl_poll_timeout(tcphy->base + PHY_DP_CLK_CTL, reg,
				 !(reg & DP_PLL_READY),
				 10, PHY_MODE_SET_TIMEOUT);
	if (ret) {
		dev_err(tcphy->dev, "wait DP PLL not ready timeout\n");
		return ret;
	}

	/* Re-configure PHY registers for the new data rate */
	cmn_diag_hsclk_sel = readl(tcphy->base + CMN_DIAG_HSCLK_SEL);
	cmn_diag_hsclk_sel &= ~(GENMASK(5, 4) | GENMASK(1, 0));

	phy_dp_clk_ctl = readl(tcphy->base + PHY_DP_CLK_CTL);
	phy_dp_clk_ctl &= ~(GENMASK(15, 12) | GENMASK(11, 8));

	switch (link_rate) {
	case 162000:
		cmn_diag_hsclk_sel |= (3 << 4) | (0 << 0);
		phy_dp_clk_ctl |= (2 << 12) | (4 << 8);

		phy_cfg = ssc_on ? dp_pll_rbr_ssc_cfg : dp_pll_rbr_cfg;
		cfg_size = ssc_on ? ARRAY_SIZE(dp_pll_rbr_ssc_cfg) :
				    ARRAY_SIZE(dp_pll_rbr_cfg);
		break;
	case 270000:
		cmn_diag_hsclk_sel |= (3 << 4) | (0 << 0);
		phy_dp_clk_ctl |= (2 << 12) | (4 << 8);

		phy_cfg = ssc_on ? dp_pll_hbr_ssc_cfg : dp_pll_hbr_cfg;
		cfg_size = ssc_on ? ARRAY_SIZE(dp_pll_hbr_ssc_cfg) :
				    ARRAY_SIZE(dp_pll_hbr_cfg);
		break;
	case 540000:
		cmn_diag_hsclk_sel |= (2 << 4) | (0 << 0);
		phy_dp_clk_ctl |= (1 << 12) | (2 << 8);

		phy_cfg = ssc_on ? dp_pll_hbr2_ssc_cfg : dp_pll_hbr2_cfg;
		cfg_size = ssc_on ? ARRAY_SIZE(dp_pll_hbr2_ssc_cfg) :
				    ARRAY_SIZE(dp_pll_hbr2_cfg);
		break;
	default:
		return -EINVAL;
	}

	writel(cmn_diag_hsclk_sel, tcphy->base + CMN_DIAG_HSCLK_SEL);
	writel(phy_dp_clk_ctl, tcphy->base + PHY_DP_CLK_CTL);

	/* load the configuration of PLL1 */
	for (i = 0; i < cfg_size; i++)
		writel(phy_cfg[i].value, tcphy->base + phy_cfg[i].addr);

	/* Enable the PLL */
	reg = readl(tcphy->base + PHY_DP_CLK_CTL);
	reg &= ~DP_PLL_ENABLE_MASK;
	reg |= DP_PLL_ENABLE;
	writel(reg, tcphy->base + PHY_DP_CLK_CTL);

	ret = readl_poll_timeout(tcphy->base + PHY_DP_CLK_CTL, reg,
				 reg & DP_PLL_READY,
				 10, PHY_MODE_SET_TIMEOUT);
	if (ret < 0) {
		dev_err(tcphy->dev, "wait DP PLL ready timeout\n");
		return ret;
	}

	/* Enable PMA PLL clocks */
	reg = readl(tcphy->base + PHY_DP_CLK_CTL);
	reg &= ~DP_PLL_CLOCK_ENABLE_MASK;
	reg |= DP_PLL_CLOCK_ENABLE;
	writel(reg, tcphy->base + PHY_DP_CLK_CTL);

	ret = readl_poll_timeout(tcphy->base + PHY_DP_CLK_CTL, reg,
				 reg & DP_PLL_CLOCK_ENABLE_ACK,
				 10, PHY_MODE_SET_TIMEOUT);
	if (ret) {
		dev_err(tcphy->dev, "wait DP PLL clock enabled timeout\n");
		return ret;
	}

	/* The PMA must go through the A2 power state upon a data rate change */
	ret = tcphy_dp_set_power_state(tcphy, PHY_DP_POWER_STATE_A2);
	if (ret) {
		dev_err(tcphy->dev, "failed to enter A2 state: %d\n", ret);
		return ret;
	}

	/* change the PHY power state to A0 */
	ret = tcphy_dp_set_power_state(tcphy, PHY_DP_POWER_STATE_A0);
	if (ret) {
		dev_err(tcphy->dev, "failed to enter A0 state: %d\n", ret);
		return ret;
	}

	return 0;
}
EXPORT_SYMBOL(tcphy_dp_set_link_rate);

static inline int property_enable(struct rockchip_typec_phy *tcphy,
				  const struct usb3phy_reg *reg, bool en)
{
	u32 mask = 1 << reg->write_enable;
	u32 val = en << reg->enable_bit;

	return regmap_write(tcphy->grf_regs, reg->offset, val | mask);
}

static void tcphy_dp_aux_set_flip(struct rockchip_typec_phy *tcphy)
{
	u16 tx_ana_ctrl_reg_1;

	/*
	 * Select the polarity of the xcvr:
	 * 1, Reverses the polarity (If TYPEC, Pulls ups aux_p and pull
	 * down aux_m)
	 * 0, Normal polarity (if TYPEC, pulls up aux_m and pulls down
	 * aux_p)
	 */
	tx_ana_ctrl_reg_1 = readl(tcphy->base + TX_ANA_CTRL_REG_1);
	if (!tcphy->flip)
		tx_ana_ctrl_reg_1 |= AUXDA_POLARITY;
	else
		tx_ana_ctrl_reg_1 &= ~AUXDA_POLARITY;
	writel(tx_ana_ctrl_reg_1, tcphy->base + TX_ANA_CTRL_REG_1);
}

static void tcphy_dp_aux_calibration(struct rockchip_typec_phy *tcphy)
{
	u16 val;
	u16 tx_ana_ctrl_reg_1;
	u16 tx_ana_ctrl_reg_2;
	s32 pu_calib_code, pd_calib_code;
	s32 pu_adj, pd_adj;
	u16 calib;

	/*
	 * Calculate calibration code as per docs: use an average of the
	 * pull down and pull up.  Then add in adjustments.
	 */
	val = readl(tcphy->base + CMN_TXPUCAL_CTRL);
	pu_calib_code = CMN_CALIB_CODE_POS(val);
	val = readl(tcphy->base + CMN_TXPDCAL_CTRL);
	pd_calib_code = CMN_CALIB_CODE_POS(val);
	val = readl(tcphy->base + CMN_TXPU_ADJ_CTRL);
	pu_adj = CMN_CALIB_CODE(val);
	val = readl(tcphy->base + CMN_TXPD_ADJ_CTRL);
	pd_adj = CMN_CALIB_CODE(val);
	calib = (pu_calib_code + pd_calib_code) / 2 + pu_adj + pd_adj;

	/* disable txda_cal_latch_en for rewrite the calibration values */
	tx_ana_ctrl_reg_1 = readl(tcphy->base + TX_ANA_CTRL_REG_1);
	tx_ana_ctrl_reg_1 &= ~TXDA_CAL_LATCH_EN;
	writel(tx_ana_ctrl_reg_1, tcphy->base + TX_ANA_CTRL_REG_1);

	/* write the calibration, then delay 10 ms as sample in docs */
	val = readl(tcphy->base + TX_DIG_CTRL_REG_2);
	val &= ~(TX_RESCAL_CODE_MASK << TX_RESCAL_CODE_OFFSET);
	val |= calib << TX_RESCAL_CODE_OFFSET;
	writel(val, tcphy->base + TX_DIG_CTRL_REG_2);
	usleep_range(10000, 10050);

	/*
	 * Enable signal for latch that sample and holds calibration values.
	 * Activate this signal for 1 clock cycle to sample new calibration
	 * values.
	 */
	tx_ana_ctrl_reg_1 |= TXDA_CAL_LATCH_EN;
	writel(tx_ana_ctrl_reg_1, tcphy->base + TX_ANA_CTRL_REG_1);
	usleep_range(150, 200);

	/* set TX Voltage Level and TX Deemphasis to 0 */
	writel(0, tcphy->base + PHY_DP_TX_CTL);

	/* re-enable decap */
	tx_ana_ctrl_reg_2 = XCVR_DECAP_EN;
	writel(tx_ana_ctrl_reg_2, tcphy->base + TX_ANA_CTRL_REG_2);
	udelay(1);
	tx_ana_ctrl_reg_2 |= XCVR_DECAP_EN_DEL;
	writel(tx_ana_ctrl_reg_2, tcphy->base + TX_ANA_CTRL_REG_2);

	writel(0, tcphy->base + TX_ANA_CTRL_REG_3);

	tx_ana_ctrl_reg_1 |= TXDA_UPHY_SUPPLY_EN;
	writel(tx_ana_ctrl_reg_1, tcphy->base + TX_ANA_CTRL_REG_1);
	udelay(1);
	tx_ana_ctrl_reg_1 |= TXDA_UPHY_SUPPLY_EN_DEL;
	writel(tx_ana_ctrl_reg_1, tcphy->base + TX_ANA_CTRL_REG_1);

	writel(0, tcphy->base + TX_ANA_CTRL_REG_5);

	/*
	 * Programs txda_drv_ldo_prog[15:0], Sets driver LDO
	 * voltage 16'h1001 for DP-AUX-TX and RX
	 */
	writel(0x1001, tcphy->base + TX_ANA_CTRL_REG_4);

	/* re-enables Bandgap reference for LDO */
	tx_ana_ctrl_reg_1 |= TXDA_DRV_LDO_EN;
	writel(tx_ana_ctrl_reg_1, tcphy->base + TX_ANA_CTRL_REG_1);
	udelay(5);
	tx_ana_ctrl_reg_1 |= TXDA_BGREF_EN;
	writel(tx_ana_ctrl_reg_1, tcphy->base + TX_ANA_CTRL_REG_1);

	/*
	 * re-enables the transmitter pre-driver, driver data selection MUX,
	 * and receiver detect circuits.
	 */
	tx_ana_ctrl_reg_2 |= TXDA_DRV_PREDRV_EN;
	writel(tx_ana_ctrl_reg_2, tcphy->base + TX_ANA_CTRL_REG_2);
	udelay(1);
	tx_ana_ctrl_reg_2 |= TXDA_DRV_PREDRV_EN_DEL;
	writel(tx_ana_ctrl_reg_2, tcphy->base + TX_ANA_CTRL_REG_2);

	/*
	 * Do all the undocumented magic:
	 * - Turn on TXDA_DP_AUX_EN, whatever that is, even though sample
	 *   never shows this going on.
	 * - Turn on TXDA_DECAP_EN (and TXDA_DECAP_EN_DEL) even though
	 *   docs say for aux it's always 0.
	 * - Turn off the LDO and BGREF, which we just spent time turning
	 *   on above (???).
	 *
	 * Without this magic, things seem worse.
	 */
	tx_ana_ctrl_reg_1 |= TXDA_DP_AUX_EN;
	tx_ana_ctrl_reg_1 |= TXDA_DECAP_EN;
	tx_ana_ctrl_reg_1 &= ~TXDA_DRV_LDO_EN;
	tx_ana_ctrl_reg_1 &= ~TXDA_BGREF_EN;
	writel(tx_ana_ctrl_reg_1, tcphy->base + TX_ANA_CTRL_REG_1);
	udelay(1);
	tx_ana_ctrl_reg_1 |= TXDA_DECAP_EN_DEL;
	writel(tx_ana_ctrl_reg_1, tcphy->base + TX_ANA_CTRL_REG_1);

	/*
	 * Undo the work we did to set the LDO voltage.
	 * This doesn't seem to help nor hurt, but it kinda goes with the
	 * undocumented magic above.
	 */
	writel(0, tcphy->base + TX_ANA_CTRL_REG_4);

	/* Don't set voltage swing to 400 mV peak to peak (differential) */
	writel(0, tcphy->base + TXDA_COEFF_CALC_CTRL);

	/* Init TXDA_CYA_AUXDA_CYA for unknown magic reasons */
	writel(0, tcphy->base + TXDA_CYA_AUXDA_CYA);

	/*
	 * More undocumented magic, presumably the goal of which is to
	 * make the "auxda_source_aux_oen" be ignored and instead to decide
	 * about "high impedance state" based on what software puts in the
	 * register TXDA_COEFF_CALC_CTRL (see TX_HIGH_Z).  Since we only
	 * program that register once and we don't set the bit TX_HIGH_Z,
	 * presumably the goal here is that we should never put the analog
	 * driver in high impedance state.
	 */
	val = readl(tcphy->base + TX_DIG_CTRL_REG_2);
	val |= TX_HIGH_Z_TM_EN;
	writel(val, tcphy->base + TX_DIG_CTRL_REG_2);
}

static int tcphy_cfg_usb3_to_usb2_only(struct rockchip_typec_phy *tcphy,
				       bool value)
{
	const struct rockchip_usb3phy_port_cfg *cfg = tcphy->port_cfgs;

	property_enable(tcphy, &cfg->usb3tousb2_en, value);
	property_enable(tcphy, &cfg->usb3_host_disable, value);
	property_enable(tcphy, &cfg->usb3_host_port, !value);

	return 0;
}

static int tcphy_phy_init(struct rockchip_typec_phy *tcphy, u8 mode)
{
	const struct rockchip_usb3phy_port_cfg *cfg = tcphy->port_cfgs;
	int ret, i;
	u32 val;

	ret = clk_prepare_enable(tcphy->clk_core);
	if (ret) {
		dev_err(tcphy->dev, "Failed to prepare_enable core clock\n");
		return ret;
	}

	ret = clk_prepare_enable(tcphy->clk_ref);
	if (ret) {
		dev_err(tcphy->dev, "Failed to prepare_enable ref clock\n");
		goto err_clk_core;
	}

	reset_control_deassert(tcphy->tcphy_rst);

	property_enable(tcphy, &cfg->typec_conn_dir, tcphy->flip);
	tcphy_dp_aux_set_flip(tcphy);

	tcphy_cfg_24m(tcphy);
	tcphy_set_lane_mapping(tcphy, mode);

	if (mode == MODE_DFP_DP) {
		tcphy_cfg_usb3_to_usb2_only(tcphy, true);
		tcphy_cfg_dp_pll(tcphy, DP_DEFAULT_RATE);
		for (i = 0; i < 4; i++)
			tcphy_dp_cfg_lane(tcphy, DP_DEFAULT_RATE, 0, 0, i);
	} else {
		tcphy_cfg_usb3_pll(tcphy);
		tcphy_cfg_dp_pll(tcphy, DP_DEFAULT_RATE);
		if (tcphy->flip) {
			tcphy_tx_usb3_cfg_lane(tcphy, 3);
			tcphy_rx_usb3_cfg_lane(tcphy, 2);
			tcphy_dp_cfg_lane(tcphy, DP_DEFAULT_RATE, 0, 0, 0);
			tcphy_dp_cfg_lane(tcphy, DP_DEFAULT_RATE, 0, 0, 1);
		} else {
			tcphy_tx_usb3_cfg_lane(tcphy, 0);
			tcphy_rx_usb3_cfg_lane(tcphy, 1);
			tcphy_dp_cfg_lane(tcphy, DP_DEFAULT_RATE, 0, 0, 2);
			tcphy_dp_cfg_lane(tcphy, DP_DEFAULT_RATE, 0, 0, 3);
		}
	}

	val = readl(tcphy->base + PHY_DP_MODE_CTL);
	val &= ~DP_MODE_MASK;
	val |= DP_MODE_ENTER_A2 | DP_LINK_RESET_DEASSERTED;
	writel(val, tcphy->base + PHY_DP_MODE_CTL);

	reset_control_deassert(tcphy->uphy_rst);

	ret = readx_poll_timeout(readl, tcphy->base + PMA_CMN_CTRL1,
				 val, val & CMN_READY, 10,
				 PHY_MODE_SET_TIMEOUT);
	if (ret < 0) {
		dev_err(tcphy->dev, "wait pma ready timeout\n");
		ret = -ETIMEDOUT;
		goto err_wait_pma;
	}

	reset_control_deassert(tcphy->pipe_rst);

	return 0;

err_wait_pma:
	reset_control_assert(tcphy->uphy_rst);
	reset_control_assert(tcphy->tcphy_rst);
	clk_disable_unprepare(tcphy->clk_ref);
err_clk_core:
	clk_disable_unprepare(tcphy->clk_core);
	return ret;
}

static void tcphy_phy_deinit(struct rockchip_typec_phy *tcphy)
{
	reset_control_assert(tcphy->tcphy_rst);
	reset_control_assert(tcphy->uphy_rst);
	reset_control_assert(tcphy->pipe_rst);
	clk_disable_unprepare(tcphy->clk_core);
	clk_disable_unprepare(tcphy->clk_ref);
}

static int tcphy_get_mode(struct rockchip_typec_phy *tcphy)
{
<<<<<<< HEAD
	struct extcon_dev *edev = tcphy->extcon;
	union extcon_property_value property;
	unsigned int id;
	u8 mode;
	int ret, ufp, dp;
=======
	return tcphy->new_mode;
}
>>>>>>> 52f971ee

static int tcphy_orien_sw_set(struct typec_switch *sw,
			      enum typec_orientation orien)
{
	struct rockchip_typec_phy *tcphy = typec_switch_get_drvdata(sw);

	mutex_lock(&tcphy->lock);

	if (orien == TYPEC_ORIENTATION_NONE) {
		tcphy->new_mode = MODE_DISCONNECT;
		goto unlock_ret;
	}

<<<<<<< HEAD
	if (ufp > 0) {
		mode = MODE_UFP_USB;
		id = EXTCON_USB;
	} else if (dp > 0) {
		mode = MODE_DFP_DP;
		id = EXTCON_DISP_DP;
=======
	tcphy->flip = (orien == TYPEC_ORIENTATION_REVERSE) ? true : false;
	tcphy->new_mode = MODE_DFP_USB;
>>>>>>> 52f971ee

unlock_ret:
	mutex_unlock(&tcphy->lock);
	return 0;
}

static int tcphy_setup_orien_switch(struct rockchip_typec_phy *tcphy)
{
	struct typec_switch_desc sw_desc = { };

	sw_desc.drvdata = tcphy;
	sw_desc.fwnode = dev_fwnode(tcphy->dev);
	sw_desc.set = tcphy_orien_sw_set;

	tcphy->sw = typec_switch_register(tcphy->dev, &sw_desc);
	if (IS_ERR(tcphy->sw)) {
		dev_err(tcphy->dev, "Error register typec orientation switch: %ld\n",
			PTR_ERR(tcphy->sw));
		return PTR_ERR(tcphy->sw);
	}

	return 0;
}

static void udphy_orien_switch_unregister(void *data)
{
	struct rockchip_typec_phy *tcphy = data;

	typec_switch_unregister(tcphy->sw);
}

static int _rockchip_usb3_phy_power_on(struct rockchip_typec_phy *tcphy)
{
	const struct rockchip_usb3phy_port_cfg *cfg = tcphy->port_cfgs;
	const struct usb3phy_reg *reg = &cfg->pipe_status;
	int timeout, new_mode, ret = 0;
	u32 val;

	mutex_lock(&tcphy->lock);

	new_mode = tcphy_get_mode(tcphy);
	if (new_mode < 0) {
		ret = new_mode;
		goto unlock_ret;
	}

	/* DP-only mode; fall back to USB2 */
	if (!(new_mode & (MODE_DFP_USB | MODE_UFP_USB))) {
		tcphy_cfg_usb3_to_usb2_only(tcphy, true);
		goto unlock_ret;
	}

	if (tcphy->mode == new_mode)
		goto unlock_ret;

	if (tcphy->mode == MODE_DISCONNECT) {
		ret = tcphy_phy_init(tcphy, new_mode);
		if (ret)
			goto unlock_ret;
	}

	/* wait TCPHY for pipe ready */
	for (timeout = 0; timeout < 100; timeout++) {
		regmap_read(tcphy->grf_regs, reg->offset, &val);
		if (!(val & BIT(reg->enable_bit))) {
			tcphy->mode |= new_mode & (MODE_DFP_USB | MODE_UFP_USB);
			/* enable usb3 host */
			tcphy_cfg_usb3_to_usb2_only(tcphy, false);
			goto unlock_ret;
		}
		usleep_range(10, 20);
	}

	if (tcphy->mode == MODE_DISCONNECT)
		tcphy_phy_deinit(tcphy);

	ret = -ETIMEDOUT;

unlock_ret:
	mutex_unlock(&tcphy->lock);
	return ret;
}

static int rockchip_usb3_phy_power_on(struct phy *phy)
{
	struct rockchip_typec_phy *tcphy = phy_get_drvdata(phy);
	int ret;
	int tries;

	for (tries = 0; tries < POWER_ON_TRIES; tries++) {
		ret = _rockchip_usb3_phy_power_on(tcphy);
		if (!ret)
			break;
	}

	if (tries && !ret)
		dev_info(tcphy->dev, "Needed %d loops to turn on\n", tries);

	return ret;
}

static int rockchip_usb3_phy_power_off(struct phy *phy)
{
	struct rockchip_typec_phy *tcphy = phy_get_drvdata(phy);

	mutex_lock(&tcphy->lock);
	tcphy_cfg_usb3_to_usb2_only(tcphy, false);

	if (tcphy->mode == MODE_DISCONNECT)
		goto unlock;

	tcphy->mode &= ~(MODE_UFP_USB | MODE_DFP_USB);
	if (tcphy->mode == MODE_DISCONNECT)
		tcphy_phy_deinit(tcphy);

unlock:
	mutex_unlock(&tcphy->lock);
	return 0;
}

static const struct phy_ops rockchip_usb3_phy_ops = {
	.power_on	= rockchip_usb3_phy_power_on,
	.power_off	= rockchip_usb3_phy_power_off,
	.owner		= THIS_MODULE,
};

static int rockchip_dp_phy_power_on(struct phy *phy)
{
	struct rockchip_typec_phy *tcphy = phy_get_drvdata(phy);
	const struct rockchip_usb3phy_port_cfg *cfg = tcphy->port_cfgs;
	int new_mode, ret = 0;
	u32 val;

	mutex_lock(&tcphy->lock);

	new_mode = tcphy_get_mode(tcphy);
	if (new_mode < 0) {
		ret = new_mode;
		goto unlock_ret;
	}

	if (!(new_mode & MODE_DFP_DP)) {
		ret = -ENODEV;
		goto unlock_ret;
	}

	if (tcphy->mode == new_mode)
		goto unlock_ret;

	/*
	 * If the PHY has been power on, but the mode is not DP only mode,
	 * re-init the PHY for setting all of 4 lanes to DP.
	 */
	if (new_mode == MODE_DFP_DP && tcphy->mode != MODE_DISCONNECT) {
		tcphy_phy_deinit(tcphy);
		ret = tcphy_phy_init(tcphy, new_mode);
	} else if (tcphy->mode == MODE_DISCONNECT) {
		ret = tcphy_phy_init(tcphy, new_mode);
	}
	if (ret)
		goto unlock_ret;

	property_enable(tcphy, &cfg->uphy_dp_sel, 1);

	ret = readx_poll_timeout(readl, tcphy->base + PHY_DP_MODE_CTL,
				 val, val & DP_MODE_A2_ACK, 1000,
				 PHY_MODE_SET_TIMEOUT);
	if (ret < 0) {
		dev_err(tcphy->dev, "failed to wait TCPHY enter A2\n");
		goto power_on_finish;
	}

	tcphy_dp_aux_calibration(tcphy);

	/* enter A0 mode */
	ret = tcphy_dp_set_power_state(tcphy, PHY_DP_POWER_STATE_A0);
	if (ret) {
		dev_err(tcphy->dev, "failed to enter A0 power state\n");
		goto power_on_finish;
	}

	tcphy->mode |= MODE_DFP_DP;

power_on_finish:
	if (tcphy->mode == MODE_DISCONNECT)
		tcphy_phy_deinit(tcphy);
unlock_ret:
	mutex_unlock(&tcphy->lock);
	return ret;
}

static int rockchip_dp_phy_power_off(struct phy *phy)
{
	struct rockchip_typec_phy *tcphy = phy_get_drvdata(phy);
	int ret;

	mutex_lock(&tcphy->lock);

	if (tcphy->mode == MODE_DISCONNECT)
		goto unlock;

	tcphy->mode &= ~MODE_DFP_DP;

	ret = tcphy_dp_set_power_state(tcphy, PHY_DP_POWER_STATE_A2);
	if (ret) {
		dev_err(tcphy->dev, "failed to enter A2 power state\n");
		goto unlock;
	}

	if (tcphy->mode == MODE_DISCONNECT)
		tcphy_phy_deinit(tcphy);

unlock:
	mutex_unlock(&tcphy->lock);
	return 0;
}

static const struct phy_ops rockchip_dp_phy_ops = {
	.power_on	= rockchip_dp_phy_power_on,
	.power_off	= rockchip_dp_phy_power_off,
	.owner		= THIS_MODULE,
};

static int tcphy_typec_mux_set(struct typec_mux *mux, struct typec_mux_state *state)
{
	struct rockchip_typec_phy *tcphy = typec_mux_get_drvdata(mux);
	struct typec_displayport_data *data;
	int hpd = 0;

	mutex_lock(&tcphy->lock);

	switch (state->mode) {
	case TYPEC_STATE_SAFE:
		fallthrough;
	case TYPEC_STATE_USB:
		tcphy->new_mode = MODE_DFP_USB;
		phy_set_bus_width(tcphy->phys[TYPEC_PHY_DP], 0);
		break;
	case TYPEC_DP_STATE_C:
	case TYPEC_DP_STATE_E:
		tcphy->new_mode = MODE_DFP_DP;
		data = state->data;
		hpd = !!(data->status & DP_STATUS_HPD_STATE);
		phy_set_bus_width(tcphy->phys[TYPEC_PHY_DP], hpd ? 4 : 0);
		break;
	case TYPEC_DP_STATE_D:
		tcphy->new_mode = MODE_DFP_DP | MODE_DFP_USB;
		data = state->data;
		hpd = !!(data->status & DP_STATUS_HPD_STATE);
		phy_set_bus_width(tcphy->phys[TYPEC_PHY_DP], hpd ? 2 : 0);
		break;
	default:
		break;
	}

	mutex_unlock(&tcphy->lock);

	return 0;
}

static int tcphy_setup_typec_mux(struct rockchip_typec_phy *tcphy)
{
	struct typec_mux_desc mux_desc = {};

	mux_desc.drvdata = tcphy;
	mux_desc.fwnode = dev_fwnode(tcphy->dev);
	mux_desc.set = tcphy_typec_mux_set;

	tcphy->mux = typec_mux_register(tcphy->dev, &mux_desc);
	if (IS_ERR(tcphy->mux)) {
		dev_err(tcphy->dev, "Error register typec mux: %ld\n",
			PTR_ERR(tcphy->mux));
		return PTR_ERR(tcphy->mux);
	}

	return 0;
}

static void tcphy_typec_mux_unregister(void *data)
{
	struct rockchip_typec_phy *tcphy = data;

	typec_mux_unregister(tcphy->mux);
}

static int tcphy_parse_dt(struct rockchip_typec_phy *tcphy,
			  struct device *dev)
{
	int ret;

	tcphy->grf_regs = syscon_regmap_lookup_by_phandle(dev->of_node,
							  "rockchip,grf");
	if (IS_ERR(tcphy->grf_regs)) {
		dev_err(dev, "could not find grf dt node\n");
		return PTR_ERR(tcphy->grf_regs);
	}

	tcphy->clk_core = devm_clk_get(dev, "tcpdcore");
	if (IS_ERR(tcphy->clk_core)) {
		dev_err(dev, "could not get uphy core clock\n");
		return PTR_ERR(tcphy->clk_core);
	}

	tcphy->clk_ref = devm_clk_get(dev, "tcpdphy-ref");
	if (IS_ERR(tcphy->clk_ref)) {
		dev_err(dev, "could not get uphy ref clock\n");
		return PTR_ERR(tcphy->clk_ref);
	}

	tcphy->uphy_rst = devm_reset_control_get(dev, "uphy");
	if (IS_ERR(tcphy->uphy_rst)) {
		dev_err(dev, "no uphy_rst reset control found\n");
		return PTR_ERR(tcphy->uphy_rst);
	}

	tcphy->pipe_rst = devm_reset_control_get(dev, "uphy-pipe");
	if (IS_ERR(tcphy->pipe_rst)) {
		dev_err(dev, "no pipe_rst reset control found\n");
		return PTR_ERR(tcphy->pipe_rst);
	}

	tcphy->tcphy_rst = devm_reset_control_get(dev, "uphy-tcphy");
	if (IS_ERR(tcphy->tcphy_rst)) {
		dev_err(dev, "no tcphy_rst reset control found\n");
		return PTR_ERR(tcphy->tcphy_rst);
	}

	/*
	 * check if phy_config pass from dts, if no,
	 * use default phy config value.
	 */
	ret = of_property_read_u32_array(dev->of_node, "rockchip,phy-config",
		(u32 *)tcphy->config, sizeof(tcphy->config) / sizeof(u32));
	if (ret)
		memcpy(tcphy->config, tcphy_default_config,
		       sizeof(tcphy->config));

	return 0;
}

static void typec_phy_pre_init(struct rockchip_typec_phy *tcphy)
{
	const struct rockchip_usb3phy_port_cfg *cfg = tcphy->port_cfgs;

	reset_control_assert(tcphy->tcphy_rst);
	reset_control_assert(tcphy->uphy_rst);
	reset_control_assert(tcphy->pipe_rst);

	/* select external psm clock */
	property_enable(tcphy, &cfg->external_psm, 1);
	property_enable(tcphy, &cfg->usb3tousb2_en, 0);

	tcphy->mode = MODE_DISCONNECT;
}

static int rockchip_typec_phy_probe(struct platform_device *pdev)
{
	struct device *dev = &pdev->dev;
	struct device_node *np = dev->of_node;
	struct device_node *child_np;
	struct rockchip_typec_phy *tcphy;
	struct phy_provider *phy_provider;
	struct resource *res;
	const struct rockchip_usb3phy_port_cfg *phy_cfgs;
	int index, ret;

	tcphy = devm_kzalloc(dev, sizeof(*tcphy), GFP_KERNEL);
	if (!tcphy)
		return -ENOMEM;

	phy_cfgs = of_device_get_match_data(dev);
	if (!phy_cfgs) {
		dev_err(dev, "phy configs are not assigned!\n");
		return -EINVAL;
	}

	res = platform_get_resource(pdev, IORESOURCE_MEM, 0);
	tcphy->base = devm_ioremap_resource(dev, res);
	if (IS_ERR(tcphy->base))
		return PTR_ERR(tcphy->base);

	/* find out a proper config which can be matched with dt. */
	index = 0;
	while (phy_cfgs[index].reg) {
		if (phy_cfgs[index].reg == res->start) {
			tcphy->port_cfgs = &phy_cfgs[index];
			break;
		}

		++index;
	}

	if (!tcphy->port_cfgs) {
		dev_err(dev, "no phy-config can be matched with %pOFn node\n",
			np);
		return -EINVAL;
	}

	ret = tcphy_parse_dt(tcphy, dev);
	if (ret)
		return ret;

	tcphy->dev = dev;
	tcphy->new_mode = MODE_DFP_USB;
	platform_set_drvdata(pdev, tcphy);
	mutex_init(&tcphy->lock);

	typec_phy_pre_init(tcphy);

	if (device_property_present(dev, "orientation-switch")) {
		ret = tcphy_setup_orien_switch(tcphy);
		if (ret)
			return ret;
		ret = devm_add_action_or_reset(dev, udphy_orien_switch_unregister,
					       tcphy);
		if (ret)
			return ret;
	}

	if (device_property_present(dev, "svid")) {
		ret = tcphy_setup_typec_mux(tcphy);
		if (ret)
			return ret;

		ret = devm_add_action_or_reset(dev, tcphy_typec_mux_unregister, tcphy);
		if (ret)
			return ret;
	}

	pm_runtime_enable(dev);

	for_each_available_child_of_node(np, child_np) {
		struct phy *phy;

		if (!of_node_cmp(child_np->name, "dp-port")) {
			phy = devm_phy_create(dev, child_np,
					      &rockchip_dp_phy_ops);
			if (IS_ERR(phy)) {
				dev_err(dev, "failed to create phy: %s\n",
					child_np->name);
				of_node_put(child_np);
				ret = PTR_ERR(phy);
				goto error;
			}
			tcphy->phys[TYPEC_PHY_DP] = phy;
		} else if (!of_node_cmp(child_np->name, "usb3-port")) {
			phy = devm_phy_create(dev, child_np,
					      &rockchip_usb3_phy_ops);
			if (IS_ERR(phy)) {
				dev_err(dev, "failed to create phy: %s\n",
					child_np->name);
				of_node_put(child_np);
				ret = PTR_ERR(phy);
				goto error;
			}
			tcphy->phys[TYPEC_PHY_USB] = phy;
		} else {
			continue;

<<<<<<< HEAD
		if (IS_ERR(phy)) {
			dev_err(dev, "failed to create phy: %pOFn\n",
				child_np);
			pm_runtime_disable(dev);
			of_node_put(child_np);
			return PTR_ERR(phy);
=======
>>>>>>> 52f971ee
		}

		phy_set_drvdata(phy, tcphy);
	}

	phy_provider = devm_of_phy_provider_register(dev, of_phy_simple_xlate);
	if (IS_ERR(phy_provider)) {
		dev_err(dev, "Failed to register phy provider\n");
		ret = PTR_ERR(phy_provider);
		goto error;
	}

	return 0;

error:
	pm_runtime_disable(dev);
	return ret;
}

static int rockchip_typec_phy_remove(struct platform_device *pdev)
{
	pm_runtime_disable(&pdev->dev);

	return 0;
}

static const struct of_device_id rockchip_typec_phy_dt_ids[] = {
	{
		.compatible = "rockchip,rk3399-typec-phy",
		.data = &rk3399_usb3phy_port_cfgs
	},
	{ /* sentinel */ }
};

MODULE_DEVICE_TABLE(of, rockchip_typec_phy_dt_ids);

static struct platform_driver rockchip_typec_phy_driver = {
	.probe		= rockchip_typec_phy_probe,
	.remove		= rockchip_typec_phy_remove,
	.driver		= {
		.name	= "rockchip-typec-phy",
		.of_match_table = rockchip_typec_phy_dt_ids,
	},
};

module_platform_driver(rockchip_typec_phy_driver);

MODULE_AUTHOR("Chris Zhong <zyw@rock-chips.com>");
MODULE_AUTHOR("Kever Yang <kever.yang@rock-chips.com>");
MODULE_DESCRIPTION("Rockchip USB TYPE-C PHY driver");
MODULE_LICENSE("GPL v2");<|MERGE_RESOLUTION|>--- conflicted
+++ resolved
@@ -421,8 +421,8 @@
 struct rockchip_typec_phy {
 	struct device *dev;
 	void __iomem *base;
-	struct typec_mux *mux;
-	struct typec_switch *sw;
+	struct typec_mux_dev *mux;
+	struct typec_switch_dev *sw;
 	struct regmap *grf_regs;
 	struct clk *clk_core;
 	struct clk *clk_ref;
@@ -1344,18 +1344,10 @@
 
 static int tcphy_get_mode(struct rockchip_typec_phy *tcphy)
 {
-<<<<<<< HEAD
-	struct extcon_dev *edev = tcphy->extcon;
-	union extcon_property_value property;
-	unsigned int id;
-	u8 mode;
-	int ret, ufp, dp;
-=======
 	return tcphy->new_mode;
 }
->>>>>>> 52f971ee
-
-static int tcphy_orien_sw_set(struct typec_switch *sw,
+
+static int tcphy_orien_sw_set(struct typec_switch_dev *sw,
 			      enum typec_orientation orien)
 {
 	struct rockchip_typec_phy *tcphy = typec_switch_get_drvdata(sw);
@@ -1367,17 +1359,8 @@
 		goto unlock_ret;
 	}
 
-<<<<<<< HEAD
-	if (ufp > 0) {
-		mode = MODE_UFP_USB;
-		id = EXTCON_USB;
-	} else if (dp > 0) {
-		mode = MODE_DFP_DP;
-		id = EXTCON_DISP_DP;
-=======
 	tcphy->flip = (orien == TYPEC_ORIENTATION_REVERSE) ? true : false;
 	tcphy->new_mode = MODE_DFP_USB;
->>>>>>> 52f971ee
 
 unlock_ret:
 	mutex_unlock(&tcphy->lock);
@@ -1601,7 +1584,7 @@
 	.owner		= THIS_MODULE,
 };
 
-static int tcphy_typec_mux_set(struct typec_mux *mux, struct typec_mux_state *state)
+static int tcphy_typec_mux_set(struct typec_mux_dev *mux, struct typec_mux_state *state)
 {
 	struct rockchip_typec_phy *tcphy = typec_mux_get_drvdata(mux);
 	struct typec_displayport_data *data;
@@ -1837,15 +1820,6 @@
 		} else {
 			continue;
 
-<<<<<<< HEAD
-		if (IS_ERR(phy)) {
-			dev_err(dev, "failed to create phy: %pOFn\n",
-				child_np);
-			pm_runtime_disable(dev);
-			of_node_put(child_np);
-			return PTR_ERR(phy);
-=======
->>>>>>> 52f971ee
 		}
 
 		phy_set_drvdata(phy, tcphy);
