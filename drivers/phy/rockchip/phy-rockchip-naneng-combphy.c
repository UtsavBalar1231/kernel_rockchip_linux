--- conflicted
+++ resolved
@@ -456,28 +456,14 @@
 		rockchip_combphy_updatel(priv, GENMASK(5, 4), BIT(4), 0x18);
 
 		/* Enable adaptive CTLE for USB3.0 Rx */
-<<<<<<< HEAD
 		rockchip_combphy_updatel(priv, GENMASK(17, 17), BIT(17), 0x200);
+
+		/* Set Rx squelch input filler bandwidth */
+		rockchip_combphy_updatel(priv, GENMASK(2, 0), 0x06, 0x20c);
 
 		rockchip_combphy_param_write(priv->phy_grf, &cfg->pipe_txcomp_sel, false);
 		rockchip_combphy_param_write(priv->phy_grf, &cfg->pipe_txelec_sel, false);
 		rockchip_combphy_param_write(priv->phy_grf, &cfg->usb_mode_set, true);
-=======
-		val = readl(priv->mmio + 0x200);
-		val &= ~GENMASK(17, 17);
-		val |= 0x01 << 17;
-		writel(val, priv->mmio + 0x200);
-
-		/* Set Rx squelch input filler bandwidth */
-		val = readl(priv->mmio + 0x20c);
-		val &= ~GENMASK(2, 0);
-		val |= 0x06;
-		writel(val, priv->mmio + 0x20c);
-
-		param_write(priv->phy_grf, &cfg->pipe_txcomp_sel, false);
-		param_write(priv->phy_grf, &cfg->pipe_txelec_sel, false);
-		param_write(priv->phy_grf, &cfg->usb_mode_set, true);
->>>>>>> e0716c01
 		break;
 	default:
 		dev_err(priv->dev, "incompatible PHY type\n");
@@ -502,14 +488,8 @@
 			/* PLL KVCO tuning fine */
 			rockchip_combphy_updatel(priv, GENMASK(12, 10), 0x2 << 10, 0x18);
 
-<<<<<<< HEAD
-			/* su_trim[6:4]=111, [10:7]=1001, [2:0]=000 */
-			rockchip_combphy_updatel(priv, 0x7f7, 0x4f0, 0x108);
-=======
 			/* su_trim[6:4]=111, [10:7]=1001, [2:0]=000, swing 650mv */
-			val = 0x570804f0;
-			writel(val, priv->mmio + 0x108);
->>>>>>> e0716c01
+			writel(0x570804f0, priv->mmio + 0x108);
 		}
 		break;
 	default:
@@ -607,20 +587,13 @@
 		/* Set PLL KVCO to min and set PLL charge pump current to max */
 		writel(0xf0, priv->mmio + (0xa << 2));
 
-<<<<<<< HEAD
+		/* Set Rx squelch input filler bandwidth */
+		writel(0x0e, priv->mmio + (0x14 << 2));
+
 		rockchip_combphy_param_write(priv->phy_grf, &cfg->pipe_sel_usb, true);
 		rockchip_combphy_param_write(priv->phy_grf, &cfg->pipe_txcomp_sel, false);
 		rockchip_combphy_param_write(priv->phy_grf, &cfg->pipe_txelec_sel, false);
 		rockchip_combphy_param_write(priv->phy_grf, &cfg->usb_mode_set, true);
-=======
-		/* Set Rx squelch input filler bandwidth */
-		writel(0x0e, priv->mmio + (0x14 << 2));
-
-		param_write(priv->phy_grf, &cfg->pipe_sel_usb, true);
-		param_write(priv->phy_grf, &cfg->pipe_txcomp_sel, false);
-		param_write(priv->phy_grf, &cfg->pipe_txelec_sel, false);
-		param_write(priv->phy_grf, &cfg->usb_mode_set, true);
->>>>>>> e0716c01
 		break;
 	default:
 		dev_err(priv->dev, "incompatible PHY type\n");
@@ -655,10 +628,7 @@
 			writel(0xf0, priv->mmio + (0xa << 2));
 
 			/* CKDRV output swing adjust to 650mv */
-			val = readl(priv->mmio + (0xd << 2));
-			val &= ~(0xf << 1);
-			val |= 0xb;
-			writel(val, priv->mmio + (0xd << 2));
+			rockchip_combphy_updatel(priv, GENMASK(4, 1), 0xb, 0xd << 2);
 		}
 		break;
 	default:
@@ -774,20 +744,13 @@
 		/* Set PLL KVCO to min and set PLL charge pump current to max */
 		writel(0xf0, priv->mmio + (0xa << 2));
 
-<<<<<<< HEAD
+		/* Set Rx squelch input filler bandwidth */
+		writel(0x0e, priv->mmio + (0x14 << 2));
+
 		rockchip_combphy_param_write(priv->phy_grf, &cfg->pipe_sel_usb, true);
 		rockchip_combphy_param_write(priv->phy_grf, &cfg->pipe_txcomp_sel, false);
 		rockchip_combphy_param_write(priv->phy_grf, &cfg->pipe_txelec_sel, false);
 		rockchip_combphy_param_write(priv->phy_grf, &cfg->usb_mode_set, true);
-=======
-		/* Set Rx squelch input filler bandwidth */
-		writel(0x0e, priv->mmio + (0x14 << 2));
-
-		param_write(priv->phy_grf, &cfg->pipe_sel_usb, true);
-		param_write(priv->phy_grf, &cfg->pipe_txcomp_sel, false);
-		param_write(priv->phy_grf, &cfg->pipe_txelec_sel, false);
-		param_write(priv->phy_grf, &cfg->usb_mode_set, true);
->>>>>>> e0716c01
 		break;
 	case PHY_TYPE_SATA:
 		writel(0x41, priv->mmio + 0x38);
