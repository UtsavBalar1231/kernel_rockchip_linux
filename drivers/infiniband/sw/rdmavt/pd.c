--- conflicted
+++ resolved
@@ -51,22 +51,13 @@
 /**
  * rvt_alloc_pd - allocate a protection domain
  * @ibpd: PD
-<<<<<<< HEAD
- * @context: optional user context
-=======
->>>>>>> 0ecfebd2
  * @udata: optional user data
  *
  * Allocate and keep track of a PD.
  *
  * Return: 0 on success
  */
-<<<<<<< HEAD
-int rvt_alloc_pd(struct ib_pd *ibpd, struct ib_ucontext *context,
-		 struct ib_udata *udata)
-=======
 int rvt_alloc_pd(struct ib_pd *ibpd, struct ib_udata *udata)
->>>>>>> 0ecfebd2
 {
 	struct ib_device *ibdev = ibpd->device;
 	struct rvt_dev_info *dev = ib_to_rvt(ibdev);
@@ -104,11 +95,7 @@
  *
  * Return: always 0
  */
-<<<<<<< HEAD
-void rvt_dealloc_pd(struct ib_pd *ibpd)
-=======
 void rvt_dealloc_pd(struct ib_pd *ibpd, struct ib_udata *udata)
->>>>>>> 0ecfebd2
 {
 	struct rvt_dev_info *dev = ib_to_rvt(ibpd->device);
 
