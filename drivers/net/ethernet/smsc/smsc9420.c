// SPDX-License-Identifier: GPL-2.0-or-later
 /***************************************************************************
 *
 * Copyright (C) 2007,2008  SMSC
 *
 ***************************************************************************
 */

#define pr_fmt(fmt) KBUILD_MODNAME ": " fmt

#include <linux/interrupt.h>
#include <linux/kernel.h>
#include <linux/netdevice.h>
#include <linux/phy.h>
#include <linux/pci.h>
#include <linux/if_vlan.h>
#include <linux/dma-mapping.h>
#include <linux/crc32.h>
#include <linux/slab.h>
#include <linux/module.h>
#include <asm/unaligned.h>
#include "smsc9420.h"

#define DRV_NAME		"smsc9420"
#define DRV_MDIONAME		"smsc9420-mdio"
#define DRV_DESCRIPTION		"SMSC LAN9420 driver"
#define DRV_VERSION		"1.01"

MODULE_LICENSE("GPL");
MODULE_VERSION(DRV_VERSION);

struct smsc9420_dma_desc {
	u32 status;
	u32 length;
	u32 buffer1;
	u32 buffer2;
};

struct smsc9420_ring_info {
	struct sk_buff *skb;
	dma_addr_t mapping;
};

struct smsc9420_pdata {
	void __iomem *ioaddr;
	struct pci_dev *pdev;
	struct net_device *dev;

	struct smsc9420_dma_desc *rx_ring;
	struct smsc9420_dma_desc *tx_ring;
	struct smsc9420_ring_info *tx_buffers;
	struct smsc9420_ring_info *rx_buffers;
	dma_addr_t rx_dma_addr;
	dma_addr_t tx_dma_addr;
	int tx_ring_head, tx_ring_tail;
	int rx_ring_head, rx_ring_tail;

	spinlock_t int_lock;
	spinlock_t phy_lock;

	struct napi_struct napi;

	bool software_irq_signal;
	bool rx_csum;
	u32 msg_enable;

	struct mii_bus *mii_bus;
	int last_duplex;
	int last_carrier;
};

static const struct pci_device_id smsc9420_id_table[] = {
	{ PCI_VENDOR_ID_9420, PCI_DEVICE_ID_9420, PCI_ANY_ID, PCI_ANY_ID, },
	{ 0, }
};

MODULE_DEVICE_TABLE(pci, smsc9420_id_table);

#define SMSC_MSG_DEFAULT (NETIF_MSG_DRV | NETIF_MSG_PROBE | NETIF_MSG_LINK)

static uint smsc_debug;
static uint debug = -1;
module_param(debug, uint, 0);
MODULE_PARM_DESC(debug, "debug level");

static inline u32 smsc9420_reg_read(struct smsc9420_pdata *pd, u32 offset)
{
	return ioread32(pd->ioaddr + offset);
}

static inline void
smsc9420_reg_write(struct smsc9420_pdata *pd, u32 offset, u32 value)
{
	iowrite32(value, pd->ioaddr + offset);
}

static inline void smsc9420_pci_flush_write(struct smsc9420_pdata *pd)
{
	/* to ensure PCI write completion, we must perform a PCI read */
	smsc9420_reg_read(pd, ID_REV);
}

static int smsc9420_mii_read(struct mii_bus *bus, int phyaddr, int regidx)
{
	struct smsc9420_pdata *pd = (struct smsc9420_pdata *)bus->priv;
	unsigned long flags;
	u32 addr;
	int i, reg = -EIO;

	spin_lock_irqsave(&pd->phy_lock, flags);

	/*  confirm MII not busy */
	if ((smsc9420_reg_read(pd, MII_ACCESS) & MII_ACCESS_MII_BUSY_)) {
		netif_warn(pd, drv, pd->dev, "MII is busy???\n");
		goto out;
	}

	/* set the address, index & direction (read from PHY) */
	addr = ((phyaddr & 0x1F) << 11) | ((regidx & 0x1F) << 6) |
		MII_ACCESS_MII_READ_;
	smsc9420_reg_write(pd, MII_ACCESS, addr);

	/* wait for read to complete with 50us timeout */
	for (i = 0; i < 5; i++) {
		if (!(smsc9420_reg_read(pd, MII_ACCESS) &
			MII_ACCESS_MII_BUSY_)) {
			reg = (u16)smsc9420_reg_read(pd, MII_DATA);
			goto out;
		}
		udelay(10);
	}

	netif_warn(pd, drv, pd->dev, "MII busy timeout!\n");

out:
	spin_unlock_irqrestore(&pd->phy_lock, flags);
	return reg;
}

static int smsc9420_mii_write(struct mii_bus *bus, int phyaddr, int regidx,
			   u16 val)
{
	struct smsc9420_pdata *pd = (struct smsc9420_pdata *)bus->priv;
	unsigned long flags;
	u32 addr;
	int i, reg = -EIO;

	spin_lock_irqsave(&pd->phy_lock, flags);

	/* confirm MII not busy */
	if ((smsc9420_reg_read(pd, MII_ACCESS) & MII_ACCESS_MII_BUSY_)) {
		netif_warn(pd, drv, pd->dev, "MII is busy???\n");
		goto out;
	}

	/* put the data to write in the MAC */
	smsc9420_reg_write(pd, MII_DATA, (u32)val);

	/* set the address, index & direction (write to PHY) */
	addr = ((phyaddr & 0x1F) << 11) | ((regidx & 0x1F) << 6) |
		MII_ACCESS_MII_WRITE_;
	smsc9420_reg_write(pd, MII_ACCESS, addr);

	/* wait for write to complete with 50us timeout */
	for (i = 0; i < 5; i++) {
		if (!(smsc9420_reg_read(pd, MII_ACCESS) &
			MII_ACCESS_MII_BUSY_)) {
			reg = 0;
			goto out;
		}
		udelay(10);
	}

	netif_warn(pd, drv, pd->dev, "MII busy timeout!\n");

out:
	spin_unlock_irqrestore(&pd->phy_lock, flags);
	return reg;
}

/* Returns hash bit number for given MAC address
 * Example:
 * 01 00 5E 00 00 01 -> returns bit number 31 */
static u32 smsc9420_hash(u8 addr[ETH_ALEN])
{
	return (ether_crc(ETH_ALEN, addr) >> 26) & 0x3f;
}

static int smsc9420_eeprom_reload(struct smsc9420_pdata *pd)
{
	int timeout = 100000;

	BUG_ON(!pd);

	if (smsc9420_reg_read(pd, E2P_CMD) & E2P_CMD_EPC_BUSY_) {
		netif_dbg(pd, drv, pd->dev, "%s: Eeprom busy\n", __func__);
		return -EIO;
	}

	smsc9420_reg_write(pd, E2P_CMD,
		(E2P_CMD_EPC_BUSY_ | E2P_CMD_EPC_CMD_RELOAD_));

	do {
		udelay(10);
		if (!(smsc9420_reg_read(pd, E2P_CMD) & E2P_CMD_EPC_BUSY_))
			return 0;
	} while (timeout--);

	netif_warn(pd, drv, pd->dev, "%s: Eeprom timed out\n", __func__);
	return -EIO;
}

static void smsc9420_ethtool_get_drvinfo(struct net_device *netdev,
					 struct ethtool_drvinfo *drvinfo)
{
	struct smsc9420_pdata *pd = netdev_priv(netdev);

	strscpy(drvinfo->driver, DRV_NAME, sizeof(drvinfo->driver));
	strscpy(drvinfo->bus_info, pci_name(pd->pdev),
		sizeof(drvinfo->bus_info));
	strscpy(drvinfo->version, DRV_VERSION, sizeof(drvinfo->version));
}

static u32 smsc9420_ethtool_get_msglevel(struct net_device *netdev)
{
	struct smsc9420_pdata *pd = netdev_priv(netdev);
	return pd->msg_enable;
}

static void smsc9420_ethtool_set_msglevel(struct net_device *netdev, u32 data)
{
	struct smsc9420_pdata *pd = netdev_priv(netdev);
	pd->msg_enable = data;
}

static int smsc9420_ethtool_getregslen(struct net_device *dev)
{
	/* all smsc9420 registers plus all phy registers */
	return 0x100 + (32 * sizeof(u32));
}

static void
smsc9420_ethtool_getregs(struct net_device *dev, struct ethtool_regs *regs,
			 void *buf)
{
	struct smsc9420_pdata *pd = netdev_priv(dev);
	struct phy_device *phy_dev = dev->phydev;
	unsigned int i, j = 0;
	u32 *data = buf;

	regs->version = smsc9420_reg_read(pd, ID_REV);
	for (i = 0; i < 0x100; i += (sizeof(u32)))
		data[j++] = smsc9420_reg_read(pd, i);

	// cannot read phy registers if the net device is down
	if (!phy_dev)
		return;

	for (i = 0; i <= 31; i++)
		data[j++] = smsc9420_mii_read(phy_dev->mdio.bus,
					      phy_dev->mdio.addr, i);
}

static void smsc9420_eeprom_enable_access(struct smsc9420_pdata *pd)
{
	unsigned int temp = smsc9420_reg_read(pd, GPIO_CFG);
	temp &= ~GPIO_CFG_EEPR_EN_;
	smsc9420_reg_write(pd, GPIO_CFG, temp);
	msleep(1);
}

static int smsc9420_eeprom_send_cmd(struct smsc9420_pdata *pd, u32 op)
{
	int timeout = 100;
	u32 e2cmd;

	netif_dbg(pd, hw, pd->dev, "op 0x%08x\n", op);
	if (smsc9420_reg_read(pd, E2P_CMD) & E2P_CMD_EPC_BUSY_) {
		netif_warn(pd, hw, pd->dev, "Busy at start\n");
		return -EBUSY;
	}

	e2cmd = op | E2P_CMD_EPC_BUSY_;
	smsc9420_reg_write(pd, E2P_CMD, e2cmd);

	do {
		msleep(1);
		e2cmd = smsc9420_reg_read(pd, E2P_CMD);
	} while ((e2cmd & E2P_CMD_EPC_BUSY_) && (--timeout));

	if (!timeout) {
		netif_info(pd, hw, pd->dev, "TIMED OUT\n");
		return -EAGAIN;
	}

	if (e2cmd & E2P_CMD_EPC_TIMEOUT_) {
		netif_info(pd, hw, pd->dev,
			   "Error occurred during eeprom operation\n");
		return -EINVAL;
	}

	return 0;
}

static int smsc9420_eeprom_read_location(struct smsc9420_pdata *pd,
					 u8 address, u8 *data)
{
	u32 op = E2P_CMD_EPC_CMD_READ_ | address;
	int ret;

	netif_dbg(pd, hw, pd->dev, "address 0x%x\n", address);
	ret = smsc9420_eeprom_send_cmd(pd, op);

	if (!ret)
		data[address] = smsc9420_reg_read(pd, E2P_DATA);

	return ret;
}

static int smsc9420_eeprom_write_location(struct smsc9420_pdata *pd,
					  u8 address, u8 data)
{
	u32 op = E2P_CMD_EPC_CMD_ERASE_ | address;
	int ret;

	netif_dbg(pd, hw, pd->dev, "address 0x%x, data 0x%x\n", address, data);
	ret = smsc9420_eeprom_send_cmd(pd, op);

	if (!ret) {
		op = E2P_CMD_EPC_CMD_WRITE_ | address;
		smsc9420_reg_write(pd, E2P_DATA, (u32)data);
		ret = smsc9420_eeprom_send_cmd(pd, op);
	}

	return ret;
}

static int smsc9420_ethtool_get_eeprom_len(struct net_device *dev)
{
	return SMSC9420_EEPROM_SIZE;
}

static int smsc9420_ethtool_get_eeprom(struct net_device *dev,
				       struct ethtool_eeprom *eeprom, u8 *data)
{
	struct smsc9420_pdata *pd = netdev_priv(dev);
	u8 eeprom_data[SMSC9420_EEPROM_SIZE];
	int len, i;

	smsc9420_eeprom_enable_access(pd);

	len = min(eeprom->len, SMSC9420_EEPROM_SIZE);
	for (i = 0; i < len; i++) {
		int ret = smsc9420_eeprom_read_location(pd, i, eeprom_data);
		if (ret < 0) {
			eeprom->len = 0;
			return ret;
		}
	}

	memcpy(data, &eeprom_data[eeprom->offset], len);
	eeprom->magic = SMSC9420_EEPROM_MAGIC;
	eeprom->len = len;
	return 0;
}

static int smsc9420_ethtool_set_eeprom(struct net_device *dev,
				       struct ethtool_eeprom *eeprom, u8 *data)
{
	struct smsc9420_pdata *pd = netdev_priv(dev);
	int ret;

	if (eeprom->magic != SMSC9420_EEPROM_MAGIC)
		return -EINVAL;

	smsc9420_eeprom_enable_access(pd);
	smsc9420_eeprom_send_cmd(pd, E2P_CMD_EPC_CMD_EWEN_);
	ret = smsc9420_eeprom_write_location(pd, eeprom->offset, *data);
	smsc9420_eeprom_send_cmd(pd, E2P_CMD_EPC_CMD_EWDS_);

	/* Single byte write, according to man page */
	eeprom->len = 1;

	return ret;
}

static const struct ethtool_ops smsc9420_ethtool_ops = {
	.get_drvinfo = smsc9420_ethtool_get_drvinfo,
	.get_msglevel = smsc9420_ethtool_get_msglevel,
	.set_msglevel = smsc9420_ethtool_set_msglevel,
	.nway_reset = phy_ethtool_nway_reset,
	.get_link = ethtool_op_get_link,
	.get_eeprom_len = smsc9420_ethtool_get_eeprom_len,
	.get_eeprom = smsc9420_ethtool_get_eeprom,
	.set_eeprom = smsc9420_ethtool_set_eeprom,
	.get_regs_len = smsc9420_ethtool_getregslen,
	.get_regs = smsc9420_ethtool_getregs,
	.get_ts_info = ethtool_op_get_ts_info,
	.get_link_ksettings = phy_ethtool_get_link_ksettings,
	.set_link_ksettings = phy_ethtool_set_link_ksettings,
};

/* Sets the device MAC address to dev_addr */
static void smsc9420_set_mac_address(struct net_device *dev)
{
	struct smsc9420_pdata *pd = netdev_priv(dev);
	const u8 *dev_addr = dev->dev_addr;
	u32 mac_high16 = (dev_addr[5] << 8) | dev_addr[4];
	u32 mac_low32 = (dev_addr[3] << 24) | (dev_addr[2] << 16) |
	    (dev_addr[1] << 8) | dev_addr[0];

	smsc9420_reg_write(pd, ADDRH, mac_high16);
	smsc9420_reg_write(pd, ADDRL, mac_low32);
}

static void smsc9420_check_mac_address(struct net_device *dev)
{
	struct smsc9420_pdata *pd = netdev_priv(dev);
	u8 addr[ETH_ALEN];

	/* Check if mac address has been specified when bringing interface up */
	if (is_valid_ether_addr(dev->dev_addr)) {
		smsc9420_set_mac_address(dev);
		netif_dbg(pd, probe, pd->dev,
			  "MAC Address is specified by configuration\n");
	} else {
		/* Try reading mac address from device. if EEPROM is present
		 * it will already have been set */
		u32 mac_high16 = smsc9420_reg_read(pd, ADDRH);
		u32 mac_low32 = smsc9420_reg_read(pd, ADDRL);
		addr[0] = (u8)(mac_low32);
		addr[1] = (u8)(mac_low32 >> 8);
		addr[2] = (u8)(mac_low32 >> 16);
		addr[3] = (u8)(mac_low32 >> 24);
		addr[4] = (u8)(mac_high16);
		addr[5] = (u8)(mac_high16 >> 8);

		if (is_valid_ether_addr(addr)) {
			/* eeprom values are valid  so use them */
			eth_hw_addr_set(dev, addr);
			netif_dbg(pd, probe, pd->dev,
				  "Mac Address is read from EEPROM\n");
		} else {
			/* eeprom values are invalid, generate random MAC */
			eth_hw_addr_random(dev);
			smsc9420_set_mac_address(dev);
			netif_dbg(pd, probe, pd->dev,
				  "MAC Address is set to random\n");
		}
	}
}

static void smsc9420_stop_tx(struct smsc9420_pdata *pd)
{
	u32 dmac_control, mac_cr, dma_intr_ena;
	int timeout = 1000;

	/* disable TX DMAC */
	dmac_control = smsc9420_reg_read(pd, DMAC_CONTROL);
	dmac_control &= (~DMAC_CONTROL_ST_);
	smsc9420_reg_write(pd, DMAC_CONTROL, dmac_control);

	/* Wait max 10ms for transmit process to stop */
	while (--timeout) {
		if (smsc9420_reg_read(pd, DMAC_STATUS) & DMAC_STS_TS_)
			break;
		udelay(10);
	}

	if (!timeout)
		netif_warn(pd, ifdown, pd->dev, "TX DMAC failed to stop\n");

	/* ACK Tx DMAC stop bit */
	smsc9420_reg_write(pd, DMAC_STATUS, DMAC_STS_TXPS_);

	/* mask TX DMAC interrupts */
	dma_intr_ena = smsc9420_reg_read(pd, DMAC_INTR_ENA);
	dma_intr_ena &= ~(DMAC_INTR_ENA_TX_);
	smsc9420_reg_write(pd, DMAC_INTR_ENA, dma_intr_ena);
	smsc9420_pci_flush_write(pd);

	/* stop MAC TX */
	mac_cr = smsc9420_reg_read(pd, MAC_CR) & (~MAC_CR_TXEN_);
	smsc9420_reg_write(pd, MAC_CR, mac_cr);
	smsc9420_pci_flush_write(pd);
}

static void smsc9420_free_tx_ring(struct smsc9420_pdata *pd)
{
	int i;

	BUG_ON(!pd->tx_ring);

	if (!pd->tx_buffers)
		return;

	for (i = 0; i < TX_RING_SIZE; i++) {
		struct sk_buff *skb = pd->tx_buffers[i].skb;

		if (skb) {
			BUG_ON(!pd->tx_buffers[i].mapping);
			dma_unmap_single(&pd->pdev->dev,
					 pd->tx_buffers[i].mapping, skb->len,
					 DMA_TO_DEVICE);
			dev_kfree_skb_any(skb);
		}

		pd->tx_ring[i].status = 0;
		pd->tx_ring[i].length = 0;
		pd->tx_ring[i].buffer1 = 0;
		pd->tx_ring[i].buffer2 = 0;
	}
	wmb();

	kfree(pd->tx_buffers);
	pd->tx_buffers = NULL;

	pd->tx_ring_head = 0;
	pd->tx_ring_tail = 0;
}

static void smsc9420_free_rx_ring(struct smsc9420_pdata *pd)
{
	int i;

	BUG_ON(!pd->rx_ring);

	if (!pd->rx_buffers)
		return;

	for (i = 0; i < RX_RING_SIZE; i++) {
		if (pd->rx_buffers[i].skb)
			dev_kfree_skb_any(pd->rx_buffers[i].skb);

		if (pd->rx_buffers[i].mapping)
			dma_unmap_single(&pd->pdev->dev,
					 pd->rx_buffers[i].mapping,
					 PKT_BUF_SZ, DMA_FROM_DEVICE);

		pd->rx_ring[i].status = 0;
		pd->rx_ring[i].length = 0;
		pd->rx_ring[i].buffer1 = 0;
		pd->rx_ring[i].buffer2 = 0;
	}
	wmb();

	kfree(pd->rx_buffers);
	pd->rx_buffers = NULL;

	pd->rx_ring_head = 0;
	pd->rx_ring_tail = 0;
}

static void smsc9420_stop_rx(struct smsc9420_pdata *pd)
{
	int timeout = 1000;
	u32 mac_cr, dmac_control, dma_intr_ena;

	/* mask RX DMAC interrupts */
	dma_intr_ena = smsc9420_reg_read(pd, DMAC_INTR_ENA);
	dma_intr_ena &= (~DMAC_INTR_ENA_RX_);
	smsc9420_reg_write(pd, DMAC_INTR_ENA, dma_intr_ena);
	smsc9420_pci_flush_write(pd);

	/* stop RX MAC prior to stoping DMA */
	mac_cr = smsc9420_reg_read(pd, MAC_CR) & (~MAC_CR_RXEN_);
	smsc9420_reg_write(pd, MAC_CR, mac_cr);
	smsc9420_pci_flush_write(pd);

	/* stop RX DMAC */
	dmac_control = smsc9420_reg_read(pd, DMAC_CONTROL);
	dmac_control &= (~DMAC_CONTROL_SR_);
	smsc9420_reg_write(pd, DMAC_CONTROL, dmac_control);
	smsc9420_pci_flush_write(pd);

	/* wait up to 10ms for receive to stop */
	while (--timeout) {
		if (smsc9420_reg_read(pd, DMAC_STATUS) & DMAC_STS_RS_)
			break;
		udelay(10);
	}

	if (!timeout)
		netif_warn(pd, ifdown, pd->dev,
			   "RX DMAC did not stop! timeout\n");

	/* ACK the Rx DMAC stop bit */
	smsc9420_reg_write(pd, DMAC_STATUS, DMAC_STS_RXPS_);
}

static irqreturn_t smsc9420_isr(int irq, void *dev_id)
{
	struct smsc9420_pdata *pd = dev_id;
	u32 int_cfg, int_sts, int_ctl;
	irqreturn_t ret = IRQ_NONE;
	ulong flags;

	BUG_ON(!pd);
	BUG_ON(!pd->ioaddr);

	int_cfg = smsc9420_reg_read(pd, INT_CFG);

	/* check if it's our interrupt */
	if ((int_cfg & (INT_CFG_IRQ_EN_ | INT_CFG_IRQ_INT_)) !=
	    (INT_CFG_IRQ_EN_ | INT_CFG_IRQ_INT_))
		return IRQ_NONE;

	int_sts = smsc9420_reg_read(pd, INT_STAT);

	if (likely(INT_STAT_DMAC_INT_ & int_sts)) {
		u32 status = smsc9420_reg_read(pd, DMAC_STATUS);
		u32 ints_to_clear = 0;

		if (status & DMAC_STS_TX_) {
			ints_to_clear |= (DMAC_STS_TX_ | DMAC_STS_NIS_);
			netif_wake_queue(pd->dev);
		}

		if (status & DMAC_STS_RX_) {
			/* mask RX DMAC interrupts */
			u32 dma_intr_ena = smsc9420_reg_read(pd, DMAC_INTR_ENA);
			dma_intr_ena &= (~DMAC_INTR_ENA_RX_);
			smsc9420_reg_write(pd, DMAC_INTR_ENA, dma_intr_ena);
			smsc9420_pci_flush_write(pd);

			ints_to_clear |= (DMAC_STS_RX_ | DMAC_STS_NIS_);
			napi_schedule(&pd->napi);
		}

		if (ints_to_clear)
			smsc9420_reg_write(pd, DMAC_STATUS, ints_to_clear);

		ret = IRQ_HANDLED;
	}

	if (unlikely(INT_STAT_SW_INT_ & int_sts)) {
		/* mask software interrupt */
		spin_lock_irqsave(&pd->int_lock, flags);
		int_ctl = smsc9420_reg_read(pd, INT_CTL);
		int_ctl &= (~INT_CTL_SW_INT_EN_);
		smsc9420_reg_write(pd, INT_CTL, int_ctl);
		spin_unlock_irqrestore(&pd->int_lock, flags);

		smsc9420_reg_write(pd, INT_STAT, INT_STAT_SW_INT_);
		pd->software_irq_signal = true;
		smp_wmb();

		ret = IRQ_HANDLED;
	}

	/* to ensure PCI write completion, we must perform a PCI read */
	smsc9420_pci_flush_write(pd);

	return ret;
}

#ifdef CONFIG_NET_POLL_CONTROLLER
static void smsc9420_poll_controller(struct net_device *dev)
{
	struct smsc9420_pdata *pd = netdev_priv(dev);
	const int irq = pd->pdev->irq;

	disable_irq(irq);
	smsc9420_isr(0, dev);
	enable_irq(irq);
}
#endif /* CONFIG_NET_POLL_CONTROLLER */

static void smsc9420_dmac_soft_reset(struct smsc9420_pdata *pd)
{
	smsc9420_reg_write(pd, BUS_MODE, BUS_MODE_SWR_);
	smsc9420_reg_read(pd, BUS_MODE);
	udelay(2);
	if (smsc9420_reg_read(pd, BUS_MODE) & BUS_MODE_SWR_)
		netif_warn(pd, drv, pd->dev, "Software reset not cleared\n");
}

static int smsc9420_stop(struct net_device *dev)
{
	struct smsc9420_pdata *pd = netdev_priv(dev);
	u32 int_cfg;
	ulong flags;

	BUG_ON(!pd);
	BUG_ON(!dev->phydev);

	/* disable master interrupt */
	spin_lock_irqsave(&pd->int_lock, flags);
	int_cfg = smsc9420_reg_read(pd, INT_CFG) & (~INT_CFG_IRQ_EN_);
	smsc9420_reg_write(pd, INT_CFG, int_cfg);
	spin_unlock_irqrestore(&pd->int_lock, flags);

	netif_tx_disable(dev);
	napi_disable(&pd->napi);

	smsc9420_stop_tx(pd);
	smsc9420_free_tx_ring(pd);

	smsc9420_stop_rx(pd);
	smsc9420_free_rx_ring(pd);

	free_irq(pd->pdev->irq, pd);

	smsc9420_dmac_soft_reset(pd);

	phy_stop(dev->phydev);

	phy_disconnect(dev->phydev);
	mdiobus_unregister(pd->mii_bus);
	mdiobus_free(pd->mii_bus);

	return 0;
}

static void smsc9420_rx_count_stats(struct net_device *dev, u32 desc_status)
{
	if (unlikely(desc_status & RDES0_ERROR_SUMMARY_)) {
		dev->stats.rx_errors++;
		if (desc_status & RDES0_DESCRIPTOR_ERROR_)
			dev->stats.rx_over_errors++;
		else if (desc_status & (RDES0_FRAME_TOO_LONG_ |
			RDES0_RUNT_FRAME_ | RDES0_COLLISION_SEEN_))
			dev->stats.rx_frame_errors++;
		else if (desc_status & RDES0_CRC_ERROR_)
			dev->stats.rx_crc_errors++;
	}

	if (unlikely(desc_status & RDES0_LENGTH_ERROR_))
		dev->stats.rx_length_errors++;

	if (unlikely(!((desc_status & RDES0_LAST_DESCRIPTOR_) &&
		(desc_status & RDES0_FIRST_DESCRIPTOR_))))
		dev->stats.rx_length_errors++;

	if (desc_status & RDES0_MULTICAST_FRAME_)
		dev->stats.multicast++;
}

static void smsc9420_rx_handoff(struct smsc9420_pdata *pd, const int index,
				const u32 status)
{
	struct net_device *dev = pd->dev;
	struct sk_buff *skb;
	u16 packet_length = (status & RDES0_FRAME_LENGTH_MASK_)
		>> RDES0_FRAME_LENGTH_SHFT_;

	/* remove crc from packet lendth */
	packet_length -= 4;

	if (pd->rx_csum)
		packet_length -= 2;

	dev->stats.rx_packets++;
	dev->stats.rx_bytes += packet_length;

	dma_unmap_single(&pd->pdev->dev, pd->rx_buffers[index].mapping,
			 PKT_BUF_SZ, DMA_FROM_DEVICE);
	pd->rx_buffers[index].mapping = 0;

	skb = pd->rx_buffers[index].skb;
	pd->rx_buffers[index].skb = NULL;

	if (pd->rx_csum) {
		u16 hw_csum = get_unaligned_le16(skb_tail_pointer(skb) +
			NET_IP_ALIGN + packet_length + 4);
		put_unaligned_le16(hw_csum, &skb->csum);
		skb->ip_summed = CHECKSUM_COMPLETE;
	}

	skb_reserve(skb, NET_IP_ALIGN);
	skb_put(skb, packet_length);

	skb->protocol = eth_type_trans(skb, dev);

	netif_receive_skb(skb);
}

static int smsc9420_alloc_rx_buffer(struct smsc9420_pdata *pd, int index)
{
	struct sk_buff *skb = netdev_alloc_skb(pd->dev, PKT_BUF_SZ);
	dma_addr_t mapping;

	BUG_ON(pd->rx_buffers[index].skb);
	BUG_ON(pd->rx_buffers[index].mapping);

	if (unlikely(!skb))
		return -ENOMEM;

	mapping = dma_map_single(&pd->pdev->dev, skb_tail_pointer(skb),
				 PKT_BUF_SZ, DMA_FROM_DEVICE);
	if (dma_mapping_error(&pd->pdev->dev, mapping)) {
		dev_kfree_skb_any(skb);
		netif_warn(pd, rx_err, pd->dev, "dma_map_single failed!\n");
		return -ENOMEM;
	}

	pd->rx_buffers[index].skb = skb;
	pd->rx_buffers[index].mapping = mapping;
	pd->rx_ring[index].buffer1 = mapping + NET_IP_ALIGN;
	pd->rx_ring[index].status = RDES0_OWN_;
	wmb();

	return 0;
}

static void smsc9420_alloc_new_rx_buffers(struct smsc9420_pdata *pd)
{
	while (pd->rx_ring_tail != pd->rx_ring_head) {
		if (smsc9420_alloc_rx_buffer(pd, pd->rx_ring_tail))
			break;

		pd->rx_ring_tail = (pd->rx_ring_tail + 1) % RX_RING_SIZE;
	}
}

static int smsc9420_rx_poll(struct napi_struct *napi, int budget)
{
	struct smsc9420_pdata *pd =
		container_of(napi, struct smsc9420_pdata, napi);
	struct net_device *dev = pd->dev;
	u32 drop_frame_cnt, dma_intr_ena, status;
	int work_done;

	for (work_done = 0; work_done < budget; work_done++) {
		rmb();
		status = pd->rx_ring[pd->rx_ring_head].status;

		/* stop if DMAC owns this dma descriptor */
		if (status & RDES0_OWN_)
			break;

		smsc9420_rx_count_stats(dev, status);
		smsc9420_rx_handoff(pd, pd->rx_ring_head, status);
		pd->rx_ring_head = (pd->rx_ring_head + 1) % RX_RING_SIZE;
		smsc9420_alloc_new_rx_buffers(pd);
	}

	drop_frame_cnt = smsc9420_reg_read(pd, MISS_FRAME_CNTR);
	dev->stats.rx_dropped +=
	    (drop_frame_cnt & 0xFFFF) + ((drop_frame_cnt >> 17) & 0x3FF);

	/* Kick RXDMA */
	smsc9420_reg_write(pd, RX_POLL_DEMAND, 1);
	smsc9420_pci_flush_write(pd);

	if (work_done < budget) {
		napi_complete_done(&pd->napi, work_done);

		/* re-enable RX DMA interrupts */
		dma_intr_ena = smsc9420_reg_read(pd, DMAC_INTR_ENA);
		dma_intr_ena |= (DMAC_INTR_ENA_RX_ | DMAC_INTR_ENA_NIS_);
		smsc9420_reg_write(pd, DMAC_INTR_ENA, dma_intr_ena);
		smsc9420_pci_flush_write(pd);
	}
	return work_done;
}

static void
smsc9420_tx_update_stats(struct net_device *dev, u32 status, u32 length)
{
	if (unlikely(status & TDES0_ERROR_SUMMARY_)) {
		dev->stats.tx_errors++;
		if (status & (TDES0_EXCESSIVE_DEFERRAL_ |
			TDES0_EXCESSIVE_COLLISIONS_))
			dev->stats.tx_aborted_errors++;

		if (status & (TDES0_LOSS_OF_CARRIER_ | TDES0_NO_CARRIER_))
			dev->stats.tx_carrier_errors++;
	} else {
		dev->stats.tx_packets++;
		dev->stats.tx_bytes += (length & 0x7FF);
	}

	if (unlikely(status & TDES0_EXCESSIVE_COLLISIONS_)) {
		dev->stats.collisions += 16;
	} else {
		dev->stats.collisions +=
			(status & TDES0_COLLISION_COUNT_MASK_) >>
			TDES0_COLLISION_COUNT_SHFT_;
	}

	if (unlikely(status & TDES0_HEARTBEAT_FAIL_))
		dev->stats.tx_heartbeat_errors++;
}

/* Check for completed dma transfers, update stats and free skbs */
static void smsc9420_complete_tx(struct net_device *dev)
{
	struct smsc9420_pdata *pd = netdev_priv(dev);

	while (pd->tx_ring_tail != pd->tx_ring_head) {
		int index = pd->tx_ring_tail;
		u32 status, length;

		rmb();
		status = pd->tx_ring[index].status;
		length = pd->tx_ring[index].length;

		/* Check if DMA still owns this descriptor */
		if (unlikely(TDES0_OWN_ & status))
			break;

		smsc9420_tx_update_stats(dev, status, length);

		BUG_ON(!pd->tx_buffers[index].skb);
		BUG_ON(!pd->tx_buffers[index].mapping);

		dma_unmap_single(&pd->pdev->dev,
				 pd->tx_buffers[index].mapping,
				 pd->tx_buffers[index].skb->len,
				 DMA_TO_DEVICE);
		pd->tx_buffers[index].mapping = 0;

		dev_kfree_skb_any(pd->tx_buffers[index].skb);
		pd->tx_buffers[index].skb = NULL;

		pd->tx_ring[index].buffer1 = 0;
		wmb();

		pd->tx_ring_tail = (pd->tx_ring_tail + 1) % TX_RING_SIZE;
	}
}

static netdev_tx_t smsc9420_hard_start_xmit(struct sk_buff *skb,
					    struct net_device *dev)
{
	struct smsc9420_pdata *pd = netdev_priv(dev);
	dma_addr_t mapping;
	int index = pd->tx_ring_head;
	u32 tmp_desc1;
	bool about_to_take_last_desc =
		(((pd->tx_ring_head + 2) % TX_RING_SIZE) == pd->tx_ring_tail);

	smsc9420_complete_tx(dev);

	rmb();
	BUG_ON(pd->tx_ring[index].status & TDES0_OWN_);
	BUG_ON(pd->tx_buffers[index].skb);
	BUG_ON(pd->tx_buffers[index].mapping);

	mapping = dma_map_single(&pd->pdev->dev, skb->data, skb->len,
				 DMA_TO_DEVICE);
	if (dma_mapping_error(&pd->pdev->dev, mapping)) {
		netif_warn(pd, tx_err, pd->dev,
			   "dma_map_single failed, dropping packet\n");
		return NETDEV_TX_BUSY;
	}

	pd->tx_buffers[index].skb = skb;
	pd->tx_buffers[index].mapping = mapping;

	tmp_desc1 = (TDES1_LS_ | ((u32)skb->len & 0x7FF));
	if (unlikely(about_to_take_last_desc)) {
		tmp_desc1 |= TDES1_IC_;
		netif_stop_queue(pd->dev);
	}

	/* check if we are at the last descriptor and need to set EOR */
	if (unlikely(index == (TX_RING_SIZE - 1)))
		tmp_desc1 |= TDES1_TER_;

	pd->tx_ring[index].buffer1 = mapping;
	pd->tx_ring[index].length = tmp_desc1;
	wmb();

	/* increment head */
	pd->tx_ring_head = (pd->tx_ring_head + 1) % TX_RING_SIZE;

	/* assign ownership to DMAC */
	pd->tx_ring[index].status = TDES0_OWN_;
	wmb();

	skb_tx_timestamp(skb);

	/* kick the DMA */
	smsc9420_reg_write(pd, TX_POLL_DEMAND, 1);
	smsc9420_pci_flush_write(pd);

	return NETDEV_TX_OK;
}

static struct net_device_stats *smsc9420_get_stats(struct net_device *dev)
{
	struct smsc9420_pdata *pd = netdev_priv(dev);
	u32 counter = smsc9420_reg_read(pd, MISS_FRAME_CNTR);
	dev->stats.rx_dropped +=
	    (counter & 0x0000FFFF) + ((counter >> 17) & 0x000003FF);
	return &dev->stats;
}

static void smsc9420_set_multicast_list(struct net_device *dev)
{
	struct smsc9420_pdata *pd = netdev_priv(dev);
	u32 mac_cr = smsc9420_reg_read(pd, MAC_CR);

	if (dev->flags & IFF_PROMISC) {
		netif_dbg(pd, hw, pd->dev, "Promiscuous Mode Enabled\n");
		mac_cr |= MAC_CR_PRMS_;
		mac_cr &= (~MAC_CR_MCPAS_);
		mac_cr &= (~MAC_CR_HPFILT_);
	} else if (dev->flags & IFF_ALLMULTI) {
		netif_dbg(pd, hw, pd->dev, "Receive all Multicast Enabled\n");
		mac_cr &= (~MAC_CR_PRMS_);
		mac_cr |= MAC_CR_MCPAS_;
		mac_cr &= (~MAC_CR_HPFILT_);
	} else if (!netdev_mc_empty(dev)) {
		struct netdev_hw_addr *ha;
		u32 hash_lo = 0, hash_hi = 0;

		netif_dbg(pd, hw, pd->dev, "Multicast filter enabled\n");
		netdev_for_each_mc_addr(ha, dev) {
			u32 bit_num = smsc9420_hash(ha->addr);
			u32 mask = 1 << (bit_num & 0x1F);

			if (bit_num & 0x20)
				hash_hi |= mask;
			else
				hash_lo |= mask;

		}
		smsc9420_reg_write(pd, HASHH, hash_hi);
		smsc9420_reg_write(pd, HASHL, hash_lo);

		mac_cr &= (~MAC_CR_PRMS_);
		mac_cr &= (~MAC_CR_MCPAS_);
		mac_cr |= MAC_CR_HPFILT_;
	} else {
		netif_dbg(pd, hw, pd->dev, "Receive own packets only\n");
		smsc9420_reg_write(pd, HASHH, 0);
		smsc9420_reg_write(pd, HASHL, 0);

		mac_cr &= (~MAC_CR_PRMS_);
		mac_cr &= (~MAC_CR_MCPAS_);
		mac_cr &= (~MAC_CR_HPFILT_);
	}

	smsc9420_reg_write(pd, MAC_CR, mac_cr);
	smsc9420_pci_flush_write(pd);
}

static void smsc9420_phy_update_flowcontrol(struct smsc9420_pdata *pd)
{
	struct net_device *dev = pd->dev;
	struct phy_device *phy_dev = dev->phydev;
	u32 flow;

	if (phy_dev->duplex == DUPLEX_FULL) {
		u16 lcladv = phy_read(phy_dev, MII_ADVERTISE);
		u16 rmtadv = phy_read(phy_dev, MII_LPA);
		u8 cap = mii_resolve_flowctrl_fdx(lcladv, rmtadv);

		if (cap & FLOW_CTRL_RX)
			flow = 0xFFFF0002;
		else
			flow = 0;

		netif_info(pd, link, pd->dev, "rx pause %s, tx pause %s\n",
			   cap & FLOW_CTRL_RX ? "enabled" : "disabled",
			   cap & FLOW_CTRL_TX ? "enabled" : "disabled");
	} else {
		netif_info(pd, link, pd->dev, "half duplex\n");
		flow = 0;
	}

	smsc9420_reg_write(pd, FLOW, flow);
}

/* Update link mode if anything has changed.  Called periodically when the
 * PHY is in polling mode, even if nothing has changed. */
static void smsc9420_phy_adjust_link(struct net_device *dev)
{
	struct smsc9420_pdata *pd = netdev_priv(dev);
	struct phy_device *phy_dev = dev->phydev;
	int carrier;

	if (phy_dev->duplex != pd->last_duplex) {
		u32 mac_cr = smsc9420_reg_read(pd, MAC_CR);
		if (phy_dev->duplex) {
			netif_dbg(pd, link, pd->dev, "full duplex mode\n");
			mac_cr |= MAC_CR_FDPX_;
		} else {
			netif_dbg(pd, link, pd->dev, "half duplex mode\n");
			mac_cr &= ~MAC_CR_FDPX_;
		}
		smsc9420_reg_write(pd, MAC_CR, mac_cr);

		smsc9420_phy_update_flowcontrol(pd);
		pd->last_duplex = phy_dev->duplex;
	}

	carrier = netif_carrier_ok(dev);
	if (carrier != pd->last_carrier) {
		if (carrier)
			netif_dbg(pd, link, pd->dev, "carrier OK\n");
		else
			netif_dbg(pd, link, pd->dev, "no carrier\n");
		pd->last_carrier = carrier;
	}
}

static int smsc9420_mii_probe(struct net_device *dev)
{
	struct smsc9420_pdata *pd = netdev_priv(dev);
	struct phy_device *phydev = NULL;

	BUG_ON(dev->phydev);

	/* Device only supports internal PHY at address 1 */
	phydev = mdiobus_get_phy(pd->mii_bus, 1);
	if (!phydev) {
		netdev_err(dev, "no PHY found at address 1\n");
		return -ENODEV;
	}

	phydev = phy_connect(dev, phydev_name(phydev),
			     smsc9420_phy_adjust_link, PHY_INTERFACE_MODE_MII);

	if (IS_ERR(phydev)) {
		netdev_err(dev, "Could not attach to PHY\n");
		return PTR_ERR(phydev);
	}

	phy_set_max_speed(phydev, SPEED_100);

	/* mask with MAC supported features */
	phy_support_asym_pause(phydev);

	phy_attached_info(phydev);

	pd->last_duplex = -1;
	pd->last_carrier = -1;

	return 0;
}

static int smsc9420_mii_init(struct net_device *dev)
{
	struct smsc9420_pdata *pd = netdev_priv(dev);
	int err = -ENXIO;

	pd->mii_bus = mdiobus_alloc();
	if (!pd->mii_bus) {
		err = -ENOMEM;
		goto err_out_1;
	}
	pd->mii_bus->name = DRV_MDIONAME;
	snprintf(pd->mii_bus->id, MII_BUS_ID_SIZE, "%x",
		(pd->pdev->bus->number << 8) | pd->pdev->devfn);
	pd->mii_bus->priv = pd;
	pd->mii_bus->read = smsc9420_mii_read;
	pd->mii_bus->write = smsc9420_mii_write;

	/* Mask all PHYs except ID 1 (internal) */
	pd->mii_bus->phy_mask = ~(1 << 1);

	if (mdiobus_register(pd->mii_bus)) {
		netif_warn(pd, probe, pd->dev, "Error registering mii bus\n");
		goto err_out_free_bus_2;
	}

	if (smsc9420_mii_probe(dev) < 0) {
		netif_warn(pd, probe, pd->dev, "Error probing mii bus\n");
		goto err_out_unregister_bus_3;
	}

	return 0;

err_out_unregister_bus_3:
	mdiobus_unregister(pd->mii_bus);
err_out_free_bus_2:
	mdiobus_free(pd->mii_bus);
err_out_1:
	return err;
}

static int smsc9420_alloc_tx_ring(struct smsc9420_pdata *pd)
{
	int i;

	BUG_ON(!pd->tx_ring);

	pd->tx_buffers = kmalloc_array(TX_RING_SIZE,
				       sizeof(struct smsc9420_ring_info),
				       GFP_KERNEL);
	if (!pd->tx_buffers)
		return -ENOMEM;

	/* Initialize the TX Ring */
	for (i = 0; i < TX_RING_SIZE; i++) {
		pd->tx_buffers[i].skb = NULL;
		pd->tx_buffers[i].mapping = 0;
		pd->tx_ring[i].status = 0;
		pd->tx_ring[i].length = 0;
		pd->tx_ring[i].buffer1 = 0;
		pd->tx_ring[i].buffer2 = 0;
	}
	pd->tx_ring[TX_RING_SIZE - 1].length = TDES1_TER_;
	wmb();

	pd->tx_ring_head = 0;
	pd->tx_ring_tail = 0;

	smsc9420_reg_write(pd, TX_BASE_ADDR, pd->tx_dma_addr);
	smsc9420_pci_flush_write(pd);

	return 0;
}

static int smsc9420_alloc_rx_ring(struct smsc9420_pdata *pd)
{
	int i;

	BUG_ON(!pd->rx_ring);

	pd->rx_buffers = kmalloc_array(RX_RING_SIZE,
				       sizeof(struct smsc9420_ring_info),
				       GFP_KERNEL);
	if (pd->rx_buffers == NULL)
		goto out;

	/* initialize the rx ring */
	for (i = 0; i < RX_RING_SIZE; i++) {
		pd->rx_ring[i].status = 0;
		pd->rx_ring[i].length = PKT_BUF_SZ;
		pd->rx_ring[i].buffer2 = 0;
		pd->rx_buffers[i].skb = NULL;
		pd->rx_buffers[i].mapping = 0;
	}
	pd->rx_ring[RX_RING_SIZE - 1].length = (PKT_BUF_SZ | RDES1_RER_);

	/* now allocate the entire ring of skbs */
	for (i = 0; i < RX_RING_SIZE; i++) {
		if (smsc9420_alloc_rx_buffer(pd, i)) {
			netif_warn(pd, ifup, pd->dev,
				   "failed to allocate rx skb %d\n", i);
			goto out_free_rx_skbs;
		}
	}

	pd->rx_ring_head = 0;
	pd->rx_ring_tail = 0;

	smsc9420_reg_write(pd, VLAN1, ETH_P_8021Q);
	netif_dbg(pd, ifup, pd->dev, "VLAN1 = 0x%08x\n",
		  smsc9420_reg_read(pd, VLAN1));

	if (pd->rx_csum) {
		/* Enable RX COE */
		u32 coe = smsc9420_reg_read(pd, COE_CR) | RX_COE_EN;
		smsc9420_reg_write(pd, COE_CR, coe);
		netif_dbg(pd, ifup, pd->dev, "COE_CR = 0x%08x\n", coe);
	}

	smsc9420_reg_write(pd, RX_BASE_ADDR, pd->rx_dma_addr);
	smsc9420_pci_flush_write(pd);

	return 0;

out_free_rx_skbs:
	smsc9420_free_rx_ring(pd);
out:
	return -ENOMEM;
}

static int smsc9420_open(struct net_device *dev)
{
	struct smsc9420_pdata *pd = netdev_priv(dev);
	u32 bus_mode, mac_cr, dmac_control, int_cfg, dma_intr_ena, int_ctl;
	const int irq = pd->pdev->irq;
	unsigned long flags;
	int result = 0, timeout;

	if (!is_valid_ether_addr(dev->dev_addr)) {
		netif_warn(pd, ifup, pd->dev,
			   "dev_addr is not a valid MAC address\n");
		result = -EADDRNOTAVAIL;
		goto out_0;
	}

	netif_carrier_off(dev);

	/* disable, mask and acknowledge all interrupts */
	spin_lock_irqsave(&pd->int_lock, flags);
	int_cfg = smsc9420_reg_read(pd, INT_CFG) & (~INT_CFG_IRQ_EN_);
	smsc9420_reg_write(pd, INT_CFG, int_cfg);
	smsc9420_reg_write(pd, INT_CTL, 0);
	spin_unlock_irqrestore(&pd->int_lock, flags);
	smsc9420_reg_write(pd, DMAC_INTR_ENA, 0);
	smsc9420_reg_write(pd, INT_STAT, 0xFFFFFFFF);
	smsc9420_pci_flush_write(pd);

	result = request_irq(irq, smsc9420_isr, IRQF_SHARED, DRV_NAME, pd);
	if (result) {
		netif_warn(pd, ifup, pd->dev, "Unable to use IRQ = %d\n", irq);
		result = -ENODEV;
		goto out_0;
	}

	smsc9420_dmac_soft_reset(pd);

	/* make sure MAC_CR is sane */
	smsc9420_reg_write(pd, MAC_CR, 0);

	smsc9420_set_mac_address(dev);

	/* Configure GPIO pins to drive LEDs */
	smsc9420_reg_write(pd, GPIO_CFG,
		(GPIO_CFG_LED_3_ | GPIO_CFG_LED_2_ | GPIO_CFG_LED_1_));

	bus_mode = BUS_MODE_DMA_BURST_LENGTH_16;

#ifdef __BIG_ENDIAN
	bus_mode |= BUS_MODE_DBO_;
#endif

	smsc9420_reg_write(pd, BUS_MODE, bus_mode);

	smsc9420_pci_flush_write(pd);

	/* set bus master bridge arbitration priority for Rx and TX DMA */
	smsc9420_reg_write(pd, BUS_CFG, BUS_CFG_RXTXWEIGHT_4_1);

	smsc9420_reg_write(pd, DMAC_CONTROL,
		(DMAC_CONTROL_SF_ | DMAC_CONTROL_OSF_));

	smsc9420_pci_flush_write(pd);

	/* test the IRQ connection to the ISR */
	netif_dbg(pd, ifup, pd->dev, "Testing ISR using IRQ %d\n", irq);
	pd->software_irq_signal = false;

	spin_lock_irqsave(&pd->int_lock, flags);
	/* configure interrupt deassertion timer and enable interrupts */
	int_cfg = smsc9420_reg_read(pd, INT_CFG) | INT_CFG_IRQ_EN_;
	int_cfg &= ~(INT_CFG_INT_DEAS_MASK);
	int_cfg |= (INT_DEAS_TIME & INT_CFG_INT_DEAS_MASK);
	smsc9420_reg_write(pd, INT_CFG, int_cfg);

	/* unmask software interrupt */
	int_ctl = smsc9420_reg_read(pd, INT_CTL) | INT_CTL_SW_INT_EN_;
	smsc9420_reg_write(pd, INT_CTL, int_ctl);
	spin_unlock_irqrestore(&pd->int_lock, flags);
	smsc9420_pci_flush_write(pd);

	timeout = 1000;
	while (timeout--) {
		if (pd->software_irq_signal)
			break;
		msleep(1);
	}

	/* disable interrupts */
	spin_lock_irqsave(&pd->int_lock, flags);
	int_cfg = smsc9420_reg_read(pd, INT_CFG) & (~INT_CFG_IRQ_EN_);
	smsc9420_reg_write(pd, INT_CFG, int_cfg);
	spin_unlock_irqrestore(&pd->int_lock, flags);

	if (!pd->software_irq_signal) {
		netif_warn(pd, ifup, pd->dev, "ISR failed signaling test\n");
		result = -ENODEV;
		goto out_free_irq_1;
	}

	netif_dbg(pd, ifup, pd->dev, "ISR passed test using IRQ %d\n", irq);

	result = smsc9420_alloc_tx_ring(pd);
	if (result) {
		netif_warn(pd, ifup, pd->dev,
			   "Failed to Initialize tx dma ring\n");
		result = -ENOMEM;
		goto out_free_irq_1;
	}

	result = smsc9420_alloc_rx_ring(pd);
	if (result) {
		netif_warn(pd, ifup, pd->dev,
			   "Failed to Initialize rx dma ring\n");
		result = -ENOMEM;
		goto out_free_tx_ring_2;
	}

	result = smsc9420_mii_init(dev);
	if (result) {
		netif_warn(pd, ifup, pd->dev, "Failed to initialize Phy\n");
		result = -ENODEV;
		goto out_free_rx_ring_3;
	}

	/* Bring the PHY up */
	phy_start(dev->phydev);

	napi_enable(&pd->napi);

	/* start tx and rx */
	mac_cr = smsc9420_reg_read(pd, MAC_CR) | MAC_CR_TXEN_ | MAC_CR_RXEN_;
	smsc9420_reg_write(pd, MAC_CR, mac_cr);

	dmac_control = smsc9420_reg_read(pd, DMAC_CONTROL);
	dmac_control |= DMAC_CONTROL_ST_ | DMAC_CONTROL_SR_;
	smsc9420_reg_write(pd, DMAC_CONTROL, dmac_control);
	smsc9420_pci_flush_write(pd);

	dma_intr_ena = smsc9420_reg_read(pd, DMAC_INTR_ENA);
	dma_intr_ena |=
		(DMAC_INTR_ENA_TX_ | DMAC_INTR_ENA_RX_ | DMAC_INTR_ENA_NIS_);
	smsc9420_reg_write(pd, DMAC_INTR_ENA, dma_intr_ena);
	smsc9420_pci_flush_write(pd);

	netif_wake_queue(dev);

	smsc9420_reg_write(pd, RX_POLL_DEMAND, 1);

	/* enable interrupts */
	spin_lock_irqsave(&pd->int_lock, flags);
	int_cfg = smsc9420_reg_read(pd, INT_CFG) | INT_CFG_IRQ_EN_;
	smsc9420_reg_write(pd, INT_CFG, int_cfg);
	spin_unlock_irqrestore(&pd->int_lock, flags);

	return 0;

out_free_rx_ring_3:
	smsc9420_free_rx_ring(pd);
out_free_tx_ring_2:
	smsc9420_free_tx_ring(pd);
out_free_irq_1:
	free_irq(irq, pd);
out_0:
	return result;
}

static int __maybe_unused smsc9420_suspend(struct device *dev_d)
{
	struct net_device *dev = dev_get_drvdata(dev_d);
	struct smsc9420_pdata *pd = netdev_priv(dev);
	u32 int_cfg;
	ulong flags;

	/* disable interrupts */
	spin_lock_irqsave(&pd->int_lock, flags);
	int_cfg = smsc9420_reg_read(pd, INT_CFG) & (~INT_CFG_IRQ_EN_);
	smsc9420_reg_write(pd, INT_CFG, int_cfg);
	spin_unlock_irqrestore(&pd->int_lock, flags);

	if (netif_running(dev)) {
		netif_tx_disable(dev);
		smsc9420_stop_tx(pd);
		smsc9420_free_tx_ring(pd);

		napi_disable(&pd->napi);
		smsc9420_stop_rx(pd);
		smsc9420_free_rx_ring(pd);

		free_irq(pd->pdev->irq, pd);

		netif_device_detach(dev);
	}

	device_wakeup_disable(dev_d);

	return 0;
}

static int __maybe_unused smsc9420_resume(struct device *dev_d)
{
	struct net_device *dev = dev_get_drvdata(dev_d);
	int err;

	pci_set_master(to_pci_dev(dev_d));

	device_wakeup_disable(dev_d);

	err = 0;
	if (netif_running(dev)) {
		/* FIXME: gross. It looks like ancient PM relic.*/
		err = smsc9420_open(dev);
		netif_device_attach(dev);
	}
	return err;
}

static const struct net_device_ops smsc9420_netdev_ops = {
	.ndo_open		= smsc9420_open,
	.ndo_stop		= smsc9420_stop,
	.ndo_start_xmit		= smsc9420_hard_start_xmit,
	.ndo_get_stats		= smsc9420_get_stats,
	.ndo_set_rx_mode	= smsc9420_set_multicast_list,
	.ndo_eth_ioctl		= phy_do_ioctl_running,
	.ndo_validate_addr	= eth_validate_addr,
	.ndo_set_mac_address 	= eth_mac_addr,
#ifdef CONFIG_NET_POLL_CONTROLLER
	.ndo_poll_controller	= smsc9420_poll_controller,
#endif /* CONFIG_NET_POLL_CONTROLLER */
};

static int
smsc9420_probe(struct pci_dev *pdev, const struct pci_device_id *id)
{
	struct net_device *dev;
	struct smsc9420_pdata *pd;
	void __iomem *virt_addr;
	int result = 0;
	u32 id_rev;

	pr_info("%s version %s\n", DRV_DESCRIPTION, DRV_VERSION);

	/* First do the PCI initialisation */
	result = pci_enable_device(pdev);
	if (unlikely(result)) {
		pr_err("Cannot enable smsc9420\n");
		goto out_0;
	}

	pci_set_master(pdev);

	dev = alloc_etherdev(sizeof(*pd));
	if (!dev)
		goto out_disable_pci_device_1;

	SET_NETDEV_DEV(dev, &pdev->dev);

	if (!(pci_resource_flags(pdev, SMSC_BAR) & IORESOURCE_MEM)) {
		netdev_err(dev, "Cannot find PCI device base address\n");
		goto out_free_netdev_2;
	}

	if ((pci_request_regions(pdev, DRV_NAME))) {
		netdev_err(dev, "Cannot obtain PCI resources, aborting\n");
		goto out_free_netdev_2;
	}

	if (dma_set_mask(&pdev->dev, DMA_BIT_MASK(32))) {
		netdev_err(dev, "No usable DMA configuration, aborting\n");
		goto out_free_regions_3;
	}

	virt_addr = ioremap(pci_resource_start(pdev, SMSC_BAR),
		pci_resource_len(pdev, SMSC_BAR));
	if (!virt_addr) {
		netdev_err(dev, "Cannot map device registers, aborting\n");
		goto out_free_regions_3;
	}

	/* registers are double mapped with 0 offset for LE and 0x200 for BE */
	virt_addr += LAN9420_CPSR_ENDIAN_OFFSET;

	pd = netdev_priv(dev);

	/* pci descriptors are created in the PCI consistent area */
	pd->rx_ring = dma_alloc_coherent(&pdev->dev,
		sizeof(struct smsc9420_dma_desc) * (RX_RING_SIZE + TX_RING_SIZE),
		&pd->rx_dma_addr, GFP_KERNEL);

	if (!pd->rx_ring)
		goto out_free_io_4;

	/* descriptors are aligned due to the nature of dma_alloc_coherent */
	pd->tx_ring = (pd->rx_ring + RX_RING_SIZE);
	pd->tx_dma_addr = pd->rx_dma_addr +
	    sizeof(struct smsc9420_dma_desc) * RX_RING_SIZE;

	pd->pdev = pdev;
	pd->dev = dev;
	pd->ioaddr = virt_addr;
	pd->msg_enable = smsc_debug;
	pd->rx_csum = true;

	netif_dbg(pd, probe, pd->dev, "lan_base=0x%08lx\n", (ulong)virt_addr);

	id_rev = smsc9420_reg_read(pd, ID_REV);
	switch (id_rev & 0xFFFF0000) {
	case 0x94200000:
		netif_info(pd, probe, pd->dev,
			   "LAN9420 identified, ID_REV=0x%08X\n", id_rev);
		break;
	default:
		netif_warn(pd, probe, pd->dev, "LAN9420 NOT identified\n");
		netif_warn(pd, probe, pd->dev, "ID_REV=0x%08X\n", id_rev);
		goto out_free_dmadesc_5;
	}

	smsc9420_dmac_soft_reset(pd);
	smsc9420_eeprom_reload(pd);
	smsc9420_check_mac_address(dev);

	dev->netdev_ops = &smsc9420_netdev_ops;
	dev->ethtool_ops = &smsc9420_ethtool_ops;

<<<<<<< HEAD
	netif_napi_add(dev, &pd->napi, smsc9420_rx_poll, NAPI_POLL_WEIGHT);
=======
	netif_napi_add(dev, &pd->napi, smsc9420_rx_poll);
>>>>>>> 7365df19

	result = register_netdev(dev);
	if (result) {
		netif_warn(pd, probe, pd->dev, "error %i registering device\n",
			   result);
		goto out_free_dmadesc_5;
	}

	pci_set_drvdata(pdev, dev);

	spin_lock_init(&pd->int_lock);
	spin_lock_init(&pd->phy_lock);

	dev_info(&dev->dev, "MAC Address: %pM\n", dev->dev_addr);

	return 0;

out_free_dmadesc_5:
	dma_free_coherent(&pdev->dev,
			  sizeof(struct smsc9420_dma_desc) * (RX_RING_SIZE + TX_RING_SIZE),
			  pd->rx_ring, pd->rx_dma_addr);
out_free_io_4:
	iounmap(virt_addr - LAN9420_CPSR_ENDIAN_OFFSET);
out_free_regions_3:
	pci_release_regions(pdev);
out_free_netdev_2:
	free_netdev(dev);
out_disable_pci_device_1:
	pci_disable_device(pdev);
out_0:
	return -ENODEV;
}

static void smsc9420_remove(struct pci_dev *pdev)
{
	struct net_device *dev;
	struct smsc9420_pdata *pd;

	dev = pci_get_drvdata(pdev);
	if (!dev)
		return;

	pd = netdev_priv(dev);
	unregister_netdev(dev);

	/* tx_buffers and rx_buffers are freed in stop */
	BUG_ON(pd->tx_buffers);
	BUG_ON(pd->rx_buffers);

	BUG_ON(!pd->tx_ring);
	BUG_ON(!pd->rx_ring);

	dma_free_coherent(&pdev->dev,
			  sizeof(struct smsc9420_dma_desc) * (RX_RING_SIZE + TX_RING_SIZE),
			  pd->rx_ring, pd->rx_dma_addr);

	iounmap(pd->ioaddr - LAN9420_CPSR_ENDIAN_OFFSET);
	pci_release_regions(pdev);
	free_netdev(dev);
	pci_disable_device(pdev);
}

static SIMPLE_DEV_PM_OPS(smsc9420_pm_ops, smsc9420_suspend, smsc9420_resume);

static struct pci_driver smsc9420_driver = {
	.name = DRV_NAME,
	.id_table = smsc9420_id_table,
	.probe = smsc9420_probe,
	.remove = smsc9420_remove,
	.driver.pm = &smsc9420_pm_ops,
};

static int __init smsc9420_init_module(void)
{
	smsc_debug = netif_msg_init(debug, SMSC_MSG_DEFAULT);

	return pci_register_driver(&smsc9420_driver);
}

static void __exit smsc9420_exit_module(void)
{
	pci_unregister_driver(&smsc9420_driver);
}

module_init(smsc9420_init_module);
module_exit(smsc9420_exit_module);<|MERGE_RESOLUTION|>--- conflicted
+++ resolved
@@ -1585,11 +1585,7 @@
 	dev->netdev_ops = &smsc9420_netdev_ops;
 	dev->ethtool_ops = &smsc9420_ethtool_ops;
 
-<<<<<<< HEAD
-	netif_napi_add(dev, &pd->napi, smsc9420_rx_poll, NAPI_POLL_WEIGHT);
-=======
 	netif_napi_add(dev, &pd->napi, smsc9420_rx_poll);
->>>>>>> 7365df19
 
 	result = register_netdev(dev);
 	if (result) {
