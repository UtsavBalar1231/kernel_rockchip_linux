/* Broadcom NetXtreme-C/E network driver.
 *
 * Copyright (c) 2014-2016 Broadcom Corporation
 * Copyright (c) 2016-2019 Broadcom Limited
 *
 * This program is free software; you can redistribute it and/or modify
 * it under the terms of the GNU General Public License as published by
 * the Free Software Foundation.
 */

#include <linux/module.h>

#include <linux/stringify.h>
#include <linux/kernel.h>
#include <linux/timer.h>
#include <linux/errno.h>
#include <linux/ioport.h>
#include <linux/slab.h>
#include <linux/vmalloc.h>
#include <linux/interrupt.h>
#include <linux/pci.h>
#include <linux/netdevice.h>
#include <linux/etherdevice.h>
#include <linux/skbuff.h>
#include <linux/dma-mapping.h>
#include <linux/bitops.h>
#include <linux/io.h>
#include <linux/irq.h>
#include <linux/delay.h>
#include <asm/byteorder.h>
#include <asm/page.h>
#include <linux/time.h>
#include <linux/mii.h>
#include <linux/mdio.h>
#include <linux/if.h>
#include <linux/if_vlan.h>
#include <linux/if_bridge.h>
#include <linux/rtc.h>
#include <linux/bpf.h>
#include <net/gro.h>
#include <net/ip.h>
#include <net/tcp.h>
#include <net/udp.h>
#include <net/checksum.h>
#include <net/ip6_checksum.h>
#include <net/udp_tunnel.h>
#include <linux/workqueue.h>
#include <linux/prefetch.h>
#include <linux/cache.h>
#include <linux/log2.h>
#include <linux/bitmap.h>
#include <linux/cpu_rmap.h>
#include <linux/cpumask.h>
#include <net/pkt_cls.h>
#include <net/page_pool/helpers.h>
#include <linux/align.h>
#include <net/netdev_queues.h>

#include "bnxt_hsi.h"
#include "bnxt.h"
#include "bnxt_hwrm.h"
#include "bnxt_ulp.h"
#include "bnxt_sriov.h"
#include "bnxt_ethtool.h"
#include "bnxt_dcb.h"
#include "bnxt_xdp.h"
#include "bnxt_ptp.h"
#include "bnxt_vfr.h"
#include "bnxt_tc.h"
#include "bnxt_devlink.h"
#include "bnxt_debugfs.h"
#include "bnxt_hwmon.h"

#define BNXT_TX_TIMEOUT		(5 * HZ)
#define BNXT_DEF_MSG_ENABLE	(NETIF_MSG_DRV | NETIF_MSG_HW | \
				 NETIF_MSG_TX_ERR)

MODULE_LICENSE("GPL");
MODULE_DESCRIPTION("Broadcom BCM573xx network driver");

#define BNXT_RX_OFFSET (NET_SKB_PAD + NET_IP_ALIGN)
#define BNXT_RX_DMA_OFFSET NET_SKB_PAD
#define BNXT_RX_COPY_THRESH 256

#define BNXT_TX_PUSH_THRESH 164

/* indexed by enum board_idx */
static const struct {
	char *name;
} board_info[] = {
	[BCM57301] = { "Broadcom BCM57301 NetXtreme-C 10Gb Ethernet" },
	[BCM57302] = { "Broadcom BCM57302 NetXtreme-C 10Gb/25Gb Ethernet" },
	[BCM57304] = { "Broadcom BCM57304 NetXtreme-C 10Gb/25Gb/40Gb/50Gb Ethernet" },
	[BCM57417_NPAR] = { "Broadcom BCM57417 NetXtreme-E Ethernet Partition" },
	[BCM58700] = { "Broadcom BCM58700 Nitro 1Gb/2.5Gb/10Gb Ethernet" },
	[BCM57311] = { "Broadcom BCM57311 NetXtreme-C 10Gb Ethernet" },
	[BCM57312] = { "Broadcom BCM57312 NetXtreme-C 10Gb/25Gb Ethernet" },
	[BCM57402] = { "Broadcom BCM57402 NetXtreme-E 10Gb Ethernet" },
	[BCM57404] = { "Broadcom BCM57404 NetXtreme-E 10Gb/25Gb Ethernet" },
	[BCM57406] = { "Broadcom BCM57406 NetXtreme-E 10GBase-T Ethernet" },
	[BCM57402_NPAR] = { "Broadcom BCM57402 NetXtreme-E Ethernet Partition" },
	[BCM57407] = { "Broadcom BCM57407 NetXtreme-E 10GBase-T Ethernet" },
	[BCM57412] = { "Broadcom BCM57412 NetXtreme-E 10Gb Ethernet" },
	[BCM57414] = { "Broadcom BCM57414 NetXtreme-E 10Gb/25Gb Ethernet" },
	[BCM57416] = { "Broadcom BCM57416 NetXtreme-E 10GBase-T Ethernet" },
	[BCM57417] = { "Broadcom BCM57417 NetXtreme-E 10GBase-T Ethernet" },
	[BCM57412_NPAR] = { "Broadcom BCM57412 NetXtreme-E Ethernet Partition" },
	[BCM57314] = { "Broadcom BCM57314 NetXtreme-C 10Gb/25Gb/40Gb/50Gb Ethernet" },
	[BCM57417_SFP] = { "Broadcom BCM57417 NetXtreme-E 10Gb/25Gb Ethernet" },
	[BCM57416_SFP] = { "Broadcom BCM57416 NetXtreme-E 10Gb Ethernet" },
	[BCM57404_NPAR] = { "Broadcom BCM57404 NetXtreme-E Ethernet Partition" },
	[BCM57406_NPAR] = { "Broadcom BCM57406 NetXtreme-E Ethernet Partition" },
	[BCM57407_SFP] = { "Broadcom BCM57407 NetXtreme-E 25Gb Ethernet" },
	[BCM57407_NPAR] = { "Broadcom BCM57407 NetXtreme-E Ethernet Partition" },
	[BCM57414_NPAR] = { "Broadcom BCM57414 NetXtreme-E Ethernet Partition" },
	[BCM57416_NPAR] = { "Broadcom BCM57416 NetXtreme-E Ethernet Partition" },
	[BCM57452] = { "Broadcom BCM57452 NetXtreme-E 10Gb/25Gb/40Gb/50Gb Ethernet" },
	[BCM57454] = { "Broadcom BCM57454 NetXtreme-E 10Gb/25Gb/40Gb/50Gb/100Gb Ethernet" },
	[BCM5745x_NPAR] = { "Broadcom BCM5745x NetXtreme-E Ethernet Partition" },
	[BCM57508] = { "Broadcom BCM57508 NetXtreme-E 10Gb/25Gb/50Gb/100Gb/200Gb Ethernet" },
	[BCM57504] = { "Broadcom BCM57504 NetXtreme-E 10Gb/25Gb/50Gb/100Gb/200Gb Ethernet" },
	[BCM57502] = { "Broadcom BCM57502 NetXtreme-E 10Gb/25Gb/50Gb Ethernet" },
	[BCM57608] = { "Broadcom BCM57608 NetXtreme-E 10Gb/25Gb/50Gb/100Gb/200Gb/400Gb Ethernet" },
	[BCM57604] = { "Broadcom BCM57604 NetXtreme-E 10Gb/25Gb/50Gb/100Gb/200Gb Ethernet" },
	[BCM57602] = { "Broadcom BCM57602 NetXtreme-E 10Gb/25Gb/50Gb/100Gb Ethernet" },
	[BCM57601] = { "Broadcom BCM57601 NetXtreme-E 10Gb/25Gb/50Gb/100Gb/200Gb/400Gb Ethernet" },
	[BCM57508_NPAR] = { "Broadcom BCM57508 NetXtreme-E Ethernet Partition" },
	[BCM57504_NPAR] = { "Broadcom BCM57504 NetXtreme-E Ethernet Partition" },
	[BCM57502_NPAR] = { "Broadcom BCM57502 NetXtreme-E Ethernet Partition" },
	[BCM58802] = { "Broadcom BCM58802 NetXtreme-S 10Gb/25Gb/40Gb/50Gb Ethernet" },
	[BCM58804] = { "Broadcom BCM58804 NetXtreme-S 10Gb/25Gb/40Gb/50Gb/100Gb Ethernet" },
	[BCM58808] = { "Broadcom BCM58808 NetXtreme-S 10Gb/25Gb/40Gb/50Gb/100Gb Ethernet" },
	[NETXTREME_E_VF] = { "Broadcom NetXtreme-E Ethernet Virtual Function" },
	[NETXTREME_C_VF] = { "Broadcom NetXtreme-C Ethernet Virtual Function" },
	[NETXTREME_S_VF] = { "Broadcom NetXtreme-S Ethernet Virtual Function" },
	[NETXTREME_C_VF_HV] = { "Broadcom NetXtreme-C Virtual Function for Hyper-V" },
	[NETXTREME_E_VF_HV] = { "Broadcom NetXtreme-E Virtual Function for Hyper-V" },
	[NETXTREME_E_P5_VF] = { "Broadcom BCM5750X NetXtreme-E Ethernet Virtual Function" },
	[NETXTREME_E_P5_VF_HV] = { "Broadcom BCM5750X NetXtreme-E Virtual Function for Hyper-V" },
};

static const struct pci_device_id bnxt_pci_tbl[] = {
	{ PCI_VDEVICE(BROADCOM, 0x1604), .driver_data = BCM5745x_NPAR },
	{ PCI_VDEVICE(BROADCOM, 0x1605), .driver_data = BCM5745x_NPAR },
	{ PCI_VDEVICE(BROADCOM, 0x1614), .driver_data = BCM57454 },
	{ PCI_VDEVICE(BROADCOM, 0x16c0), .driver_data = BCM57417_NPAR },
	{ PCI_VDEVICE(BROADCOM, 0x16c8), .driver_data = BCM57301 },
	{ PCI_VDEVICE(BROADCOM, 0x16c9), .driver_data = BCM57302 },
	{ PCI_VDEVICE(BROADCOM, 0x16ca), .driver_data = BCM57304 },
	{ PCI_VDEVICE(BROADCOM, 0x16cc), .driver_data = BCM57417_NPAR },
	{ PCI_VDEVICE(BROADCOM, 0x16cd), .driver_data = BCM58700 },
	{ PCI_VDEVICE(BROADCOM, 0x16ce), .driver_data = BCM57311 },
	{ PCI_VDEVICE(BROADCOM, 0x16cf), .driver_data = BCM57312 },
	{ PCI_VDEVICE(BROADCOM, 0x16d0), .driver_data = BCM57402 },
	{ PCI_VDEVICE(BROADCOM, 0x16d1), .driver_data = BCM57404 },
	{ PCI_VDEVICE(BROADCOM, 0x16d2), .driver_data = BCM57406 },
	{ PCI_VDEVICE(BROADCOM, 0x16d4), .driver_data = BCM57402_NPAR },
	{ PCI_VDEVICE(BROADCOM, 0x16d5), .driver_data = BCM57407 },
	{ PCI_VDEVICE(BROADCOM, 0x16d6), .driver_data = BCM57412 },
	{ PCI_VDEVICE(BROADCOM, 0x16d7), .driver_data = BCM57414 },
	{ PCI_VDEVICE(BROADCOM, 0x16d8), .driver_data = BCM57416 },
	{ PCI_VDEVICE(BROADCOM, 0x16d9), .driver_data = BCM57417 },
	{ PCI_VDEVICE(BROADCOM, 0x16de), .driver_data = BCM57412_NPAR },
	{ PCI_VDEVICE(BROADCOM, 0x16df), .driver_data = BCM57314 },
	{ PCI_VDEVICE(BROADCOM, 0x16e2), .driver_data = BCM57417_SFP },
	{ PCI_VDEVICE(BROADCOM, 0x16e3), .driver_data = BCM57416_SFP },
	{ PCI_VDEVICE(BROADCOM, 0x16e7), .driver_data = BCM57404_NPAR },
	{ PCI_VDEVICE(BROADCOM, 0x16e8), .driver_data = BCM57406_NPAR },
	{ PCI_VDEVICE(BROADCOM, 0x16e9), .driver_data = BCM57407_SFP },
	{ PCI_VDEVICE(BROADCOM, 0x16ea), .driver_data = BCM57407_NPAR },
	{ PCI_VDEVICE(BROADCOM, 0x16eb), .driver_data = BCM57412_NPAR },
	{ PCI_VDEVICE(BROADCOM, 0x16ec), .driver_data = BCM57414_NPAR },
	{ PCI_VDEVICE(BROADCOM, 0x16ed), .driver_data = BCM57414_NPAR },
	{ PCI_VDEVICE(BROADCOM, 0x16ee), .driver_data = BCM57416_NPAR },
	{ PCI_VDEVICE(BROADCOM, 0x16ef), .driver_data = BCM57416_NPAR },
	{ PCI_VDEVICE(BROADCOM, 0x16f0), .driver_data = BCM58808 },
	{ PCI_VDEVICE(BROADCOM, 0x16f1), .driver_data = BCM57452 },
	{ PCI_VDEVICE(BROADCOM, 0x1750), .driver_data = BCM57508 },
	{ PCI_VDEVICE(BROADCOM, 0x1751), .driver_data = BCM57504 },
	{ PCI_VDEVICE(BROADCOM, 0x1752), .driver_data = BCM57502 },
	{ PCI_VDEVICE(BROADCOM, 0x1760), .driver_data = BCM57608 },
	{ PCI_VDEVICE(BROADCOM, 0x1761), .driver_data = BCM57604 },
	{ PCI_VDEVICE(BROADCOM, 0x1762), .driver_data = BCM57602 },
	{ PCI_VDEVICE(BROADCOM, 0x1763), .driver_data = BCM57601 },
	{ PCI_VDEVICE(BROADCOM, 0x1800), .driver_data = BCM57502_NPAR },
	{ PCI_VDEVICE(BROADCOM, 0x1801), .driver_data = BCM57504_NPAR },
	{ PCI_VDEVICE(BROADCOM, 0x1802), .driver_data = BCM57508_NPAR },
	{ PCI_VDEVICE(BROADCOM, 0x1803), .driver_data = BCM57502_NPAR },
	{ PCI_VDEVICE(BROADCOM, 0x1804), .driver_data = BCM57504_NPAR },
	{ PCI_VDEVICE(BROADCOM, 0x1805), .driver_data = BCM57508_NPAR },
	{ PCI_VDEVICE(BROADCOM, 0xd802), .driver_data = BCM58802 },
	{ PCI_VDEVICE(BROADCOM, 0xd804), .driver_data = BCM58804 },
#ifdef CONFIG_BNXT_SRIOV
	{ PCI_VDEVICE(BROADCOM, 0x1606), .driver_data = NETXTREME_E_VF },
	{ PCI_VDEVICE(BROADCOM, 0x1607), .driver_data = NETXTREME_E_VF_HV },
	{ PCI_VDEVICE(BROADCOM, 0x1608), .driver_data = NETXTREME_E_VF_HV },
	{ PCI_VDEVICE(BROADCOM, 0x1609), .driver_data = NETXTREME_E_VF },
	{ PCI_VDEVICE(BROADCOM, 0x16bd), .driver_data = NETXTREME_E_VF_HV },
	{ PCI_VDEVICE(BROADCOM, 0x16c1), .driver_data = NETXTREME_E_VF },
	{ PCI_VDEVICE(BROADCOM, 0x16c2), .driver_data = NETXTREME_C_VF_HV },
	{ PCI_VDEVICE(BROADCOM, 0x16c3), .driver_data = NETXTREME_C_VF_HV },
	{ PCI_VDEVICE(BROADCOM, 0x16c4), .driver_data = NETXTREME_E_VF_HV },
	{ PCI_VDEVICE(BROADCOM, 0x16c5), .driver_data = NETXTREME_E_VF_HV },
	{ PCI_VDEVICE(BROADCOM, 0x16cb), .driver_data = NETXTREME_C_VF },
	{ PCI_VDEVICE(BROADCOM, 0x16d3), .driver_data = NETXTREME_E_VF },
	{ PCI_VDEVICE(BROADCOM, 0x16dc), .driver_data = NETXTREME_E_VF },
	{ PCI_VDEVICE(BROADCOM, 0x16e1), .driver_data = NETXTREME_C_VF },
	{ PCI_VDEVICE(BROADCOM, 0x16e5), .driver_data = NETXTREME_C_VF },
	{ PCI_VDEVICE(BROADCOM, 0x16e6), .driver_data = NETXTREME_C_VF_HV },
	{ PCI_VDEVICE(BROADCOM, 0x1806), .driver_data = NETXTREME_E_P5_VF },
	{ PCI_VDEVICE(BROADCOM, 0x1807), .driver_data = NETXTREME_E_P5_VF },
	{ PCI_VDEVICE(BROADCOM, 0x1808), .driver_data = NETXTREME_E_P5_VF_HV },
	{ PCI_VDEVICE(BROADCOM, 0x1809), .driver_data = NETXTREME_E_P5_VF_HV },
	{ PCI_VDEVICE(BROADCOM, 0xd800), .driver_data = NETXTREME_S_VF },
#endif
	{ 0 }
};

MODULE_DEVICE_TABLE(pci, bnxt_pci_tbl);

static const u16 bnxt_vf_req_snif[] = {
	HWRM_FUNC_CFG,
	HWRM_FUNC_VF_CFG,
	HWRM_PORT_PHY_QCFG,
	HWRM_CFA_L2_FILTER_ALLOC,
};

static const u16 bnxt_async_events_arr[] = {
	ASYNC_EVENT_CMPL_EVENT_ID_LINK_STATUS_CHANGE,
	ASYNC_EVENT_CMPL_EVENT_ID_LINK_SPEED_CHANGE,
	ASYNC_EVENT_CMPL_EVENT_ID_PF_DRVR_UNLOAD,
	ASYNC_EVENT_CMPL_EVENT_ID_PORT_CONN_NOT_ALLOWED,
	ASYNC_EVENT_CMPL_EVENT_ID_VF_CFG_CHANGE,
	ASYNC_EVENT_CMPL_EVENT_ID_LINK_SPEED_CFG_CHANGE,
	ASYNC_EVENT_CMPL_EVENT_ID_PORT_PHY_CFG_CHANGE,
	ASYNC_EVENT_CMPL_EVENT_ID_RESET_NOTIFY,
	ASYNC_EVENT_CMPL_EVENT_ID_ERROR_RECOVERY,
	ASYNC_EVENT_CMPL_EVENT_ID_DEBUG_NOTIFICATION,
	ASYNC_EVENT_CMPL_EVENT_ID_DEFERRED_RESPONSE,
	ASYNC_EVENT_CMPL_EVENT_ID_RING_MONITOR_MSG,
	ASYNC_EVENT_CMPL_EVENT_ID_ECHO_REQUEST,
	ASYNC_EVENT_CMPL_EVENT_ID_PPS_TIMESTAMP,
	ASYNC_EVENT_CMPL_EVENT_ID_ERROR_REPORT,
	ASYNC_EVENT_CMPL_EVENT_ID_PHC_UPDATE,
};

static struct workqueue_struct *bnxt_pf_wq;

static bool bnxt_vf_pciid(enum board_idx idx)
{
	return (idx == NETXTREME_C_VF || idx == NETXTREME_E_VF ||
		idx == NETXTREME_S_VF || idx == NETXTREME_C_VF_HV ||
		idx == NETXTREME_E_VF_HV || idx == NETXTREME_E_P5_VF ||
		idx == NETXTREME_E_P5_VF_HV);
}

#define DB_CP_REARM_FLAGS	(DB_KEY_CP | DB_IDX_VALID)
#define DB_CP_FLAGS		(DB_KEY_CP | DB_IDX_VALID | DB_IRQ_DIS)
#define DB_CP_IRQ_DIS_FLAGS	(DB_KEY_CP | DB_IRQ_DIS)

#define BNXT_CP_DB_IRQ_DIS(db)						\
		writel(DB_CP_IRQ_DIS_FLAGS, db)

#define BNXT_DB_CQ(db, idx)						\
	writel(DB_CP_FLAGS | DB_RING_IDX(db, idx), (db)->doorbell)

#define BNXT_DB_NQ_P5(db, idx)						\
	bnxt_writeq(bp, (db)->db_key64 | DBR_TYPE_NQ | DB_RING_IDX(db, idx),\
		    (db)->doorbell)

#define BNXT_DB_NQ_P7(db, idx)						\
	bnxt_writeq(bp, (db)->db_key64 | DBR_TYPE_NQ_MASK |		\
		    DB_RING_IDX(db, idx), (db)->doorbell)

#define BNXT_DB_CQ_ARM(db, idx)						\
	writel(DB_CP_REARM_FLAGS | DB_RING_IDX(db, idx), (db)->doorbell)

#define BNXT_DB_NQ_ARM_P5(db, idx)					\
	bnxt_writeq(bp, (db)->db_key64 | DBR_TYPE_NQ_ARM |		\
		    DB_RING_IDX(db, idx), (db)->doorbell)

static void bnxt_db_nq(struct bnxt *bp, struct bnxt_db_info *db, u32 idx)
{
	if (bp->flags & BNXT_FLAG_CHIP_P7)
		BNXT_DB_NQ_P7(db, idx);
	else if (bp->flags & BNXT_FLAG_CHIP_P5_PLUS)
		BNXT_DB_NQ_P5(db, idx);
	else
		BNXT_DB_CQ(db, idx);
}

static void bnxt_db_nq_arm(struct bnxt *bp, struct bnxt_db_info *db, u32 idx)
{
	if (bp->flags & BNXT_FLAG_CHIP_P5_PLUS)
		BNXT_DB_NQ_ARM_P5(db, idx);
	else
		BNXT_DB_CQ_ARM(db, idx);
}

static void bnxt_db_cq(struct bnxt *bp, struct bnxt_db_info *db, u32 idx)
{
	if (bp->flags & BNXT_FLAG_CHIP_P5_PLUS)
		bnxt_writeq(bp, db->db_key64 | DBR_TYPE_CQ_ARMALL |
			    DB_RING_IDX(db, idx), db->doorbell);
	else
		BNXT_DB_CQ(db, idx);
}

static void bnxt_queue_fw_reset_work(struct bnxt *bp, unsigned long delay)
{
	if (!(test_bit(BNXT_STATE_IN_FW_RESET, &bp->state)))
		return;

	if (BNXT_PF(bp))
		queue_delayed_work(bnxt_pf_wq, &bp->fw_reset_task, delay);
	else
		schedule_delayed_work(&bp->fw_reset_task, delay);
}

static void __bnxt_queue_sp_work(struct bnxt *bp)
{
	if (BNXT_PF(bp))
		queue_work(bnxt_pf_wq, &bp->sp_task);
	else
		schedule_work(&bp->sp_task);
}

static void bnxt_queue_sp_work(struct bnxt *bp, unsigned int event)
{
	set_bit(event, &bp->sp_event);
	__bnxt_queue_sp_work(bp);
}

static void bnxt_sched_reset_rxr(struct bnxt *bp, struct bnxt_rx_ring_info *rxr)
{
	if (!rxr->bnapi->in_reset) {
		rxr->bnapi->in_reset = true;
		if (bp->flags & BNXT_FLAG_CHIP_P5_PLUS)
			set_bit(BNXT_RESET_TASK_SP_EVENT, &bp->sp_event);
		else
			set_bit(BNXT_RST_RING_SP_EVENT, &bp->sp_event);
		__bnxt_queue_sp_work(bp);
	}
	rxr->rx_next_cons = 0xffff;
}

void bnxt_sched_reset_txr(struct bnxt *bp, struct bnxt_tx_ring_info *txr,
			  u16 curr)
{
	struct bnxt_napi *bnapi = txr->bnapi;

	if (bnapi->tx_fault)
		return;

	netdev_err(bp->dev, "Invalid Tx completion (ring:%d tx_hw_cons:%u cons:%u prod:%u curr:%u)",
		   txr->txq_index, txr->tx_hw_cons,
		   txr->tx_cons, txr->tx_prod, curr);
	WARN_ON_ONCE(1);
	bnapi->tx_fault = 1;
	bnxt_queue_sp_work(bp, BNXT_RESET_TASK_SP_EVENT);
}

const u16 bnxt_lhint_arr[] = {
	TX_BD_FLAGS_LHINT_512_AND_SMALLER,
	TX_BD_FLAGS_LHINT_512_TO_1023,
	TX_BD_FLAGS_LHINT_1024_TO_2047,
	TX_BD_FLAGS_LHINT_1024_TO_2047,
	TX_BD_FLAGS_LHINT_2048_AND_LARGER,
	TX_BD_FLAGS_LHINT_2048_AND_LARGER,
	TX_BD_FLAGS_LHINT_2048_AND_LARGER,
	TX_BD_FLAGS_LHINT_2048_AND_LARGER,
	TX_BD_FLAGS_LHINT_2048_AND_LARGER,
	TX_BD_FLAGS_LHINT_2048_AND_LARGER,
	TX_BD_FLAGS_LHINT_2048_AND_LARGER,
	TX_BD_FLAGS_LHINT_2048_AND_LARGER,
	TX_BD_FLAGS_LHINT_2048_AND_LARGER,
	TX_BD_FLAGS_LHINT_2048_AND_LARGER,
	TX_BD_FLAGS_LHINT_2048_AND_LARGER,
	TX_BD_FLAGS_LHINT_2048_AND_LARGER,
	TX_BD_FLAGS_LHINT_2048_AND_LARGER,
	TX_BD_FLAGS_LHINT_2048_AND_LARGER,
	TX_BD_FLAGS_LHINT_2048_AND_LARGER,
};

static u16 bnxt_xmit_get_cfa_action(struct sk_buff *skb)
{
	struct metadata_dst *md_dst = skb_metadata_dst(skb);

	if (!md_dst || md_dst->type != METADATA_HW_PORT_MUX)
		return 0;

	return md_dst->u.port_info.port_id;
}

static void bnxt_txr_db_kick(struct bnxt *bp, struct bnxt_tx_ring_info *txr,
			     u16 prod)
{
	/* Sync BD data before updating doorbell */
	wmb();
	bnxt_db_write(bp, &txr->tx_db, prod);
	txr->kick_pending = 0;
}

static netdev_tx_t bnxt_start_xmit(struct sk_buff *skb, struct net_device *dev)
{
	struct bnxt *bp = netdev_priv(dev);
	struct tx_bd *txbd, *txbd0;
	struct tx_bd_ext *txbd1;
	struct netdev_queue *txq;
	int i;
	dma_addr_t mapping;
	unsigned int length, pad = 0;
	u32 len, free_size, vlan_tag_flags, cfa_action, flags;
	u16 prod, last_frag;
	struct pci_dev *pdev = bp->pdev;
	struct bnxt_tx_ring_info *txr;
	struct bnxt_sw_tx_bd *tx_buf;
	__le32 lflags = 0;

	i = skb_get_queue_mapping(skb);
	if (unlikely(i >= bp->tx_nr_rings)) {
		dev_kfree_skb_any(skb);
		dev_core_stats_tx_dropped_inc(dev);
		return NETDEV_TX_OK;
	}

	txq = netdev_get_tx_queue(dev, i);
	txr = &bp->tx_ring[bp->tx_ring_map[i]];
	prod = txr->tx_prod;

	free_size = bnxt_tx_avail(bp, txr);
	if (unlikely(free_size < skb_shinfo(skb)->nr_frags + 2)) {
		/* We must have raced with NAPI cleanup */
		if (net_ratelimit() && txr->kick_pending)
			netif_warn(bp, tx_err, dev,
				   "bnxt: ring busy w/ flush pending!\n");
		if (!netif_txq_try_stop(txq, bnxt_tx_avail(bp, txr),
					bp->tx_wake_thresh))
			return NETDEV_TX_BUSY;
	}

	if (unlikely(ipv6_hopopt_jumbo_remove(skb)))
		goto tx_free;

	length = skb->len;
	len = skb_headlen(skb);
	last_frag = skb_shinfo(skb)->nr_frags;

	txbd = &txr->tx_desc_ring[TX_RING(bp, prod)][TX_IDX(prod)];

	tx_buf = &txr->tx_buf_ring[RING_TX(bp, prod)];
	tx_buf->skb = skb;
	tx_buf->nr_frags = last_frag;

	vlan_tag_flags = 0;
	cfa_action = bnxt_xmit_get_cfa_action(skb);
	if (skb_vlan_tag_present(skb)) {
		vlan_tag_flags = TX_BD_CFA_META_KEY_VLAN |
				 skb_vlan_tag_get(skb);
		/* Currently supports 8021Q, 8021AD vlan offloads
		 * QINQ1, QINQ2, QINQ3 vlan headers are deprecated
		 */
		if (skb->vlan_proto == htons(ETH_P_8021Q))
			vlan_tag_flags |= 1 << TX_BD_CFA_META_TPID_SHIFT;
	}

	if (unlikely(skb_shinfo(skb)->tx_flags & SKBTX_HW_TSTAMP)) {
		struct bnxt_ptp_cfg *ptp = bp->ptp_cfg;

		if (ptp && ptp->tx_tstamp_en && !skb_is_gso(skb) &&
		    atomic_dec_if_positive(&ptp->tx_avail) >= 0) {
			if (!bnxt_ptp_parse(skb, &ptp->tx_seqid,
					    &ptp->tx_hdr_off)) {
				if (vlan_tag_flags)
					ptp->tx_hdr_off += VLAN_HLEN;
				lflags |= cpu_to_le32(TX_BD_FLAGS_STAMP);
				skb_shinfo(skb)->tx_flags |= SKBTX_IN_PROGRESS;
			} else {
				atomic_inc(&bp->ptp_cfg->tx_avail);
			}
		}
	}

	if (unlikely(skb->no_fcs))
		lflags |= cpu_to_le32(TX_BD_FLAGS_NO_CRC);

	if (free_size == bp->tx_ring_size && length <= bp->tx_push_thresh &&
	    !lflags) {
		struct tx_push_buffer *tx_push_buf = txr->tx_push;
		struct tx_push_bd *tx_push = &tx_push_buf->push_bd;
		struct tx_bd_ext *tx_push1 = &tx_push->txbd2;
		void __iomem *db = txr->tx_db.doorbell;
		void *pdata = tx_push_buf->data;
		u64 *end;
		int j, push_len;

		/* Set COAL_NOW to be ready quickly for the next push */
		tx_push->tx_bd_len_flags_type =
			cpu_to_le32((length << TX_BD_LEN_SHIFT) |
					TX_BD_TYPE_LONG_TX_BD |
					TX_BD_FLAGS_LHINT_512_AND_SMALLER |
					TX_BD_FLAGS_COAL_NOW |
					TX_BD_FLAGS_PACKET_END |
					(2 << TX_BD_FLAGS_BD_CNT_SHIFT));

		if (skb->ip_summed == CHECKSUM_PARTIAL)
			tx_push1->tx_bd_hsize_lflags =
					cpu_to_le32(TX_BD_FLAGS_TCP_UDP_CHKSUM);
		else
			tx_push1->tx_bd_hsize_lflags = 0;

		tx_push1->tx_bd_cfa_meta = cpu_to_le32(vlan_tag_flags);
		tx_push1->tx_bd_cfa_action =
			cpu_to_le32(cfa_action << TX_BD_CFA_ACTION_SHIFT);

		end = pdata + length;
		end = PTR_ALIGN(end, 8) - 1;
		*end = 0;

		skb_copy_from_linear_data(skb, pdata, len);
		pdata += len;
		for (j = 0; j < last_frag; j++) {
			skb_frag_t *frag = &skb_shinfo(skb)->frags[j];
			void *fptr;

			fptr = skb_frag_address_safe(frag);
			if (!fptr)
				goto normal_tx;

			memcpy(pdata, fptr, skb_frag_size(frag));
			pdata += skb_frag_size(frag);
		}

		txbd->tx_bd_len_flags_type = tx_push->tx_bd_len_flags_type;
		txbd->tx_bd_haddr = txr->data_mapping;
		txbd->tx_bd_opaque = SET_TX_OPAQUE(bp, txr, prod, 2);
		prod = NEXT_TX(prod);
		tx_push->tx_bd_opaque = txbd->tx_bd_opaque;
		txbd = &txr->tx_desc_ring[TX_RING(bp, prod)][TX_IDX(prod)];
		memcpy(txbd, tx_push1, sizeof(*txbd));
		prod = NEXT_TX(prod);
		tx_push->doorbell =
			cpu_to_le32(DB_KEY_TX_PUSH | DB_LONG_TX_PUSH |
				    DB_RING_IDX(&txr->tx_db, prod));
		WRITE_ONCE(txr->tx_prod, prod);

		tx_buf->is_push = 1;
		netdev_tx_sent_queue(txq, skb->len);
		wmb();	/* Sync is_push and byte queue before pushing data */

		push_len = (length + sizeof(*tx_push) + 7) / 8;
		if (push_len > 16) {
			__iowrite64_copy(db, tx_push_buf, 16);
			__iowrite32_copy(db + 4, tx_push_buf + 1,
					 (push_len - 16) << 1);
		} else {
			__iowrite64_copy(db, tx_push_buf, push_len);
		}

		goto tx_done;
	}

normal_tx:
	if (length < BNXT_MIN_PKT_SIZE) {
		pad = BNXT_MIN_PKT_SIZE - length;
		if (skb_pad(skb, pad))
			/* SKB already freed. */
			goto tx_kick_pending;
		length = BNXT_MIN_PKT_SIZE;
	}

	mapping = dma_map_single(&pdev->dev, skb->data, len, DMA_TO_DEVICE);

	if (unlikely(dma_mapping_error(&pdev->dev, mapping)))
		goto tx_free;

	dma_unmap_addr_set(tx_buf, mapping, mapping);
	flags = (len << TX_BD_LEN_SHIFT) | TX_BD_TYPE_LONG_TX_BD |
		((last_frag + 2) << TX_BD_FLAGS_BD_CNT_SHIFT);

	txbd->tx_bd_haddr = cpu_to_le64(mapping);
	txbd->tx_bd_opaque = SET_TX_OPAQUE(bp, txr, prod, 2 + last_frag);

	prod = NEXT_TX(prod);
	txbd1 = (struct tx_bd_ext *)
		&txr->tx_desc_ring[TX_RING(bp, prod)][TX_IDX(prod)];

	txbd1->tx_bd_hsize_lflags = lflags;
	if (skb_is_gso(skb)) {
		u32 hdr_len;

		if (skb->encapsulation)
			hdr_len = skb_inner_tcp_all_headers(skb);
		else
			hdr_len = skb_tcp_all_headers(skb);

		txbd1->tx_bd_hsize_lflags |= cpu_to_le32(TX_BD_FLAGS_LSO |
					TX_BD_FLAGS_T_IPID |
					(hdr_len << (TX_BD_HSIZE_SHIFT - 1)));
		length = skb_shinfo(skb)->gso_size;
		txbd1->tx_bd_mss = cpu_to_le32(length);
		length += hdr_len;
	} else if (skb->ip_summed == CHECKSUM_PARTIAL) {
		txbd1->tx_bd_hsize_lflags |=
			cpu_to_le32(TX_BD_FLAGS_TCP_UDP_CHKSUM);
		txbd1->tx_bd_mss = 0;
	}

	length >>= 9;
	if (unlikely(length >= ARRAY_SIZE(bnxt_lhint_arr))) {
		dev_warn_ratelimited(&pdev->dev, "Dropped oversize %d bytes TX packet.\n",
				     skb->len);
		i = 0;
		goto tx_dma_error;
	}
	flags |= bnxt_lhint_arr[length];
	txbd->tx_bd_len_flags_type = cpu_to_le32(flags);

	txbd1->tx_bd_cfa_meta = cpu_to_le32(vlan_tag_flags);
	txbd1->tx_bd_cfa_action =
			cpu_to_le32(cfa_action << TX_BD_CFA_ACTION_SHIFT);
	txbd0 = txbd;
	for (i = 0; i < last_frag; i++) {
		skb_frag_t *frag = &skb_shinfo(skb)->frags[i];

		prod = NEXT_TX(prod);
		txbd = &txr->tx_desc_ring[TX_RING(bp, prod)][TX_IDX(prod)];

		len = skb_frag_size(frag);
		mapping = skb_frag_dma_map(&pdev->dev, frag, 0, len,
					   DMA_TO_DEVICE);

		if (unlikely(dma_mapping_error(&pdev->dev, mapping)))
			goto tx_dma_error;

		tx_buf = &txr->tx_buf_ring[RING_TX(bp, prod)];
		dma_unmap_addr_set(tx_buf, mapping, mapping);

		txbd->tx_bd_haddr = cpu_to_le64(mapping);

		flags = len << TX_BD_LEN_SHIFT;
		txbd->tx_bd_len_flags_type = cpu_to_le32(flags);
	}

	flags &= ~TX_BD_LEN;
	txbd->tx_bd_len_flags_type =
		cpu_to_le32(((len + pad) << TX_BD_LEN_SHIFT) | flags |
			    TX_BD_FLAGS_PACKET_END);

	netdev_tx_sent_queue(txq, skb->len);

	skb_tx_timestamp(skb);

	prod = NEXT_TX(prod);
	WRITE_ONCE(txr->tx_prod, prod);

	if (!netdev_xmit_more() || netif_xmit_stopped(txq)) {
		bnxt_txr_db_kick(bp, txr, prod);
	} else {
		if (free_size >= bp->tx_wake_thresh)
			txbd0->tx_bd_len_flags_type |=
				cpu_to_le32(TX_BD_FLAGS_NO_CMPL);
		txr->kick_pending = 1;
	}

tx_done:

	if (unlikely(bnxt_tx_avail(bp, txr) <= MAX_SKB_FRAGS + 1)) {
		if (netdev_xmit_more() && !tx_buf->is_push)
			bnxt_txr_db_kick(bp, txr, prod);

		netif_txq_try_stop(txq, bnxt_tx_avail(bp, txr),
				   bp->tx_wake_thresh);
	}
	return NETDEV_TX_OK;

tx_dma_error:
	if (BNXT_TX_PTP_IS_SET(lflags))
		atomic_inc(&bp->ptp_cfg->tx_avail);

	last_frag = i;

	/* start back at beginning and unmap skb */
	prod = txr->tx_prod;
	tx_buf = &txr->tx_buf_ring[RING_TX(bp, prod)];
	dma_unmap_single(&pdev->dev, dma_unmap_addr(tx_buf, mapping),
			 skb_headlen(skb), DMA_TO_DEVICE);
	prod = NEXT_TX(prod);

	/* unmap remaining mapped pages */
	for (i = 0; i < last_frag; i++) {
		prod = NEXT_TX(prod);
		tx_buf = &txr->tx_buf_ring[RING_TX(bp, prod)];
		dma_unmap_page(&pdev->dev, dma_unmap_addr(tx_buf, mapping),
			       skb_frag_size(&skb_shinfo(skb)->frags[i]),
			       DMA_TO_DEVICE);
	}

tx_free:
	dev_kfree_skb_any(skb);
tx_kick_pending:
	if (txr->kick_pending)
		bnxt_txr_db_kick(bp, txr, txr->tx_prod);
	txr->tx_buf_ring[txr->tx_prod].skb = NULL;
	dev_core_stats_tx_dropped_inc(dev);
	return NETDEV_TX_OK;
}

static void __bnxt_tx_int(struct bnxt *bp, struct bnxt_tx_ring_info *txr,
			  int budget)
{
	struct netdev_queue *txq = netdev_get_tx_queue(bp->dev, txr->txq_index);
	struct pci_dev *pdev = bp->pdev;
	u16 hw_cons = txr->tx_hw_cons;
	unsigned int tx_bytes = 0;
	u16 cons = txr->tx_cons;
	int tx_pkts = 0;

	while (RING_TX(bp, cons) != hw_cons) {
		struct bnxt_sw_tx_bd *tx_buf;
		struct sk_buff *skb;
		int j, last;

		tx_buf = &txr->tx_buf_ring[RING_TX(bp, cons)];
		cons = NEXT_TX(cons);
		skb = tx_buf->skb;
		tx_buf->skb = NULL;

		if (unlikely(!skb)) {
			bnxt_sched_reset_txr(bp, txr, cons);
			return;
		}

		tx_pkts++;
		tx_bytes += skb->len;

		if (tx_buf->is_push) {
			tx_buf->is_push = 0;
			goto next_tx_int;
		}

		dma_unmap_single(&pdev->dev, dma_unmap_addr(tx_buf, mapping),
				 skb_headlen(skb), DMA_TO_DEVICE);
		last = tx_buf->nr_frags;

		for (j = 0; j < last; j++) {
			cons = NEXT_TX(cons);
			tx_buf = &txr->tx_buf_ring[RING_TX(bp, cons)];
			dma_unmap_page(
				&pdev->dev,
				dma_unmap_addr(tx_buf, mapping),
				skb_frag_size(&skb_shinfo(skb)->frags[j]),
				DMA_TO_DEVICE);
		}
		if (unlikely(skb_shinfo(skb)->tx_flags & SKBTX_IN_PROGRESS)) {
			if (BNXT_CHIP_P5(bp)) {
				/* PTP worker takes ownership of the skb */
				if (!bnxt_get_tx_ts_p5(bp, skb))
					skb = NULL;
				else
					atomic_inc(&bp->ptp_cfg->tx_avail);
			}
		}

next_tx_int:
		cons = NEXT_TX(cons);

		dev_consume_skb_any(skb);
	}

	WRITE_ONCE(txr->tx_cons, cons);

	__netif_txq_completed_wake(txq, tx_pkts, tx_bytes,
				   bnxt_tx_avail(bp, txr), bp->tx_wake_thresh,
				   READ_ONCE(txr->dev_state) == BNXT_DEV_STATE_CLOSING);
}

static void bnxt_tx_int(struct bnxt *bp, struct bnxt_napi *bnapi, int budget)
{
	struct bnxt_tx_ring_info *txr;
	int i;

	bnxt_for_each_napi_tx(i, bnapi, txr) {
		if (txr->tx_hw_cons != txr->tx_cons)
			__bnxt_tx_int(bp, txr, budget);
	}
	bnapi->events &= ~BNXT_TX_CMP_EVENT;
}

static struct page *__bnxt_alloc_rx_page(struct bnxt *bp, dma_addr_t *mapping,
					 struct bnxt_rx_ring_info *rxr,
					 unsigned int *offset,
					 gfp_t gfp)
{
	struct page *page;

	if (PAGE_SIZE > BNXT_RX_PAGE_SIZE) {
		page = page_pool_dev_alloc_frag(rxr->page_pool, offset,
						BNXT_RX_PAGE_SIZE);
	} else {
		page = page_pool_dev_alloc_pages(rxr->page_pool);
		*offset = 0;
	}
	if (!page)
		return NULL;

	*mapping = page_pool_get_dma_addr(page) + *offset;
	return page;
}

static inline u8 *__bnxt_alloc_rx_frag(struct bnxt *bp, dma_addr_t *mapping,
				       gfp_t gfp)
{
	u8 *data;
	struct pci_dev *pdev = bp->pdev;

	if (gfp == GFP_ATOMIC)
		data = napi_alloc_frag(bp->rx_buf_size);
	else
		data = netdev_alloc_frag(bp->rx_buf_size);
	if (!data)
		return NULL;

	*mapping = dma_map_single_attrs(&pdev->dev, data + bp->rx_dma_offset,
					bp->rx_buf_use_size, bp->rx_dir,
					DMA_ATTR_WEAK_ORDERING);

	if (dma_mapping_error(&pdev->dev, *mapping)) {
		skb_free_frag(data);
		data = NULL;
	}
	return data;
}

int bnxt_alloc_rx_data(struct bnxt *bp, struct bnxt_rx_ring_info *rxr,
		       u16 prod, gfp_t gfp)
{
	struct rx_bd *rxbd = &rxr->rx_desc_ring[RX_RING(bp, prod)][RX_IDX(prod)];
	struct bnxt_sw_rx_bd *rx_buf = &rxr->rx_buf_ring[RING_RX(bp, prod)];
	dma_addr_t mapping;

	if (BNXT_RX_PAGE_MODE(bp)) {
		unsigned int offset;
		struct page *page =
			__bnxt_alloc_rx_page(bp, &mapping, rxr, &offset, gfp);

		if (!page)
			return -ENOMEM;

		mapping += bp->rx_dma_offset;
		rx_buf->data = page;
		rx_buf->data_ptr = page_address(page) + offset + bp->rx_offset;
	} else {
		u8 *data = __bnxt_alloc_rx_frag(bp, &mapping, gfp);

		if (!data)
			return -ENOMEM;

		rx_buf->data = data;
		rx_buf->data_ptr = data + bp->rx_offset;
	}
	rx_buf->mapping = mapping;

	rxbd->rx_bd_haddr = cpu_to_le64(mapping);
	return 0;
}

void bnxt_reuse_rx_data(struct bnxt_rx_ring_info *rxr, u16 cons, void *data)
{
	u16 prod = rxr->rx_prod;
	struct bnxt_sw_rx_bd *cons_rx_buf, *prod_rx_buf;
	struct bnxt *bp = rxr->bnapi->bp;
	struct rx_bd *cons_bd, *prod_bd;

	prod_rx_buf = &rxr->rx_buf_ring[RING_RX(bp, prod)];
	cons_rx_buf = &rxr->rx_buf_ring[cons];

	prod_rx_buf->data = data;
	prod_rx_buf->data_ptr = cons_rx_buf->data_ptr;

	prod_rx_buf->mapping = cons_rx_buf->mapping;

	prod_bd = &rxr->rx_desc_ring[RX_RING(bp, prod)][RX_IDX(prod)];
	cons_bd = &rxr->rx_desc_ring[RX_RING(bp, cons)][RX_IDX(cons)];

	prod_bd->rx_bd_haddr = cons_bd->rx_bd_haddr;
}

static inline u16 bnxt_find_next_agg_idx(struct bnxt_rx_ring_info *rxr, u16 idx)
{
	u16 next, max = rxr->rx_agg_bmap_size;

	next = find_next_zero_bit(rxr->rx_agg_bmap, max, idx);
	if (next >= max)
		next = find_first_zero_bit(rxr->rx_agg_bmap, max);
	return next;
}

static inline int bnxt_alloc_rx_page(struct bnxt *bp,
				     struct bnxt_rx_ring_info *rxr,
				     u16 prod, gfp_t gfp)
{
	struct rx_bd *rxbd =
		&rxr->rx_agg_desc_ring[RX_AGG_RING(bp, prod)][RX_IDX(prod)];
	struct bnxt_sw_rx_agg_bd *rx_agg_buf;
	struct page *page;
	dma_addr_t mapping;
	u16 sw_prod = rxr->rx_sw_agg_prod;
	unsigned int offset = 0;

	page = __bnxt_alloc_rx_page(bp, &mapping, rxr, &offset, gfp);

	if (!page)
		return -ENOMEM;

	if (unlikely(test_bit(sw_prod, rxr->rx_agg_bmap)))
		sw_prod = bnxt_find_next_agg_idx(rxr, sw_prod);

	__set_bit(sw_prod, rxr->rx_agg_bmap);
	rx_agg_buf = &rxr->rx_agg_ring[sw_prod];
	rxr->rx_sw_agg_prod = RING_RX_AGG(bp, NEXT_RX_AGG(sw_prod));

	rx_agg_buf->page = page;
	rx_agg_buf->offset = offset;
	rx_agg_buf->mapping = mapping;
	rxbd->rx_bd_haddr = cpu_to_le64(mapping);
	rxbd->rx_bd_opaque = sw_prod;
	return 0;
}

static struct rx_agg_cmp *bnxt_get_agg(struct bnxt *bp,
				       struct bnxt_cp_ring_info *cpr,
				       u16 cp_cons, u16 curr)
{
	struct rx_agg_cmp *agg;

	cp_cons = RING_CMP(ADV_RAW_CMP(cp_cons, curr));
	agg = (struct rx_agg_cmp *)
		&cpr->cp_desc_ring[CP_RING(cp_cons)][CP_IDX(cp_cons)];
	return agg;
}

static struct rx_agg_cmp *bnxt_get_tpa_agg_p5(struct bnxt *bp,
					      struct bnxt_rx_ring_info *rxr,
					      u16 agg_id, u16 curr)
{
	struct bnxt_tpa_info *tpa_info = &rxr->rx_tpa[agg_id];

	return &tpa_info->agg_arr[curr];
}

static void bnxt_reuse_rx_agg_bufs(struct bnxt_cp_ring_info *cpr, u16 idx,
				   u16 start, u32 agg_bufs, bool tpa)
{
	struct bnxt_napi *bnapi = cpr->bnapi;
	struct bnxt *bp = bnapi->bp;
	struct bnxt_rx_ring_info *rxr = bnapi->rx_ring;
	u16 prod = rxr->rx_agg_prod;
	u16 sw_prod = rxr->rx_sw_agg_prod;
	bool p5_tpa = false;
	u32 i;

	if ((bp->flags & BNXT_FLAG_CHIP_P5_PLUS) && tpa)
		p5_tpa = true;

	for (i = 0; i < agg_bufs; i++) {
		u16 cons;
		struct rx_agg_cmp *agg;
		struct bnxt_sw_rx_agg_bd *cons_rx_buf, *prod_rx_buf;
		struct rx_bd *prod_bd;
		struct page *page;

		if (p5_tpa)
			agg = bnxt_get_tpa_agg_p5(bp, rxr, idx, start + i);
		else
			agg = bnxt_get_agg(bp, cpr, idx, start + i);
		cons = agg->rx_agg_cmp_opaque;
		__clear_bit(cons, rxr->rx_agg_bmap);

		if (unlikely(test_bit(sw_prod, rxr->rx_agg_bmap)))
			sw_prod = bnxt_find_next_agg_idx(rxr, sw_prod);

		__set_bit(sw_prod, rxr->rx_agg_bmap);
		prod_rx_buf = &rxr->rx_agg_ring[sw_prod];
		cons_rx_buf = &rxr->rx_agg_ring[cons];

		/* It is possible for sw_prod to be equal to cons, so
		 * set cons_rx_buf->page to NULL first.
		 */
		page = cons_rx_buf->page;
		cons_rx_buf->page = NULL;
		prod_rx_buf->page = page;
		prod_rx_buf->offset = cons_rx_buf->offset;

		prod_rx_buf->mapping = cons_rx_buf->mapping;

		prod_bd = &rxr->rx_agg_desc_ring[RX_AGG_RING(bp, prod)][RX_IDX(prod)];

		prod_bd->rx_bd_haddr = cpu_to_le64(cons_rx_buf->mapping);
		prod_bd->rx_bd_opaque = sw_prod;

		prod = NEXT_RX_AGG(prod);
		sw_prod = RING_RX_AGG(bp, NEXT_RX_AGG(sw_prod));
	}
	rxr->rx_agg_prod = prod;
	rxr->rx_sw_agg_prod = sw_prod;
}

static struct sk_buff *bnxt_rx_multi_page_skb(struct bnxt *bp,
					      struct bnxt_rx_ring_info *rxr,
					      u16 cons, void *data, u8 *data_ptr,
					      dma_addr_t dma_addr,
					      unsigned int offset_and_len)
{
	unsigned int len = offset_and_len & 0xffff;
	struct page *page = data;
	u16 prod = rxr->rx_prod;
	struct sk_buff *skb;
	int err;

	err = bnxt_alloc_rx_data(bp, rxr, prod, GFP_ATOMIC);
	if (unlikely(err)) {
		bnxt_reuse_rx_data(rxr, cons, data);
		return NULL;
	}
	dma_addr -= bp->rx_dma_offset;
	dma_sync_single_for_cpu(&bp->pdev->dev, dma_addr, BNXT_RX_PAGE_SIZE,
				bp->rx_dir);
	skb = napi_build_skb(data_ptr - bp->rx_offset, BNXT_RX_PAGE_SIZE);
	if (!skb) {
		page_pool_recycle_direct(rxr->page_pool, page);
		return NULL;
	}
	skb_mark_for_recycle(skb);
	skb_reserve(skb, bp->rx_offset);
	__skb_put(skb, len);

	return skb;
}

static struct sk_buff *bnxt_rx_page_skb(struct bnxt *bp,
					struct bnxt_rx_ring_info *rxr,
					u16 cons, void *data, u8 *data_ptr,
					dma_addr_t dma_addr,
					unsigned int offset_and_len)
{
	unsigned int payload = offset_and_len >> 16;
	unsigned int len = offset_and_len & 0xffff;
	skb_frag_t *frag;
	struct page *page = data;
	u16 prod = rxr->rx_prod;
	struct sk_buff *skb;
	int off, err;

	err = bnxt_alloc_rx_data(bp, rxr, prod, GFP_ATOMIC);
	if (unlikely(err)) {
		bnxt_reuse_rx_data(rxr, cons, data);
		return NULL;
	}
	dma_addr -= bp->rx_dma_offset;
	dma_sync_single_for_cpu(&bp->pdev->dev, dma_addr, BNXT_RX_PAGE_SIZE,
				bp->rx_dir);

	if (unlikely(!payload))
		payload = eth_get_headlen(bp->dev, data_ptr, len);

	skb = napi_alloc_skb(&rxr->bnapi->napi, payload);
	if (!skb) {
		page_pool_recycle_direct(rxr->page_pool, page);
		return NULL;
	}

	skb_mark_for_recycle(skb);
	off = (void *)data_ptr - page_address(page);
	skb_add_rx_frag(skb, 0, page, off, len, BNXT_RX_PAGE_SIZE);
	memcpy(skb->data - NET_IP_ALIGN, data_ptr - NET_IP_ALIGN,
	       payload + NET_IP_ALIGN);

	frag = &skb_shinfo(skb)->frags[0];
	skb_frag_size_sub(frag, payload);
	skb_frag_off_add(frag, payload);
	skb->data_len -= payload;
	skb->tail += payload;

	return skb;
}

static struct sk_buff *bnxt_rx_skb(struct bnxt *bp,
				   struct bnxt_rx_ring_info *rxr, u16 cons,
				   void *data, u8 *data_ptr,
				   dma_addr_t dma_addr,
				   unsigned int offset_and_len)
{
	u16 prod = rxr->rx_prod;
	struct sk_buff *skb;
	int err;

	err = bnxt_alloc_rx_data(bp, rxr, prod, GFP_ATOMIC);
	if (unlikely(err)) {
		bnxt_reuse_rx_data(rxr, cons, data);
		return NULL;
	}

	skb = napi_build_skb(data, bp->rx_buf_size);
	dma_unmap_single_attrs(&bp->pdev->dev, dma_addr, bp->rx_buf_use_size,
			       bp->rx_dir, DMA_ATTR_WEAK_ORDERING);
	if (!skb) {
		skb_free_frag(data);
		return NULL;
	}

	skb_reserve(skb, bp->rx_offset);
	skb_put(skb, offset_and_len & 0xffff);
	return skb;
}

static u32 __bnxt_rx_agg_pages(struct bnxt *bp,
			       struct bnxt_cp_ring_info *cpr,
			       struct skb_shared_info *shinfo,
			       u16 idx, u32 agg_bufs, bool tpa,
			       struct xdp_buff *xdp)
{
	struct bnxt_napi *bnapi = cpr->bnapi;
	struct pci_dev *pdev = bp->pdev;
	struct bnxt_rx_ring_info *rxr = bnapi->rx_ring;
	u16 prod = rxr->rx_agg_prod;
	u32 i, total_frag_len = 0;
	bool p5_tpa = false;

	if ((bp->flags & BNXT_FLAG_CHIP_P5_PLUS) && tpa)
		p5_tpa = true;

	for (i = 0; i < agg_bufs; i++) {
		skb_frag_t *frag = &shinfo->frags[i];
		u16 cons, frag_len;
		struct rx_agg_cmp *agg;
		struct bnxt_sw_rx_agg_bd *cons_rx_buf;
		struct page *page;
		dma_addr_t mapping;

		if (p5_tpa)
			agg = bnxt_get_tpa_agg_p5(bp, rxr, idx, i);
		else
			agg = bnxt_get_agg(bp, cpr, idx, i);
		cons = agg->rx_agg_cmp_opaque;
		frag_len = (le32_to_cpu(agg->rx_agg_cmp_len_flags_type) &
			    RX_AGG_CMP_LEN) >> RX_AGG_CMP_LEN_SHIFT;

		cons_rx_buf = &rxr->rx_agg_ring[cons];
		skb_frag_fill_page_desc(frag, cons_rx_buf->page,
					cons_rx_buf->offset, frag_len);
		shinfo->nr_frags = i + 1;
		__clear_bit(cons, rxr->rx_agg_bmap);

		/* It is possible for bnxt_alloc_rx_page() to allocate
		 * a sw_prod index that equals the cons index, so we
		 * need to clear the cons entry now.
		 */
		mapping = cons_rx_buf->mapping;
		page = cons_rx_buf->page;
		cons_rx_buf->page = NULL;

		if (xdp && page_is_pfmemalloc(page))
			xdp_buff_set_frag_pfmemalloc(xdp);

		if (bnxt_alloc_rx_page(bp, rxr, prod, GFP_ATOMIC) != 0) {
			--shinfo->nr_frags;
			cons_rx_buf->page = page;

			/* Update prod since possibly some pages have been
			 * allocated already.
			 */
			rxr->rx_agg_prod = prod;
			bnxt_reuse_rx_agg_bufs(cpr, idx, i, agg_bufs - i, tpa);
			return 0;
		}

		dma_sync_single_for_cpu(&pdev->dev, mapping, BNXT_RX_PAGE_SIZE,
					bp->rx_dir);

		total_frag_len += frag_len;
		prod = NEXT_RX_AGG(prod);
	}
	rxr->rx_agg_prod = prod;
	return total_frag_len;
}

static struct sk_buff *bnxt_rx_agg_pages_skb(struct bnxt *bp,
					     struct bnxt_cp_ring_info *cpr,
					     struct sk_buff *skb, u16 idx,
					     u32 agg_bufs, bool tpa)
{
	struct skb_shared_info *shinfo = skb_shinfo(skb);
	u32 total_frag_len = 0;

	total_frag_len = __bnxt_rx_agg_pages(bp, cpr, shinfo, idx,
					     agg_bufs, tpa, NULL);
	if (!total_frag_len) {
		skb_mark_for_recycle(skb);
		dev_kfree_skb(skb);
		return NULL;
	}

	skb->data_len += total_frag_len;
	skb->len += total_frag_len;
	skb->truesize += BNXT_RX_PAGE_SIZE * agg_bufs;
	return skb;
}

static u32 bnxt_rx_agg_pages_xdp(struct bnxt *bp,
				 struct bnxt_cp_ring_info *cpr,
				 struct xdp_buff *xdp, u16 idx,
				 u32 agg_bufs, bool tpa)
{
	struct skb_shared_info *shinfo = xdp_get_shared_info_from_buff(xdp);
	u32 total_frag_len = 0;

	if (!xdp_buff_has_frags(xdp))
		shinfo->nr_frags = 0;

	total_frag_len = __bnxt_rx_agg_pages(bp, cpr, shinfo,
					     idx, agg_bufs, tpa, xdp);
	if (total_frag_len) {
		xdp_buff_set_frags_flag(xdp);
		shinfo->nr_frags = agg_bufs;
		shinfo->xdp_frags_size = total_frag_len;
	}
	return total_frag_len;
}

static int bnxt_agg_bufs_valid(struct bnxt *bp, struct bnxt_cp_ring_info *cpr,
			       u8 agg_bufs, u32 *raw_cons)
{
	u16 last;
	struct rx_agg_cmp *agg;

	*raw_cons = ADV_RAW_CMP(*raw_cons, agg_bufs);
	last = RING_CMP(*raw_cons);
	agg = (struct rx_agg_cmp *)
		&cpr->cp_desc_ring[CP_RING(last)][CP_IDX(last)];
	return RX_AGG_CMP_VALID(agg, *raw_cons);
}

static inline struct sk_buff *bnxt_copy_skb(struct bnxt_napi *bnapi, u8 *data,
					    unsigned int len,
					    dma_addr_t mapping)
{
	struct bnxt *bp = bnapi->bp;
	struct pci_dev *pdev = bp->pdev;
	struct sk_buff *skb;

	skb = napi_alloc_skb(&bnapi->napi, len);
	if (!skb)
		return NULL;

	dma_sync_single_for_cpu(&pdev->dev, mapping, bp->rx_copy_thresh,
				bp->rx_dir);

	memcpy(skb->data - NET_IP_ALIGN, data - NET_IP_ALIGN,
	       len + NET_IP_ALIGN);

	dma_sync_single_for_device(&pdev->dev, mapping, bp->rx_copy_thresh,
				   bp->rx_dir);

	skb_put(skb, len);
	return skb;
}

static int bnxt_discard_rx(struct bnxt *bp, struct bnxt_cp_ring_info *cpr,
			   u32 *raw_cons, void *cmp)
{
	struct rx_cmp *rxcmp = cmp;
	u32 tmp_raw_cons = *raw_cons;
	u8 cmp_type, agg_bufs = 0;

	cmp_type = RX_CMP_TYPE(rxcmp);

	if (cmp_type == CMP_TYPE_RX_L2_CMP) {
		agg_bufs = (le32_to_cpu(rxcmp->rx_cmp_misc_v1) &
			    RX_CMP_AGG_BUFS) >>
			   RX_CMP_AGG_BUFS_SHIFT;
	} else if (cmp_type == CMP_TYPE_RX_L2_TPA_END_CMP) {
		struct rx_tpa_end_cmp *tpa_end = cmp;

		if (bp->flags & BNXT_FLAG_CHIP_P5_PLUS)
			return 0;

		agg_bufs = TPA_END_AGG_BUFS(tpa_end);
	}

	if (agg_bufs) {
		if (!bnxt_agg_bufs_valid(bp, cpr, agg_bufs, &tmp_raw_cons))
			return -EBUSY;
	}
	*raw_cons = tmp_raw_cons;
	return 0;
}

static u16 bnxt_alloc_agg_idx(struct bnxt_rx_ring_info *rxr, u16 agg_id)
{
	struct bnxt_tpa_idx_map *map = rxr->rx_tpa_idx_map;
	u16 idx = agg_id & MAX_TPA_P5_MASK;

	if (test_bit(idx, map->agg_idx_bmap))
		idx = find_first_zero_bit(map->agg_idx_bmap,
					  BNXT_AGG_IDX_BMAP_SIZE);
	__set_bit(idx, map->agg_idx_bmap);
	map->agg_id_tbl[agg_id] = idx;
	return idx;
}

static void bnxt_free_agg_idx(struct bnxt_rx_ring_info *rxr, u16 idx)
{
	struct bnxt_tpa_idx_map *map = rxr->rx_tpa_idx_map;

	__clear_bit(idx, map->agg_idx_bmap);
}

static u16 bnxt_lookup_agg_idx(struct bnxt_rx_ring_info *rxr, u16 agg_id)
{
	struct bnxt_tpa_idx_map *map = rxr->rx_tpa_idx_map;

	return map->agg_id_tbl[agg_id];
}

static void bnxt_tpa_metadata(struct bnxt_tpa_info *tpa_info,
			      struct rx_tpa_start_cmp *tpa_start,
			      struct rx_tpa_start_cmp_ext *tpa_start1)
{
	tpa_info->cfa_code_valid = 1;
	tpa_info->cfa_code = TPA_START_CFA_CODE(tpa_start1);
	tpa_info->vlan_valid = 0;
	if (tpa_info->flags2 & RX_CMP_FLAGS2_META_FORMAT_VLAN) {
		tpa_info->vlan_valid = 1;
		tpa_info->metadata =
			le32_to_cpu(tpa_start1->rx_tpa_start_cmp_metadata);
	}
}

static void bnxt_tpa_metadata_v2(struct bnxt_tpa_info *tpa_info,
				 struct rx_tpa_start_cmp *tpa_start,
				 struct rx_tpa_start_cmp_ext *tpa_start1)
{
	tpa_info->vlan_valid = 0;
	if (TPA_START_VLAN_VALID(tpa_start)) {
		u32 tpid_sel = TPA_START_VLAN_TPID_SEL(tpa_start);
		u32 vlan_proto = ETH_P_8021Q;

		tpa_info->vlan_valid = 1;
		if (tpid_sel == RX_TPA_START_METADATA1_TPID_8021AD)
			vlan_proto = ETH_P_8021AD;
		tpa_info->metadata = vlan_proto << 16 |
				     TPA_START_METADATA0_TCI(tpa_start1);
	}
}

static void bnxt_tpa_start(struct bnxt *bp, struct bnxt_rx_ring_info *rxr,
			   u8 cmp_type, struct rx_tpa_start_cmp *tpa_start,
			   struct rx_tpa_start_cmp_ext *tpa_start1)
{
	struct bnxt_sw_rx_bd *cons_rx_buf, *prod_rx_buf;
	struct bnxt_tpa_info *tpa_info;
	u16 cons, prod, agg_id;
	struct rx_bd *prod_bd;
	dma_addr_t mapping;

	if (bp->flags & BNXT_FLAG_CHIP_P5_PLUS) {
		agg_id = TPA_START_AGG_ID_P5(tpa_start);
		agg_id = bnxt_alloc_agg_idx(rxr, agg_id);
	} else {
		agg_id = TPA_START_AGG_ID(tpa_start);
	}
	cons = tpa_start->rx_tpa_start_cmp_opaque;
	prod = rxr->rx_prod;
	cons_rx_buf = &rxr->rx_buf_ring[cons];
	prod_rx_buf = &rxr->rx_buf_ring[RING_RX(bp, prod)];
	tpa_info = &rxr->rx_tpa[agg_id];

	if (unlikely(cons != rxr->rx_next_cons ||
		     TPA_START_ERROR(tpa_start))) {
		netdev_warn(bp->dev, "TPA cons %x, expected cons %x, error code %x\n",
			    cons, rxr->rx_next_cons,
			    TPA_START_ERROR_CODE(tpa_start1));
		bnxt_sched_reset_rxr(bp, rxr);
		return;
	}
	prod_rx_buf->data = tpa_info->data;
	prod_rx_buf->data_ptr = tpa_info->data_ptr;

	mapping = tpa_info->mapping;
	prod_rx_buf->mapping = mapping;

	prod_bd = &rxr->rx_desc_ring[RX_RING(bp, prod)][RX_IDX(prod)];

	prod_bd->rx_bd_haddr = cpu_to_le64(mapping);

	tpa_info->data = cons_rx_buf->data;
	tpa_info->data_ptr = cons_rx_buf->data_ptr;
	cons_rx_buf->data = NULL;
	tpa_info->mapping = cons_rx_buf->mapping;

	tpa_info->len =
		le32_to_cpu(tpa_start->rx_tpa_start_cmp_len_flags_type) >>
				RX_TPA_START_CMP_LEN_SHIFT;
	if (likely(TPA_START_HASH_VALID(tpa_start))) {
		tpa_info->hash_type = PKT_HASH_TYPE_L4;
		tpa_info->gso_type = SKB_GSO_TCPV4;
		if (TPA_START_IS_IPV6(tpa_start1))
			tpa_info->gso_type = SKB_GSO_TCPV6;
		/* RSS profiles 1 and 3 with extract code 0 for inner 4-tuple */
		else if (cmp_type == CMP_TYPE_RX_L2_TPA_START_CMP &&
			 TPA_START_HASH_TYPE(tpa_start) == 3)
			tpa_info->gso_type = SKB_GSO_TCPV6;
		tpa_info->rss_hash =
			le32_to_cpu(tpa_start->rx_tpa_start_cmp_rss_hash);
	} else {
		tpa_info->hash_type = PKT_HASH_TYPE_NONE;
		tpa_info->gso_type = 0;
		netif_warn(bp, rx_err, bp->dev, "TPA packet without valid hash\n");
	}
	tpa_info->flags2 = le32_to_cpu(tpa_start1->rx_tpa_start_cmp_flags2);
	tpa_info->hdr_info = le32_to_cpu(tpa_start1->rx_tpa_start_cmp_hdr_info);
	if (cmp_type == CMP_TYPE_RX_L2_TPA_START_CMP)
		bnxt_tpa_metadata(tpa_info, tpa_start, tpa_start1);
	else
		bnxt_tpa_metadata_v2(tpa_info, tpa_start, tpa_start1);
	tpa_info->agg_count = 0;

	rxr->rx_prod = NEXT_RX(prod);
	cons = RING_RX(bp, NEXT_RX(cons));
	rxr->rx_next_cons = RING_RX(bp, NEXT_RX(cons));
	cons_rx_buf = &rxr->rx_buf_ring[cons];

	bnxt_reuse_rx_data(rxr, cons, cons_rx_buf->data);
	rxr->rx_prod = NEXT_RX(rxr->rx_prod);
	cons_rx_buf->data = NULL;
}

static void bnxt_abort_tpa(struct bnxt_cp_ring_info *cpr, u16 idx, u32 agg_bufs)
{
	if (agg_bufs)
		bnxt_reuse_rx_agg_bufs(cpr, idx, 0, agg_bufs, true);
}

#ifdef CONFIG_INET
static void bnxt_gro_tunnel(struct sk_buff *skb, __be16 ip_proto)
{
	struct udphdr *uh = NULL;

	if (ip_proto == htons(ETH_P_IP)) {
		struct iphdr *iph = (struct iphdr *)skb->data;

		if (iph->protocol == IPPROTO_UDP)
			uh = (struct udphdr *)(iph + 1);
	} else {
		struct ipv6hdr *iph = (struct ipv6hdr *)skb->data;

		if (iph->nexthdr == IPPROTO_UDP)
			uh = (struct udphdr *)(iph + 1);
	}
	if (uh) {
		if (uh->check)
			skb_shinfo(skb)->gso_type |= SKB_GSO_UDP_TUNNEL_CSUM;
		else
			skb_shinfo(skb)->gso_type |= SKB_GSO_UDP_TUNNEL;
	}
}
#endif

static struct sk_buff *bnxt_gro_func_5731x(struct bnxt_tpa_info *tpa_info,
					   int payload_off, int tcp_ts,
					   struct sk_buff *skb)
{
#ifdef CONFIG_INET
	struct tcphdr *th;
	int len, nw_off;
	u16 outer_ip_off, inner_ip_off, inner_mac_off;
	u32 hdr_info = tpa_info->hdr_info;
	bool loopback = false;

	inner_ip_off = BNXT_TPA_INNER_L3_OFF(hdr_info);
	inner_mac_off = BNXT_TPA_INNER_L2_OFF(hdr_info);
	outer_ip_off = BNXT_TPA_OUTER_L3_OFF(hdr_info);

	/* If the packet is an internal loopback packet, the offsets will
	 * have an extra 4 bytes.
	 */
	if (inner_mac_off == 4) {
		loopback = true;
	} else if (inner_mac_off > 4) {
		__be16 proto = *((__be16 *)(skb->data + inner_ip_off -
					    ETH_HLEN - 2));

		/* We only support inner iPv4/ipv6.  If we don't see the
		 * correct protocol ID, it must be a loopback packet where
		 * the offsets are off by 4.
		 */
		if (proto != htons(ETH_P_IP) && proto != htons(ETH_P_IPV6))
			loopback = true;
	}
	if (loopback) {
		/* internal loopback packet, subtract all offsets by 4 */
		inner_ip_off -= 4;
		inner_mac_off -= 4;
		outer_ip_off -= 4;
	}

	nw_off = inner_ip_off - ETH_HLEN;
	skb_set_network_header(skb, nw_off);
	if (tpa_info->flags2 & RX_TPA_START_CMP_FLAGS2_IP_TYPE) {
		struct ipv6hdr *iph = ipv6_hdr(skb);

		skb_set_transport_header(skb, nw_off + sizeof(struct ipv6hdr));
		len = skb->len - skb_transport_offset(skb);
		th = tcp_hdr(skb);
		th->check = ~tcp_v6_check(len, &iph->saddr, &iph->daddr, 0);
	} else {
		struct iphdr *iph = ip_hdr(skb);

		skb_set_transport_header(skb, nw_off + sizeof(struct iphdr));
		len = skb->len - skb_transport_offset(skb);
		th = tcp_hdr(skb);
		th->check = ~tcp_v4_check(len, iph->saddr, iph->daddr, 0);
	}

	if (inner_mac_off) { /* tunnel */
		__be16 proto = *((__be16 *)(skb->data + outer_ip_off -
					    ETH_HLEN - 2));

		bnxt_gro_tunnel(skb, proto);
	}
#endif
	return skb;
}

static struct sk_buff *bnxt_gro_func_5750x(struct bnxt_tpa_info *tpa_info,
					   int payload_off, int tcp_ts,
					   struct sk_buff *skb)
{
#ifdef CONFIG_INET
	u16 outer_ip_off, inner_ip_off, inner_mac_off;
	u32 hdr_info = tpa_info->hdr_info;
	int iphdr_len, nw_off;

	inner_ip_off = BNXT_TPA_INNER_L3_OFF(hdr_info);
	inner_mac_off = BNXT_TPA_INNER_L2_OFF(hdr_info);
	outer_ip_off = BNXT_TPA_OUTER_L3_OFF(hdr_info);

	nw_off = inner_ip_off - ETH_HLEN;
	skb_set_network_header(skb, nw_off);
	iphdr_len = (tpa_info->flags2 & RX_TPA_START_CMP_FLAGS2_IP_TYPE) ?
		     sizeof(struct ipv6hdr) : sizeof(struct iphdr);
	skb_set_transport_header(skb, nw_off + iphdr_len);

	if (inner_mac_off) { /* tunnel */
		__be16 proto = *((__be16 *)(skb->data + outer_ip_off -
					    ETH_HLEN - 2));

		bnxt_gro_tunnel(skb, proto);
	}
#endif
	return skb;
}

#define BNXT_IPV4_HDR_SIZE	(sizeof(struct iphdr) + sizeof(struct tcphdr))
#define BNXT_IPV6_HDR_SIZE	(sizeof(struct ipv6hdr) + sizeof(struct tcphdr))

static struct sk_buff *bnxt_gro_func_5730x(struct bnxt_tpa_info *tpa_info,
					   int payload_off, int tcp_ts,
					   struct sk_buff *skb)
{
#ifdef CONFIG_INET
	struct tcphdr *th;
	int len, nw_off, tcp_opt_len = 0;

	if (tcp_ts)
		tcp_opt_len = 12;

	if (tpa_info->gso_type == SKB_GSO_TCPV4) {
		struct iphdr *iph;

		nw_off = payload_off - BNXT_IPV4_HDR_SIZE - tcp_opt_len -
			 ETH_HLEN;
		skb_set_network_header(skb, nw_off);
		iph = ip_hdr(skb);
		skb_set_transport_header(skb, nw_off + sizeof(struct iphdr));
		len = skb->len - skb_transport_offset(skb);
		th = tcp_hdr(skb);
		th->check = ~tcp_v4_check(len, iph->saddr, iph->daddr, 0);
	} else if (tpa_info->gso_type == SKB_GSO_TCPV6) {
		struct ipv6hdr *iph;

		nw_off = payload_off - BNXT_IPV6_HDR_SIZE - tcp_opt_len -
			 ETH_HLEN;
		skb_set_network_header(skb, nw_off);
		iph = ipv6_hdr(skb);
		skb_set_transport_header(skb, nw_off + sizeof(struct ipv6hdr));
		len = skb->len - skb_transport_offset(skb);
		th = tcp_hdr(skb);
		th->check = ~tcp_v6_check(len, &iph->saddr, &iph->daddr, 0);
	} else {
		dev_kfree_skb_any(skb);
		return NULL;
	}

	if (nw_off) /* tunnel */
		bnxt_gro_tunnel(skb, skb->protocol);
#endif
	return skb;
}

static inline struct sk_buff *bnxt_gro_skb(struct bnxt *bp,
					   struct bnxt_tpa_info *tpa_info,
					   struct rx_tpa_end_cmp *tpa_end,
					   struct rx_tpa_end_cmp_ext *tpa_end1,
					   struct sk_buff *skb)
{
#ifdef CONFIG_INET
	int payload_off;
	u16 segs;

	segs = TPA_END_TPA_SEGS(tpa_end);
	if (segs == 1)
		return skb;

	NAPI_GRO_CB(skb)->count = segs;
	skb_shinfo(skb)->gso_size =
		le32_to_cpu(tpa_end1->rx_tpa_end_cmp_seg_len);
	skb_shinfo(skb)->gso_type = tpa_info->gso_type;
	if (bp->flags & BNXT_FLAG_CHIP_P5_PLUS)
		payload_off = TPA_END_PAYLOAD_OFF_P5(tpa_end1);
	else
		payload_off = TPA_END_PAYLOAD_OFF(tpa_end);
	skb = bp->gro_func(tpa_info, payload_off, TPA_END_GRO_TS(tpa_end), skb);
	if (likely(skb))
		tcp_gro_complete(skb);
#endif
	return skb;
}

/* Given the cfa_code of a received packet determine which
 * netdev (vf-rep or PF) the packet is destined to.
 */
static struct net_device *bnxt_get_pkt_dev(struct bnxt *bp, u16 cfa_code)
{
	struct net_device *dev = bnxt_get_vf_rep(bp, cfa_code);

	/* if vf-rep dev is NULL, the must belongs to the PF */
	return dev ? dev : bp->dev;
}

static inline struct sk_buff *bnxt_tpa_end(struct bnxt *bp,
					   struct bnxt_cp_ring_info *cpr,
					   u32 *raw_cons,
					   struct rx_tpa_end_cmp *tpa_end,
					   struct rx_tpa_end_cmp_ext *tpa_end1,
					   u8 *event)
{
	struct bnxt_napi *bnapi = cpr->bnapi;
	struct bnxt_rx_ring_info *rxr = bnapi->rx_ring;
	struct net_device *dev = bp->dev;
	u8 *data_ptr, agg_bufs;
	unsigned int len;
	struct bnxt_tpa_info *tpa_info;
	dma_addr_t mapping;
	struct sk_buff *skb;
	u16 idx = 0, agg_id;
	void *data;
	bool gro;

	if (unlikely(bnapi->in_reset)) {
		int rc = bnxt_discard_rx(bp, cpr, raw_cons, tpa_end);

		if (rc < 0)
			return ERR_PTR(-EBUSY);
		return NULL;
	}

	if (bp->flags & BNXT_FLAG_CHIP_P5_PLUS) {
		agg_id = TPA_END_AGG_ID_P5(tpa_end);
		agg_id = bnxt_lookup_agg_idx(rxr, agg_id);
		agg_bufs = TPA_END_AGG_BUFS_P5(tpa_end1);
		tpa_info = &rxr->rx_tpa[agg_id];
		if (unlikely(agg_bufs != tpa_info->agg_count)) {
			netdev_warn(bp->dev, "TPA end agg_buf %d != expected agg_bufs %d\n",
				    agg_bufs, tpa_info->agg_count);
			agg_bufs = tpa_info->agg_count;
		}
		tpa_info->agg_count = 0;
		*event |= BNXT_AGG_EVENT;
		bnxt_free_agg_idx(rxr, agg_id);
		idx = agg_id;
		gro = !!(bp->flags & BNXT_FLAG_GRO);
	} else {
		agg_id = TPA_END_AGG_ID(tpa_end);
		agg_bufs = TPA_END_AGG_BUFS(tpa_end);
		tpa_info = &rxr->rx_tpa[agg_id];
		idx = RING_CMP(*raw_cons);
		if (agg_bufs) {
			if (!bnxt_agg_bufs_valid(bp, cpr, agg_bufs, raw_cons))
				return ERR_PTR(-EBUSY);

			*event |= BNXT_AGG_EVENT;
			idx = NEXT_CMP(idx);
		}
		gro = !!TPA_END_GRO(tpa_end);
	}
	data = tpa_info->data;
	data_ptr = tpa_info->data_ptr;
	prefetch(data_ptr);
	len = tpa_info->len;
	mapping = tpa_info->mapping;

	if (unlikely(agg_bufs > MAX_SKB_FRAGS || TPA_END_ERRORS(tpa_end1))) {
		bnxt_abort_tpa(cpr, idx, agg_bufs);
		if (agg_bufs > MAX_SKB_FRAGS)
			netdev_warn(bp->dev, "TPA frags %d exceeded MAX_SKB_FRAGS %d\n",
				    agg_bufs, (int)MAX_SKB_FRAGS);
		return NULL;
	}

	if (len <= bp->rx_copy_thresh) {
		skb = bnxt_copy_skb(bnapi, data_ptr, len, mapping);
		if (!skb) {
			bnxt_abort_tpa(cpr, idx, agg_bufs);
			cpr->sw_stats.rx.rx_oom_discards += 1;
			return NULL;
		}
	} else {
		u8 *new_data;
		dma_addr_t new_mapping;

		new_data = __bnxt_alloc_rx_frag(bp, &new_mapping, GFP_ATOMIC);
		if (!new_data) {
			bnxt_abort_tpa(cpr, idx, agg_bufs);
			cpr->sw_stats.rx.rx_oom_discards += 1;
			return NULL;
		}

		tpa_info->data = new_data;
		tpa_info->data_ptr = new_data + bp->rx_offset;
		tpa_info->mapping = new_mapping;

		skb = napi_build_skb(data, bp->rx_buf_size);
		dma_unmap_single_attrs(&bp->pdev->dev, mapping,
				       bp->rx_buf_use_size, bp->rx_dir,
				       DMA_ATTR_WEAK_ORDERING);

		if (!skb) {
			skb_free_frag(data);
			bnxt_abort_tpa(cpr, idx, agg_bufs);
			cpr->sw_stats.rx.rx_oom_discards += 1;
			return NULL;
		}
		skb_reserve(skb, bp->rx_offset);
		skb_put(skb, len);
	}

	if (agg_bufs) {
		skb = bnxt_rx_agg_pages_skb(bp, cpr, skb, idx, agg_bufs, true);
		if (!skb) {
			/* Page reuse already handled by bnxt_rx_pages(). */
			cpr->sw_stats.rx.rx_oom_discards += 1;
			return NULL;
		}
	}

	if (tpa_info->cfa_code_valid)
		dev = bnxt_get_pkt_dev(bp, tpa_info->cfa_code);
	skb->protocol = eth_type_trans(skb, dev);

	if (tpa_info->hash_type != PKT_HASH_TYPE_NONE)
		skb_set_hash(skb, tpa_info->rss_hash, tpa_info->hash_type);

	if (tpa_info->vlan_valid &&
	    (dev->features & BNXT_HW_FEATURE_VLAN_ALL_RX)) {
		__be16 vlan_proto = htons(tpa_info->metadata >>
					  RX_CMP_FLAGS2_METADATA_TPID_SFT);
		u16 vtag = tpa_info->metadata & RX_CMP_FLAGS2_METADATA_TCI_MASK;

		if (eth_type_vlan(vlan_proto)) {
			__vlan_hwaccel_put_tag(skb, vlan_proto, vtag);
		} else {
			dev_kfree_skb(skb);
			return NULL;
		}
	}

	skb_checksum_none_assert(skb);
	if (likely(tpa_info->flags2 & RX_TPA_START_CMP_FLAGS2_L4_CS_CALC)) {
		skb->ip_summed = CHECKSUM_UNNECESSARY;
		skb->csum_level =
			(tpa_info->flags2 & RX_CMP_FLAGS2_T_L4_CS_CALC) >> 3;
	}

	if (gro)
		skb = bnxt_gro_skb(bp, tpa_info, tpa_end, tpa_end1, skb);

	return skb;
}

static void bnxt_tpa_agg(struct bnxt *bp, struct bnxt_rx_ring_info *rxr,
			 struct rx_agg_cmp *rx_agg)
{
	u16 agg_id = TPA_AGG_AGG_ID(rx_agg);
	struct bnxt_tpa_info *tpa_info;

	agg_id = bnxt_lookup_agg_idx(rxr, agg_id);
	tpa_info = &rxr->rx_tpa[agg_id];
	BUG_ON(tpa_info->agg_count >= MAX_SKB_FRAGS);
	tpa_info->agg_arr[tpa_info->agg_count++] = *rx_agg;
}

static void bnxt_deliver_skb(struct bnxt *bp, struct bnxt_napi *bnapi,
			     struct sk_buff *skb)
{
	skb_mark_for_recycle(skb);

	if (skb->dev != bp->dev) {
		/* this packet belongs to a vf-rep */
		bnxt_vf_rep_rx(bp, skb);
		return;
	}
	skb_record_rx_queue(skb, bnapi->index);
	napi_gro_receive(&bnapi->napi, skb);
}

<<<<<<< HEAD
static bool bnxt_rx_ts_valid(struct bnxt *bp, u32 flags,
			     struct rx_cmp_ext *rxcmp1, u32 *cmpl_ts)
{
	u32 ts = le32_to_cpu(rxcmp1->rx_cmp_timestamp);

	if (BNXT_PTP_RX_TS_VALID(flags))
		goto ts_valid;
	if (!bp->ptp_all_rx_tstamp || !ts || !BNXT_ALL_RX_TS_VALID(flags))
		return false;

ts_valid:
	*cmpl_ts = ts;
	return true;
=======
static struct sk_buff *bnxt_rx_vlan(struct sk_buff *skb, u8 cmp_type,
				    struct rx_cmp *rxcmp,
				    struct rx_cmp_ext *rxcmp1)
{
	__be16 vlan_proto;
	u16 vtag;

	if (cmp_type == CMP_TYPE_RX_L2_CMP) {
		__le32 flags2 = rxcmp1->rx_cmp_flags2;
		u32 meta_data;

		if (!(flags2 & cpu_to_le32(RX_CMP_FLAGS2_META_FORMAT_VLAN)))
			return skb;

		meta_data = le32_to_cpu(rxcmp1->rx_cmp_meta_data);
		vtag = meta_data & RX_CMP_FLAGS2_METADATA_TCI_MASK;
		vlan_proto = htons(meta_data >> RX_CMP_FLAGS2_METADATA_TPID_SFT);
		if (eth_type_vlan(vlan_proto))
			__vlan_hwaccel_put_tag(skb, vlan_proto, vtag);
		else
			goto vlan_err;
	} else if (cmp_type == CMP_TYPE_RX_L2_V3_CMP) {
		if (RX_CMP_VLAN_VALID(rxcmp)) {
			u32 tpid_sel = RX_CMP_VLAN_TPID_SEL(rxcmp);

			if (tpid_sel == RX_CMP_METADATA1_TPID_8021Q)
				vlan_proto = htons(ETH_P_8021Q);
			else if (tpid_sel == RX_CMP_METADATA1_TPID_8021AD)
				vlan_proto = htons(ETH_P_8021AD);
			else
				goto vlan_err;
			vtag = RX_CMP_METADATA0_TCI(rxcmp1);
			__vlan_hwaccel_put_tag(skb, vlan_proto, vtag);
		}
	}
	return skb;
vlan_err:
	dev_kfree_skb(skb);
	return NULL;
}

static enum pkt_hash_types bnxt_rss_ext_op(struct bnxt *bp,
					   struct rx_cmp *rxcmp)
{
	u8 ext_op;

	ext_op = RX_CMP_V3_HASH_TYPE(bp, rxcmp);
	switch (ext_op) {
	case EXT_OP_INNER_4:
	case EXT_OP_OUTER_4:
	case EXT_OP_INNFL_3:
	case EXT_OP_OUTFL_3:
		return PKT_HASH_TYPE_L4;
	default:
		return PKT_HASH_TYPE_L3;
	}
>>>>>>> 2a626448
}

/* returns the following:
 * 1       - 1 packet successfully received
 * 0       - successful TPA_START, packet not completed yet
 * -EBUSY  - completion ring does not have all the agg buffers yet
 * -ENOMEM - packet aborted due to out of memory
 * -EIO    - packet aborted due to hw error indicated in BD
 */
static int bnxt_rx_pkt(struct bnxt *bp, struct bnxt_cp_ring_info *cpr,
		       u32 *raw_cons, u8 *event)
{
	struct bnxt_napi *bnapi = cpr->bnapi;
	struct bnxt_rx_ring_info *rxr = bnapi->rx_ring;
	struct net_device *dev = bp->dev;
	struct rx_cmp *rxcmp;
	struct rx_cmp_ext *rxcmp1;
	u32 tmp_raw_cons = *raw_cons;
	u16 cons, prod, cp_cons = RING_CMP(tmp_raw_cons);
	struct bnxt_sw_rx_bd *rx_buf;
	unsigned int len;
	u8 *data_ptr, agg_bufs, cmp_type;
	bool xdp_active = false;
	dma_addr_t dma_addr;
	struct sk_buff *skb;
	struct xdp_buff xdp;
	u32 flags, misc;
	u32 cmpl_ts;
	void *data;
	int rc = 0;

	rxcmp = (struct rx_cmp *)
			&cpr->cp_desc_ring[CP_RING(cp_cons)][CP_IDX(cp_cons)];

	cmp_type = RX_CMP_TYPE(rxcmp);

	if (cmp_type == CMP_TYPE_RX_TPA_AGG_CMP) {
		bnxt_tpa_agg(bp, rxr, (struct rx_agg_cmp *)rxcmp);
		goto next_rx_no_prod_no_len;
	}

	tmp_raw_cons = NEXT_RAW_CMP(tmp_raw_cons);
	cp_cons = RING_CMP(tmp_raw_cons);
	rxcmp1 = (struct rx_cmp_ext *)
			&cpr->cp_desc_ring[CP_RING(cp_cons)][CP_IDX(cp_cons)];

	if (!RX_CMP_VALID(rxcmp1, tmp_raw_cons))
		return -EBUSY;

	/* The valid test of the entry must be done first before
	 * reading any further.
	 */
	dma_rmb();
	prod = rxr->rx_prod;

	if (cmp_type == CMP_TYPE_RX_L2_TPA_START_CMP ||
	    cmp_type == CMP_TYPE_RX_L2_TPA_START_V3_CMP) {
		bnxt_tpa_start(bp, rxr, cmp_type,
			       (struct rx_tpa_start_cmp *)rxcmp,
			       (struct rx_tpa_start_cmp_ext *)rxcmp1);

		*event |= BNXT_RX_EVENT;
		goto next_rx_no_prod_no_len;

	} else if (cmp_type == CMP_TYPE_RX_L2_TPA_END_CMP) {
		skb = bnxt_tpa_end(bp, cpr, &tmp_raw_cons,
				   (struct rx_tpa_end_cmp *)rxcmp,
				   (struct rx_tpa_end_cmp_ext *)rxcmp1, event);

		if (IS_ERR(skb))
			return -EBUSY;

		rc = -ENOMEM;
		if (likely(skb)) {
			bnxt_deliver_skb(bp, bnapi, skb);
			rc = 1;
		}
		*event |= BNXT_RX_EVENT;
		goto next_rx_no_prod_no_len;
	}

	cons = rxcmp->rx_cmp_opaque;
	if (unlikely(cons != rxr->rx_next_cons)) {
		int rc1 = bnxt_discard_rx(bp, cpr, &tmp_raw_cons, rxcmp);

		/* 0xffff is forced error, don't print it */
		if (rxr->rx_next_cons != 0xffff)
			netdev_warn(bp->dev, "RX cons %x != expected cons %x\n",
				    cons, rxr->rx_next_cons);
		bnxt_sched_reset_rxr(bp, rxr);
		if (rc1)
			return rc1;
		goto next_rx_no_prod_no_len;
	}
	rx_buf = &rxr->rx_buf_ring[cons];
	data = rx_buf->data;
	data_ptr = rx_buf->data_ptr;
	prefetch(data_ptr);

	misc = le32_to_cpu(rxcmp->rx_cmp_misc_v1);
	agg_bufs = (misc & RX_CMP_AGG_BUFS) >> RX_CMP_AGG_BUFS_SHIFT;

	if (agg_bufs) {
		if (!bnxt_agg_bufs_valid(bp, cpr, agg_bufs, &tmp_raw_cons))
			return -EBUSY;

		cp_cons = NEXT_CMP(cp_cons);
		*event |= BNXT_AGG_EVENT;
	}
	*event |= BNXT_RX_EVENT;

	rx_buf->data = NULL;
	if (rxcmp1->rx_cmp_cfa_code_errors_v2 & RX_CMP_L2_ERRORS) {
		u32 rx_err = le32_to_cpu(rxcmp1->rx_cmp_cfa_code_errors_v2);

		bnxt_reuse_rx_data(rxr, cons, data);
		if (agg_bufs)
			bnxt_reuse_rx_agg_bufs(cpr, cp_cons, 0, agg_bufs,
					       false);

		rc = -EIO;
		if (rx_err & RX_CMPL_ERRORS_BUFFER_ERROR_MASK) {
			bnapi->cp_ring.sw_stats.rx.rx_buf_errors++;
			if (!(bp->flags & BNXT_FLAG_CHIP_P5_PLUS) &&
			    !(bp->fw_cap & BNXT_FW_CAP_RING_MONITOR)) {
				netdev_warn_once(bp->dev, "RX buffer error %x\n",
						 rx_err);
				bnxt_sched_reset_rxr(bp, rxr);
			}
		}
		goto next_rx_no_len;
	}

	flags = le32_to_cpu(rxcmp->rx_cmp_len_flags_type);
	len = flags >> RX_CMP_LEN_SHIFT;
	dma_addr = rx_buf->mapping;

	if (bnxt_xdp_attached(bp, rxr)) {
		bnxt_xdp_buff_init(bp, rxr, cons, data_ptr, len, &xdp);
		if (agg_bufs) {
			u32 frag_len = bnxt_rx_agg_pages_xdp(bp, cpr, &xdp,
							     cp_cons, agg_bufs,
							     false);
			if (!frag_len) {
				cpr->sw_stats.rx.rx_oom_discards += 1;
				rc = -ENOMEM;
				goto next_rx;
			}
		}
		xdp_active = true;
	}

	if (xdp_active) {
		if (bnxt_rx_xdp(bp, rxr, cons, xdp, data, &data_ptr, &len, event)) {
			rc = 1;
			goto next_rx;
		}
	}

	if (len <= bp->rx_copy_thresh) {
		skb = bnxt_copy_skb(bnapi, data_ptr, len, dma_addr);
		bnxt_reuse_rx_data(rxr, cons, data);
		if (!skb) {
			if (agg_bufs) {
				if (!xdp_active)
					bnxt_reuse_rx_agg_bufs(cpr, cp_cons, 0,
							       agg_bufs, false);
				else
					bnxt_xdp_buff_frags_free(rxr, &xdp);
			}
			cpr->sw_stats.rx.rx_oom_discards += 1;
			rc = -ENOMEM;
			goto next_rx;
		}
	} else {
		u32 payload;

		if (rx_buf->data_ptr == data_ptr)
			payload = misc & RX_CMP_PAYLOAD_OFFSET;
		else
			payload = 0;
		skb = bp->rx_skb_func(bp, rxr, cons, data, data_ptr, dma_addr,
				      payload | len);
		if (!skb) {
			cpr->sw_stats.rx.rx_oom_discards += 1;
			rc = -ENOMEM;
			goto next_rx;
		}
	}

	if (agg_bufs) {
		if (!xdp_active) {
			skb = bnxt_rx_agg_pages_skb(bp, cpr, skb, cp_cons, agg_bufs, false);
			if (!skb) {
				cpr->sw_stats.rx.rx_oom_discards += 1;
				rc = -ENOMEM;
				goto next_rx;
			}
		} else {
			skb = bnxt_xdp_build_skb(bp, skb, agg_bufs, rxr->page_pool, &xdp, rxcmp1);
			if (!skb) {
				/* we should be able to free the old skb here */
				bnxt_xdp_buff_frags_free(rxr, &xdp);
				cpr->sw_stats.rx.rx_oom_discards += 1;
				rc = -ENOMEM;
				goto next_rx;
			}
		}
	}

	if (RX_CMP_HASH_VALID(rxcmp)) {
		enum pkt_hash_types type;

		if (cmp_type == CMP_TYPE_RX_L2_V3_CMP) {
			type = bnxt_rss_ext_op(bp, rxcmp);
		} else {
			u32 hash_type = RX_CMP_HASH_TYPE(rxcmp);

			/* RSS profiles 1 and 3 with extract code 0 for inner
			 * 4-tuple
			 */
			if (hash_type != 1 && hash_type != 3)
				type = PKT_HASH_TYPE_L3;
			else
				type = PKT_HASH_TYPE_L4;
		}
		skb_set_hash(skb, le32_to_cpu(rxcmp->rx_cmp_rss_hash), type);
	}

	if (cmp_type == CMP_TYPE_RX_L2_CMP)
		dev = bnxt_get_pkt_dev(bp, RX_CMP_CFA_CODE(rxcmp1));
	skb->protocol = eth_type_trans(skb, dev);

	if (skb->dev->features & BNXT_HW_FEATURE_VLAN_ALL_RX) {
		skb = bnxt_rx_vlan(skb, cmp_type, rxcmp, rxcmp1);
		if (!skb)
			goto next_rx;
	}

	skb_checksum_none_assert(skb);
	if (RX_CMP_L4_CS_OK(rxcmp1)) {
		if (dev->features & NETIF_F_RXCSUM) {
			skb->ip_summed = CHECKSUM_UNNECESSARY;
			skb->csum_level = RX_CMP_ENCAP(rxcmp1);
		}
	} else {
		if (rxcmp1->rx_cmp_cfa_code_errors_v2 & RX_CMP_L4_CS_ERR_BITS) {
			if (dev->features & NETIF_F_RXCSUM)
				bnapi->cp_ring.sw_stats.rx.rx_l4_csum_errors++;
		}
	}

<<<<<<< HEAD
	if (bnxt_rx_ts_valid(bp, flags, rxcmp1, &cmpl_ts)) {
		if (bp->flags & BNXT_FLAG_CHIP_P5) {
=======
	if (unlikely((flags & RX_CMP_FLAGS_ITYPES_MASK) ==
		     RX_CMP_FLAGS_ITYPE_PTP_W_TS) || bp->ptp_all_rx_tstamp) {
		if (bp->flags & BNXT_FLAG_CHIP_P5_PLUS) {
			u32 cmpl_ts = le32_to_cpu(rxcmp1->rx_cmp_timestamp);
>>>>>>> 2a626448
			u64 ns, ts;

			if (!bnxt_get_rx_ts_p5(bp, &ts, cmpl_ts)) {
				struct bnxt_ptp_cfg *ptp = bp->ptp_cfg;

				spin_lock_bh(&ptp->ptp_lock);
				ns = timecounter_cyc2time(&ptp->tc, ts);
				spin_unlock_bh(&ptp->ptp_lock);
				memset(skb_hwtstamps(skb), 0,
				       sizeof(*skb_hwtstamps(skb)));
				skb_hwtstamps(skb)->hwtstamp = ns_to_ktime(ns);
			}
		}
	}
	bnxt_deliver_skb(bp, bnapi, skb);
	rc = 1;

next_rx:
	cpr->rx_packets += 1;
	cpr->rx_bytes += len;

next_rx_no_len:
	rxr->rx_prod = NEXT_RX(prod);
	rxr->rx_next_cons = RING_RX(bp, NEXT_RX(cons));

next_rx_no_prod_no_len:
	*raw_cons = tmp_raw_cons;

	return rc;
}

/* In netpoll mode, if we are using a combined completion ring, we need to
 * discard the rx packets and recycle the buffers.
 */
static int bnxt_force_rx_discard(struct bnxt *bp,
				 struct bnxt_cp_ring_info *cpr,
				 u32 *raw_cons, u8 *event)
{
	u32 tmp_raw_cons = *raw_cons;
	struct rx_cmp_ext *rxcmp1;
	struct rx_cmp *rxcmp;
	u16 cp_cons;
	u8 cmp_type;
	int rc;

	cp_cons = RING_CMP(tmp_raw_cons);
	rxcmp = (struct rx_cmp *)
			&cpr->cp_desc_ring[CP_RING(cp_cons)][CP_IDX(cp_cons)];

	tmp_raw_cons = NEXT_RAW_CMP(tmp_raw_cons);
	cp_cons = RING_CMP(tmp_raw_cons);
	rxcmp1 = (struct rx_cmp_ext *)
			&cpr->cp_desc_ring[CP_RING(cp_cons)][CP_IDX(cp_cons)];

	if (!RX_CMP_VALID(rxcmp1, tmp_raw_cons))
		return -EBUSY;

	/* The valid test of the entry must be done first before
	 * reading any further.
	 */
	dma_rmb();
	cmp_type = RX_CMP_TYPE(rxcmp);
	if (cmp_type == CMP_TYPE_RX_L2_CMP ||
	    cmp_type == CMP_TYPE_RX_L2_V3_CMP) {
		rxcmp1->rx_cmp_cfa_code_errors_v2 |=
			cpu_to_le32(RX_CMPL_ERRORS_CRC_ERROR);
	} else if (cmp_type == CMP_TYPE_RX_L2_TPA_END_CMP) {
		struct rx_tpa_end_cmp_ext *tpa_end1;

		tpa_end1 = (struct rx_tpa_end_cmp_ext *)rxcmp1;
		tpa_end1->rx_tpa_end_cmp_errors_v2 |=
			cpu_to_le32(RX_TPA_END_CMP_ERRORS);
	}
	rc = bnxt_rx_pkt(bp, cpr, raw_cons, event);
	if (rc && rc != -EBUSY)
		cpr->sw_stats.rx.rx_netpoll_discards += 1;
	return rc;
}

u32 bnxt_fw_health_readl(struct bnxt *bp, int reg_idx)
{
	struct bnxt_fw_health *fw_health = bp->fw_health;
	u32 reg = fw_health->regs[reg_idx];
	u32 reg_type, reg_off, val = 0;

	reg_type = BNXT_FW_HEALTH_REG_TYPE(reg);
	reg_off = BNXT_FW_HEALTH_REG_OFF(reg);
	switch (reg_type) {
	case BNXT_FW_HEALTH_REG_TYPE_CFG:
		pci_read_config_dword(bp->pdev, reg_off, &val);
		break;
	case BNXT_FW_HEALTH_REG_TYPE_GRC:
		reg_off = fw_health->mapped_regs[reg_idx];
		fallthrough;
	case BNXT_FW_HEALTH_REG_TYPE_BAR0:
		val = readl(bp->bar0 + reg_off);
		break;
	case BNXT_FW_HEALTH_REG_TYPE_BAR1:
		val = readl(bp->bar1 + reg_off);
		break;
	}
	if (reg_idx == BNXT_FW_RESET_INPROG_REG)
		val &= fw_health->fw_reset_inprog_reg_mask;
	return val;
}

static u16 bnxt_agg_ring_id_to_grp_idx(struct bnxt *bp, u16 ring_id)
{
	int i;

	for (i = 0; i < bp->rx_nr_rings; i++) {
		u16 grp_idx = bp->rx_ring[i].bnapi->index;
		struct bnxt_ring_grp_info *grp_info;

		grp_info = &bp->grp_info[grp_idx];
		if (grp_info->agg_fw_ring_id == ring_id)
			return grp_idx;
	}
	return INVALID_HW_RING_ID;
}

static u16 bnxt_get_force_speed(struct bnxt_link_info *link_info)
{
	struct bnxt *bp = container_of(link_info, struct bnxt, link_info);

	if (bp->phy_flags & BNXT_PHY_FL_SPEEDS2)
		return link_info->force_link_speed2;
	if (link_info->req_signal_mode == BNXT_SIG_MODE_PAM4)
		return link_info->force_pam4_link_speed;
	return link_info->force_link_speed;
}

static void bnxt_set_force_speed(struct bnxt_link_info *link_info)
{
	struct bnxt *bp = container_of(link_info, struct bnxt, link_info);

	if (bp->phy_flags & BNXT_PHY_FL_SPEEDS2) {
		link_info->req_link_speed = link_info->force_link_speed2;
		link_info->req_signal_mode = BNXT_SIG_MODE_NRZ;
		switch (link_info->req_link_speed) {
		case BNXT_LINK_SPEED_50GB_PAM4:
		case BNXT_LINK_SPEED_100GB_PAM4:
		case BNXT_LINK_SPEED_200GB_PAM4:
		case BNXT_LINK_SPEED_400GB_PAM4:
			link_info->req_signal_mode = BNXT_SIG_MODE_PAM4;
			break;
		case BNXT_LINK_SPEED_100GB_PAM4_112:
		case BNXT_LINK_SPEED_200GB_PAM4_112:
		case BNXT_LINK_SPEED_400GB_PAM4_112:
			link_info->req_signal_mode = BNXT_SIG_MODE_PAM4_112;
			break;
		default:
			link_info->req_signal_mode = BNXT_SIG_MODE_NRZ;
		}
		return;
	}
	link_info->req_link_speed = link_info->force_link_speed;
	link_info->req_signal_mode = BNXT_SIG_MODE_NRZ;
	if (link_info->force_pam4_link_speed) {
		link_info->req_link_speed = link_info->force_pam4_link_speed;
		link_info->req_signal_mode = BNXT_SIG_MODE_PAM4;
	}
}

static void bnxt_set_auto_speed(struct bnxt_link_info *link_info)
{
	struct bnxt *bp = container_of(link_info, struct bnxt, link_info);

	if (bp->phy_flags & BNXT_PHY_FL_SPEEDS2) {
		link_info->advertising = link_info->auto_link_speeds2;
		return;
	}
	link_info->advertising = link_info->auto_link_speeds;
	link_info->advertising_pam4 = link_info->auto_pam4_link_speeds;
}

static bool bnxt_force_speed_updated(struct bnxt_link_info *link_info)
{
	struct bnxt *bp = container_of(link_info, struct bnxt, link_info);

	if (bp->phy_flags & BNXT_PHY_FL_SPEEDS2) {
		if (link_info->req_link_speed != link_info->force_link_speed2)
			return true;
		return false;
	}
	if (link_info->req_signal_mode == BNXT_SIG_MODE_NRZ &&
	    link_info->req_link_speed != link_info->force_link_speed)
		return true;
	if (link_info->req_signal_mode == BNXT_SIG_MODE_PAM4 &&
	    link_info->req_link_speed != link_info->force_pam4_link_speed)
		return true;
	return false;
}

static bool bnxt_auto_speed_updated(struct bnxt_link_info *link_info)
{
	struct bnxt *bp = container_of(link_info, struct bnxt, link_info);

	if (bp->phy_flags & BNXT_PHY_FL_SPEEDS2) {
		if (link_info->advertising != link_info->auto_link_speeds2)
			return true;
		return false;
	}
	if (link_info->advertising != link_info->auto_link_speeds ||
	    link_info->advertising_pam4 != link_info->auto_pam4_link_speeds)
		return true;
	return false;
}

#define BNXT_EVENT_THERMAL_CURRENT_TEMP(data2)				\
	((data2) &							\
	  ASYNC_EVENT_CMPL_ERROR_REPORT_THERMAL_EVENT_DATA2_CURRENT_TEMP_MASK)

#define BNXT_EVENT_THERMAL_THRESHOLD_TEMP(data2)			\
	(((data2) &							\
	  ASYNC_EVENT_CMPL_ERROR_REPORT_THERMAL_EVENT_DATA2_THRESHOLD_TEMP_MASK) >>\
	 ASYNC_EVENT_CMPL_ERROR_REPORT_THERMAL_EVENT_DATA2_THRESHOLD_TEMP_SFT)

#define EVENT_DATA1_THERMAL_THRESHOLD_TYPE(data1)			\
	((data1) &							\
	 ASYNC_EVENT_CMPL_ERROR_REPORT_THERMAL_EVENT_DATA1_THRESHOLD_TYPE_MASK)

#define EVENT_DATA1_THERMAL_THRESHOLD_DIR_INCREASING(data1)		\
	(((data1) &							\
	  ASYNC_EVENT_CMPL_ERROR_REPORT_THERMAL_EVENT_DATA1_TRANSITION_DIR) ==\
	 ASYNC_EVENT_CMPL_ERROR_REPORT_THERMAL_EVENT_DATA1_TRANSITION_DIR_INCREASING)

/* Return true if the workqueue has to be scheduled */
static bool bnxt_event_error_report(struct bnxt *bp, u32 data1, u32 data2)
{
	u32 err_type = BNXT_EVENT_ERROR_REPORT_TYPE(data1);

	switch (err_type) {
	case ASYNC_EVENT_CMPL_ERROR_REPORT_BASE_EVENT_DATA1_ERROR_TYPE_INVALID_SIGNAL:
		netdev_err(bp->dev, "1PPS: Received invalid signal on pin%lu from the external source. Please fix the signal and reconfigure the pin\n",
			   BNXT_EVENT_INVALID_SIGNAL_DATA(data2));
		break;
	case ASYNC_EVENT_CMPL_ERROR_REPORT_BASE_EVENT_DATA1_ERROR_TYPE_PAUSE_STORM:
		netdev_warn(bp->dev, "Pause Storm detected!\n");
		break;
	case ASYNC_EVENT_CMPL_ERROR_REPORT_BASE_EVENT_DATA1_ERROR_TYPE_DOORBELL_DROP_THRESHOLD:
		netdev_warn(bp->dev, "One or more MMIO doorbells dropped by the device!\n");
		break;
	case ASYNC_EVENT_CMPL_ERROR_REPORT_BASE_EVENT_DATA1_ERROR_TYPE_THERMAL_THRESHOLD: {
		u32 type = EVENT_DATA1_THERMAL_THRESHOLD_TYPE(data1);
		char *threshold_type;
		bool notify = false;
		char *dir_str;

		switch (type) {
		case ASYNC_EVENT_CMPL_ERROR_REPORT_THERMAL_EVENT_DATA1_THRESHOLD_TYPE_WARN:
			threshold_type = "warning";
			break;
		case ASYNC_EVENT_CMPL_ERROR_REPORT_THERMAL_EVENT_DATA1_THRESHOLD_TYPE_CRITICAL:
			threshold_type = "critical";
			break;
		case ASYNC_EVENT_CMPL_ERROR_REPORT_THERMAL_EVENT_DATA1_THRESHOLD_TYPE_FATAL:
			threshold_type = "fatal";
			break;
		case ASYNC_EVENT_CMPL_ERROR_REPORT_THERMAL_EVENT_DATA1_THRESHOLD_TYPE_SHUTDOWN:
			threshold_type = "shutdown";
			break;
		default:
			netdev_err(bp->dev, "Unknown Thermal threshold type event\n");
			return false;
		}
		if (EVENT_DATA1_THERMAL_THRESHOLD_DIR_INCREASING(data1)) {
			dir_str = "above";
			notify = true;
		} else {
			dir_str = "below";
		}
		netdev_warn(bp->dev, "Chip temperature has gone %s the %s thermal threshold!\n",
			    dir_str, threshold_type);
		netdev_warn(bp->dev, "Temperature (In Celsius), Current: %lu, threshold: %lu\n",
			    BNXT_EVENT_THERMAL_CURRENT_TEMP(data2),
			    BNXT_EVENT_THERMAL_THRESHOLD_TEMP(data2));
		if (notify) {
			bp->thermal_threshold_type = type;
			set_bit(BNXT_THERMAL_THRESHOLD_SP_EVENT, &bp->sp_event);
			return true;
		}
		return false;
	}
	default:
		netdev_err(bp->dev, "FW reported unknown error type %u\n",
			   err_type);
		break;
	}
	return false;
}

#define BNXT_GET_EVENT_PORT(data)	\
	((data) &			\
	 ASYNC_EVENT_CMPL_PORT_CONN_NOT_ALLOWED_EVENT_DATA1_PORT_ID_MASK)

#define BNXT_EVENT_RING_TYPE(data2)	\
	((data2) &			\
	 ASYNC_EVENT_CMPL_RING_MONITOR_MSG_EVENT_DATA2_DISABLE_RING_TYPE_MASK)

#define BNXT_EVENT_RING_TYPE_RX(data2)	\
	(BNXT_EVENT_RING_TYPE(data2) ==	\
	 ASYNC_EVENT_CMPL_RING_MONITOR_MSG_EVENT_DATA2_DISABLE_RING_TYPE_RX)

#define BNXT_EVENT_PHC_EVENT_TYPE(data1)	\
	(((data1) & ASYNC_EVENT_CMPL_PHC_UPDATE_EVENT_DATA1_FLAGS_MASK) >>\
	 ASYNC_EVENT_CMPL_PHC_UPDATE_EVENT_DATA1_FLAGS_SFT)

#define BNXT_EVENT_PHC_RTC_UPDATE(data1)	\
	(((data1) & ASYNC_EVENT_CMPL_PHC_UPDATE_EVENT_DATA1_PHC_TIME_MSB_MASK) >>\
	 ASYNC_EVENT_CMPL_PHC_UPDATE_EVENT_DATA1_PHC_TIME_MSB_SFT)

#define BNXT_PHC_BITS	48

static int bnxt_async_event_process(struct bnxt *bp,
				    struct hwrm_async_event_cmpl *cmpl)
{
	u16 event_id = le16_to_cpu(cmpl->event_id);
	u32 data1 = le32_to_cpu(cmpl->event_data1);
	u32 data2 = le32_to_cpu(cmpl->event_data2);

	netdev_dbg(bp->dev, "hwrm event 0x%x {0x%x, 0x%x}\n",
		   event_id, data1, data2);

	/* TODO CHIMP_FW: Define event id's for link change, error etc */
	switch (event_id) {
	case ASYNC_EVENT_CMPL_EVENT_ID_LINK_SPEED_CFG_CHANGE: {
		struct bnxt_link_info *link_info = &bp->link_info;

		if (BNXT_VF(bp))
			goto async_event_process_exit;

		/* print unsupported speed warning in forced speed mode only */
		if (!(link_info->autoneg & BNXT_AUTONEG_SPEED) &&
		    (data1 & 0x20000)) {
			u16 fw_speed = bnxt_get_force_speed(link_info);
			u32 speed = bnxt_fw_to_ethtool_speed(fw_speed);

			if (speed != SPEED_UNKNOWN)
				netdev_warn(bp->dev, "Link speed %d no longer supported\n",
					    speed);
		}
		set_bit(BNXT_LINK_SPEED_CHNG_SP_EVENT, &bp->sp_event);
	}
		fallthrough;
	case ASYNC_EVENT_CMPL_EVENT_ID_LINK_SPEED_CHANGE:
	case ASYNC_EVENT_CMPL_EVENT_ID_PORT_PHY_CFG_CHANGE:
		set_bit(BNXT_LINK_CFG_CHANGE_SP_EVENT, &bp->sp_event);
		fallthrough;
	case ASYNC_EVENT_CMPL_EVENT_ID_LINK_STATUS_CHANGE:
		set_bit(BNXT_LINK_CHNG_SP_EVENT, &bp->sp_event);
		break;
	case ASYNC_EVENT_CMPL_EVENT_ID_PF_DRVR_UNLOAD:
		set_bit(BNXT_HWRM_PF_UNLOAD_SP_EVENT, &bp->sp_event);
		break;
	case ASYNC_EVENT_CMPL_EVENT_ID_PORT_CONN_NOT_ALLOWED: {
		u16 port_id = BNXT_GET_EVENT_PORT(data1);

		if (BNXT_VF(bp))
			break;

		if (bp->pf.port_id != port_id)
			break;

		set_bit(BNXT_HWRM_PORT_MODULE_SP_EVENT, &bp->sp_event);
		break;
	}
	case ASYNC_EVENT_CMPL_EVENT_ID_VF_CFG_CHANGE:
		if (BNXT_PF(bp))
			goto async_event_process_exit;
		set_bit(BNXT_RESET_TASK_SILENT_SP_EVENT, &bp->sp_event);
		break;
	case ASYNC_EVENT_CMPL_EVENT_ID_RESET_NOTIFY: {
		char *type_str = "Solicited";

		if (!bp->fw_health)
			goto async_event_process_exit;

		bp->fw_reset_timestamp = jiffies;
		bp->fw_reset_min_dsecs = cmpl->timestamp_lo;
		if (!bp->fw_reset_min_dsecs)
			bp->fw_reset_min_dsecs = BNXT_DFLT_FW_RST_MIN_DSECS;
		bp->fw_reset_max_dsecs = le16_to_cpu(cmpl->timestamp_hi);
		if (!bp->fw_reset_max_dsecs)
			bp->fw_reset_max_dsecs = BNXT_DFLT_FW_RST_MAX_DSECS;
		if (EVENT_DATA1_RESET_NOTIFY_FW_ACTIVATION(data1)) {
			set_bit(BNXT_STATE_FW_ACTIVATE_RESET, &bp->state);
		} else if (EVENT_DATA1_RESET_NOTIFY_FATAL(data1)) {
			type_str = "Fatal";
			bp->fw_health->fatalities++;
			set_bit(BNXT_STATE_FW_FATAL_COND, &bp->state);
		} else if (data2 && BNXT_FW_STATUS_HEALTHY !=
			   EVENT_DATA2_RESET_NOTIFY_FW_STATUS_CODE(data2)) {
			type_str = "Non-fatal";
			bp->fw_health->survivals++;
			set_bit(BNXT_STATE_FW_NON_FATAL_COND, &bp->state);
		}
		netif_warn(bp, hw, bp->dev,
			   "%s firmware reset event, data1: 0x%x, data2: 0x%x, min wait %u ms, max wait %u ms\n",
			   type_str, data1, data2,
			   bp->fw_reset_min_dsecs * 100,
			   bp->fw_reset_max_dsecs * 100);
		set_bit(BNXT_FW_RESET_NOTIFY_SP_EVENT, &bp->sp_event);
		break;
	}
	case ASYNC_EVENT_CMPL_EVENT_ID_ERROR_RECOVERY: {
		struct bnxt_fw_health *fw_health = bp->fw_health;
		char *status_desc = "healthy";
		u32 status;

		if (!fw_health)
			goto async_event_process_exit;

		if (!EVENT_DATA1_RECOVERY_ENABLED(data1)) {
			fw_health->enabled = false;
			netif_info(bp, drv, bp->dev, "Driver recovery watchdog is disabled\n");
			break;
		}
		fw_health->primary = EVENT_DATA1_RECOVERY_MASTER_FUNC(data1);
		fw_health->tmr_multiplier =
			DIV_ROUND_UP(fw_health->polling_dsecs * HZ,
				     bp->current_interval * 10);
		fw_health->tmr_counter = fw_health->tmr_multiplier;
		if (!fw_health->enabled)
			fw_health->last_fw_heartbeat =
				bnxt_fw_health_readl(bp, BNXT_FW_HEARTBEAT_REG);
		fw_health->last_fw_reset_cnt =
			bnxt_fw_health_readl(bp, BNXT_FW_RESET_CNT_REG);
		status = bnxt_fw_health_readl(bp, BNXT_FW_HEALTH_REG);
		if (status != BNXT_FW_STATUS_HEALTHY)
			status_desc = "unhealthy";
		netif_info(bp, drv, bp->dev,
			   "Driver recovery watchdog, role: %s, firmware status: 0x%x (%s), resets: %u\n",
			   fw_health->primary ? "primary" : "backup", status,
			   status_desc, fw_health->last_fw_reset_cnt);
		if (!fw_health->enabled) {
			/* Make sure tmr_counter is set and visible to
			 * bnxt_health_check() before setting enabled to true.
			 */
			smp_wmb();
			fw_health->enabled = true;
		}
		goto async_event_process_exit;
	}
	case ASYNC_EVENT_CMPL_EVENT_ID_DEBUG_NOTIFICATION:
		netif_notice(bp, hw, bp->dev,
			     "Received firmware debug notification, data1: 0x%x, data2: 0x%x\n",
			     data1, data2);
		goto async_event_process_exit;
	case ASYNC_EVENT_CMPL_EVENT_ID_RING_MONITOR_MSG: {
		struct bnxt_rx_ring_info *rxr;
		u16 grp_idx;

		if (bp->flags & BNXT_FLAG_CHIP_P5_PLUS)
			goto async_event_process_exit;

		netdev_warn(bp->dev, "Ring monitor event, ring type %lu id 0x%x\n",
			    BNXT_EVENT_RING_TYPE(data2), data1);
		if (!BNXT_EVENT_RING_TYPE_RX(data2))
			goto async_event_process_exit;

		grp_idx = bnxt_agg_ring_id_to_grp_idx(bp, data1);
		if (grp_idx == INVALID_HW_RING_ID) {
			netdev_warn(bp->dev, "Unknown RX agg ring id 0x%x\n",
				    data1);
			goto async_event_process_exit;
		}
		rxr = bp->bnapi[grp_idx]->rx_ring;
		bnxt_sched_reset_rxr(bp, rxr);
		goto async_event_process_exit;
	}
	case ASYNC_EVENT_CMPL_EVENT_ID_ECHO_REQUEST: {
		struct bnxt_fw_health *fw_health = bp->fw_health;

		netif_notice(bp, hw, bp->dev,
			     "Received firmware echo request, data1: 0x%x, data2: 0x%x\n",
			     data1, data2);
		if (fw_health) {
			fw_health->echo_req_data1 = data1;
			fw_health->echo_req_data2 = data2;
			set_bit(BNXT_FW_ECHO_REQUEST_SP_EVENT, &bp->sp_event);
			break;
		}
		goto async_event_process_exit;
	}
	case ASYNC_EVENT_CMPL_EVENT_ID_PPS_TIMESTAMP: {
		bnxt_ptp_pps_event(bp, data1, data2);
		goto async_event_process_exit;
	}
	case ASYNC_EVENT_CMPL_EVENT_ID_ERROR_REPORT: {
		if (bnxt_event_error_report(bp, data1, data2))
			break;
		goto async_event_process_exit;
	}
	case ASYNC_EVENT_CMPL_EVENT_ID_PHC_UPDATE: {
		switch (BNXT_EVENT_PHC_EVENT_TYPE(data1)) {
		case ASYNC_EVENT_CMPL_PHC_UPDATE_EVENT_DATA1_FLAGS_PHC_RTC_UPDATE:
			if (BNXT_PTP_USE_RTC(bp)) {
				struct bnxt_ptp_cfg *ptp = bp->ptp_cfg;
				u64 ns;

				if (!ptp)
					goto async_event_process_exit;

				spin_lock_bh(&ptp->ptp_lock);
				bnxt_ptp_update_current_time(bp);
				ns = (((u64)BNXT_EVENT_PHC_RTC_UPDATE(data1) <<
				       BNXT_PHC_BITS) | ptp->current_time);
				bnxt_ptp_rtc_timecounter_init(ptp, ns);
				spin_unlock_bh(&ptp->ptp_lock);
			}
			break;
		}
		goto async_event_process_exit;
	}
	case ASYNC_EVENT_CMPL_EVENT_ID_DEFERRED_RESPONSE: {
		u16 seq_id = le32_to_cpu(cmpl->event_data2) & 0xffff;

		hwrm_update_token(bp, seq_id, BNXT_HWRM_DEFERRED);
		goto async_event_process_exit;
	}
	default:
		goto async_event_process_exit;
	}
	__bnxt_queue_sp_work(bp);
async_event_process_exit:
	return 0;
}

static int bnxt_hwrm_handler(struct bnxt *bp, struct tx_cmp *txcmp)
{
	u16 cmpl_type = TX_CMP_TYPE(txcmp), vf_id, seq_id;
	struct hwrm_cmpl *h_cmpl = (struct hwrm_cmpl *)txcmp;
	struct hwrm_fwd_req_cmpl *fwd_req_cmpl =
				(struct hwrm_fwd_req_cmpl *)txcmp;

	switch (cmpl_type) {
	case CMPL_BASE_TYPE_HWRM_DONE:
		seq_id = le16_to_cpu(h_cmpl->sequence_id);
		hwrm_update_token(bp, seq_id, BNXT_HWRM_COMPLETE);
		break;

	case CMPL_BASE_TYPE_HWRM_FWD_REQ:
		vf_id = le16_to_cpu(fwd_req_cmpl->source_id);

		if ((vf_id < bp->pf.first_vf_id) ||
		    (vf_id >= bp->pf.first_vf_id + bp->pf.active_vfs)) {
			netdev_err(bp->dev, "Msg contains invalid VF id %x\n",
				   vf_id);
			return -EINVAL;
		}

		set_bit(vf_id - bp->pf.first_vf_id, bp->pf.vf_event_bmap);
		bnxt_queue_sp_work(bp, BNXT_HWRM_EXEC_FWD_REQ_SP_EVENT);
		break;

	case CMPL_BASE_TYPE_HWRM_ASYNC_EVENT:
		bnxt_async_event_process(bp,
					 (struct hwrm_async_event_cmpl *)txcmp);
		break;

	default:
		break;
	}

	return 0;
}

static irqreturn_t bnxt_msix(int irq, void *dev_instance)
{
	struct bnxt_napi *bnapi = dev_instance;
	struct bnxt *bp = bnapi->bp;
	struct bnxt_cp_ring_info *cpr = &bnapi->cp_ring;
	u32 cons = RING_CMP(cpr->cp_raw_cons);

	cpr->event_ctr++;
	prefetch(&cpr->cp_desc_ring[CP_RING(cons)][CP_IDX(cons)]);
	napi_schedule(&bnapi->napi);
	return IRQ_HANDLED;
}

static inline int bnxt_has_work(struct bnxt *bp, struct bnxt_cp_ring_info *cpr)
{
	u32 raw_cons = cpr->cp_raw_cons;
	u16 cons = RING_CMP(raw_cons);
	struct tx_cmp *txcmp;

	txcmp = &cpr->cp_desc_ring[CP_RING(cons)][CP_IDX(cons)];

	return TX_CMP_VALID(txcmp, raw_cons);
}

static irqreturn_t bnxt_inta(int irq, void *dev_instance)
{
	struct bnxt_napi *bnapi = dev_instance;
	struct bnxt *bp = bnapi->bp;
	struct bnxt_cp_ring_info *cpr = &bnapi->cp_ring;
	u32 cons = RING_CMP(cpr->cp_raw_cons);
	u32 int_status;

	prefetch(&cpr->cp_desc_ring[CP_RING(cons)][CP_IDX(cons)]);

	if (!bnxt_has_work(bp, cpr)) {
		int_status = readl(bp->bar0 + BNXT_CAG_REG_LEGACY_INT_STATUS);
		/* return if erroneous interrupt */
		if (!(int_status & (0x10000 << cpr->cp_ring_struct.fw_ring_id)))
			return IRQ_NONE;
	}

	/* disable ring IRQ */
	BNXT_CP_DB_IRQ_DIS(cpr->cp_db.doorbell);

	/* Return here if interrupt is shared and is disabled. */
	if (unlikely(atomic_read(&bp->intr_sem) != 0))
		return IRQ_HANDLED;

	napi_schedule(&bnapi->napi);
	return IRQ_HANDLED;
}

static int __bnxt_poll_work(struct bnxt *bp, struct bnxt_cp_ring_info *cpr,
			    int budget)
{
	struct bnxt_napi *bnapi = cpr->bnapi;
	u32 raw_cons = cpr->cp_raw_cons;
	u32 cons;
	int rx_pkts = 0;
	u8 event = 0;
	struct tx_cmp *txcmp;

	cpr->has_more_work = 0;
	cpr->had_work_done = 1;
	while (1) {
		u8 cmp_type;
		int rc;

		cons = RING_CMP(raw_cons);
		txcmp = &cpr->cp_desc_ring[CP_RING(cons)][CP_IDX(cons)];

		if (!TX_CMP_VALID(txcmp, raw_cons))
			break;

		/* The valid test of the entry must be done first before
		 * reading any further.
		 */
		dma_rmb();
		cmp_type = TX_CMP_TYPE(txcmp);
		if (cmp_type == CMP_TYPE_TX_L2_CMP) {
			u32 opaque = txcmp->tx_cmp_opaque;
			struct bnxt_tx_ring_info *txr;
			u16 tx_freed;

			txr = bnapi->tx_ring[TX_OPAQUE_RING(opaque)];
			event |= BNXT_TX_CMP_EVENT;
			txr->tx_hw_cons = TX_OPAQUE_PROD(bp, opaque);
			tx_freed = (txr->tx_hw_cons - txr->tx_cons) &
				   bp->tx_ring_mask;
			/* return full budget so NAPI will complete. */
			if (unlikely(tx_freed >= bp->tx_wake_thresh)) {
				rx_pkts = budget;
				raw_cons = NEXT_RAW_CMP(raw_cons);
				if (budget)
					cpr->has_more_work = 1;
				break;
			}
		} else if (cmp_type >= CMP_TYPE_RX_L2_CMP &&
			   cmp_type <= CMP_TYPE_RX_L2_TPA_START_V3_CMP) {
			if (likely(budget))
				rc = bnxt_rx_pkt(bp, cpr, &raw_cons, &event);
			else
				rc = bnxt_force_rx_discard(bp, cpr, &raw_cons,
							   &event);
			if (likely(rc >= 0))
				rx_pkts += rc;
			/* Increment rx_pkts when rc is -ENOMEM to count towards
			 * the NAPI budget.  Otherwise, we may potentially loop
			 * here forever if we consistently cannot allocate
			 * buffers.
			 */
			else if (rc == -ENOMEM && budget)
				rx_pkts++;
			else if (rc == -EBUSY)	/* partial completion */
				break;
		} else if (unlikely(cmp_type == CMPL_BASE_TYPE_HWRM_DONE ||
				    cmp_type == CMPL_BASE_TYPE_HWRM_FWD_REQ ||
				    cmp_type == CMPL_BASE_TYPE_HWRM_ASYNC_EVENT)) {
			bnxt_hwrm_handler(bp, txcmp);
		}
		raw_cons = NEXT_RAW_CMP(raw_cons);

		if (rx_pkts && rx_pkts == budget) {
			cpr->has_more_work = 1;
			break;
		}
	}

	if (event & BNXT_REDIRECT_EVENT)
		xdp_do_flush();

	if (event & BNXT_TX_EVENT) {
		struct bnxt_tx_ring_info *txr = bnapi->tx_ring[0];
		u16 prod = txr->tx_prod;

		/* Sync BD data before updating doorbell */
		wmb();

		bnxt_db_write_relaxed(bp, &txr->tx_db, prod);
	}

	cpr->cp_raw_cons = raw_cons;
	bnapi->events |= event;
	return rx_pkts;
}

static void __bnxt_poll_work_done(struct bnxt *bp, struct bnxt_napi *bnapi,
				  int budget)
{
	if ((bnapi->events & BNXT_TX_CMP_EVENT) && !bnapi->tx_fault)
		bnapi->tx_int(bp, bnapi, budget);

	if ((bnapi->events & BNXT_RX_EVENT) && !(bnapi->in_reset)) {
		struct bnxt_rx_ring_info *rxr = bnapi->rx_ring;

		bnxt_db_write(bp, &rxr->rx_db, rxr->rx_prod);
	}
	if (bnapi->events & BNXT_AGG_EVENT) {
		struct bnxt_rx_ring_info *rxr = bnapi->rx_ring;

		bnxt_db_write(bp, &rxr->rx_agg_db, rxr->rx_agg_prod);
	}
	bnapi->events &= BNXT_TX_CMP_EVENT;
}

static int bnxt_poll_work(struct bnxt *bp, struct bnxt_cp_ring_info *cpr,
			  int budget)
{
	struct bnxt_napi *bnapi = cpr->bnapi;
	int rx_pkts;

	rx_pkts = __bnxt_poll_work(bp, cpr, budget);

	/* ACK completion ring before freeing tx ring and producing new
	 * buffers in rx/agg rings to prevent overflowing the completion
	 * ring.
	 */
	bnxt_db_cq(bp, &cpr->cp_db, cpr->cp_raw_cons);

	__bnxt_poll_work_done(bp, bnapi, budget);
	return rx_pkts;
}

static int bnxt_poll_nitroa0(struct napi_struct *napi, int budget)
{
	struct bnxt_napi *bnapi = container_of(napi, struct bnxt_napi, napi);
	struct bnxt *bp = bnapi->bp;
	struct bnxt_cp_ring_info *cpr = &bnapi->cp_ring;
	struct bnxt_rx_ring_info *rxr = bnapi->rx_ring;
	struct tx_cmp *txcmp;
	struct rx_cmp_ext *rxcmp1;
	u32 cp_cons, tmp_raw_cons;
	u32 raw_cons = cpr->cp_raw_cons;
	bool flush_xdp = false;
	u32 rx_pkts = 0;
	u8 event = 0;

	while (1) {
		int rc;

		cp_cons = RING_CMP(raw_cons);
		txcmp = &cpr->cp_desc_ring[CP_RING(cp_cons)][CP_IDX(cp_cons)];

		if (!TX_CMP_VALID(txcmp, raw_cons))
			break;

		/* The valid test of the entry must be done first before
		 * reading any further.
		 */
		dma_rmb();
		if ((TX_CMP_TYPE(txcmp) & 0x30) == 0x10) {
			tmp_raw_cons = NEXT_RAW_CMP(raw_cons);
			cp_cons = RING_CMP(tmp_raw_cons);
			rxcmp1 = (struct rx_cmp_ext *)
			  &cpr->cp_desc_ring[CP_RING(cp_cons)][CP_IDX(cp_cons)];

			if (!RX_CMP_VALID(rxcmp1, tmp_raw_cons))
				break;

			/* force an error to recycle the buffer */
			rxcmp1->rx_cmp_cfa_code_errors_v2 |=
				cpu_to_le32(RX_CMPL_ERRORS_CRC_ERROR);

			rc = bnxt_rx_pkt(bp, cpr, &raw_cons, &event);
			if (likely(rc == -EIO) && budget)
				rx_pkts++;
			else if (rc == -EBUSY)	/* partial completion */
				break;
			if (event & BNXT_REDIRECT_EVENT)
				flush_xdp = true;
		} else if (unlikely(TX_CMP_TYPE(txcmp) ==
				    CMPL_BASE_TYPE_HWRM_DONE)) {
			bnxt_hwrm_handler(bp, txcmp);
		} else {
			netdev_err(bp->dev,
				   "Invalid completion received on special ring\n");
		}
		raw_cons = NEXT_RAW_CMP(raw_cons);

		if (rx_pkts == budget)
			break;
	}

	cpr->cp_raw_cons = raw_cons;
	BNXT_DB_CQ(&cpr->cp_db, cpr->cp_raw_cons);
	bnxt_db_write(bp, &rxr->rx_db, rxr->rx_prod);

	if (event & BNXT_AGG_EVENT)
		bnxt_db_write(bp, &rxr->rx_agg_db, rxr->rx_agg_prod);
	if (flush_xdp)
		xdp_do_flush();

	if (!bnxt_has_work(bp, cpr) && rx_pkts < budget) {
		napi_complete_done(napi, rx_pkts);
		BNXT_DB_CQ_ARM(&cpr->cp_db, cpr->cp_raw_cons);
	}
	return rx_pkts;
}

static int bnxt_poll(struct napi_struct *napi, int budget)
{
	struct bnxt_napi *bnapi = container_of(napi, struct bnxt_napi, napi);
	struct bnxt *bp = bnapi->bp;
	struct bnxt_cp_ring_info *cpr = &bnapi->cp_ring;
	int work_done = 0;

	if (unlikely(test_bit(BNXT_STATE_FW_FATAL_COND, &bp->state))) {
		napi_complete(napi);
		return 0;
	}
	while (1) {
		work_done += bnxt_poll_work(bp, cpr, budget - work_done);

		if (work_done >= budget) {
			if (!budget)
				BNXT_DB_CQ_ARM(&cpr->cp_db, cpr->cp_raw_cons);
			break;
		}

		if (!bnxt_has_work(bp, cpr)) {
			if (napi_complete_done(napi, work_done))
				BNXT_DB_CQ_ARM(&cpr->cp_db, cpr->cp_raw_cons);
			break;
		}
	}
	if (bp->flags & BNXT_FLAG_DIM) {
		struct dim_sample dim_sample = {};

		dim_update_sample(cpr->event_ctr,
				  cpr->rx_packets,
				  cpr->rx_bytes,
				  &dim_sample);
		net_dim(&cpr->dim, dim_sample);
	}
	return work_done;
}

static int __bnxt_poll_cqs(struct bnxt *bp, struct bnxt_napi *bnapi, int budget)
{
	struct bnxt_cp_ring_info *cpr = &bnapi->cp_ring;
	int i, work_done = 0;

	for (i = 0; i < cpr->cp_ring_count; i++) {
		struct bnxt_cp_ring_info *cpr2 = &cpr->cp_ring_arr[i];

		if (cpr2->had_nqe_notify) {
			work_done += __bnxt_poll_work(bp, cpr2,
						      budget - work_done);
			cpr->has_more_work |= cpr2->has_more_work;
		}
	}
	return work_done;
}

static void __bnxt_poll_cqs_done(struct bnxt *bp, struct bnxt_napi *bnapi,
				 u64 dbr_type, int budget)
{
	struct bnxt_cp_ring_info *cpr = &bnapi->cp_ring;
	int i;

	for (i = 0; i < cpr->cp_ring_count; i++) {
		struct bnxt_cp_ring_info *cpr2 = &cpr->cp_ring_arr[i];
		struct bnxt_db_info *db;

		if (cpr2->had_work_done) {
			u32 tgl = 0;

			if (dbr_type == DBR_TYPE_CQ_ARMALL) {
				cpr2->had_nqe_notify = 0;
				tgl = cpr2->toggle;
			}
			db = &cpr2->cp_db;
			bnxt_writeq(bp,
				    db->db_key64 | dbr_type | DB_TOGGLE(tgl) |
				    DB_RING_IDX(db, cpr2->cp_raw_cons),
				    db->doorbell);
			cpr2->had_work_done = 0;
		}
	}
	__bnxt_poll_work_done(bp, bnapi, budget);
}

static int bnxt_poll_p5(struct napi_struct *napi, int budget)
{
	struct bnxt_napi *bnapi = container_of(napi, struct bnxt_napi, napi);
	struct bnxt_cp_ring_info *cpr = &bnapi->cp_ring;
	struct bnxt_cp_ring_info *cpr_rx;
	u32 raw_cons = cpr->cp_raw_cons;
	struct bnxt *bp = bnapi->bp;
	struct nqe_cn *nqcmp;
	int work_done = 0;
	u32 cons;

	if (unlikely(test_bit(BNXT_STATE_FW_FATAL_COND, &bp->state))) {
		napi_complete(napi);
		return 0;
	}
	if (cpr->has_more_work) {
		cpr->has_more_work = 0;
		work_done = __bnxt_poll_cqs(bp, bnapi, budget);
	}
	while (1) {
		u16 type;

		cons = RING_CMP(raw_cons);
		nqcmp = &cpr->nq_desc_ring[CP_RING(cons)][CP_IDX(cons)];

		if (!NQ_CMP_VALID(nqcmp, raw_cons)) {
			if (cpr->has_more_work)
				break;

			__bnxt_poll_cqs_done(bp, bnapi, DBR_TYPE_CQ_ARMALL,
					     budget);
			cpr->cp_raw_cons = raw_cons;
			if (napi_complete_done(napi, work_done))
				BNXT_DB_NQ_ARM_P5(&cpr->cp_db,
						  cpr->cp_raw_cons);
			goto poll_done;
		}

		/* The valid test of the entry must be done first before
		 * reading any further.
		 */
		dma_rmb();

		type = le16_to_cpu(nqcmp->type);
		if (NQE_CN_TYPE(type) == NQ_CN_TYPE_CQ_NOTIFICATION) {
			u32 idx = le32_to_cpu(nqcmp->cq_handle_low);
			u32 cq_type = BNXT_NQ_HDL_TYPE(idx);
			struct bnxt_cp_ring_info *cpr2;

			/* No more budget for RX work */
			if (budget && work_done >= budget &&
			    cq_type == BNXT_NQ_HDL_TYPE_RX)
				break;

			idx = BNXT_NQ_HDL_IDX(idx);
			cpr2 = &cpr->cp_ring_arr[idx];
			cpr2->had_nqe_notify = 1;
			cpr2->toggle = NQE_CN_TOGGLE(type);
			work_done += __bnxt_poll_work(bp, cpr2,
						      budget - work_done);
			cpr->has_more_work |= cpr2->has_more_work;
		} else {
			bnxt_hwrm_handler(bp, (struct tx_cmp *)nqcmp);
		}
		raw_cons = NEXT_RAW_CMP(raw_cons);
	}
	__bnxt_poll_cqs_done(bp, bnapi, DBR_TYPE_CQ, budget);
	if (raw_cons != cpr->cp_raw_cons) {
		cpr->cp_raw_cons = raw_cons;
		BNXT_DB_NQ_P5(&cpr->cp_db, raw_cons);
	}
poll_done:
	cpr_rx = &cpr->cp_ring_arr[0];
	if (cpr_rx->cp_ring_type == BNXT_NQ_HDL_TYPE_RX &&
	    (bp->flags & BNXT_FLAG_DIM)) {
		struct dim_sample dim_sample = {};

		dim_update_sample(cpr->event_ctr,
				  cpr_rx->rx_packets,
				  cpr_rx->rx_bytes,
				  &dim_sample);
		net_dim(&cpr->dim, dim_sample);
	}
	return work_done;
}

static void bnxt_free_tx_skbs(struct bnxt *bp)
{
	int i, max_idx;
	struct pci_dev *pdev = bp->pdev;

	if (!bp->tx_ring)
		return;

	max_idx = bp->tx_nr_pages * TX_DESC_CNT;
	for (i = 0; i < bp->tx_nr_rings; i++) {
		struct bnxt_tx_ring_info *txr = &bp->tx_ring[i];
		int j;

		if (!txr->tx_buf_ring)
			continue;

		for (j = 0; j < max_idx;) {
			struct bnxt_sw_tx_bd *tx_buf = &txr->tx_buf_ring[j];
			struct sk_buff *skb;
			int k, last;

			if (i < bp->tx_nr_rings_xdp &&
			    tx_buf->action == XDP_REDIRECT) {
				dma_unmap_single(&pdev->dev,
					dma_unmap_addr(tx_buf, mapping),
					dma_unmap_len(tx_buf, len),
					DMA_TO_DEVICE);
				xdp_return_frame(tx_buf->xdpf);
				tx_buf->action = 0;
				tx_buf->xdpf = NULL;
				j++;
				continue;
			}

			skb = tx_buf->skb;
			if (!skb) {
				j++;
				continue;
			}

			tx_buf->skb = NULL;

			if (tx_buf->is_push) {
				dev_kfree_skb(skb);
				j += 2;
				continue;
			}

			dma_unmap_single(&pdev->dev,
					 dma_unmap_addr(tx_buf, mapping),
					 skb_headlen(skb),
					 DMA_TO_DEVICE);

			last = tx_buf->nr_frags;
			j += 2;
			for (k = 0; k < last; k++, j++) {
				int ring_idx = j & bp->tx_ring_mask;
				skb_frag_t *frag = &skb_shinfo(skb)->frags[k];

				tx_buf = &txr->tx_buf_ring[ring_idx];
				dma_unmap_page(
					&pdev->dev,
					dma_unmap_addr(tx_buf, mapping),
					skb_frag_size(frag), DMA_TO_DEVICE);
			}
			dev_kfree_skb(skb);
		}
		netdev_tx_reset_queue(netdev_get_tx_queue(bp->dev, i));
	}
}

static void bnxt_free_one_rx_ring_skbs(struct bnxt *bp, int ring_nr)
{
	struct bnxt_rx_ring_info *rxr = &bp->rx_ring[ring_nr];
	struct pci_dev *pdev = bp->pdev;
	struct bnxt_tpa_idx_map *map;
	int i, max_idx, max_agg_idx;

	max_idx = bp->rx_nr_pages * RX_DESC_CNT;
	max_agg_idx = bp->rx_agg_nr_pages * RX_DESC_CNT;
	if (!rxr->rx_tpa)
		goto skip_rx_tpa_free;

	for (i = 0; i < bp->max_tpa; i++) {
		struct bnxt_tpa_info *tpa_info = &rxr->rx_tpa[i];
		u8 *data = tpa_info->data;

		if (!data)
			continue;

		dma_unmap_single_attrs(&pdev->dev, tpa_info->mapping,
				       bp->rx_buf_use_size, bp->rx_dir,
				       DMA_ATTR_WEAK_ORDERING);

		tpa_info->data = NULL;

		skb_free_frag(data);
	}

skip_rx_tpa_free:
	if (!rxr->rx_buf_ring)
		goto skip_rx_buf_free;

	for (i = 0; i < max_idx; i++) {
		struct bnxt_sw_rx_bd *rx_buf = &rxr->rx_buf_ring[i];
		dma_addr_t mapping = rx_buf->mapping;
		void *data = rx_buf->data;

		if (!data)
			continue;

		rx_buf->data = NULL;
		if (BNXT_RX_PAGE_MODE(bp)) {
			page_pool_recycle_direct(rxr->page_pool, data);
		} else {
			dma_unmap_single_attrs(&pdev->dev, mapping,
					       bp->rx_buf_use_size, bp->rx_dir,
					       DMA_ATTR_WEAK_ORDERING);
			skb_free_frag(data);
		}
	}

skip_rx_buf_free:
	if (!rxr->rx_agg_ring)
		goto skip_rx_agg_free;

	for (i = 0; i < max_agg_idx; i++) {
		struct bnxt_sw_rx_agg_bd *rx_agg_buf = &rxr->rx_agg_ring[i];
		struct page *page = rx_agg_buf->page;

		if (!page)
			continue;

		rx_agg_buf->page = NULL;
		__clear_bit(i, rxr->rx_agg_bmap);

		page_pool_recycle_direct(rxr->page_pool, page);
	}

skip_rx_agg_free:
	map = rxr->rx_tpa_idx_map;
	if (map)
		memset(map->agg_idx_bmap, 0, sizeof(map->agg_idx_bmap));
}

static void bnxt_free_rx_skbs(struct bnxt *bp)
{
	int i;

	if (!bp->rx_ring)
		return;

	for (i = 0; i < bp->rx_nr_rings; i++)
		bnxt_free_one_rx_ring_skbs(bp, i);
}

static void bnxt_free_skbs(struct bnxt *bp)
{
	bnxt_free_tx_skbs(bp);
	bnxt_free_rx_skbs(bp);
}

static void bnxt_init_ctx_mem(struct bnxt_ctx_mem_type *ctxm, void *p, int len)
{
	u8 init_val = ctxm->init_value;
	u16 offset = ctxm->init_offset;
	u8 *p2 = p;
	int i;

	if (!init_val)
		return;
	if (offset == BNXT_CTX_INIT_INVALID_OFFSET) {
		memset(p, init_val, len);
		return;
	}
	for (i = 0; i < len; i += ctxm->entry_size)
		*(p2 + i + offset) = init_val;
}

static void bnxt_free_ring(struct bnxt *bp, struct bnxt_ring_mem_info *rmem)
{
	struct pci_dev *pdev = bp->pdev;
	int i;

	if (!rmem->pg_arr)
		goto skip_pages;

	for (i = 0; i < rmem->nr_pages; i++) {
		if (!rmem->pg_arr[i])
			continue;

		dma_free_coherent(&pdev->dev, rmem->page_size,
				  rmem->pg_arr[i], rmem->dma_arr[i]);

		rmem->pg_arr[i] = NULL;
	}
skip_pages:
	if (rmem->pg_tbl) {
		size_t pg_tbl_size = rmem->nr_pages * 8;

		if (rmem->flags & BNXT_RMEM_USE_FULL_PAGE_FLAG)
			pg_tbl_size = rmem->page_size;
		dma_free_coherent(&pdev->dev, pg_tbl_size,
				  rmem->pg_tbl, rmem->pg_tbl_map);
		rmem->pg_tbl = NULL;
	}
	if (rmem->vmem_size && *rmem->vmem) {
		vfree(*rmem->vmem);
		*rmem->vmem = NULL;
	}
}

static int bnxt_alloc_ring(struct bnxt *bp, struct bnxt_ring_mem_info *rmem)
{
	struct pci_dev *pdev = bp->pdev;
	u64 valid_bit = 0;
	int i;

	if (rmem->flags & (BNXT_RMEM_VALID_PTE_FLAG | BNXT_RMEM_RING_PTE_FLAG))
		valid_bit = PTU_PTE_VALID;
	if ((rmem->nr_pages > 1 || rmem->depth > 0) && !rmem->pg_tbl) {
		size_t pg_tbl_size = rmem->nr_pages * 8;

		if (rmem->flags & BNXT_RMEM_USE_FULL_PAGE_FLAG)
			pg_tbl_size = rmem->page_size;
		rmem->pg_tbl = dma_alloc_coherent(&pdev->dev, pg_tbl_size,
						  &rmem->pg_tbl_map,
						  GFP_KERNEL);
		if (!rmem->pg_tbl)
			return -ENOMEM;
	}

	for (i = 0; i < rmem->nr_pages; i++) {
		u64 extra_bits = valid_bit;

		rmem->pg_arr[i] = dma_alloc_coherent(&pdev->dev,
						     rmem->page_size,
						     &rmem->dma_arr[i],
						     GFP_KERNEL);
		if (!rmem->pg_arr[i])
			return -ENOMEM;

		if (rmem->ctx_mem)
			bnxt_init_ctx_mem(rmem->ctx_mem, rmem->pg_arr[i],
					  rmem->page_size);
		if (rmem->nr_pages > 1 || rmem->depth > 0) {
			if (i == rmem->nr_pages - 2 &&
			    (rmem->flags & BNXT_RMEM_RING_PTE_FLAG))
				extra_bits |= PTU_PTE_NEXT_TO_LAST;
			else if (i == rmem->nr_pages - 1 &&
				 (rmem->flags & BNXT_RMEM_RING_PTE_FLAG))
				extra_bits |= PTU_PTE_LAST;
			rmem->pg_tbl[i] =
				cpu_to_le64(rmem->dma_arr[i] | extra_bits);
		}
	}

	if (rmem->vmem_size) {
		*rmem->vmem = vzalloc(rmem->vmem_size);
		if (!(*rmem->vmem))
			return -ENOMEM;
	}
	return 0;
}

static void bnxt_free_tpa_info(struct bnxt *bp)
{
	int i, j;

	for (i = 0; i < bp->rx_nr_rings; i++) {
		struct bnxt_rx_ring_info *rxr = &bp->rx_ring[i];

		kfree(rxr->rx_tpa_idx_map);
		rxr->rx_tpa_idx_map = NULL;
		if (rxr->rx_tpa) {
			for (j = 0; j < bp->max_tpa; j++) {
				kfree(rxr->rx_tpa[j].agg_arr);
				rxr->rx_tpa[j].agg_arr = NULL;
			}
		}
		kfree(rxr->rx_tpa);
		rxr->rx_tpa = NULL;
	}
}

static int bnxt_alloc_tpa_info(struct bnxt *bp)
{
	int i, j;

	bp->max_tpa = MAX_TPA;
	if (bp->flags & BNXT_FLAG_CHIP_P5_PLUS) {
		if (!bp->max_tpa_v2)
			return 0;
		bp->max_tpa = max_t(u16, bp->max_tpa_v2, MAX_TPA_P5);
	}

	for (i = 0; i < bp->rx_nr_rings; i++) {
		struct bnxt_rx_ring_info *rxr = &bp->rx_ring[i];
		struct rx_agg_cmp *agg;

		rxr->rx_tpa = kcalloc(bp->max_tpa, sizeof(struct bnxt_tpa_info),
				      GFP_KERNEL);
		if (!rxr->rx_tpa)
			return -ENOMEM;

		if (!(bp->flags & BNXT_FLAG_CHIP_P5_PLUS))
			continue;
		for (j = 0; j < bp->max_tpa; j++) {
			agg = kcalloc(MAX_SKB_FRAGS, sizeof(*agg), GFP_KERNEL);
			if (!agg)
				return -ENOMEM;
			rxr->rx_tpa[j].agg_arr = agg;
		}
		rxr->rx_tpa_idx_map = kzalloc(sizeof(*rxr->rx_tpa_idx_map),
					      GFP_KERNEL);
		if (!rxr->rx_tpa_idx_map)
			return -ENOMEM;
	}
	return 0;
}

static void bnxt_free_rx_rings(struct bnxt *bp)
{
	int i;

	if (!bp->rx_ring)
		return;

	bnxt_free_tpa_info(bp);
	for (i = 0; i < bp->rx_nr_rings; i++) {
		struct bnxt_rx_ring_info *rxr = &bp->rx_ring[i];
		struct bnxt_ring_struct *ring;

		if (rxr->xdp_prog)
			bpf_prog_put(rxr->xdp_prog);

		if (xdp_rxq_info_is_reg(&rxr->xdp_rxq))
			xdp_rxq_info_unreg(&rxr->xdp_rxq);

		page_pool_destroy(rxr->page_pool);
		rxr->page_pool = NULL;

		kfree(rxr->rx_agg_bmap);
		rxr->rx_agg_bmap = NULL;

		ring = &rxr->rx_ring_struct;
		bnxt_free_ring(bp, &ring->ring_mem);

		ring = &rxr->rx_agg_ring_struct;
		bnxt_free_ring(bp, &ring->ring_mem);
	}
}

static int bnxt_alloc_rx_page_pool(struct bnxt *bp,
				   struct bnxt_rx_ring_info *rxr)
{
	struct page_pool_params pp = { 0 };

	pp.pool_size = bp->rx_agg_ring_size;
	if (BNXT_RX_PAGE_MODE(bp))
		pp.pool_size += bp->rx_ring_size;
	pp.nid = dev_to_node(&bp->pdev->dev);
	pp.napi = &rxr->bnapi->napi;
	pp.netdev = bp->dev;
	pp.dev = &bp->pdev->dev;
	pp.dma_dir = bp->rx_dir;
	pp.max_len = PAGE_SIZE;
	pp.flags = PP_FLAG_DMA_MAP | PP_FLAG_DMA_SYNC_DEV;

	rxr->page_pool = page_pool_create(&pp);
	if (IS_ERR(rxr->page_pool)) {
		int err = PTR_ERR(rxr->page_pool);

		rxr->page_pool = NULL;
		return err;
	}
	return 0;
}

static int bnxt_alloc_rx_rings(struct bnxt *bp)
{
	int i, rc = 0, agg_rings = 0;

	if (!bp->rx_ring)
		return -ENOMEM;

	if (bp->flags & BNXT_FLAG_AGG_RINGS)
		agg_rings = 1;

	for (i = 0; i < bp->rx_nr_rings; i++) {
		struct bnxt_rx_ring_info *rxr = &bp->rx_ring[i];
		struct bnxt_ring_struct *ring;

		ring = &rxr->rx_ring_struct;

		rc = bnxt_alloc_rx_page_pool(bp, rxr);
		if (rc)
			return rc;

		rc = xdp_rxq_info_reg(&rxr->xdp_rxq, bp->dev, i, 0);
		if (rc < 0)
			return rc;

		rc = xdp_rxq_info_reg_mem_model(&rxr->xdp_rxq,
						MEM_TYPE_PAGE_POOL,
						rxr->page_pool);
		if (rc) {
			xdp_rxq_info_unreg(&rxr->xdp_rxq);
			return rc;
		}

		rc = bnxt_alloc_ring(bp, &ring->ring_mem);
		if (rc)
			return rc;

		ring->grp_idx = i;
		if (agg_rings) {
			u16 mem_size;

			ring = &rxr->rx_agg_ring_struct;
			rc = bnxt_alloc_ring(bp, &ring->ring_mem);
			if (rc)
				return rc;

			ring->grp_idx = i;
			rxr->rx_agg_bmap_size = bp->rx_agg_ring_mask + 1;
			mem_size = rxr->rx_agg_bmap_size / 8;
			rxr->rx_agg_bmap = kzalloc(mem_size, GFP_KERNEL);
			if (!rxr->rx_agg_bmap)
				return -ENOMEM;
		}
	}
	if (bp->flags & BNXT_FLAG_TPA)
		rc = bnxt_alloc_tpa_info(bp);
	return rc;
}

static void bnxt_free_tx_rings(struct bnxt *bp)
{
	int i;
	struct pci_dev *pdev = bp->pdev;

	if (!bp->tx_ring)
		return;

	for (i = 0; i < bp->tx_nr_rings; i++) {
		struct bnxt_tx_ring_info *txr = &bp->tx_ring[i];
		struct bnxt_ring_struct *ring;

		if (txr->tx_push) {
			dma_free_coherent(&pdev->dev, bp->tx_push_size,
					  txr->tx_push, txr->tx_push_mapping);
			txr->tx_push = NULL;
		}

		ring = &txr->tx_ring_struct;

		bnxt_free_ring(bp, &ring->ring_mem);
	}
}

#define BNXT_TC_TO_RING_BASE(bp, tc)	\
	((tc) * (bp)->tx_nr_rings_per_tc)

#define BNXT_RING_TO_TC_OFF(bp, tx)	\
	((tx) % (bp)->tx_nr_rings_per_tc)

#define BNXT_RING_TO_TC(bp, tx)		\
	((tx) / (bp)->tx_nr_rings_per_tc)

static int bnxt_alloc_tx_rings(struct bnxt *bp)
{
	int i, j, rc;
	struct pci_dev *pdev = bp->pdev;

	bp->tx_push_size = 0;
	if (bp->tx_push_thresh) {
		int push_size;

		push_size  = L1_CACHE_ALIGN(sizeof(struct tx_push_bd) +
					bp->tx_push_thresh);

		if (push_size > 256) {
			push_size = 0;
			bp->tx_push_thresh = 0;
		}

		bp->tx_push_size = push_size;
	}

	for (i = 0, j = 0; i < bp->tx_nr_rings; i++) {
		struct bnxt_tx_ring_info *txr = &bp->tx_ring[i];
		struct bnxt_ring_struct *ring;
		u8 qidx;

		ring = &txr->tx_ring_struct;

		rc = bnxt_alloc_ring(bp, &ring->ring_mem);
		if (rc)
			return rc;

		ring->grp_idx = txr->bnapi->index;
		if (bp->tx_push_size) {
			dma_addr_t mapping;

			/* One pre-allocated DMA buffer to backup
			 * TX push operation
			 */
			txr->tx_push = dma_alloc_coherent(&pdev->dev,
						bp->tx_push_size,
						&txr->tx_push_mapping,
						GFP_KERNEL);

			if (!txr->tx_push)
				return -ENOMEM;

			mapping = txr->tx_push_mapping +
				sizeof(struct tx_push_bd);
			txr->data_mapping = cpu_to_le64(mapping);
		}
		qidx = bp->tc_to_qidx[j];
		ring->queue_id = bp->q_info[qidx].queue_id;
		spin_lock_init(&txr->xdp_tx_lock);
		if (i < bp->tx_nr_rings_xdp)
			continue;
		if (BNXT_RING_TO_TC_OFF(bp, i) == (bp->tx_nr_rings_per_tc - 1))
			j++;
	}
	return 0;
}

static void bnxt_free_cp_arrays(struct bnxt_cp_ring_info *cpr)
{
	struct bnxt_ring_struct *ring = &cpr->cp_ring_struct;

	kfree(cpr->cp_desc_ring);
	cpr->cp_desc_ring = NULL;
	ring->ring_mem.pg_arr = NULL;
	kfree(cpr->cp_desc_mapping);
	cpr->cp_desc_mapping = NULL;
	ring->ring_mem.dma_arr = NULL;
}

static int bnxt_alloc_cp_arrays(struct bnxt_cp_ring_info *cpr, int n)
{
	cpr->cp_desc_ring = kcalloc(n, sizeof(*cpr->cp_desc_ring), GFP_KERNEL);
	if (!cpr->cp_desc_ring)
		return -ENOMEM;
	cpr->cp_desc_mapping = kcalloc(n, sizeof(*cpr->cp_desc_mapping),
				       GFP_KERNEL);
	if (!cpr->cp_desc_mapping)
		return -ENOMEM;
	return 0;
}

static void bnxt_free_all_cp_arrays(struct bnxt *bp)
{
	int i;

	if (!bp->bnapi)
		return;
	for (i = 0; i < bp->cp_nr_rings; i++) {
		struct bnxt_napi *bnapi = bp->bnapi[i];

		if (!bnapi)
			continue;
		bnxt_free_cp_arrays(&bnapi->cp_ring);
	}
}

static int bnxt_alloc_all_cp_arrays(struct bnxt *bp)
{
	int i, n = bp->cp_nr_pages;

	for (i = 0; i < bp->cp_nr_rings; i++) {
		struct bnxt_napi *bnapi = bp->bnapi[i];
		int rc;

		if (!bnapi)
			continue;
		rc = bnxt_alloc_cp_arrays(&bnapi->cp_ring, n);
		if (rc)
			return rc;
	}
	return 0;
}

static void bnxt_free_cp_rings(struct bnxt *bp)
{
	int i;

	if (!bp->bnapi)
		return;

	for (i = 0; i < bp->cp_nr_rings; i++) {
		struct bnxt_napi *bnapi = bp->bnapi[i];
		struct bnxt_cp_ring_info *cpr;
		struct bnxt_ring_struct *ring;
		int j;

		if (!bnapi)
			continue;

		cpr = &bnapi->cp_ring;
		ring = &cpr->cp_ring_struct;

		bnxt_free_ring(bp, &ring->ring_mem);

		if (!cpr->cp_ring_arr)
			continue;

		for (j = 0; j < cpr->cp_ring_count; j++) {
			struct bnxt_cp_ring_info *cpr2 = &cpr->cp_ring_arr[j];

			ring = &cpr2->cp_ring_struct;
			bnxt_free_ring(bp, &ring->ring_mem);
			bnxt_free_cp_arrays(cpr2);
		}
		kfree(cpr->cp_ring_arr);
		cpr->cp_ring_arr = NULL;
		cpr->cp_ring_count = 0;
	}
}

static int bnxt_alloc_cp_sub_ring(struct bnxt *bp,
				  struct bnxt_cp_ring_info *cpr)
{
	struct bnxt_ring_mem_info *rmem;
	struct bnxt_ring_struct *ring;
	int rc;

	rc = bnxt_alloc_cp_arrays(cpr, bp->cp_nr_pages);
	if (rc) {
		bnxt_free_cp_arrays(cpr);
		return -ENOMEM;
	}
	ring = &cpr->cp_ring_struct;
	rmem = &ring->ring_mem;
	rmem->nr_pages = bp->cp_nr_pages;
	rmem->page_size = HW_CMPD_RING_SIZE;
	rmem->pg_arr = (void **)cpr->cp_desc_ring;
	rmem->dma_arr = cpr->cp_desc_mapping;
	rmem->flags = BNXT_RMEM_RING_PTE_FLAG;
	rc = bnxt_alloc_ring(bp, rmem);
	if (rc) {
		bnxt_free_ring(bp, rmem);
		bnxt_free_cp_arrays(cpr);
	}
	return rc;
}

static int bnxt_alloc_cp_rings(struct bnxt *bp)
{
	bool sh = !!(bp->flags & BNXT_FLAG_SHARED_RINGS);
	int i, j, rc, ulp_base_vec, ulp_msix;
	int tcs = netdev_get_num_tc(bp->dev);

	if (!tcs)
		tcs = 1;
	ulp_msix = bnxt_get_ulp_msix_num(bp);
	ulp_base_vec = bnxt_get_ulp_msix_base(bp);
	for (i = 0, j = 0; i < bp->cp_nr_rings; i++) {
		struct bnxt_napi *bnapi = bp->bnapi[i];
		struct bnxt_cp_ring_info *cpr, *cpr2;
		struct bnxt_ring_struct *ring;
		int cp_count = 0, k;
		int rx = 0, tx = 0;

		if (!bnapi)
			continue;

		cpr = &bnapi->cp_ring;
		cpr->bnapi = bnapi;
		ring = &cpr->cp_ring_struct;

		rc = bnxt_alloc_ring(bp, &ring->ring_mem);
		if (rc)
			return rc;

		if (ulp_msix && i >= ulp_base_vec)
			ring->map_idx = i + ulp_msix;
		else
			ring->map_idx = i;

		if (!(bp->flags & BNXT_FLAG_CHIP_P5_PLUS))
			continue;

		if (i < bp->rx_nr_rings) {
			cp_count++;
			rx = 1;
		}
		if (i < bp->tx_nr_rings_xdp) {
			cp_count++;
			tx = 1;
		} else if ((sh && i < bp->tx_nr_rings) ||
			 (!sh && i >= bp->rx_nr_rings)) {
			cp_count += tcs;
			tx = 1;
		}

		cpr->cp_ring_arr = kcalloc(cp_count, sizeof(*cpr),
					   GFP_KERNEL);
		if (!cpr->cp_ring_arr)
			return -ENOMEM;
		cpr->cp_ring_count = cp_count;

		for (k = 0; k < cp_count; k++) {
			cpr2 = &cpr->cp_ring_arr[k];
			rc = bnxt_alloc_cp_sub_ring(bp, cpr2);
			if (rc)
				return rc;
			cpr2->bnapi = bnapi;
			cpr2->cp_idx = k;
			if (!k && rx) {
				bp->rx_ring[i].rx_cpr = cpr2;
				cpr2->cp_ring_type = BNXT_NQ_HDL_TYPE_RX;
			} else {
				int n, tc = k - rx;

				n = BNXT_TC_TO_RING_BASE(bp, tc) + j;
				bp->tx_ring[n].tx_cpr = cpr2;
				cpr2->cp_ring_type = BNXT_NQ_HDL_TYPE_TX;
			}
		}
		if (tx)
			j++;
	}
	return 0;
}

static void bnxt_init_ring_struct(struct bnxt *bp)
{
	int i, j;

	for (i = 0; i < bp->cp_nr_rings; i++) {
		struct bnxt_napi *bnapi = bp->bnapi[i];
		struct bnxt_ring_mem_info *rmem;
		struct bnxt_cp_ring_info *cpr;
		struct bnxt_rx_ring_info *rxr;
		struct bnxt_tx_ring_info *txr;
		struct bnxt_ring_struct *ring;

		if (!bnapi)
			continue;

		cpr = &bnapi->cp_ring;
		ring = &cpr->cp_ring_struct;
		rmem = &ring->ring_mem;
		rmem->nr_pages = bp->cp_nr_pages;
		rmem->page_size = HW_CMPD_RING_SIZE;
		rmem->pg_arr = (void **)cpr->cp_desc_ring;
		rmem->dma_arr = cpr->cp_desc_mapping;
		rmem->vmem_size = 0;

		rxr = bnapi->rx_ring;
		if (!rxr)
			goto skip_rx;

		ring = &rxr->rx_ring_struct;
		rmem = &ring->ring_mem;
		rmem->nr_pages = bp->rx_nr_pages;
		rmem->page_size = HW_RXBD_RING_SIZE;
		rmem->pg_arr = (void **)rxr->rx_desc_ring;
		rmem->dma_arr = rxr->rx_desc_mapping;
		rmem->vmem_size = SW_RXBD_RING_SIZE * bp->rx_nr_pages;
		rmem->vmem = (void **)&rxr->rx_buf_ring;

		ring = &rxr->rx_agg_ring_struct;
		rmem = &ring->ring_mem;
		rmem->nr_pages = bp->rx_agg_nr_pages;
		rmem->page_size = HW_RXBD_RING_SIZE;
		rmem->pg_arr = (void **)rxr->rx_agg_desc_ring;
		rmem->dma_arr = rxr->rx_agg_desc_mapping;
		rmem->vmem_size = SW_RXBD_AGG_RING_SIZE * bp->rx_agg_nr_pages;
		rmem->vmem = (void **)&rxr->rx_agg_ring;

skip_rx:
		bnxt_for_each_napi_tx(j, bnapi, txr) {
			ring = &txr->tx_ring_struct;
			rmem = &ring->ring_mem;
			rmem->nr_pages = bp->tx_nr_pages;
			rmem->page_size = HW_TXBD_RING_SIZE;
			rmem->pg_arr = (void **)txr->tx_desc_ring;
			rmem->dma_arr = txr->tx_desc_mapping;
			rmem->vmem_size = SW_TXBD_RING_SIZE * bp->tx_nr_pages;
			rmem->vmem = (void **)&txr->tx_buf_ring;
		}
	}
}

static void bnxt_init_rxbd_pages(struct bnxt_ring_struct *ring, u32 type)
{
	int i;
	u32 prod;
	struct rx_bd **rx_buf_ring;

	rx_buf_ring = (struct rx_bd **)ring->ring_mem.pg_arr;
	for (i = 0, prod = 0; i < ring->ring_mem.nr_pages; i++) {
		int j;
		struct rx_bd *rxbd;

		rxbd = rx_buf_ring[i];
		if (!rxbd)
			continue;

		for (j = 0; j < RX_DESC_CNT; j++, rxbd++, prod++) {
			rxbd->rx_bd_len_flags_type = cpu_to_le32(type);
			rxbd->rx_bd_opaque = prod;
		}
	}
}

static int bnxt_alloc_one_rx_ring(struct bnxt *bp, int ring_nr)
{
	struct bnxt_rx_ring_info *rxr = &bp->rx_ring[ring_nr];
	struct net_device *dev = bp->dev;
	u32 prod;
	int i;

	prod = rxr->rx_prod;
	for (i = 0; i < bp->rx_ring_size; i++) {
		if (bnxt_alloc_rx_data(bp, rxr, prod, GFP_KERNEL)) {
			netdev_warn(dev, "init'ed rx ring %d with %d/%d skbs only\n",
				    ring_nr, i, bp->rx_ring_size);
			break;
		}
		prod = NEXT_RX(prod);
	}
	rxr->rx_prod = prod;

	if (!(bp->flags & BNXT_FLAG_AGG_RINGS))
		return 0;

	prod = rxr->rx_agg_prod;
	for (i = 0; i < bp->rx_agg_ring_size; i++) {
		if (bnxt_alloc_rx_page(bp, rxr, prod, GFP_KERNEL)) {
			netdev_warn(dev, "init'ed rx ring %d with %d/%d pages only\n",
				    ring_nr, i, bp->rx_ring_size);
			break;
		}
		prod = NEXT_RX_AGG(prod);
	}
	rxr->rx_agg_prod = prod;

	if (rxr->rx_tpa) {
		dma_addr_t mapping;
		u8 *data;

		for (i = 0; i < bp->max_tpa; i++) {
			data = __bnxt_alloc_rx_frag(bp, &mapping, GFP_KERNEL);
			if (!data)
				return -ENOMEM;

			rxr->rx_tpa[i].data = data;
			rxr->rx_tpa[i].data_ptr = data + bp->rx_offset;
			rxr->rx_tpa[i].mapping = mapping;
		}
	}
	return 0;
}

static int bnxt_init_one_rx_ring(struct bnxt *bp, int ring_nr)
{
	struct bnxt_rx_ring_info *rxr;
	struct bnxt_ring_struct *ring;
	u32 type;

	type = (bp->rx_buf_use_size << RX_BD_LEN_SHIFT) |
		RX_BD_TYPE_RX_PACKET_BD | RX_BD_FLAGS_EOP;

	if (NET_IP_ALIGN == 2)
		type |= RX_BD_FLAGS_SOP;

	rxr = &bp->rx_ring[ring_nr];
	ring = &rxr->rx_ring_struct;
	bnxt_init_rxbd_pages(ring, type);

	netif_queue_set_napi(bp->dev, ring_nr, NETDEV_QUEUE_TYPE_RX,
			     &rxr->bnapi->napi);

	if (BNXT_RX_PAGE_MODE(bp) && bp->xdp_prog) {
		bpf_prog_add(bp->xdp_prog, 1);
		rxr->xdp_prog = bp->xdp_prog;
	}
	ring->fw_ring_id = INVALID_HW_RING_ID;

	ring = &rxr->rx_agg_ring_struct;
	ring->fw_ring_id = INVALID_HW_RING_ID;

	if ((bp->flags & BNXT_FLAG_AGG_RINGS)) {
		type = ((u32)BNXT_RX_PAGE_SIZE << RX_BD_LEN_SHIFT) |
			RX_BD_TYPE_RX_AGG_BD | RX_BD_FLAGS_SOP;

		bnxt_init_rxbd_pages(ring, type);
	}

	return bnxt_alloc_one_rx_ring(bp, ring_nr);
}

static void bnxt_init_cp_rings(struct bnxt *bp)
{
	int i, j;

	for (i = 0; i < bp->cp_nr_rings; i++) {
		struct bnxt_cp_ring_info *cpr = &bp->bnapi[i]->cp_ring;
		struct bnxt_ring_struct *ring = &cpr->cp_ring_struct;

		ring->fw_ring_id = INVALID_HW_RING_ID;
		cpr->rx_ring_coal.coal_ticks = bp->rx_coal.coal_ticks;
		cpr->rx_ring_coal.coal_bufs = bp->rx_coal.coal_bufs;
		if (!cpr->cp_ring_arr)
			continue;
		for (j = 0; j < cpr->cp_ring_count; j++) {
			struct bnxt_cp_ring_info *cpr2 = &cpr->cp_ring_arr[j];

			ring = &cpr2->cp_ring_struct;
			ring->fw_ring_id = INVALID_HW_RING_ID;
			cpr2->rx_ring_coal.coal_ticks = bp->rx_coal.coal_ticks;
			cpr2->rx_ring_coal.coal_bufs = bp->rx_coal.coal_bufs;
		}
	}
}

static int bnxt_init_rx_rings(struct bnxt *bp)
{
	int i, rc = 0;

	if (BNXT_RX_PAGE_MODE(bp)) {
		bp->rx_offset = NET_IP_ALIGN + XDP_PACKET_HEADROOM;
		bp->rx_dma_offset = XDP_PACKET_HEADROOM;
	} else {
		bp->rx_offset = BNXT_RX_OFFSET;
		bp->rx_dma_offset = BNXT_RX_DMA_OFFSET;
	}

	for (i = 0; i < bp->rx_nr_rings; i++) {
		rc = bnxt_init_one_rx_ring(bp, i);
		if (rc)
			break;
	}

	return rc;
}

static int bnxt_init_tx_rings(struct bnxt *bp)
{
	u16 i;

	bp->tx_wake_thresh = max_t(int, bp->tx_ring_size / 2,
				   BNXT_MIN_TX_DESC_CNT);

	for (i = 0; i < bp->tx_nr_rings; i++) {
		struct bnxt_tx_ring_info *txr = &bp->tx_ring[i];
		struct bnxt_ring_struct *ring = &txr->tx_ring_struct;

		ring->fw_ring_id = INVALID_HW_RING_ID;

		if (i >= bp->tx_nr_rings_xdp)
			netif_queue_set_napi(bp->dev, i - bp->tx_nr_rings_xdp,
					     NETDEV_QUEUE_TYPE_TX,
					     &txr->bnapi->napi);
	}

	return 0;
}

static void bnxt_free_ring_grps(struct bnxt *bp)
{
	kfree(bp->grp_info);
	bp->grp_info = NULL;
}

static int bnxt_init_ring_grps(struct bnxt *bp, bool irq_re_init)
{
	int i;

	if (irq_re_init) {
		bp->grp_info = kcalloc(bp->cp_nr_rings,
				       sizeof(struct bnxt_ring_grp_info),
				       GFP_KERNEL);
		if (!bp->grp_info)
			return -ENOMEM;
	}
	for (i = 0; i < bp->cp_nr_rings; i++) {
		if (irq_re_init)
			bp->grp_info[i].fw_stats_ctx = INVALID_HW_RING_ID;
		bp->grp_info[i].fw_grp_id = INVALID_HW_RING_ID;
		bp->grp_info[i].rx_fw_ring_id = INVALID_HW_RING_ID;
		bp->grp_info[i].agg_fw_ring_id = INVALID_HW_RING_ID;
		bp->grp_info[i].cp_fw_ring_id = INVALID_HW_RING_ID;
	}
	return 0;
}

static void bnxt_free_vnics(struct bnxt *bp)
{
	kfree(bp->vnic_info);
	bp->vnic_info = NULL;
	bp->nr_vnics = 0;
}

static int bnxt_alloc_vnics(struct bnxt *bp)
{
	int num_vnics = 1;

#ifdef CONFIG_RFS_ACCEL
	if ((bp->flags & (BNXT_FLAG_RFS | BNXT_FLAG_CHIP_P5_PLUS)) == BNXT_FLAG_RFS)
		num_vnics += bp->rx_nr_rings;
#endif

	if (BNXT_CHIP_TYPE_NITRO_A0(bp))
		num_vnics++;

	bp->vnic_info = kcalloc(num_vnics, sizeof(struct bnxt_vnic_info),
				GFP_KERNEL);
	if (!bp->vnic_info)
		return -ENOMEM;

	bp->nr_vnics = num_vnics;
	return 0;
}

static void bnxt_init_vnics(struct bnxt *bp)
{
	int i;

	for (i = 0; i < bp->nr_vnics; i++) {
		struct bnxt_vnic_info *vnic = &bp->vnic_info[i];
		int j;

		vnic->fw_vnic_id = INVALID_HW_RING_ID;
		for (j = 0; j < BNXT_MAX_CTX_PER_VNIC; j++)
			vnic->fw_rss_cos_lb_ctx[j] = INVALID_HW_RING_ID;

		vnic->fw_l2_ctx_id = INVALID_HW_RING_ID;

		if (bp->vnic_info[i].rss_hash_key) {
			if (i == 0)
				get_random_bytes(vnic->rss_hash_key,
					      HW_HASH_KEY_SIZE);
			else
				memcpy(vnic->rss_hash_key,
				       bp->vnic_info[0].rss_hash_key,
				       HW_HASH_KEY_SIZE);
		}
	}
}

static int bnxt_calc_nr_ring_pages(u32 ring_size, int desc_per_pg)
{
	int pages;

	pages = ring_size / desc_per_pg;

	if (!pages)
		return 1;

	pages++;

	while (pages & (pages - 1))
		pages++;

	return pages;
}

void bnxt_set_tpa_flags(struct bnxt *bp)
{
	bp->flags &= ~BNXT_FLAG_TPA;
	if (bp->flags & BNXT_FLAG_NO_AGG_RINGS)
		return;
	if (bp->dev->features & NETIF_F_LRO)
		bp->flags |= BNXT_FLAG_LRO;
	else if (bp->dev->features & NETIF_F_GRO_HW)
		bp->flags |= BNXT_FLAG_GRO;
}

/* bp->rx_ring_size, bp->tx_ring_size, dev->mtu, BNXT_FLAG_{G|L}RO flags must
 * be set on entry.
 */
void bnxt_set_ring_params(struct bnxt *bp)
{
	u32 ring_size, rx_size, rx_space, max_rx_cmpl;
	u32 agg_factor = 0, agg_ring_size = 0;

	/* 8 for CRC and VLAN */
	rx_size = SKB_DATA_ALIGN(bp->dev->mtu + ETH_HLEN + NET_IP_ALIGN + 8);

	rx_space = rx_size + ALIGN(max(NET_SKB_PAD, XDP_PACKET_HEADROOM), 8) +
		SKB_DATA_ALIGN(sizeof(struct skb_shared_info));

	bp->rx_copy_thresh = BNXT_RX_COPY_THRESH;
	ring_size = bp->rx_ring_size;
	bp->rx_agg_ring_size = 0;
	bp->rx_agg_nr_pages = 0;

	if (bp->flags & BNXT_FLAG_TPA)
		agg_factor = min_t(u32, 4, 65536 / BNXT_RX_PAGE_SIZE);

	bp->flags &= ~BNXT_FLAG_JUMBO;
	if (rx_space > PAGE_SIZE && !(bp->flags & BNXT_FLAG_NO_AGG_RINGS)) {
		u32 jumbo_factor;

		bp->flags |= BNXT_FLAG_JUMBO;
		jumbo_factor = PAGE_ALIGN(bp->dev->mtu - 40) >> PAGE_SHIFT;
		if (jumbo_factor > agg_factor)
			agg_factor = jumbo_factor;
	}
	if (agg_factor) {
		if (ring_size > BNXT_MAX_RX_DESC_CNT_JUM_ENA) {
			ring_size = BNXT_MAX_RX_DESC_CNT_JUM_ENA;
			netdev_warn(bp->dev, "RX ring size reduced from %d to %d because the jumbo ring is now enabled\n",
				    bp->rx_ring_size, ring_size);
			bp->rx_ring_size = ring_size;
		}
		agg_ring_size = ring_size * agg_factor;

		bp->rx_agg_nr_pages = bnxt_calc_nr_ring_pages(agg_ring_size,
							RX_DESC_CNT);
		if (bp->rx_agg_nr_pages > MAX_RX_AGG_PAGES) {
			u32 tmp = agg_ring_size;

			bp->rx_agg_nr_pages = MAX_RX_AGG_PAGES;
			agg_ring_size = MAX_RX_AGG_PAGES * RX_DESC_CNT - 1;
			netdev_warn(bp->dev, "rx agg ring size %d reduced to %d.\n",
				    tmp, agg_ring_size);
		}
		bp->rx_agg_ring_size = agg_ring_size;
		bp->rx_agg_ring_mask = (bp->rx_agg_nr_pages * RX_DESC_CNT) - 1;

		if (BNXT_RX_PAGE_MODE(bp)) {
			rx_space = PAGE_SIZE;
			rx_size = PAGE_SIZE -
				  ALIGN(max(NET_SKB_PAD, XDP_PACKET_HEADROOM), 8) -
				  SKB_DATA_ALIGN(sizeof(struct skb_shared_info));
		} else {
			rx_size = SKB_DATA_ALIGN(BNXT_RX_COPY_THRESH + NET_IP_ALIGN);
			rx_space = rx_size + NET_SKB_PAD +
				SKB_DATA_ALIGN(sizeof(struct skb_shared_info));
		}
	}

	bp->rx_buf_use_size = rx_size;
	bp->rx_buf_size = rx_space;

	bp->rx_nr_pages = bnxt_calc_nr_ring_pages(ring_size, RX_DESC_CNT);
	bp->rx_ring_mask = (bp->rx_nr_pages * RX_DESC_CNT) - 1;

	ring_size = bp->tx_ring_size;
	bp->tx_nr_pages = bnxt_calc_nr_ring_pages(ring_size, TX_DESC_CNT);
	bp->tx_ring_mask = (bp->tx_nr_pages * TX_DESC_CNT) - 1;

	max_rx_cmpl = bp->rx_ring_size;
	/* MAX TPA needs to be added because TPA_START completions are
	 * immediately recycled, so the TPA completions are not bound by
	 * the RX ring size.
	 */
	if (bp->flags & BNXT_FLAG_TPA)
		max_rx_cmpl += bp->max_tpa;
	/* RX and TPA completions are 32-byte, all others are 16-byte */
	ring_size = max_rx_cmpl * 2 + agg_ring_size + bp->tx_ring_size;
	bp->cp_ring_size = ring_size;

	bp->cp_nr_pages = bnxt_calc_nr_ring_pages(ring_size, CP_DESC_CNT);
	if (bp->cp_nr_pages > MAX_CP_PAGES) {
		bp->cp_nr_pages = MAX_CP_PAGES;
		bp->cp_ring_size = MAX_CP_PAGES * CP_DESC_CNT - 1;
		netdev_warn(bp->dev, "completion ring size %d reduced to %d.\n",
			    ring_size, bp->cp_ring_size);
	}
	bp->cp_bit = bp->cp_nr_pages * CP_DESC_CNT;
	bp->cp_ring_mask = bp->cp_bit - 1;
}

/* Changing allocation mode of RX rings.
 * TODO: Update when extending xdp_rxq_info to support allocation modes.
 */
int bnxt_set_rx_skb_mode(struct bnxt *bp, bool page_mode)
{
	struct net_device *dev = bp->dev;

	if (page_mode) {
		bp->flags &= ~BNXT_FLAG_AGG_RINGS;
		bp->flags |= BNXT_FLAG_RX_PAGE_MODE;

		if (bp->xdp_prog->aux->xdp_has_frags)
			dev->max_mtu = min_t(u16, bp->max_mtu, BNXT_MAX_MTU);
		else
			dev->max_mtu =
				min_t(u16, bp->max_mtu, BNXT_MAX_PAGE_MODE_MTU);
		if (dev->mtu > BNXT_MAX_PAGE_MODE_MTU) {
			bp->flags |= BNXT_FLAG_JUMBO;
			bp->rx_skb_func = bnxt_rx_multi_page_skb;
		} else {
			bp->flags |= BNXT_FLAG_NO_AGG_RINGS;
			bp->rx_skb_func = bnxt_rx_page_skb;
		}
		bp->rx_dir = DMA_BIDIRECTIONAL;
		/* Disable LRO or GRO_HW */
		netdev_update_features(dev);
	} else {
		dev->max_mtu = bp->max_mtu;
		bp->flags &= ~BNXT_FLAG_RX_PAGE_MODE;
		bp->rx_dir = DMA_FROM_DEVICE;
		bp->rx_skb_func = bnxt_rx_skb;
	}
	return 0;
}

static void bnxt_free_vnic_attributes(struct bnxt *bp)
{
	int i;
	struct bnxt_vnic_info *vnic;
	struct pci_dev *pdev = bp->pdev;

	if (!bp->vnic_info)
		return;

	for (i = 0; i < bp->nr_vnics; i++) {
		vnic = &bp->vnic_info[i];

		kfree(vnic->fw_grp_ids);
		vnic->fw_grp_ids = NULL;

		kfree(vnic->uc_list);
		vnic->uc_list = NULL;

		if (vnic->mc_list) {
			dma_free_coherent(&pdev->dev, vnic->mc_list_size,
					  vnic->mc_list, vnic->mc_list_mapping);
			vnic->mc_list = NULL;
		}

		if (vnic->rss_table) {
			dma_free_coherent(&pdev->dev, vnic->rss_table_size,
					  vnic->rss_table,
					  vnic->rss_table_dma_addr);
			vnic->rss_table = NULL;
		}

		vnic->rss_hash_key = NULL;
		vnic->flags = 0;
	}
}

static int bnxt_alloc_vnic_attributes(struct bnxt *bp)
{
	int i, rc = 0, size;
	struct bnxt_vnic_info *vnic;
	struct pci_dev *pdev = bp->pdev;
	int max_rings;

	for (i = 0; i < bp->nr_vnics; i++) {
		vnic = &bp->vnic_info[i];

		if (vnic->flags & BNXT_VNIC_UCAST_FLAG) {
			int mem_size = (BNXT_MAX_UC_ADDRS - 1) * ETH_ALEN;

			if (mem_size > 0) {
				vnic->uc_list = kmalloc(mem_size, GFP_KERNEL);
				if (!vnic->uc_list) {
					rc = -ENOMEM;
					goto out;
				}
			}
		}

		if (vnic->flags & BNXT_VNIC_MCAST_FLAG) {
			vnic->mc_list_size = BNXT_MAX_MC_ADDRS * ETH_ALEN;
			vnic->mc_list =
				dma_alloc_coherent(&pdev->dev,
						   vnic->mc_list_size,
						   &vnic->mc_list_mapping,
						   GFP_KERNEL);
			if (!vnic->mc_list) {
				rc = -ENOMEM;
				goto out;
			}
		}

		if (bp->flags & BNXT_FLAG_CHIP_P5_PLUS)
			goto vnic_skip_grps;

		if (vnic->flags & BNXT_VNIC_RSS_FLAG)
			max_rings = bp->rx_nr_rings;
		else
			max_rings = 1;

		vnic->fw_grp_ids = kcalloc(max_rings, sizeof(u16), GFP_KERNEL);
		if (!vnic->fw_grp_ids) {
			rc = -ENOMEM;
			goto out;
		}
vnic_skip_grps:
		if ((bp->rss_cap & BNXT_RSS_CAP_NEW_RSS_CAP) &&
		    !(vnic->flags & BNXT_VNIC_RSS_FLAG))
			continue;

		/* Allocate rss table and hash key */
		size = L1_CACHE_ALIGN(HW_HASH_INDEX_SIZE * sizeof(u16));
		if (bp->flags & BNXT_FLAG_CHIP_P5_PLUS)
			size = L1_CACHE_ALIGN(BNXT_MAX_RSS_TABLE_SIZE_P5);

		vnic->rss_table_size = size + HW_HASH_KEY_SIZE;
		vnic->rss_table = dma_alloc_coherent(&pdev->dev,
						     vnic->rss_table_size,
						     &vnic->rss_table_dma_addr,
						     GFP_KERNEL);
		if (!vnic->rss_table) {
			rc = -ENOMEM;
			goto out;
		}

		vnic->rss_hash_key = ((void *)vnic->rss_table) + size;
		vnic->rss_hash_key_dma_addr = vnic->rss_table_dma_addr + size;
	}
	return 0;

out:
	return rc;
}

static void bnxt_free_hwrm_resources(struct bnxt *bp)
{
	struct bnxt_hwrm_wait_token *token;

	dma_pool_destroy(bp->hwrm_dma_pool);
	bp->hwrm_dma_pool = NULL;

	rcu_read_lock();
	hlist_for_each_entry_rcu(token, &bp->hwrm_pending_list, node)
		WRITE_ONCE(token->state, BNXT_HWRM_CANCELLED);
	rcu_read_unlock();
}

static int bnxt_alloc_hwrm_resources(struct bnxt *bp)
{
	bp->hwrm_dma_pool = dma_pool_create("bnxt_hwrm", &bp->pdev->dev,
					    BNXT_HWRM_DMA_SIZE,
					    BNXT_HWRM_DMA_ALIGN, 0);
	if (!bp->hwrm_dma_pool)
		return -ENOMEM;

	INIT_HLIST_HEAD(&bp->hwrm_pending_list);

	return 0;
}

static void bnxt_free_stats_mem(struct bnxt *bp, struct bnxt_stats_mem *stats)
{
	kfree(stats->hw_masks);
	stats->hw_masks = NULL;
	kfree(stats->sw_stats);
	stats->sw_stats = NULL;
	if (stats->hw_stats) {
		dma_free_coherent(&bp->pdev->dev, stats->len, stats->hw_stats,
				  stats->hw_stats_map);
		stats->hw_stats = NULL;
	}
}

static int bnxt_alloc_stats_mem(struct bnxt *bp, struct bnxt_stats_mem *stats,
				bool alloc_masks)
{
	stats->hw_stats = dma_alloc_coherent(&bp->pdev->dev, stats->len,
					     &stats->hw_stats_map, GFP_KERNEL);
	if (!stats->hw_stats)
		return -ENOMEM;

	stats->sw_stats = kzalloc(stats->len, GFP_KERNEL);
	if (!stats->sw_stats)
		goto stats_mem_err;

	if (alloc_masks) {
		stats->hw_masks = kzalloc(stats->len, GFP_KERNEL);
		if (!stats->hw_masks)
			goto stats_mem_err;
	}
	return 0;

stats_mem_err:
	bnxt_free_stats_mem(bp, stats);
	return -ENOMEM;
}

static void bnxt_fill_masks(u64 *mask_arr, u64 mask, int count)
{
	int i;

	for (i = 0; i < count; i++)
		mask_arr[i] = mask;
}

static void bnxt_copy_hw_masks(u64 *mask_arr, __le64 *hw_mask_arr, int count)
{
	int i;

	for (i = 0; i < count; i++)
		mask_arr[i] = le64_to_cpu(hw_mask_arr[i]);
}

static int bnxt_hwrm_func_qstat_ext(struct bnxt *bp,
				    struct bnxt_stats_mem *stats)
{
	struct hwrm_func_qstats_ext_output *resp;
	struct hwrm_func_qstats_ext_input *req;
	__le64 *hw_masks;
	int rc;

	if (!(bp->fw_cap & BNXT_FW_CAP_EXT_HW_STATS_SUPPORTED) ||
	    !(bp->flags & BNXT_FLAG_CHIP_P5_PLUS))
		return -EOPNOTSUPP;

	rc = hwrm_req_init(bp, req, HWRM_FUNC_QSTATS_EXT);
	if (rc)
		return rc;

	req->fid = cpu_to_le16(0xffff);
	req->flags = FUNC_QSTATS_EXT_REQ_FLAGS_COUNTER_MASK;

	resp = hwrm_req_hold(bp, req);
	rc = hwrm_req_send(bp, req);
	if (!rc) {
		hw_masks = &resp->rx_ucast_pkts;
		bnxt_copy_hw_masks(stats->hw_masks, hw_masks, stats->len / 8);
	}
	hwrm_req_drop(bp, req);
	return rc;
}

static int bnxt_hwrm_port_qstats(struct bnxt *bp, u8 flags);
static int bnxt_hwrm_port_qstats_ext(struct bnxt *bp, u8 flags);

static void bnxt_init_stats(struct bnxt *bp)
{
	struct bnxt_napi *bnapi = bp->bnapi[0];
	struct bnxt_cp_ring_info *cpr;
	struct bnxt_stats_mem *stats;
	__le64 *rx_stats, *tx_stats;
	int rc, rx_count, tx_count;
	u64 *rx_masks, *tx_masks;
	u64 mask;
	u8 flags;

	cpr = &bnapi->cp_ring;
	stats = &cpr->stats;
	rc = bnxt_hwrm_func_qstat_ext(bp, stats);
	if (rc) {
		if (bp->flags & BNXT_FLAG_CHIP_P5_PLUS)
			mask = (1ULL << 48) - 1;
		else
			mask = -1ULL;
		bnxt_fill_masks(stats->hw_masks, mask, stats->len / 8);
	}
	if (bp->flags & BNXT_FLAG_PORT_STATS) {
		stats = &bp->port_stats;
		rx_stats = stats->hw_stats;
		rx_masks = stats->hw_masks;
		rx_count = sizeof(struct rx_port_stats) / 8;
		tx_stats = rx_stats + BNXT_TX_PORT_STATS_BYTE_OFFSET / 8;
		tx_masks = rx_masks + BNXT_TX_PORT_STATS_BYTE_OFFSET / 8;
		tx_count = sizeof(struct tx_port_stats) / 8;

		flags = PORT_QSTATS_REQ_FLAGS_COUNTER_MASK;
		rc = bnxt_hwrm_port_qstats(bp, flags);
		if (rc) {
			mask = (1ULL << 40) - 1;

			bnxt_fill_masks(rx_masks, mask, rx_count);
			bnxt_fill_masks(tx_masks, mask, tx_count);
		} else {
			bnxt_copy_hw_masks(rx_masks, rx_stats, rx_count);
			bnxt_copy_hw_masks(tx_masks, tx_stats, tx_count);
			bnxt_hwrm_port_qstats(bp, 0);
		}
	}
	if (bp->flags & BNXT_FLAG_PORT_STATS_EXT) {
		stats = &bp->rx_port_stats_ext;
		rx_stats = stats->hw_stats;
		rx_masks = stats->hw_masks;
		rx_count = sizeof(struct rx_port_stats_ext) / 8;
		stats = &bp->tx_port_stats_ext;
		tx_stats = stats->hw_stats;
		tx_masks = stats->hw_masks;
		tx_count = sizeof(struct tx_port_stats_ext) / 8;

		flags = PORT_QSTATS_EXT_REQ_FLAGS_COUNTER_MASK;
		rc = bnxt_hwrm_port_qstats_ext(bp, flags);
		if (rc) {
			mask = (1ULL << 40) - 1;

			bnxt_fill_masks(rx_masks, mask, rx_count);
			if (tx_stats)
				bnxt_fill_masks(tx_masks, mask, tx_count);
		} else {
			bnxt_copy_hw_masks(rx_masks, rx_stats, rx_count);
			if (tx_stats)
				bnxt_copy_hw_masks(tx_masks, tx_stats,
						   tx_count);
			bnxt_hwrm_port_qstats_ext(bp, 0);
		}
	}
}

static void bnxt_free_port_stats(struct bnxt *bp)
{
	bp->flags &= ~BNXT_FLAG_PORT_STATS;
	bp->flags &= ~BNXT_FLAG_PORT_STATS_EXT;

	bnxt_free_stats_mem(bp, &bp->port_stats);
	bnxt_free_stats_mem(bp, &bp->rx_port_stats_ext);
	bnxt_free_stats_mem(bp, &bp->tx_port_stats_ext);
}

static void bnxt_free_ring_stats(struct bnxt *bp)
{
	int i;

	if (!bp->bnapi)
		return;

	for (i = 0; i < bp->cp_nr_rings; i++) {
		struct bnxt_napi *bnapi = bp->bnapi[i];
		struct bnxt_cp_ring_info *cpr = &bnapi->cp_ring;

		bnxt_free_stats_mem(bp, &cpr->stats);
	}
}

static int bnxt_alloc_stats(struct bnxt *bp)
{
	u32 size, i;
	int rc;

	size = bp->hw_ring_stats_size;

	for (i = 0; i < bp->cp_nr_rings; i++) {
		struct bnxt_napi *bnapi = bp->bnapi[i];
		struct bnxt_cp_ring_info *cpr = &bnapi->cp_ring;

		cpr->stats.len = size;
		rc = bnxt_alloc_stats_mem(bp, &cpr->stats, !i);
		if (rc)
			return rc;

		cpr->hw_stats_ctx_id = INVALID_STATS_CTX_ID;
	}

	if (BNXT_VF(bp) || bp->chip_num == CHIP_NUM_58700)
		return 0;

	if (bp->port_stats.hw_stats)
		goto alloc_ext_stats;

	bp->port_stats.len = BNXT_PORT_STATS_SIZE;
	rc = bnxt_alloc_stats_mem(bp, &bp->port_stats, true);
	if (rc)
		return rc;

	bp->flags |= BNXT_FLAG_PORT_STATS;

alloc_ext_stats:
	/* Display extended statistics only if FW supports it */
	if (bp->hwrm_spec_code < 0x10804 || bp->hwrm_spec_code == 0x10900)
		if (!(bp->fw_cap & BNXT_FW_CAP_EXT_STATS_SUPPORTED))
			return 0;

	if (bp->rx_port_stats_ext.hw_stats)
		goto alloc_tx_ext_stats;

	bp->rx_port_stats_ext.len = sizeof(struct rx_port_stats_ext);
	rc = bnxt_alloc_stats_mem(bp, &bp->rx_port_stats_ext, true);
	/* Extended stats are optional */
	if (rc)
		return 0;

alloc_tx_ext_stats:
	if (bp->tx_port_stats_ext.hw_stats)
		return 0;

	if (bp->hwrm_spec_code >= 0x10902 ||
	    (bp->fw_cap & BNXT_FW_CAP_EXT_STATS_SUPPORTED)) {
		bp->tx_port_stats_ext.len = sizeof(struct tx_port_stats_ext);
		rc = bnxt_alloc_stats_mem(bp, &bp->tx_port_stats_ext, true);
		/* Extended stats are optional */
		if (rc)
			return 0;
	}
	bp->flags |= BNXT_FLAG_PORT_STATS_EXT;
	return 0;
}

static void bnxt_clear_ring_indices(struct bnxt *bp)
{
	int i, j;

	if (!bp->bnapi)
		return;

	for (i = 0; i < bp->cp_nr_rings; i++) {
		struct bnxt_napi *bnapi = bp->bnapi[i];
		struct bnxt_cp_ring_info *cpr;
		struct bnxt_rx_ring_info *rxr;
		struct bnxt_tx_ring_info *txr;

		if (!bnapi)
			continue;

		cpr = &bnapi->cp_ring;
		cpr->cp_raw_cons = 0;

		bnxt_for_each_napi_tx(j, bnapi, txr) {
			txr->tx_prod = 0;
			txr->tx_cons = 0;
			txr->tx_hw_cons = 0;
		}

		rxr = bnapi->rx_ring;
		if (rxr) {
			rxr->rx_prod = 0;
			rxr->rx_agg_prod = 0;
			rxr->rx_sw_agg_prod = 0;
			rxr->rx_next_cons = 0;
		}
		bnapi->events = 0;
	}
}

static void bnxt_free_ntp_fltrs(struct bnxt *bp, bool irq_reinit)
{
#ifdef CONFIG_RFS_ACCEL
	int i;

	/* Under rtnl_lock and all our NAPIs have been disabled.  It's
	 * safe to delete the hash table.
	 */
	for (i = 0; i < BNXT_NTP_FLTR_HASH_SIZE; i++) {
		struct hlist_head *head;
		struct hlist_node *tmp;
		struct bnxt_ntuple_filter *fltr;

		head = &bp->ntp_fltr_hash_tbl[i];
		hlist_for_each_entry_safe(fltr, tmp, head, hash) {
			hlist_del(&fltr->hash);
			kfree(fltr);
		}
	}
	if (irq_reinit) {
		bitmap_free(bp->ntp_fltr_bmap);
		bp->ntp_fltr_bmap = NULL;
	}
	bp->ntp_fltr_count = 0;
#endif
}

static int bnxt_alloc_ntp_fltrs(struct bnxt *bp)
{
#ifdef CONFIG_RFS_ACCEL
	int i, rc = 0;

	if (!(bp->flags & BNXT_FLAG_RFS))
		return 0;

	for (i = 0; i < BNXT_NTP_FLTR_HASH_SIZE; i++)
		INIT_HLIST_HEAD(&bp->ntp_fltr_hash_tbl[i]);

	bp->ntp_fltr_count = 0;
	bp->ntp_fltr_bmap = bitmap_zalloc(BNXT_NTP_FLTR_MAX_FLTR, GFP_KERNEL);

	if (!bp->ntp_fltr_bmap)
		rc = -ENOMEM;

	return rc;
#else
	return 0;
#endif
}

static void bnxt_free_mem(struct bnxt *bp, bool irq_re_init)
{
	bnxt_free_vnic_attributes(bp);
	bnxt_free_tx_rings(bp);
	bnxt_free_rx_rings(bp);
	bnxt_free_cp_rings(bp);
	bnxt_free_all_cp_arrays(bp);
	bnxt_free_ntp_fltrs(bp, irq_re_init);
	if (irq_re_init) {
		bnxt_free_ring_stats(bp);
		if (!(bp->phy_flags & BNXT_PHY_FL_PORT_STATS_NO_RESET) ||
		    test_bit(BNXT_STATE_IN_FW_RESET, &bp->state))
			bnxt_free_port_stats(bp);
		bnxt_free_ring_grps(bp);
		bnxt_free_vnics(bp);
		kfree(bp->tx_ring_map);
		bp->tx_ring_map = NULL;
		kfree(bp->tx_ring);
		bp->tx_ring = NULL;
		kfree(bp->rx_ring);
		bp->rx_ring = NULL;
		kfree(bp->bnapi);
		bp->bnapi = NULL;
	} else {
		bnxt_clear_ring_indices(bp);
	}
}

static int bnxt_alloc_mem(struct bnxt *bp, bool irq_re_init)
{
	int i, j, rc, size, arr_size;
	void *bnapi;

	if (irq_re_init) {
		/* Allocate bnapi mem pointer array and mem block for
		 * all queues
		 */
		arr_size = L1_CACHE_ALIGN(sizeof(struct bnxt_napi *) *
				bp->cp_nr_rings);
		size = L1_CACHE_ALIGN(sizeof(struct bnxt_napi));
		bnapi = kzalloc(arr_size + size * bp->cp_nr_rings, GFP_KERNEL);
		if (!bnapi)
			return -ENOMEM;

		bp->bnapi = bnapi;
		bnapi += arr_size;
		for (i = 0; i < bp->cp_nr_rings; i++, bnapi += size) {
			bp->bnapi[i] = bnapi;
			bp->bnapi[i]->index = i;
			bp->bnapi[i]->bp = bp;
			if (bp->flags & BNXT_FLAG_CHIP_P5_PLUS) {
				struct bnxt_cp_ring_info *cpr =
					&bp->bnapi[i]->cp_ring;

				cpr->cp_ring_struct.ring_mem.flags =
					BNXT_RMEM_RING_PTE_FLAG;
			}
		}

		bp->rx_ring = kcalloc(bp->rx_nr_rings,
				      sizeof(struct bnxt_rx_ring_info),
				      GFP_KERNEL);
		if (!bp->rx_ring)
			return -ENOMEM;

		for (i = 0; i < bp->rx_nr_rings; i++) {
			struct bnxt_rx_ring_info *rxr = &bp->rx_ring[i];

			if (bp->flags & BNXT_FLAG_CHIP_P5_PLUS) {
				rxr->rx_ring_struct.ring_mem.flags =
					BNXT_RMEM_RING_PTE_FLAG;
				rxr->rx_agg_ring_struct.ring_mem.flags =
					BNXT_RMEM_RING_PTE_FLAG;
			} else {
				rxr->rx_cpr =  &bp->bnapi[i]->cp_ring;
			}
			rxr->bnapi = bp->bnapi[i];
			bp->bnapi[i]->rx_ring = &bp->rx_ring[i];
		}

		bp->tx_ring = kcalloc(bp->tx_nr_rings,
				      sizeof(struct bnxt_tx_ring_info),
				      GFP_KERNEL);
		if (!bp->tx_ring)
			return -ENOMEM;

		bp->tx_ring_map = kcalloc(bp->tx_nr_rings, sizeof(u16),
					  GFP_KERNEL);

		if (!bp->tx_ring_map)
			return -ENOMEM;

		if (bp->flags & BNXT_FLAG_SHARED_RINGS)
			j = 0;
		else
			j = bp->rx_nr_rings;

		for (i = 0; i < bp->tx_nr_rings; i++) {
			struct bnxt_tx_ring_info *txr = &bp->tx_ring[i];
			struct bnxt_napi *bnapi2;

			if (bp->flags & BNXT_FLAG_CHIP_P5_PLUS)
				txr->tx_ring_struct.ring_mem.flags =
					BNXT_RMEM_RING_PTE_FLAG;
			bp->tx_ring_map[i] = bp->tx_nr_rings_xdp + i;
			if (i >= bp->tx_nr_rings_xdp) {
				int k = j + BNXT_RING_TO_TC_OFF(bp, i);

				bnapi2 = bp->bnapi[k];
				txr->txq_index = i - bp->tx_nr_rings_xdp;
				txr->tx_napi_idx =
					BNXT_RING_TO_TC(bp, txr->txq_index);
				bnapi2->tx_ring[txr->tx_napi_idx] = txr;
				bnapi2->tx_int = bnxt_tx_int;
			} else {
				bnapi2 = bp->bnapi[j];
				bnapi2->flags |= BNXT_NAPI_FLAG_XDP;
				bnapi2->tx_ring[0] = txr;
				bnapi2->tx_int = bnxt_tx_int_xdp;
				j++;
			}
			txr->bnapi = bnapi2;
			if (!(bp->flags & BNXT_FLAG_CHIP_P5_PLUS))
				txr->tx_cpr = &bnapi2->cp_ring;
		}

		rc = bnxt_alloc_stats(bp);
		if (rc)
			goto alloc_mem_err;
		bnxt_init_stats(bp);

		rc = bnxt_alloc_ntp_fltrs(bp);
		if (rc)
			goto alloc_mem_err;

		rc = bnxt_alloc_vnics(bp);
		if (rc)
			goto alloc_mem_err;
	}

	rc = bnxt_alloc_all_cp_arrays(bp);
	if (rc)
		goto alloc_mem_err;

	bnxt_init_ring_struct(bp);

	rc = bnxt_alloc_rx_rings(bp);
	if (rc)
		goto alloc_mem_err;

	rc = bnxt_alloc_tx_rings(bp);
	if (rc)
		goto alloc_mem_err;

	rc = bnxt_alloc_cp_rings(bp);
	if (rc)
		goto alloc_mem_err;

	bp->vnic_info[0].flags |= BNXT_VNIC_RSS_FLAG | BNXT_VNIC_MCAST_FLAG |
				  BNXT_VNIC_UCAST_FLAG;
	rc = bnxt_alloc_vnic_attributes(bp);
	if (rc)
		goto alloc_mem_err;
	return 0;

alloc_mem_err:
	bnxt_free_mem(bp, true);
	return rc;
}

static void bnxt_disable_int(struct bnxt *bp)
{
	int i;

	if (!bp->bnapi)
		return;

	for (i = 0; i < bp->cp_nr_rings; i++) {
		struct bnxt_napi *bnapi = bp->bnapi[i];
		struct bnxt_cp_ring_info *cpr = &bnapi->cp_ring;
		struct bnxt_ring_struct *ring = &cpr->cp_ring_struct;

		if (ring->fw_ring_id != INVALID_HW_RING_ID)
			bnxt_db_nq(bp, &cpr->cp_db, cpr->cp_raw_cons);
	}
}

static int bnxt_cp_num_to_irq_num(struct bnxt *bp, int n)
{
	struct bnxt_napi *bnapi = bp->bnapi[n];
	struct bnxt_cp_ring_info *cpr;

	cpr = &bnapi->cp_ring;
	return cpr->cp_ring_struct.map_idx;
}

static void bnxt_disable_int_sync(struct bnxt *bp)
{
	int i;

	if (!bp->irq_tbl)
		return;

	atomic_inc(&bp->intr_sem);

	bnxt_disable_int(bp);
	for (i = 0; i < bp->cp_nr_rings; i++) {
		int map_idx = bnxt_cp_num_to_irq_num(bp, i);

		synchronize_irq(bp->irq_tbl[map_idx].vector);
	}
}

static void bnxt_enable_int(struct bnxt *bp)
{
	int i;

	atomic_set(&bp->intr_sem, 0);
	for (i = 0; i < bp->cp_nr_rings; i++) {
		struct bnxt_napi *bnapi = bp->bnapi[i];
		struct bnxt_cp_ring_info *cpr = &bnapi->cp_ring;

		bnxt_db_nq_arm(bp, &cpr->cp_db, cpr->cp_raw_cons);
	}
}

int bnxt_hwrm_func_drv_rgtr(struct bnxt *bp, unsigned long *bmap, int bmap_size,
			    bool async_only)
{
	DECLARE_BITMAP(async_events_bmap, 256);
	u32 *events = (u32 *)async_events_bmap;
	struct hwrm_func_drv_rgtr_output *resp;
	struct hwrm_func_drv_rgtr_input *req;
	u32 flags;
	int rc, i;

	rc = hwrm_req_init(bp, req, HWRM_FUNC_DRV_RGTR);
	if (rc)
		return rc;

	req->enables = cpu_to_le32(FUNC_DRV_RGTR_REQ_ENABLES_OS_TYPE |
				   FUNC_DRV_RGTR_REQ_ENABLES_VER |
				   FUNC_DRV_RGTR_REQ_ENABLES_ASYNC_EVENT_FWD);

	req->os_type = cpu_to_le16(FUNC_DRV_RGTR_REQ_OS_TYPE_LINUX);
	flags = FUNC_DRV_RGTR_REQ_FLAGS_16BIT_VER_MODE;
	if (bp->fw_cap & BNXT_FW_CAP_HOT_RESET)
		flags |= FUNC_DRV_RGTR_REQ_FLAGS_HOT_RESET_SUPPORT;
	if (bp->fw_cap & BNXT_FW_CAP_ERROR_RECOVERY)
		flags |= FUNC_DRV_RGTR_REQ_FLAGS_ERROR_RECOVERY_SUPPORT |
			 FUNC_DRV_RGTR_REQ_FLAGS_MASTER_SUPPORT;
	req->flags = cpu_to_le32(flags);
	req->ver_maj_8b = DRV_VER_MAJ;
	req->ver_min_8b = DRV_VER_MIN;
	req->ver_upd_8b = DRV_VER_UPD;
	req->ver_maj = cpu_to_le16(DRV_VER_MAJ);
	req->ver_min = cpu_to_le16(DRV_VER_MIN);
	req->ver_upd = cpu_to_le16(DRV_VER_UPD);

	if (BNXT_PF(bp)) {
		u32 data[8];
		int i;

		memset(data, 0, sizeof(data));
		for (i = 0; i < ARRAY_SIZE(bnxt_vf_req_snif); i++) {
			u16 cmd = bnxt_vf_req_snif[i];
			unsigned int bit, idx;

			idx = cmd / 32;
			bit = cmd % 32;
			data[idx] |= 1 << bit;
		}

		for (i = 0; i < 8; i++)
			req->vf_req_fwd[i] = cpu_to_le32(data[i]);

		req->enables |=
			cpu_to_le32(FUNC_DRV_RGTR_REQ_ENABLES_VF_REQ_FWD);
	}

	if (bp->fw_cap & BNXT_FW_CAP_OVS_64BIT_HANDLE)
		req->flags |= cpu_to_le32(
			FUNC_DRV_RGTR_REQ_FLAGS_FLOW_HANDLE_64BIT_MODE);

	memset(async_events_bmap, 0, sizeof(async_events_bmap));
	for (i = 0; i < ARRAY_SIZE(bnxt_async_events_arr); i++) {
		u16 event_id = bnxt_async_events_arr[i];

		if (event_id == ASYNC_EVENT_CMPL_EVENT_ID_ERROR_RECOVERY &&
		    !(bp->fw_cap & BNXT_FW_CAP_ERROR_RECOVERY))
			continue;
		if (event_id == ASYNC_EVENT_CMPL_EVENT_ID_PHC_UPDATE &&
		    !bp->ptp_cfg)
			continue;
		__set_bit(bnxt_async_events_arr[i], async_events_bmap);
	}
	if (bmap && bmap_size) {
		for (i = 0; i < bmap_size; i++) {
			if (test_bit(i, bmap))
				__set_bit(i, async_events_bmap);
		}
	}
	for (i = 0; i < 8; i++)
		req->async_event_fwd[i] |= cpu_to_le32(events[i]);

	if (async_only)
		req->enables =
			cpu_to_le32(FUNC_DRV_RGTR_REQ_ENABLES_ASYNC_EVENT_FWD);

	resp = hwrm_req_hold(bp, req);
	rc = hwrm_req_send(bp, req);
	if (!rc) {
		set_bit(BNXT_STATE_DRV_REGISTERED, &bp->state);
		if (resp->flags &
		    cpu_to_le32(FUNC_DRV_RGTR_RESP_FLAGS_IF_CHANGE_SUPPORTED))
			bp->fw_cap |= BNXT_FW_CAP_IF_CHANGE;
	}
	hwrm_req_drop(bp, req);
	return rc;
}

int bnxt_hwrm_func_drv_unrgtr(struct bnxt *bp)
{
	struct hwrm_func_drv_unrgtr_input *req;
	int rc;

	if (!test_and_clear_bit(BNXT_STATE_DRV_REGISTERED, &bp->state))
		return 0;

	rc = hwrm_req_init(bp, req, HWRM_FUNC_DRV_UNRGTR);
	if (rc)
		return rc;
	return hwrm_req_send(bp, req);
}

static int bnxt_hwrm_tunnel_dst_port_free(struct bnxt *bp, u8 tunnel_type)
{
	struct hwrm_tunnel_dst_port_free_input *req;
	int rc;

	if (tunnel_type == TUNNEL_DST_PORT_FREE_REQ_TUNNEL_TYPE_VXLAN &&
	    bp->vxlan_fw_dst_port_id == INVALID_HW_RING_ID)
		return 0;
	if (tunnel_type == TUNNEL_DST_PORT_FREE_REQ_TUNNEL_TYPE_GENEVE &&
	    bp->nge_fw_dst_port_id == INVALID_HW_RING_ID)
		return 0;

	rc = hwrm_req_init(bp, req, HWRM_TUNNEL_DST_PORT_FREE);
	if (rc)
		return rc;

	req->tunnel_type = tunnel_type;

	switch (tunnel_type) {
	case TUNNEL_DST_PORT_FREE_REQ_TUNNEL_TYPE_VXLAN:
		req->tunnel_dst_port_id = cpu_to_le16(bp->vxlan_fw_dst_port_id);
		bp->vxlan_port = 0;
		bp->vxlan_fw_dst_port_id = INVALID_HW_RING_ID;
		break;
	case TUNNEL_DST_PORT_FREE_REQ_TUNNEL_TYPE_GENEVE:
		req->tunnel_dst_port_id = cpu_to_le16(bp->nge_fw_dst_port_id);
		bp->nge_port = 0;
		bp->nge_fw_dst_port_id = INVALID_HW_RING_ID;
		break;
	default:
		break;
	}

	rc = hwrm_req_send(bp, req);
	if (rc)
		netdev_err(bp->dev, "hwrm_tunnel_dst_port_free failed. rc:%d\n",
			   rc);
	return rc;
}

static int bnxt_hwrm_tunnel_dst_port_alloc(struct bnxt *bp, __be16 port,
					   u8 tunnel_type)
{
	struct hwrm_tunnel_dst_port_alloc_output *resp;
	struct hwrm_tunnel_dst_port_alloc_input *req;
	int rc;

	rc = hwrm_req_init(bp, req, HWRM_TUNNEL_DST_PORT_ALLOC);
	if (rc)
		return rc;

	req->tunnel_type = tunnel_type;
	req->tunnel_dst_port_val = port;

	resp = hwrm_req_hold(bp, req);
	rc = hwrm_req_send(bp, req);
	if (rc) {
		netdev_err(bp->dev, "hwrm_tunnel_dst_port_alloc failed. rc:%d\n",
			   rc);
		goto err_out;
	}

	switch (tunnel_type) {
	case TUNNEL_DST_PORT_ALLOC_REQ_TUNNEL_TYPE_VXLAN:
		bp->vxlan_port = port;
		bp->vxlan_fw_dst_port_id =
			le16_to_cpu(resp->tunnel_dst_port_id);
		break;
	case TUNNEL_DST_PORT_ALLOC_REQ_TUNNEL_TYPE_GENEVE:
		bp->nge_port = port;
		bp->nge_fw_dst_port_id = le16_to_cpu(resp->tunnel_dst_port_id);
		break;
	default:
		break;
	}

err_out:
	hwrm_req_drop(bp, req);
	return rc;
}

static int bnxt_hwrm_cfa_l2_set_rx_mask(struct bnxt *bp, u16 vnic_id)
{
	struct hwrm_cfa_l2_set_rx_mask_input *req;
	struct bnxt_vnic_info *vnic = &bp->vnic_info[vnic_id];
	int rc;

	rc = hwrm_req_init(bp, req, HWRM_CFA_L2_SET_RX_MASK);
	if (rc)
		return rc;

	req->vnic_id = cpu_to_le32(vnic->fw_vnic_id);
	if (vnic->rx_mask & CFA_L2_SET_RX_MASK_REQ_MASK_MCAST) {
		req->num_mc_entries = cpu_to_le32(vnic->mc_list_count);
		req->mc_tbl_addr = cpu_to_le64(vnic->mc_list_mapping);
	}
	req->mask = cpu_to_le32(vnic->rx_mask);
	return hwrm_req_send_silent(bp, req);
}

#ifdef CONFIG_RFS_ACCEL
static int bnxt_hwrm_cfa_ntuple_filter_free(struct bnxt *bp,
					    struct bnxt_ntuple_filter *fltr)
{
	struct hwrm_cfa_ntuple_filter_free_input *req;
	int rc;

	rc = hwrm_req_init(bp, req, HWRM_CFA_NTUPLE_FILTER_FREE);
	if (rc)
		return rc;

	req->ntuple_filter_id = fltr->filter_id;
	return hwrm_req_send(bp, req);
}

#define BNXT_NTP_FLTR_FLAGS					\
	(CFA_NTUPLE_FILTER_ALLOC_REQ_ENABLES_L2_FILTER_ID |	\
	 CFA_NTUPLE_FILTER_ALLOC_REQ_ENABLES_ETHERTYPE |	\
	 CFA_NTUPLE_FILTER_ALLOC_REQ_ENABLES_SRC_MACADDR |	\
	 CFA_NTUPLE_FILTER_ALLOC_REQ_ENABLES_IPADDR_TYPE |	\
	 CFA_NTUPLE_FILTER_ALLOC_REQ_ENABLES_SRC_IPADDR |	\
	 CFA_NTUPLE_FILTER_ALLOC_REQ_ENABLES_SRC_IPADDR_MASK |	\
	 CFA_NTUPLE_FILTER_ALLOC_REQ_ENABLES_DST_IPADDR |	\
	 CFA_NTUPLE_FILTER_ALLOC_REQ_ENABLES_DST_IPADDR_MASK |	\
	 CFA_NTUPLE_FILTER_ALLOC_REQ_ENABLES_IP_PROTOCOL |	\
	 CFA_NTUPLE_FILTER_ALLOC_REQ_ENABLES_SRC_PORT |		\
	 CFA_NTUPLE_FILTER_ALLOC_REQ_ENABLES_SRC_PORT_MASK |	\
	 CFA_NTUPLE_FILTER_ALLOC_REQ_ENABLES_DST_PORT |		\
	 CFA_NTUPLE_FILTER_ALLOC_REQ_ENABLES_DST_PORT_MASK |	\
	 CFA_NTUPLE_FILTER_ALLOC_REQ_ENABLES_DST_ID)

#define BNXT_NTP_TUNNEL_FLTR_FLAG				\
		CFA_NTUPLE_FILTER_ALLOC_REQ_ENABLES_TUNNEL_TYPE

static int bnxt_hwrm_cfa_ntuple_filter_alloc(struct bnxt *bp,
					     struct bnxt_ntuple_filter *fltr)
{
	struct hwrm_cfa_ntuple_filter_alloc_output *resp;
	struct hwrm_cfa_ntuple_filter_alloc_input *req;
	struct flow_keys *keys = &fltr->fkeys;
	struct bnxt_vnic_info *vnic;
	u32 flags = 0;
	int rc;

	rc = hwrm_req_init(bp, req, HWRM_CFA_NTUPLE_FILTER_ALLOC);
	if (rc)
		return rc;

	req->l2_filter_id = bp->vnic_info[0].fw_l2_filter_id[fltr->l2_fltr_idx];

	if (bp->fw_cap & BNXT_FW_CAP_CFA_RFS_RING_TBL_IDX_V2) {
		flags = CFA_NTUPLE_FILTER_ALLOC_REQ_FLAGS_DEST_RFS_RING_IDX;
		req->dst_id = cpu_to_le16(fltr->rxq);
	} else {
		vnic = &bp->vnic_info[fltr->rxq + 1];
		req->dst_id = cpu_to_le16(vnic->fw_vnic_id);
	}
	req->flags = cpu_to_le32(flags);
	req->enables = cpu_to_le32(BNXT_NTP_FLTR_FLAGS);

	req->ethertype = htons(ETH_P_IP);
	memcpy(req->src_macaddr, fltr->src_mac_addr, ETH_ALEN);
	req->ip_addr_type = CFA_NTUPLE_FILTER_ALLOC_REQ_IP_ADDR_TYPE_IPV4;
	req->ip_protocol = keys->basic.ip_proto;

	if (keys->basic.n_proto == htons(ETH_P_IPV6)) {
		int i;

		req->ethertype = htons(ETH_P_IPV6);
		req->ip_addr_type =
			CFA_NTUPLE_FILTER_ALLOC_REQ_IP_ADDR_TYPE_IPV6;
		*(struct in6_addr *)&req->src_ipaddr[0] =
			keys->addrs.v6addrs.src;
		*(struct in6_addr *)&req->dst_ipaddr[0] =
			keys->addrs.v6addrs.dst;
		for (i = 0; i < 4; i++) {
			req->src_ipaddr_mask[i] = cpu_to_be32(0xffffffff);
			req->dst_ipaddr_mask[i] = cpu_to_be32(0xffffffff);
		}
	} else {
		req->src_ipaddr[0] = keys->addrs.v4addrs.src;
		req->src_ipaddr_mask[0] = cpu_to_be32(0xffffffff);
		req->dst_ipaddr[0] = keys->addrs.v4addrs.dst;
		req->dst_ipaddr_mask[0] = cpu_to_be32(0xffffffff);
	}
	if (keys->control.flags & FLOW_DIS_ENCAPSULATION) {
		req->enables |= cpu_to_le32(BNXT_NTP_TUNNEL_FLTR_FLAG);
		req->tunnel_type =
			CFA_NTUPLE_FILTER_ALLOC_REQ_TUNNEL_TYPE_ANYTUNNEL;
	}

	req->src_port = keys->ports.src;
	req->src_port_mask = cpu_to_be16(0xffff);
	req->dst_port = keys->ports.dst;
	req->dst_port_mask = cpu_to_be16(0xffff);

	resp = hwrm_req_hold(bp, req);
	rc = hwrm_req_send(bp, req);
	if (!rc)
		fltr->filter_id = resp->ntuple_filter_id;
	hwrm_req_drop(bp, req);
	return rc;
}
#endif

static int bnxt_hwrm_set_vnic_filter(struct bnxt *bp, u16 vnic_id, u16 idx,
				     const u8 *mac_addr)
{
	struct hwrm_cfa_l2_filter_alloc_output *resp;
	struct hwrm_cfa_l2_filter_alloc_input *req;
	int rc;

	rc = hwrm_req_init(bp, req, HWRM_CFA_L2_FILTER_ALLOC);
	if (rc)
		return rc;

	req->flags = cpu_to_le32(CFA_L2_FILTER_ALLOC_REQ_FLAGS_PATH_RX);
	if (!BNXT_CHIP_TYPE_NITRO_A0(bp))
		req->flags |=
			cpu_to_le32(CFA_L2_FILTER_ALLOC_REQ_FLAGS_OUTERMOST);
	req->dst_id = cpu_to_le16(bp->vnic_info[vnic_id].fw_vnic_id);
	req->enables =
		cpu_to_le32(CFA_L2_FILTER_ALLOC_REQ_ENABLES_L2_ADDR |
			    CFA_L2_FILTER_ALLOC_REQ_ENABLES_DST_ID |
			    CFA_L2_FILTER_ALLOC_REQ_ENABLES_L2_ADDR_MASK);
	memcpy(req->l2_addr, mac_addr, ETH_ALEN);
	req->l2_addr_mask[0] = 0xff;
	req->l2_addr_mask[1] = 0xff;
	req->l2_addr_mask[2] = 0xff;
	req->l2_addr_mask[3] = 0xff;
	req->l2_addr_mask[4] = 0xff;
	req->l2_addr_mask[5] = 0xff;

	resp = hwrm_req_hold(bp, req);
	rc = hwrm_req_send(bp, req);
	if (!rc)
		bp->vnic_info[vnic_id].fw_l2_filter_id[idx] =
							resp->l2_filter_id;
	hwrm_req_drop(bp, req);
	return rc;
}

static int bnxt_hwrm_clear_vnic_filter(struct bnxt *bp)
{
	struct hwrm_cfa_l2_filter_free_input *req;
	u16 i, j, num_of_vnics = 1; /* only vnic 0 supported */
	int rc;

	/* Any associated ntuple filters will also be cleared by firmware. */
	rc = hwrm_req_init(bp, req, HWRM_CFA_L2_FILTER_FREE);
	if (rc)
		return rc;
	hwrm_req_hold(bp, req);
	for (i = 0; i < num_of_vnics; i++) {
		struct bnxt_vnic_info *vnic = &bp->vnic_info[i];

		for (j = 0; j < vnic->uc_filter_count; j++) {
			req->l2_filter_id = vnic->fw_l2_filter_id[j];

			rc = hwrm_req_send(bp, req);
		}
		vnic->uc_filter_count = 0;
	}
	hwrm_req_drop(bp, req);
	return rc;
}

static int bnxt_hwrm_vnic_set_tpa(struct bnxt *bp, u16 vnic_id, u32 tpa_flags)
{
	struct bnxt_vnic_info *vnic = &bp->vnic_info[vnic_id];
	u16 max_aggs = VNIC_TPA_CFG_REQ_MAX_AGGS_MAX;
	struct hwrm_vnic_tpa_cfg_input *req;
	int rc;

	if (vnic->fw_vnic_id == INVALID_HW_RING_ID)
		return 0;

	rc = hwrm_req_init(bp, req, HWRM_VNIC_TPA_CFG);
	if (rc)
		return rc;

	if (tpa_flags) {
		u16 mss = bp->dev->mtu - 40;
		u32 nsegs, n, segs = 0, flags;

		flags = VNIC_TPA_CFG_REQ_FLAGS_TPA |
			VNIC_TPA_CFG_REQ_FLAGS_ENCAP_TPA |
			VNIC_TPA_CFG_REQ_FLAGS_RSC_WND_UPDATE |
			VNIC_TPA_CFG_REQ_FLAGS_AGG_WITH_ECN |
			VNIC_TPA_CFG_REQ_FLAGS_AGG_WITH_SAME_GRE_SEQ;
		if (tpa_flags & BNXT_FLAG_GRO)
			flags |= VNIC_TPA_CFG_REQ_FLAGS_GRO;

		req->flags = cpu_to_le32(flags);

		req->enables =
			cpu_to_le32(VNIC_TPA_CFG_REQ_ENABLES_MAX_AGG_SEGS |
				    VNIC_TPA_CFG_REQ_ENABLES_MAX_AGGS |
				    VNIC_TPA_CFG_REQ_ENABLES_MIN_AGG_LEN);

		/* Number of segs are log2 units, and first packet is not
		 * included as part of this units.
		 */
		if (mss <= BNXT_RX_PAGE_SIZE) {
			n = BNXT_RX_PAGE_SIZE / mss;
			nsegs = (MAX_SKB_FRAGS - 1) * n;
		} else {
			n = mss / BNXT_RX_PAGE_SIZE;
			if (mss & (BNXT_RX_PAGE_SIZE - 1))
				n++;
			nsegs = (MAX_SKB_FRAGS - n) / n;
		}

		if (bp->flags & BNXT_FLAG_CHIP_P5_PLUS) {
			segs = MAX_TPA_SEGS_P5;
			max_aggs = bp->max_tpa;
		} else {
			segs = ilog2(nsegs);
		}
		req->max_agg_segs = cpu_to_le16(segs);
		req->max_aggs = cpu_to_le16(max_aggs);

		req->min_agg_len = cpu_to_le32(512);
	}
	req->vnic_id = cpu_to_le16(vnic->fw_vnic_id);

	return hwrm_req_send(bp, req);
}

static u16 bnxt_cp_ring_from_grp(struct bnxt *bp, struct bnxt_ring_struct *ring)
{
	struct bnxt_ring_grp_info *grp_info;

	grp_info = &bp->grp_info[ring->grp_idx];
	return grp_info->cp_fw_ring_id;
}

static u16 bnxt_cp_ring_for_rx(struct bnxt *bp, struct bnxt_rx_ring_info *rxr)
{
	if (bp->flags & BNXT_FLAG_CHIP_P5_PLUS)
		return rxr->rx_cpr->cp_ring_struct.fw_ring_id;
	else
		return bnxt_cp_ring_from_grp(bp, &rxr->rx_ring_struct);
}

static u16 bnxt_cp_ring_for_tx(struct bnxt *bp, struct bnxt_tx_ring_info *txr)
{
	if (bp->flags & BNXT_FLAG_CHIP_P5_PLUS)
		return txr->tx_cpr->cp_ring_struct.fw_ring_id;
	else
		return bnxt_cp_ring_from_grp(bp, &txr->tx_ring_struct);
}

static int bnxt_alloc_rss_indir_tbl(struct bnxt *bp)
{
	int entries;

	if (bp->flags & BNXT_FLAG_CHIP_P5_PLUS)
		entries = BNXT_MAX_RSS_TABLE_ENTRIES_P5;
	else
		entries = HW_HASH_INDEX_SIZE;

	bp->rss_indir_tbl_entries = entries;
	bp->rss_indir_tbl = kmalloc_array(entries, sizeof(*bp->rss_indir_tbl),
					  GFP_KERNEL);
	if (!bp->rss_indir_tbl)
		return -ENOMEM;
	return 0;
}

static void bnxt_set_dflt_rss_indir_tbl(struct bnxt *bp)
{
	u16 max_rings, max_entries, pad, i;

	if (!bp->rx_nr_rings)
		return;

	if (BNXT_CHIP_TYPE_NITRO_A0(bp))
		max_rings = bp->rx_nr_rings - 1;
	else
		max_rings = bp->rx_nr_rings;

	max_entries = bnxt_get_rxfh_indir_size(bp->dev);

	for (i = 0; i < max_entries; i++)
		bp->rss_indir_tbl[i] = ethtool_rxfh_indir_default(i, max_rings);

	pad = bp->rss_indir_tbl_entries - max_entries;
	if (pad)
		memset(&bp->rss_indir_tbl[i], 0, pad * sizeof(u16));
}

static u16 bnxt_get_max_rss_ring(struct bnxt *bp)
{
	u16 i, tbl_size, max_ring = 0;

	if (!bp->rss_indir_tbl)
		return 0;

	tbl_size = bnxt_get_rxfh_indir_size(bp->dev);
	for (i = 0; i < tbl_size; i++)
		max_ring = max(max_ring, bp->rss_indir_tbl[i]);
	return max_ring;
}

int bnxt_get_nr_rss_ctxs(struct bnxt *bp, int rx_rings)
{
	if (bp->flags & BNXT_FLAG_CHIP_P5_PLUS)
		return DIV_ROUND_UP(rx_rings, BNXT_RSS_TABLE_ENTRIES_P5);
	if (BNXT_CHIP_TYPE_NITRO_A0(bp))
		return 2;
	return 1;
}

static void bnxt_fill_hw_rss_tbl(struct bnxt *bp, struct bnxt_vnic_info *vnic)
{
	bool no_rss = !(vnic->flags & BNXT_VNIC_RSS_FLAG);
	u16 i, j;

	/* Fill the RSS indirection table with ring group ids */
	for (i = 0, j = 0; i < HW_HASH_INDEX_SIZE; i++) {
		if (!no_rss)
			j = bp->rss_indir_tbl[i];
		vnic->rss_table[i] = cpu_to_le16(vnic->fw_grp_ids[j]);
	}
}

static void bnxt_fill_hw_rss_tbl_p5(struct bnxt *bp,
				    struct bnxt_vnic_info *vnic)
{
	__le16 *ring_tbl = vnic->rss_table;
	struct bnxt_rx_ring_info *rxr;
	u16 tbl_size, i;

	tbl_size = bnxt_get_rxfh_indir_size(bp->dev);

	for (i = 0; i < tbl_size; i++) {
		u16 ring_id, j;

		j = bp->rss_indir_tbl[i];
		rxr = &bp->rx_ring[j];

		ring_id = rxr->rx_ring_struct.fw_ring_id;
		*ring_tbl++ = cpu_to_le16(ring_id);
		ring_id = bnxt_cp_ring_for_rx(bp, rxr);
		*ring_tbl++ = cpu_to_le16(ring_id);
	}
}

static void
__bnxt_hwrm_vnic_set_rss(struct bnxt *bp, struct hwrm_vnic_rss_cfg_input *req,
			 struct bnxt_vnic_info *vnic)
{
	if (bp->flags & BNXT_FLAG_CHIP_P5_PLUS)
		bnxt_fill_hw_rss_tbl_p5(bp, vnic);
	else
		bnxt_fill_hw_rss_tbl(bp, vnic);

	if (bp->rss_hash_delta) {
		req->hash_type = cpu_to_le32(bp->rss_hash_delta);
		if (bp->rss_hash_cfg & bp->rss_hash_delta)
			req->flags |= VNIC_RSS_CFG_REQ_FLAGS_HASH_TYPE_INCLUDE;
		else
			req->flags |= VNIC_RSS_CFG_REQ_FLAGS_HASH_TYPE_EXCLUDE;
	} else {
		req->hash_type = cpu_to_le32(bp->rss_hash_cfg);
	}
	req->hash_mode_flags = VNIC_RSS_CFG_REQ_HASH_MODE_FLAGS_DEFAULT;
	req->ring_grp_tbl_addr = cpu_to_le64(vnic->rss_table_dma_addr);
	req->hash_key_tbl_addr = cpu_to_le64(vnic->rss_hash_key_dma_addr);
}

static int bnxt_hwrm_vnic_set_rss(struct bnxt *bp, u16 vnic_id, bool set_rss)
{
	struct bnxt_vnic_info *vnic = &bp->vnic_info[vnic_id];
	struct hwrm_vnic_rss_cfg_input *req;
	int rc;

	if ((bp->flags & BNXT_FLAG_CHIP_P5_PLUS) ||
	    vnic->fw_rss_cos_lb_ctx[0] == INVALID_HW_RING_ID)
		return 0;

	rc = hwrm_req_init(bp, req, HWRM_VNIC_RSS_CFG);
	if (rc)
		return rc;

	if (set_rss)
		__bnxt_hwrm_vnic_set_rss(bp, req, vnic);
	req->rss_ctx_idx = cpu_to_le16(vnic->fw_rss_cos_lb_ctx[0]);
	return hwrm_req_send(bp, req);
}

static int bnxt_hwrm_vnic_set_rss_p5(struct bnxt *bp, u16 vnic_id, bool set_rss)
{
	struct bnxt_vnic_info *vnic = &bp->vnic_info[vnic_id];
	struct hwrm_vnic_rss_cfg_input *req;
	dma_addr_t ring_tbl_map;
	u32 i, nr_ctxs;
	int rc;

	rc = hwrm_req_init(bp, req, HWRM_VNIC_RSS_CFG);
	if (rc)
		return rc;

	req->vnic_id = cpu_to_le16(vnic->fw_vnic_id);
	if (!set_rss)
		return hwrm_req_send(bp, req);

	__bnxt_hwrm_vnic_set_rss(bp, req, vnic);
	ring_tbl_map = vnic->rss_table_dma_addr;
	nr_ctxs = bnxt_get_nr_rss_ctxs(bp, bp->rx_nr_rings);

	hwrm_req_hold(bp, req);
	for (i = 0; i < nr_ctxs; ring_tbl_map += BNXT_RSS_TABLE_SIZE_P5, i++) {
		req->ring_grp_tbl_addr = cpu_to_le64(ring_tbl_map);
		req->ring_table_pair_index = i;
		req->rss_ctx_idx = cpu_to_le16(vnic->fw_rss_cos_lb_ctx[i]);
		rc = hwrm_req_send(bp, req);
		if (rc)
			goto exit;
	}

exit:
	hwrm_req_drop(bp, req);
	return rc;
}

static void bnxt_hwrm_update_rss_hash_cfg(struct bnxt *bp)
{
	struct bnxt_vnic_info *vnic = &bp->vnic_info[0];
	struct hwrm_vnic_rss_qcfg_output *resp;
	struct hwrm_vnic_rss_qcfg_input *req;

	if (hwrm_req_init(bp, req, HWRM_VNIC_RSS_QCFG))
		return;

	req->vnic_id = cpu_to_le16(vnic->fw_vnic_id);
	/* all contexts configured to same hash_type, zero always exists */
	req->rss_ctx_idx = cpu_to_le16(vnic->fw_rss_cos_lb_ctx[0]);
	resp = hwrm_req_hold(bp, req);
	if (!hwrm_req_send(bp, req)) {
		bp->rss_hash_cfg = le32_to_cpu(resp->hash_type) ?: bp->rss_hash_cfg;
		bp->rss_hash_delta = 0;
	}
	hwrm_req_drop(bp, req);
}

static int bnxt_hwrm_vnic_set_hds(struct bnxt *bp, u16 vnic_id)
{
	struct bnxt_vnic_info *vnic = &bp->vnic_info[vnic_id];
	struct hwrm_vnic_plcmodes_cfg_input *req;
	int rc;

	rc = hwrm_req_init(bp, req, HWRM_VNIC_PLCMODES_CFG);
	if (rc)
		return rc;

	req->flags = cpu_to_le32(VNIC_PLCMODES_CFG_REQ_FLAGS_JUMBO_PLACEMENT);
	req->enables = cpu_to_le32(VNIC_PLCMODES_CFG_REQ_ENABLES_JUMBO_THRESH_VALID);

	if (BNXT_RX_PAGE_MODE(bp)) {
		req->jumbo_thresh = cpu_to_le16(bp->rx_buf_use_size);
	} else {
		req->flags |= cpu_to_le32(VNIC_PLCMODES_CFG_REQ_FLAGS_HDS_IPV4 |
					  VNIC_PLCMODES_CFG_REQ_FLAGS_HDS_IPV6);
		req->enables |=
			cpu_to_le32(VNIC_PLCMODES_CFG_REQ_ENABLES_HDS_THRESHOLD_VALID);
		req->jumbo_thresh = cpu_to_le16(bp->rx_copy_thresh);
		req->hds_threshold = cpu_to_le16(bp->rx_copy_thresh);
	}
	req->vnic_id = cpu_to_le32(vnic->fw_vnic_id);
	return hwrm_req_send(bp, req);
}

static void bnxt_hwrm_vnic_ctx_free_one(struct bnxt *bp, u16 vnic_id,
					u16 ctx_idx)
{
	struct hwrm_vnic_rss_cos_lb_ctx_free_input *req;

	if (hwrm_req_init(bp, req, HWRM_VNIC_RSS_COS_LB_CTX_FREE))
		return;

	req->rss_cos_lb_ctx_id =
		cpu_to_le16(bp->vnic_info[vnic_id].fw_rss_cos_lb_ctx[ctx_idx]);

	hwrm_req_send(bp, req);
	bp->vnic_info[vnic_id].fw_rss_cos_lb_ctx[ctx_idx] = INVALID_HW_RING_ID;
}

static void bnxt_hwrm_vnic_ctx_free(struct bnxt *bp)
{
	int i, j;

	for (i = 0; i < bp->nr_vnics; i++) {
		struct bnxt_vnic_info *vnic = &bp->vnic_info[i];

		for (j = 0; j < BNXT_MAX_CTX_PER_VNIC; j++) {
			if (vnic->fw_rss_cos_lb_ctx[j] != INVALID_HW_RING_ID)
				bnxt_hwrm_vnic_ctx_free_one(bp, i, j);
		}
	}
	bp->rsscos_nr_ctxs = 0;
}

static int bnxt_hwrm_vnic_ctx_alloc(struct bnxt *bp, u16 vnic_id, u16 ctx_idx)
{
	struct hwrm_vnic_rss_cos_lb_ctx_alloc_output *resp;
	struct hwrm_vnic_rss_cos_lb_ctx_alloc_input *req;
	int rc;

	rc = hwrm_req_init(bp, req, HWRM_VNIC_RSS_COS_LB_CTX_ALLOC);
	if (rc)
		return rc;

	resp = hwrm_req_hold(bp, req);
	rc = hwrm_req_send(bp, req);
	if (!rc)
		bp->vnic_info[vnic_id].fw_rss_cos_lb_ctx[ctx_idx] =
			le16_to_cpu(resp->rss_cos_lb_ctx_id);
	hwrm_req_drop(bp, req);

	return rc;
}

static u32 bnxt_get_roce_vnic_mode(struct bnxt *bp)
{
	if (bp->flags & BNXT_FLAG_ROCE_MIRROR_CAP)
		return VNIC_CFG_REQ_FLAGS_ROCE_MIRRORING_CAPABLE_VNIC_MODE;
	return VNIC_CFG_REQ_FLAGS_ROCE_DUAL_VNIC_MODE;
}

int bnxt_hwrm_vnic_cfg(struct bnxt *bp, u16 vnic_id)
{
	struct bnxt_vnic_info *vnic = &bp->vnic_info[vnic_id];
	struct hwrm_vnic_cfg_input *req;
	unsigned int ring = 0, grp_idx;
	u16 def_vlan = 0;
	int rc;

	rc = hwrm_req_init(bp, req, HWRM_VNIC_CFG);
	if (rc)
		return rc;

	if (bp->flags & BNXT_FLAG_CHIP_P5_PLUS) {
		struct bnxt_rx_ring_info *rxr = &bp->rx_ring[0];

		req->default_rx_ring_id =
			cpu_to_le16(rxr->rx_ring_struct.fw_ring_id);
		req->default_cmpl_ring_id =
			cpu_to_le16(bnxt_cp_ring_for_rx(bp, rxr));
		req->enables =
			cpu_to_le32(VNIC_CFG_REQ_ENABLES_DEFAULT_RX_RING_ID |
				    VNIC_CFG_REQ_ENABLES_DEFAULT_CMPL_RING_ID);
		goto vnic_mru;
	}
	req->enables = cpu_to_le32(VNIC_CFG_REQ_ENABLES_DFLT_RING_GRP);
	/* Only RSS support for now TBD: COS & LB */
	if (vnic->fw_rss_cos_lb_ctx[0] != INVALID_HW_RING_ID) {
		req->rss_rule = cpu_to_le16(vnic->fw_rss_cos_lb_ctx[0]);
		req->enables |= cpu_to_le32(VNIC_CFG_REQ_ENABLES_RSS_RULE |
					   VNIC_CFG_REQ_ENABLES_MRU);
	} else if (vnic->flags & BNXT_VNIC_RFS_NEW_RSS_FLAG) {
		req->rss_rule =
			cpu_to_le16(bp->vnic_info[0].fw_rss_cos_lb_ctx[0]);
		req->enables |= cpu_to_le32(VNIC_CFG_REQ_ENABLES_RSS_RULE |
					   VNIC_CFG_REQ_ENABLES_MRU);
		req->flags |= cpu_to_le32(VNIC_CFG_REQ_FLAGS_RSS_DFLT_CR_MODE);
	} else {
		req->rss_rule = cpu_to_le16(0xffff);
	}

	if (BNXT_CHIP_TYPE_NITRO_A0(bp) &&
	    (vnic->fw_rss_cos_lb_ctx[0] != INVALID_HW_RING_ID)) {
		req->cos_rule = cpu_to_le16(vnic->fw_rss_cos_lb_ctx[1]);
		req->enables |= cpu_to_le32(VNIC_CFG_REQ_ENABLES_COS_RULE);
	} else {
		req->cos_rule = cpu_to_le16(0xffff);
	}

	if (vnic->flags & BNXT_VNIC_RSS_FLAG)
		ring = 0;
	else if (vnic->flags & BNXT_VNIC_RFS_FLAG)
		ring = vnic_id - 1;
	else if ((vnic_id == 1) && BNXT_CHIP_TYPE_NITRO_A0(bp))
		ring = bp->rx_nr_rings - 1;

	grp_idx = bp->rx_ring[ring].bnapi->index;
	req->dflt_ring_grp = cpu_to_le16(bp->grp_info[grp_idx].fw_grp_id);
	req->lb_rule = cpu_to_le16(0xffff);
vnic_mru:
	req->mru = cpu_to_le16(bp->dev->mtu + ETH_HLEN + VLAN_HLEN);

	req->vnic_id = cpu_to_le16(vnic->fw_vnic_id);
#ifdef CONFIG_BNXT_SRIOV
	if (BNXT_VF(bp))
		def_vlan = bp->vf.vlan;
#endif
	if ((bp->flags & BNXT_FLAG_STRIP_VLAN) || def_vlan)
		req->flags |= cpu_to_le32(VNIC_CFG_REQ_FLAGS_VLAN_STRIP_MODE);
	if (!vnic_id && bnxt_ulp_registered(bp->edev))
		req->flags |= cpu_to_le32(bnxt_get_roce_vnic_mode(bp));

	return hwrm_req_send(bp, req);
}

static void bnxt_hwrm_vnic_free_one(struct bnxt *bp, u16 vnic_id)
{
	if (bp->vnic_info[vnic_id].fw_vnic_id != INVALID_HW_RING_ID) {
		struct hwrm_vnic_free_input *req;

		if (hwrm_req_init(bp, req, HWRM_VNIC_FREE))
			return;

		req->vnic_id =
			cpu_to_le32(bp->vnic_info[vnic_id].fw_vnic_id);

		hwrm_req_send(bp, req);
		bp->vnic_info[vnic_id].fw_vnic_id = INVALID_HW_RING_ID;
	}
}

static void bnxt_hwrm_vnic_free(struct bnxt *bp)
{
	u16 i;

	for (i = 0; i < bp->nr_vnics; i++)
		bnxt_hwrm_vnic_free_one(bp, i);
}

static int bnxt_hwrm_vnic_alloc(struct bnxt *bp, u16 vnic_id,
				unsigned int start_rx_ring_idx,
				unsigned int nr_rings)
{
	unsigned int i, j, grp_idx, end_idx = start_rx_ring_idx + nr_rings;
	struct bnxt_vnic_info *vnic = &bp->vnic_info[vnic_id];
	struct hwrm_vnic_alloc_output *resp;
	struct hwrm_vnic_alloc_input *req;
	int rc;

	rc = hwrm_req_init(bp, req, HWRM_VNIC_ALLOC);
	if (rc)
		return rc;

	if (bp->flags & BNXT_FLAG_CHIP_P5_PLUS)
		goto vnic_no_ring_grps;

	/* map ring groups to this vnic */
	for (i = start_rx_ring_idx, j = 0; i < end_idx; i++, j++) {
		grp_idx = bp->rx_ring[i].bnapi->index;
		if (bp->grp_info[grp_idx].fw_grp_id == INVALID_HW_RING_ID) {
			netdev_err(bp->dev, "Not enough ring groups avail:%x req:%x\n",
				   j, nr_rings);
			break;
		}
		vnic->fw_grp_ids[j] = bp->grp_info[grp_idx].fw_grp_id;
	}

vnic_no_ring_grps:
	for (i = 0; i < BNXT_MAX_CTX_PER_VNIC; i++)
		vnic->fw_rss_cos_lb_ctx[i] = INVALID_HW_RING_ID;
	if (vnic_id == 0)
		req->flags = cpu_to_le32(VNIC_ALLOC_REQ_FLAGS_DEFAULT);

	resp = hwrm_req_hold(bp, req);
	rc = hwrm_req_send(bp, req);
	if (!rc)
		vnic->fw_vnic_id = le32_to_cpu(resp->vnic_id);
	hwrm_req_drop(bp, req);
	return rc;
}

static int bnxt_hwrm_vnic_qcaps(struct bnxt *bp)
{
	struct hwrm_vnic_qcaps_output *resp;
	struct hwrm_vnic_qcaps_input *req;
	int rc;

	bp->hw_ring_stats_size = sizeof(struct ctx_hw_stats);
	bp->flags &= ~BNXT_FLAG_ROCE_MIRROR_CAP;
	bp->rss_cap &= ~BNXT_RSS_CAP_NEW_RSS_CAP;
	if (bp->hwrm_spec_code < 0x10600)
		return 0;

	rc = hwrm_req_init(bp, req, HWRM_VNIC_QCAPS);
	if (rc)
		return rc;

	resp = hwrm_req_hold(bp, req);
	rc = hwrm_req_send(bp, req);
	if (!rc) {
		u32 flags = le32_to_cpu(resp->flags);

		if (!(bp->flags & BNXT_FLAG_CHIP_P5_PLUS) &&
		    (flags & VNIC_QCAPS_RESP_FLAGS_RSS_DFLT_CR_CAP))
			bp->rss_cap |= BNXT_RSS_CAP_NEW_RSS_CAP;
		if (flags &
		    VNIC_QCAPS_RESP_FLAGS_ROCE_MIRRORING_CAPABLE_VNIC_CAP)
			bp->flags |= BNXT_FLAG_ROCE_MIRROR_CAP;

		/* Older P5 fw before EXT_HW_STATS support did not set
		 * VLAN_STRIP_CAP properly.
		 */
		if ((flags & VNIC_QCAPS_RESP_FLAGS_VLAN_STRIP_CAP) ||
		    (BNXT_CHIP_P5(bp) &&
		     !(bp->fw_cap & BNXT_FW_CAP_EXT_HW_STATS_SUPPORTED)))
			bp->fw_cap |= BNXT_FW_CAP_VLAN_RX_STRIP;
		if (flags & VNIC_QCAPS_RESP_FLAGS_RSS_HASH_TYPE_DELTA_CAP)
			bp->rss_cap |= BNXT_RSS_CAP_RSS_HASH_TYPE_DELTA;
		if (flags & VNIC_QCAPS_RESP_FLAGS_RSS_PROF_TCAM_MODE_ENABLED)
			bp->rss_cap |= BNXT_RSS_CAP_RSS_TCAM;
		bp->max_tpa_v2 = le16_to_cpu(resp->max_aggs_supported);
		if (bp->max_tpa_v2) {
			if (BNXT_CHIP_P5(bp))
				bp->hw_ring_stats_size = BNXT_RING_STATS_SIZE_P5;
			else
				bp->hw_ring_stats_size = BNXT_RING_STATS_SIZE_P7;
		}
	}
	hwrm_req_drop(bp, req);
	return rc;
}

static int bnxt_hwrm_ring_grp_alloc(struct bnxt *bp)
{
	struct hwrm_ring_grp_alloc_output *resp;
	struct hwrm_ring_grp_alloc_input *req;
	int rc;
	u16 i;

	if (bp->flags & BNXT_FLAG_CHIP_P5_PLUS)
		return 0;

	rc = hwrm_req_init(bp, req, HWRM_RING_GRP_ALLOC);
	if (rc)
		return rc;

	resp = hwrm_req_hold(bp, req);
	for (i = 0; i < bp->rx_nr_rings; i++) {
		unsigned int grp_idx = bp->rx_ring[i].bnapi->index;

		req->cr = cpu_to_le16(bp->grp_info[grp_idx].cp_fw_ring_id);
		req->rr = cpu_to_le16(bp->grp_info[grp_idx].rx_fw_ring_id);
		req->ar = cpu_to_le16(bp->grp_info[grp_idx].agg_fw_ring_id);
		req->sc = cpu_to_le16(bp->grp_info[grp_idx].fw_stats_ctx);

		rc = hwrm_req_send(bp, req);

		if (rc)
			break;

		bp->grp_info[grp_idx].fw_grp_id =
			le32_to_cpu(resp->ring_group_id);
	}
	hwrm_req_drop(bp, req);
	return rc;
}

static void bnxt_hwrm_ring_grp_free(struct bnxt *bp)
{
	struct hwrm_ring_grp_free_input *req;
	u16 i;

	if (!bp->grp_info || (bp->flags & BNXT_FLAG_CHIP_P5_PLUS))
		return;

	if (hwrm_req_init(bp, req, HWRM_RING_GRP_FREE))
		return;

	hwrm_req_hold(bp, req);
	for (i = 0; i < bp->cp_nr_rings; i++) {
		if (bp->grp_info[i].fw_grp_id == INVALID_HW_RING_ID)
			continue;
		req->ring_group_id =
			cpu_to_le32(bp->grp_info[i].fw_grp_id);

		hwrm_req_send(bp, req);
		bp->grp_info[i].fw_grp_id = INVALID_HW_RING_ID;
	}
	hwrm_req_drop(bp, req);
}

static int hwrm_ring_alloc_send_msg(struct bnxt *bp,
				    struct bnxt_ring_struct *ring,
				    u32 ring_type, u32 map_index)
{
	struct hwrm_ring_alloc_output *resp;
	struct hwrm_ring_alloc_input *req;
	struct bnxt_ring_mem_info *rmem = &ring->ring_mem;
	struct bnxt_ring_grp_info *grp_info;
	int rc, err = 0;
	u16 ring_id;

	rc = hwrm_req_init(bp, req, HWRM_RING_ALLOC);
	if (rc)
		goto exit;

	req->enables = 0;
	if (rmem->nr_pages > 1) {
		req->page_tbl_addr = cpu_to_le64(rmem->pg_tbl_map);
		/* Page size is in log2 units */
		req->page_size = BNXT_PAGE_SHIFT;
		req->page_tbl_depth = 1;
	} else {
		req->page_tbl_addr =  cpu_to_le64(rmem->dma_arr[0]);
	}
	req->fbo = 0;
	/* Association of ring index with doorbell index and MSIX number */
	req->logical_id = cpu_to_le16(map_index);

	switch (ring_type) {
	case HWRM_RING_ALLOC_TX: {
		struct bnxt_tx_ring_info *txr;

		txr = container_of(ring, struct bnxt_tx_ring_info,
				   tx_ring_struct);
		req->ring_type = RING_ALLOC_REQ_RING_TYPE_TX;
		/* Association of transmit ring with completion ring */
		grp_info = &bp->grp_info[ring->grp_idx];
		req->cmpl_ring_id = cpu_to_le16(bnxt_cp_ring_for_tx(bp, txr));
		req->length = cpu_to_le32(bp->tx_ring_mask + 1);
		req->stat_ctx_id = cpu_to_le32(grp_info->fw_stats_ctx);
		req->queue_id = cpu_to_le16(ring->queue_id);
		break;
	}
	case HWRM_RING_ALLOC_RX:
		req->ring_type = RING_ALLOC_REQ_RING_TYPE_RX;
		req->length = cpu_to_le32(bp->rx_ring_mask + 1);
		if (bp->flags & BNXT_FLAG_CHIP_P5_PLUS) {
			u16 flags = 0;

			/* Association of rx ring with stats context */
			grp_info = &bp->grp_info[ring->grp_idx];
			req->rx_buf_size = cpu_to_le16(bp->rx_buf_use_size);
			req->stat_ctx_id = cpu_to_le32(grp_info->fw_stats_ctx);
			req->enables |= cpu_to_le32(
				RING_ALLOC_REQ_ENABLES_RX_BUF_SIZE_VALID);
			if (NET_IP_ALIGN == 2)
				flags = RING_ALLOC_REQ_FLAGS_RX_SOP_PAD;
			req->flags = cpu_to_le16(flags);
		}
		break;
	case HWRM_RING_ALLOC_AGG:
		if (bp->flags & BNXT_FLAG_CHIP_P5_PLUS) {
			req->ring_type = RING_ALLOC_REQ_RING_TYPE_RX_AGG;
			/* Association of agg ring with rx ring */
			grp_info = &bp->grp_info[ring->grp_idx];
			req->rx_ring_id = cpu_to_le16(grp_info->rx_fw_ring_id);
			req->rx_buf_size = cpu_to_le16(BNXT_RX_PAGE_SIZE);
			req->stat_ctx_id = cpu_to_le32(grp_info->fw_stats_ctx);
			req->enables |= cpu_to_le32(
				RING_ALLOC_REQ_ENABLES_RX_RING_ID_VALID |
				RING_ALLOC_REQ_ENABLES_RX_BUF_SIZE_VALID);
		} else {
			req->ring_type = RING_ALLOC_REQ_RING_TYPE_RX;
		}
		req->length = cpu_to_le32(bp->rx_agg_ring_mask + 1);
		break;
	case HWRM_RING_ALLOC_CMPL:
		req->ring_type = RING_ALLOC_REQ_RING_TYPE_L2_CMPL;
		req->length = cpu_to_le32(bp->cp_ring_mask + 1);
		if (bp->flags & BNXT_FLAG_CHIP_P5_PLUS) {
			/* Association of cp ring with nq */
			grp_info = &bp->grp_info[map_index];
			req->nq_ring_id = cpu_to_le16(grp_info->cp_fw_ring_id);
			req->cq_handle = cpu_to_le64(ring->handle);
			req->enables |= cpu_to_le32(
				RING_ALLOC_REQ_ENABLES_NQ_RING_ID_VALID);
		} else if (bp->flags & BNXT_FLAG_USING_MSIX) {
			req->int_mode = RING_ALLOC_REQ_INT_MODE_MSIX;
		}
		break;
	case HWRM_RING_ALLOC_NQ:
		req->ring_type = RING_ALLOC_REQ_RING_TYPE_NQ;
		req->length = cpu_to_le32(bp->cp_ring_mask + 1);
		if (bp->flags & BNXT_FLAG_USING_MSIX)
			req->int_mode = RING_ALLOC_REQ_INT_MODE_MSIX;
		break;
	default:
		netdev_err(bp->dev, "hwrm alloc invalid ring type %d\n",
			   ring_type);
		return -1;
	}

	resp = hwrm_req_hold(bp, req);
	rc = hwrm_req_send(bp, req);
	err = le16_to_cpu(resp->error_code);
	ring_id = le16_to_cpu(resp->ring_id);
	hwrm_req_drop(bp, req);

exit:
	if (rc || err) {
		netdev_err(bp->dev, "hwrm_ring_alloc type %d failed. rc:%x err:%x\n",
			   ring_type, rc, err);
		return -EIO;
	}
	ring->fw_ring_id = ring_id;
	return rc;
}

static int bnxt_hwrm_set_async_event_cr(struct bnxt *bp, int idx)
{
	int rc;

	if (BNXT_PF(bp)) {
		struct hwrm_func_cfg_input *req;

		rc = bnxt_hwrm_func_cfg_short_req_init(bp, &req);
		if (rc)
			return rc;

		req->fid = cpu_to_le16(0xffff);
		req->enables = cpu_to_le32(FUNC_CFG_REQ_ENABLES_ASYNC_EVENT_CR);
		req->async_event_cr = cpu_to_le16(idx);
		return hwrm_req_send(bp, req);
	} else {
		struct hwrm_func_vf_cfg_input *req;

		rc = hwrm_req_init(bp, req, HWRM_FUNC_VF_CFG);
		if (rc)
			return rc;

		req->enables =
			cpu_to_le32(FUNC_VF_CFG_REQ_ENABLES_ASYNC_EVENT_CR);
		req->async_event_cr = cpu_to_le16(idx);
		return hwrm_req_send(bp, req);
	}
}

static void bnxt_set_db_mask(struct bnxt *bp, struct bnxt_db_info *db,
			     u32 ring_type)
{
	switch (ring_type) {
	case HWRM_RING_ALLOC_TX:
		db->db_ring_mask = bp->tx_ring_mask;
		break;
	case HWRM_RING_ALLOC_RX:
		db->db_ring_mask = bp->rx_ring_mask;
		break;
	case HWRM_RING_ALLOC_AGG:
		db->db_ring_mask = bp->rx_agg_ring_mask;
		break;
	case HWRM_RING_ALLOC_CMPL:
	case HWRM_RING_ALLOC_NQ:
		db->db_ring_mask = bp->cp_ring_mask;
		break;
	}
	if (bp->flags & BNXT_FLAG_CHIP_P7) {
		db->db_epoch_mask = db->db_ring_mask + 1;
		db->db_epoch_shift = DBR_EPOCH_SFT - ilog2(db->db_epoch_mask);
	}
}

static void bnxt_set_db(struct bnxt *bp, struct bnxt_db_info *db, u32 ring_type,
			u32 map_idx, u32 xid)
{
	if (bp->flags & BNXT_FLAG_CHIP_P5_PLUS) {
		switch (ring_type) {
		case HWRM_RING_ALLOC_TX:
			db->db_key64 = DBR_PATH_L2 | DBR_TYPE_SQ;
			break;
		case HWRM_RING_ALLOC_RX:
		case HWRM_RING_ALLOC_AGG:
			db->db_key64 = DBR_PATH_L2 | DBR_TYPE_SRQ;
			break;
		case HWRM_RING_ALLOC_CMPL:
			db->db_key64 = DBR_PATH_L2;
			break;
		case HWRM_RING_ALLOC_NQ:
			db->db_key64 = DBR_PATH_L2;
			break;
		}
		db->db_key64 |= (u64)xid << DBR_XID_SFT;

		if (bp->flags & BNXT_FLAG_CHIP_P7)
			db->db_key64 |= DBR_VALID;

		db->doorbell = bp->bar1 + bp->db_offset;
	} else {
		db->doorbell = bp->bar1 + map_idx * 0x80;
		switch (ring_type) {
		case HWRM_RING_ALLOC_TX:
			db->db_key32 = DB_KEY_TX;
			break;
		case HWRM_RING_ALLOC_RX:
		case HWRM_RING_ALLOC_AGG:
			db->db_key32 = DB_KEY_RX;
			break;
		case HWRM_RING_ALLOC_CMPL:
			db->db_key32 = DB_KEY_CP;
			break;
		}
	}
	bnxt_set_db_mask(bp, db, ring_type);
}

static int bnxt_hwrm_ring_alloc(struct bnxt *bp)
{
	bool agg_rings = !!(bp->flags & BNXT_FLAG_AGG_RINGS);
	int i, rc = 0;
	u32 type;

	if (bp->flags & BNXT_FLAG_CHIP_P5_PLUS)
		type = HWRM_RING_ALLOC_NQ;
	else
		type = HWRM_RING_ALLOC_CMPL;
	for (i = 0; i < bp->cp_nr_rings; i++) {
		struct bnxt_napi *bnapi = bp->bnapi[i];
		struct bnxt_cp_ring_info *cpr = &bnapi->cp_ring;
		struct bnxt_ring_struct *ring = &cpr->cp_ring_struct;
		u32 map_idx = ring->map_idx;
		unsigned int vector;

		vector = bp->irq_tbl[map_idx].vector;
		disable_irq_nosync(vector);
		rc = hwrm_ring_alloc_send_msg(bp, ring, type, map_idx);
		if (rc) {
			enable_irq(vector);
			goto err_out;
		}
		bnxt_set_db(bp, &cpr->cp_db, type, map_idx, ring->fw_ring_id);
		bnxt_db_nq(bp, &cpr->cp_db, cpr->cp_raw_cons);
		enable_irq(vector);
		bp->grp_info[i].cp_fw_ring_id = ring->fw_ring_id;

		if (!i) {
			rc = bnxt_hwrm_set_async_event_cr(bp, ring->fw_ring_id);
			if (rc)
				netdev_warn(bp->dev, "Failed to set async event completion ring.\n");
		}
	}

	type = HWRM_RING_ALLOC_TX;
	for (i = 0; i < bp->tx_nr_rings; i++) {
		struct bnxt_tx_ring_info *txr = &bp->tx_ring[i];
		struct bnxt_ring_struct *ring;
		u32 map_idx;

		if (bp->flags & BNXT_FLAG_CHIP_P5_PLUS) {
			struct bnxt_cp_ring_info *cpr2 = txr->tx_cpr;
			struct bnxt_napi *bnapi = txr->bnapi;
			u32 type2 = HWRM_RING_ALLOC_CMPL;

			ring = &cpr2->cp_ring_struct;
			ring->handle = BNXT_SET_NQ_HDL(cpr2);
			map_idx = bnapi->index;
			rc = hwrm_ring_alloc_send_msg(bp, ring, type2, map_idx);
			if (rc)
				goto err_out;
			bnxt_set_db(bp, &cpr2->cp_db, type2, map_idx,
				    ring->fw_ring_id);
			bnxt_db_cq(bp, &cpr2->cp_db, cpr2->cp_raw_cons);
		}
		ring = &txr->tx_ring_struct;
		map_idx = i;
		rc = hwrm_ring_alloc_send_msg(bp, ring, type, map_idx);
		if (rc)
			goto err_out;
		bnxt_set_db(bp, &txr->tx_db, type, map_idx, ring->fw_ring_id);
	}

	type = HWRM_RING_ALLOC_RX;
	for (i = 0; i < bp->rx_nr_rings; i++) {
		struct bnxt_rx_ring_info *rxr = &bp->rx_ring[i];
		struct bnxt_ring_struct *ring = &rxr->rx_ring_struct;
		struct bnxt_napi *bnapi = rxr->bnapi;
		u32 map_idx = bnapi->index;

		rc = hwrm_ring_alloc_send_msg(bp, ring, type, map_idx);
		if (rc)
			goto err_out;
		bnxt_set_db(bp, &rxr->rx_db, type, map_idx, ring->fw_ring_id);
		/* If we have agg rings, post agg buffers first. */
		if (!agg_rings)
			bnxt_db_write(bp, &rxr->rx_db, rxr->rx_prod);
		bp->grp_info[map_idx].rx_fw_ring_id = ring->fw_ring_id;
		if (bp->flags & BNXT_FLAG_CHIP_P5_PLUS) {
			struct bnxt_cp_ring_info *cpr2 = rxr->rx_cpr;
			u32 type2 = HWRM_RING_ALLOC_CMPL;

			ring = &cpr2->cp_ring_struct;
			ring->handle = BNXT_SET_NQ_HDL(cpr2);
			rc = hwrm_ring_alloc_send_msg(bp, ring, type2, map_idx);
			if (rc)
				goto err_out;
			bnxt_set_db(bp, &cpr2->cp_db, type2, map_idx,
				    ring->fw_ring_id);
			bnxt_db_cq(bp, &cpr2->cp_db, cpr2->cp_raw_cons);
		}
	}

	if (agg_rings) {
		type = HWRM_RING_ALLOC_AGG;
		for (i = 0; i < bp->rx_nr_rings; i++) {
			struct bnxt_rx_ring_info *rxr = &bp->rx_ring[i];
			struct bnxt_ring_struct *ring =
						&rxr->rx_agg_ring_struct;
			u32 grp_idx = ring->grp_idx;
			u32 map_idx = grp_idx + bp->rx_nr_rings;

			rc = hwrm_ring_alloc_send_msg(bp, ring, type, map_idx);
			if (rc)
				goto err_out;

			bnxt_set_db(bp, &rxr->rx_agg_db, type, map_idx,
				    ring->fw_ring_id);
			bnxt_db_write(bp, &rxr->rx_agg_db, rxr->rx_agg_prod);
			bnxt_db_write(bp, &rxr->rx_db, rxr->rx_prod);
			bp->grp_info[grp_idx].agg_fw_ring_id = ring->fw_ring_id;
		}
	}
err_out:
	return rc;
}

static int hwrm_ring_free_send_msg(struct bnxt *bp,
				   struct bnxt_ring_struct *ring,
				   u32 ring_type, int cmpl_ring_id)
{
	struct hwrm_ring_free_output *resp;
	struct hwrm_ring_free_input *req;
	u16 error_code = 0;
	int rc;

	if (BNXT_NO_FW_ACCESS(bp))
		return 0;

	rc = hwrm_req_init(bp, req, HWRM_RING_FREE);
	if (rc)
		goto exit;

	req->cmpl_ring = cpu_to_le16(cmpl_ring_id);
	req->ring_type = ring_type;
	req->ring_id = cpu_to_le16(ring->fw_ring_id);

	resp = hwrm_req_hold(bp, req);
	rc = hwrm_req_send(bp, req);
	error_code = le16_to_cpu(resp->error_code);
	hwrm_req_drop(bp, req);
exit:
	if (rc || error_code) {
		netdev_err(bp->dev, "hwrm_ring_free type %d failed. rc:%x err:%x\n",
			   ring_type, rc, error_code);
		return -EIO;
	}
	return 0;
}

static void bnxt_hwrm_ring_free(struct bnxt *bp, bool close_path)
{
	u32 type;
	int i;

	if (!bp->bnapi)
		return;

	for (i = 0; i < bp->tx_nr_rings; i++) {
		struct bnxt_tx_ring_info *txr = &bp->tx_ring[i];
		struct bnxt_ring_struct *ring = &txr->tx_ring_struct;

		if (ring->fw_ring_id != INVALID_HW_RING_ID) {
			u32 cmpl_ring_id = bnxt_cp_ring_for_tx(bp, txr);

			hwrm_ring_free_send_msg(bp, ring,
						RING_FREE_REQ_RING_TYPE_TX,
						close_path ? cmpl_ring_id :
						INVALID_HW_RING_ID);
			ring->fw_ring_id = INVALID_HW_RING_ID;
		}
	}

	for (i = 0; i < bp->rx_nr_rings; i++) {
		struct bnxt_rx_ring_info *rxr = &bp->rx_ring[i];
		struct bnxt_ring_struct *ring = &rxr->rx_ring_struct;
		u32 grp_idx = rxr->bnapi->index;

		if (ring->fw_ring_id != INVALID_HW_RING_ID) {
			u32 cmpl_ring_id = bnxt_cp_ring_for_rx(bp, rxr);

			hwrm_ring_free_send_msg(bp, ring,
						RING_FREE_REQ_RING_TYPE_RX,
						close_path ? cmpl_ring_id :
						INVALID_HW_RING_ID);
			ring->fw_ring_id = INVALID_HW_RING_ID;
			bp->grp_info[grp_idx].rx_fw_ring_id =
				INVALID_HW_RING_ID;
		}
	}

	if (bp->flags & BNXT_FLAG_CHIP_P5_PLUS)
		type = RING_FREE_REQ_RING_TYPE_RX_AGG;
	else
		type = RING_FREE_REQ_RING_TYPE_RX;
	for (i = 0; i < bp->rx_nr_rings; i++) {
		struct bnxt_rx_ring_info *rxr = &bp->rx_ring[i];
		struct bnxt_ring_struct *ring = &rxr->rx_agg_ring_struct;
		u32 grp_idx = rxr->bnapi->index;

		if (ring->fw_ring_id != INVALID_HW_RING_ID) {
			u32 cmpl_ring_id = bnxt_cp_ring_for_rx(bp, rxr);

			hwrm_ring_free_send_msg(bp, ring, type,
						close_path ? cmpl_ring_id :
						INVALID_HW_RING_ID);
			ring->fw_ring_id = INVALID_HW_RING_ID;
			bp->grp_info[grp_idx].agg_fw_ring_id =
				INVALID_HW_RING_ID;
		}
	}

	/* The completion rings are about to be freed.  After that the
	 * IRQ doorbell will not work anymore.  So we need to disable
	 * IRQ here.
	 */
	bnxt_disable_int_sync(bp);

	if (bp->flags & BNXT_FLAG_CHIP_P5_PLUS)
		type = RING_FREE_REQ_RING_TYPE_NQ;
	else
		type = RING_FREE_REQ_RING_TYPE_L2_CMPL;
	for (i = 0; i < bp->cp_nr_rings; i++) {
		struct bnxt_napi *bnapi = bp->bnapi[i];
		struct bnxt_cp_ring_info *cpr = &bnapi->cp_ring;
		struct bnxt_ring_struct *ring;
		int j;

		for (j = 0; j < cpr->cp_ring_count && cpr->cp_ring_arr; j++) {
			struct bnxt_cp_ring_info *cpr2 = &cpr->cp_ring_arr[j];

			ring = &cpr2->cp_ring_struct;
			if (ring->fw_ring_id == INVALID_HW_RING_ID)
				continue;
			hwrm_ring_free_send_msg(bp, ring,
						RING_FREE_REQ_RING_TYPE_L2_CMPL,
						INVALID_HW_RING_ID);
			ring->fw_ring_id = INVALID_HW_RING_ID;
		}
		ring = &cpr->cp_ring_struct;
		if (ring->fw_ring_id != INVALID_HW_RING_ID) {
			hwrm_ring_free_send_msg(bp, ring, type,
						INVALID_HW_RING_ID);
			ring->fw_ring_id = INVALID_HW_RING_ID;
			bp->grp_info[i].cp_fw_ring_id = INVALID_HW_RING_ID;
		}
	}
}

static int bnxt_trim_rings(struct bnxt *bp, int *rx, int *tx, int max,
			   bool shared);

static int bnxt_hwrm_get_rings(struct bnxt *bp)
{
	struct bnxt_hw_resc *hw_resc = &bp->hw_resc;
	struct hwrm_func_qcfg_output *resp;
	struct hwrm_func_qcfg_input *req;
	int rc;

	if (bp->hwrm_spec_code < 0x10601)
		return 0;

	rc = hwrm_req_init(bp, req, HWRM_FUNC_QCFG);
	if (rc)
		return rc;

	req->fid = cpu_to_le16(0xffff);
	resp = hwrm_req_hold(bp, req);
	rc = hwrm_req_send(bp, req);
	if (rc) {
		hwrm_req_drop(bp, req);
		return rc;
	}

	hw_resc->resv_tx_rings = le16_to_cpu(resp->alloc_tx_rings);
	if (BNXT_NEW_RM(bp)) {
		u16 cp, stats;

		hw_resc->resv_rx_rings = le16_to_cpu(resp->alloc_rx_rings);
		hw_resc->resv_hw_ring_grps =
			le32_to_cpu(resp->alloc_hw_ring_grps);
		hw_resc->resv_vnics = le16_to_cpu(resp->alloc_vnics);
		cp = le16_to_cpu(resp->alloc_cmpl_rings);
		stats = le16_to_cpu(resp->alloc_stat_ctx);
		hw_resc->resv_irqs = cp;
		if (bp->flags & BNXT_FLAG_CHIP_P5_PLUS) {
			int rx = hw_resc->resv_rx_rings;
			int tx = hw_resc->resv_tx_rings;

			if (bp->flags & BNXT_FLAG_AGG_RINGS)
				rx >>= 1;
			if (cp < (rx + tx)) {
				rx = cp / 2;
				tx = rx;
				if (bp->flags & BNXT_FLAG_AGG_RINGS)
					rx <<= 1;
				hw_resc->resv_rx_rings = rx;
				hw_resc->resv_tx_rings = tx;
			}
			hw_resc->resv_irqs = le16_to_cpu(resp->alloc_msix);
			hw_resc->resv_hw_ring_grps = rx;
		}
		hw_resc->resv_cp_rings = cp;
		hw_resc->resv_stat_ctxs = stats;
	}
	hwrm_req_drop(bp, req);
	return 0;
}

int __bnxt_hwrm_get_tx_rings(struct bnxt *bp, u16 fid, int *tx_rings)
{
	struct hwrm_func_qcfg_output *resp;
	struct hwrm_func_qcfg_input *req;
	int rc;

	if (bp->hwrm_spec_code < 0x10601)
		return 0;

	rc = hwrm_req_init(bp, req, HWRM_FUNC_QCFG);
	if (rc)
		return rc;

	req->fid = cpu_to_le16(fid);
	resp = hwrm_req_hold(bp, req);
	rc = hwrm_req_send(bp, req);
	if (!rc)
		*tx_rings = le16_to_cpu(resp->alloc_tx_rings);

	hwrm_req_drop(bp, req);
	return rc;
}

static bool bnxt_rfs_supported(struct bnxt *bp);

static struct hwrm_func_cfg_input *
__bnxt_hwrm_reserve_pf_rings(struct bnxt *bp, int tx_rings, int rx_rings,
			     int ring_grps, int cp_rings, int stats, int vnics)
{
	struct hwrm_func_cfg_input *req;
	u32 enables = 0;

	if (bnxt_hwrm_func_cfg_short_req_init(bp, &req))
		return NULL;

	req->fid = cpu_to_le16(0xffff);
	enables |= tx_rings ? FUNC_CFG_REQ_ENABLES_NUM_TX_RINGS : 0;
	req->num_tx_rings = cpu_to_le16(tx_rings);
	if (BNXT_NEW_RM(bp)) {
		enables |= rx_rings ? FUNC_CFG_REQ_ENABLES_NUM_RX_RINGS : 0;
		enables |= stats ? FUNC_CFG_REQ_ENABLES_NUM_STAT_CTXS : 0;
		if (bp->flags & BNXT_FLAG_CHIP_P5_PLUS) {
			enables |= cp_rings ? FUNC_CFG_REQ_ENABLES_NUM_MSIX : 0;
			enables |= tx_rings + ring_grps ?
				   FUNC_CFG_REQ_ENABLES_NUM_CMPL_RINGS : 0;
			enables |= rx_rings ?
				FUNC_CFG_REQ_ENABLES_NUM_RSSCOS_CTXS : 0;
		} else {
			enables |= cp_rings ?
				   FUNC_CFG_REQ_ENABLES_NUM_CMPL_RINGS : 0;
			enables |= ring_grps ?
				   FUNC_CFG_REQ_ENABLES_NUM_HW_RING_GRPS |
				   FUNC_CFG_REQ_ENABLES_NUM_RSSCOS_CTXS : 0;
		}
		enables |= vnics ? FUNC_CFG_REQ_ENABLES_NUM_VNICS : 0;

		req->num_rx_rings = cpu_to_le16(rx_rings);
		if (bp->flags & BNXT_FLAG_CHIP_P5_PLUS) {
			req->num_cmpl_rings = cpu_to_le16(tx_rings + ring_grps);
			req->num_msix = cpu_to_le16(cp_rings);
			req->num_rsscos_ctxs =
				cpu_to_le16(DIV_ROUND_UP(ring_grps, 64));
		} else {
			req->num_cmpl_rings = cpu_to_le16(cp_rings);
			req->num_hw_ring_grps = cpu_to_le16(ring_grps);
			req->num_rsscos_ctxs = cpu_to_le16(1);
			if (!(bp->rss_cap & BNXT_RSS_CAP_NEW_RSS_CAP) &&
			    bnxt_rfs_supported(bp))
				req->num_rsscos_ctxs =
					cpu_to_le16(ring_grps + 1);
		}
		req->num_stat_ctxs = cpu_to_le16(stats);
		req->num_vnics = cpu_to_le16(vnics);
	}
	req->enables = cpu_to_le32(enables);
	return req;
}

static struct hwrm_func_vf_cfg_input *
__bnxt_hwrm_reserve_vf_rings(struct bnxt *bp, int tx_rings, int rx_rings,
			     int ring_grps, int cp_rings, int stats, int vnics)
{
	struct hwrm_func_vf_cfg_input *req;
	u32 enables = 0;

	if (hwrm_req_init(bp, req, HWRM_FUNC_VF_CFG))
		return NULL;

	enables |= tx_rings ? FUNC_VF_CFG_REQ_ENABLES_NUM_TX_RINGS : 0;
	enables |= rx_rings ? FUNC_VF_CFG_REQ_ENABLES_NUM_RX_RINGS |
			      FUNC_VF_CFG_REQ_ENABLES_NUM_RSSCOS_CTXS : 0;
	enables |= stats ? FUNC_VF_CFG_REQ_ENABLES_NUM_STAT_CTXS : 0;
	if (bp->flags & BNXT_FLAG_CHIP_P5_PLUS) {
		enables |= tx_rings + ring_grps ?
			   FUNC_VF_CFG_REQ_ENABLES_NUM_CMPL_RINGS : 0;
	} else {
		enables |= cp_rings ?
			   FUNC_VF_CFG_REQ_ENABLES_NUM_CMPL_RINGS : 0;
		enables |= ring_grps ?
			   FUNC_VF_CFG_REQ_ENABLES_NUM_HW_RING_GRPS : 0;
	}
	enables |= vnics ? FUNC_VF_CFG_REQ_ENABLES_NUM_VNICS : 0;
	enables |= FUNC_VF_CFG_REQ_ENABLES_NUM_L2_CTXS;

	req->num_l2_ctxs = cpu_to_le16(BNXT_VF_MAX_L2_CTX);
	req->num_tx_rings = cpu_to_le16(tx_rings);
	req->num_rx_rings = cpu_to_le16(rx_rings);
	if (bp->flags & BNXT_FLAG_CHIP_P5_PLUS) {
		req->num_cmpl_rings = cpu_to_le16(tx_rings + ring_grps);
		req->num_rsscos_ctxs = cpu_to_le16(DIV_ROUND_UP(ring_grps, 64));
	} else {
		req->num_cmpl_rings = cpu_to_le16(cp_rings);
		req->num_hw_ring_grps = cpu_to_le16(ring_grps);
		req->num_rsscos_ctxs = cpu_to_le16(BNXT_VF_MAX_RSS_CTX);
	}
	req->num_stat_ctxs = cpu_to_le16(stats);
	req->num_vnics = cpu_to_le16(vnics);

	req->enables = cpu_to_le32(enables);
	return req;
}

static int
bnxt_hwrm_reserve_pf_rings(struct bnxt *bp, int tx_rings, int rx_rings,
			   int ring_grps, int cp_rings, int stats, int vnics)
{
	struct hwrm_func_cfg_input *req;
	int rc;

	req = __bnxt_hwrm_reserve_pf_rings(bp, tx_rings, rx_rings, ring_grps,
					   cp_rings, stats, vnics);
	if (!req)
		return -ENOMEM;

	if (!req->enables) {
		hwrm_req_drop(bp, req);
		return 0;
	}

	rc = hwrm_req_send(bp, req);
	if (rc)
		return rc;

	if (bp->hwrm_spec_code < 0x10601)
		bp->hw_resc.resv_tx_rings = tx_rings;

	return bnxt_hwrm_get_rings(bp);
}

static int
bnxt_hwrm_reserve_vf_rings(struct bnxt *bp, int tx_rings, int rx_rings,
			   int ring_grps, int cp_rings, int stats, int vnics)
{
	struct hwrm_func_vf_cfg_input *req;
	int rc;

	if (!BNXT_NEW_RM(bp)) {
		bp->hw_resc.resv_tx_rings = tx_rings;
		return 0;
	}

	req = __bnxt_hwrm_reserve_vf_rings(bp, tx_rings, rx_rings, ring_grps,
					   cp_rings, stats, vnics);
	if (!req)
		return -ENOMEM;

	rc = hwrm_req_send(bp, req);
	if (rc)
		return rc;

	return bnxt_hwrm_get_rings(bp);
}

static int bnxt_hwrm_reserve_rings(struct bnxt *bp, int tx, int rx, int grp,
				   int cp, int stat, int vnic)
{
	if (BNXT_PF(bp))
		return bnxt_hwrm_reserve_pf_rings(bp, tx, rx, grp, cp, stat,
						  vnic);
	else
		return bnxt_hwrm_reserve_vf_rings(bp, tx, rx, grp, cp, stat,
						  vnic);
}

int bnxt_nq_rings_in_use(struct bnxt *bp)
{
	int cp = bp->cp_nr_rings;
	int ulp_msix, ulp_base;

	ulp_msix = bnxt_get_ulp_msix_num(bp);
	if (ulp_msix) {
		ulp_base = bnxt_get_ulp_msix_base(bp);
		cp += ulp_msix;
		if ((ulp_base + ulp_msix) > cp)
			cp = ulp_base + ulp_msix;
	}
	return cp;
}

static int bnxt_cp_rings_in_use(struct bnxt *bp)
{
	int cp;

	if (!(bp->flags & BNXT_FLAG_CHIP_P5_PLUS))
		return bnxt_nq_rings_in_use(bp);

	cp = bp->tx_nr_rings + bp->rx_nr_rings;
	return cp;
}

static int bnxt_get_func_stat_ctxs(struct bnxt *bp)
{
	int ulp_stat = bnxt_get_ulp_stat_ctxs(bp);
	int cp = bp->cp_nr_rings;

	if (!ulp_stat)
		return cp;

	if (bnxt_nq_rings_in_use(bp) > cp + bnxt_get_ulp_msix_num(bp))
		return bnxt_get_ulp_msix_base(bp) + ulp_stat;

	return cp + ulp_stat;
}

/* Check if a default RSS map needs to be setup.  This function is only
 * used on older firmware that does not require reserving RX rings.
 */
static void bnxt_check_rss_tbl_no_rmgr(struct bnxt *bp)
{
	struct bnxt_hw_resc *hw_resc = &bp->hw_resc;

	/* The RSS map is valid for RX rings set to resv_rx_rings */
	if (hw_resc->resv_rx_rings != bp->rx_nr_rings) {
		hw_resc->resv_rx_rings = bp->rx_nr_rings;
		if (!netif_is_rxfh_configured(bp->dev))
			bnxt_set_dflt_rss_indir_tbl(bp);
	}
}

static bool bnxt_need_reserve_rings(struct bnxt *bp)
{
	struct bnxt_hw_resc *hw_resc = &bp->hw_resc;
	int cp = bnxt_cp_rings_in_use(bp);
	int nq = bnxt_nq_rings_in_use(bp);
	int rx = bp->rx_nr_rings, stat;
	int vnic = 1, grp = rx;

	if (hw_resc->resv_tx_rings != bp->tx_nr_rings &&
	    bp->hwrm_spec_code >= 0x10601)
		return true;

	/* Old firmware does not need RX ring reservations but we still
	 * need to setup a default RSS map when needed.  With new firmware
	 * we go through RX ring reservations first and then set up the
	 * RSS map for the successfully reserved RX rings when needed.
	 */
	if (!BNXT_NEW_RM(bp)) {
		bnxt_check_rss_tbl_no_rmgr(bp);
		return false;
	}
	if ((bp->flags & BNXT_FLAG_RFS) &&
	    !(bp->flags & BNXT_FLAG_CHIP_P5_PLUS))
		vnic = rx + 1;
	if (bp->flags & BNXT_FLAG_AGG_RINGS)
		rx <<= 1;
	stat = bnxt_get_func_stat_ctxs(bp);
	if (hw_resc->resv_rx_rings != rx || hw_resc->resv_cp_rings != cp ||
	    hw_resc->resv_vnics != vnic || hw_resc->resv_stat_ctxs != stat ||
	    (hw_resc->resv_hw_ring_grps != grp &&
	     !(bp->flags & BNXT_FLAG_CHIP_P5_PLUS)))
		return true;
	if ((bp->flags & BNXT_FLAG_CHIP_P5_PLUS) && BNXT_PF(bp) &&
	    hw_resc->resv_irqs != nq)
		return true;
	return false;
}

static int __bnxt_reserve_rings(struct bnxt *bp)
{
	struct bnxt_hw_resc *hw_resc = &bp->hw_resc;
	int cp = bnxt_nq_rings_in_use(bp);
	int tx = bp->tx_nr_rings;
	int rx = bp->rx_nr_rings;
	int grp, rx_rings, rc;
	int vnic = 1, stat;
	bool sh = false;
	int tx_cp;

	if (!bnxt_need_reserve_rings(bp))
		return 0;

	if (bp->flags & BNXT_FLAG_SHARED_RINGS)
		sh = true;
	if ((bp->flags & BNXT_FLAG_RFS) &&
	    !(bp->flags & BNXT_FLAG_CHIP_P5_PLUS))
		vnic = rx + 1;
	if (bp->flags & BNXT_FLAG_AGG_RINGS)
		rx <<= 1;
	grp = bp->rx_nr_rings;
	stat = bnxt_get_func_stat_ctxs(bp);

	rc = bnxt_hwrm_reserve_rings(bp, tx, rx, grp, cp, stat, vnic);
	if (rc)
		return rc;

	tx = hw_resc->resv_tx_rings;
	if (BNXT_NEW_RM(bp)) {
		rx = hw_resc->resv_rx_rings;
		cp = hw_resc->resv_irqs;
		grp = hw_resc->resv_hw_ring_grps;
		vnic = hw_resc->resv_vnics;
		stat = hw_resc->resv_stat_ctxs;
	}

	rx_rings = rx;
	if (bp->flags & BNXT_FLAG_AGG_RINGS) {
		if (rx >= 2) {
			rx_rings = rx >> 1;
		} else {
			if (netif_running(bp->dev))
				return -ENOMEM;

			bp->flags &= ~BNXT_FLAG_AGG_RINGS;
			bp->flags |= BNXT_FLAG_NO_AGG_RINGS;
			bp->dev->hw_features &= ~NETIF_F_LRO;
			bp->dev->features &= ~NETIF_F_LRO;
			bnxt_set_ring_params(bp);
		}
	}
	rx_rings = min_t(int, rx_rings, grp);
	cp = min_t(int, cp, bp->cp_nr_rings);
	if (stat > bnxt_get_ulp_stat_ctxs(bp))
		stat -= bnxt_get_ulp_stat_ctxs(bp);
	cp = min_t(int, cp, stat);
	rc = bnxt_trim_rings(bp, &rx_rings, &tx, cp, sh);
	if (bp->flags & BNXT_FLAG_AGG_RINGS)
		rx = rx_rings << 1;
	tx_cp = bnxt_num_tx_to_cp(bp, tx);
	cp = sh ? max_t(int, tx_cp, rx_rings) : tx_cp + rx_rings;
	bp->tx_nr_rings = tx;

	/* If we cannot reserve all the RX rings, reset the RSS map only
	 * if absolutely necessary
	 */
	if (rx_rings != bp->rx_nr_rings) {
		netdev_warn(bp->dev, "Able to reserve only %d out of %d requested RX rings\n",
			    rx_rings, bp->rx_nr_rings);
		if (netif_is_rxfh_configured(bp->dev) &&
		    (bnxt_get_nr_rss_ctxs(bp, bp->rx_nr_rings) !=
		     bnxt_get_nr_rss_ctxs(bp, rx_rings) ||
		     bnxt_get_max_rss_ring(bp) >= rx_rings)) {
			netdev_warn(bp->dev, "RSS table entries reverting to default\n");
			bp->dev->priv_flags &= ~IFF_RXFH_CONFIGURED;
		}
	}
	bp->rx_nr_rings = rx_rings;
	bp->cp_nr_rings = cp;

	if (!tx || !rx || !cp || !grp || !vnic || !stat)
		return -ENOMEM;

	if (!netif_is_rxfh_configured(bp->dev))
		bnxt_set_dflt_rss_indir_tbl(bp);

	return rc;
}

static int bnxt_hwrm_check_vf_rings(struct bnxt *bp, int tx_rings, int rx_rings,
				    int ring_grps, int cp_rings, int stats,
				    int vnics)
{
	struct hwrm_func_vf_cfg_input *req;
	u32 flags;

	if (!BNXT_NEW_RM(bp))
		return 0;

	req = __bnxt_hwrm_reserve_vf_rings(bp, tx_rings, rx_rings, ring_grps,
					   cp_rings, stats, vnics);
	flags = FUNC_VF_CFG_REQ_FLAGS_TX_ASSETS_TEST |
		FUNC_VF_CFG_REQ_FLAGS_RX_ASSETS_TEST |
		FUNC_VF_CFG_REQ_FLAGS_CMPL_ASSETS_TEST |
		FUNC_VF_CFG_REQ_FLAGS_STAT_CTX_ASSETS_TEST |
		FUNC_VF_CFG_REQ_FLAGS_VNIC_ASSETS_TEST |
		FUNC_VF_CFG_REQ_FLAGS_RSSCOS_CTX_ASSETS_TEST;
	if (!(bp->flags & BNXT_FLAG_CHIP_P5_PLUS))
		flags |= FUNC_VF_CFG_REQ_FLAGS_RING_GRP_ASSETS_TEST;

	req->flags = cpu_to_le32(flags);
	return hwrm_req_send_silent(bp, req);
}

static int bnxt_hwrm_check_pf_rings(struct bnxt *bp, int tx_rings, int rx_rings,
				    int ring_grps, int cp_rings, int stats,
				    int vnics)
{
	struct hwrm_func_cfg_input *req;
	u32 flags;

	req = __bnxt_hwrm_reserve_pf_rings(bp, tx_rings, rx_rings, ring_grps,
					   cp_rings, stats, vnics);
	flags = FUNC_CFG_REQ_FLAGS_TX_ASSETS_TEST;
	if (BNXT_NEW_RM(bp)) {
		flags |= FUNC_CFG_REQ_FLAGS_RX_ASSETS_TEST |
			 FUNC_CFG_REQ_FLAGS_CMPL_ASSETS_TEST |
			 FUNC_CFG_REQ_FLAGS_STAT_CTX_ASSETS_TEST |
			 FUNC_CFG_REQ_FLAGS_VNIC_ASSETS_TEST;
		if (bp->flags & BNXT_FLAG_CHIP_P5_PLUS)
			flags |= FUNC_CFG_REQ_FLAGS_RSSCOS_CTX_ASSETS_TEST |
				 FUNC_CFG_REQ_FLAGS_NQ_ASSETS_TEST;
		else
			flags |= FUNC_CFG_REQ_FLAGS_RING_GRP_ASSETS_TEST;
	}

	req->flags = cpu_to_le32(flags);
	return hwrm_req_send_silent(bp, req);
}

static int bnxt_hwrm_check_rings(struct bnxt *bp, int tx_rings, int rx_rings,
				 int ring_grps, int cp_rings, int stats,
				 int vnics)
{
	if (bp->hwrm_spec_code < 0x10801)
		return 0;

	if (BNXT_PF(bp))
		return bnxt_hwrm_check_pf_rings(bp, tx_rings, rx_rings,
						ring_grps, cp_rings, stats,
						vnics);

	return bnxt_hwrm_check_vf_rings(bp, tx_rings, rx_rings, ring_grps,
					cp_rings, stats, vnics);
}

static void bnxt_hwrm_coal_params_qcaps(struct bnxt *bp)
{
	struct bnxt_coal_cap *coal_cap = &bp->coal_cap;
	struct hwrm_ring_aggint_qcaps_output *resp;
	struct hwrm_ring_aggint_qcaps_input *req;
	int rc;

	coal_cap->cmpl_params = BNXT_LEGACY_COAL_CMPL_PARAMS;
	coal_cap->num_cmpl_dma_aggr_max = 63;
	coal_cap->num_cmpl_dma_aggr_during_int_max = 63;
	coal_cap->cmpl_aggr_dma_tmr_max = 65535;
	coal_cap->cmpl_aggr_dma_tmr_during_int_max = 65535;
	coal_cap->int_lat_tmr_min_max = 65535;
	coal_cap->int_lat_tmr_max_max = 65535;
	coal_cap->num_cmpl_aggr_int_max = 65535;
	coal_cap->timer_units = 80;

	if (bp->hwrm_spec_code < 0x10902)
		return;

	if (hwrm_req_init(bp, req, HWRM_RING_AGGINT_QCAPS))
		return;

	resp = hwrm_req_hold(bp, req);
	rc = hwrm_req_send_silent(bp, req);
	if (!rc) {
		coal_cap->cmpl_params = le32_to_cpu(resp->cmpl_params);
		coal_cap->nq_params = le32_to_cpu(resp->nq_params);
		coal_cap->num_cmpl_dma_aggr_max =
			le16_to_cpu(resp->num_cmpl_dma_aggr_max);
		coal_cap->num_cmpl_dma_aggr_during_int_max =
			le16_to_cpu(resp->num_cmpl_dma_aggr_during_int_max);
		coal_cap->cmpl_aggr_dma_tmr_max =
			le16_to_cpu(resp->cmpl_aggr_dma_tmr_max);
		coal_cap->cmpl_aggr_dma_tmr_during_int_max =
			le16_to_cpu(resp->cmpl_aggr_dma_tmr_during_int_max);
		coal_cap->int_lat_tmr_min_max =
			le16_to_cpu(resp->int_lat_tmr_min_max);
		coal_cap->int_lat_tmr_max_max =
			le16_to_cpu(resp->int_lat_tmr_max_max);
		coal_cap->num_cmpl_aggr_int_max =
			le16_to_cpu(resp->num_cmpl_aggr_int_max);
		coal_cap->timer_units = le16_to_cpu(resp->timer_units);
	}
	hwrm_req_drop(bp, req);
}

static u16 bnxt_usec_to_coal_tmr(struct bnxt *bp, u16 usec)
{
	struct bnxt_coal_cap *coal_cap = &bp->coal_cap;

	return usec * 1000 / coal_cap->timer_units;
}

static void bnxt_hwrm_set_coal_params(struct bnxt *bp,
	struct bnxt_coal *hw_coal,
	struct hwrm_ring_cmpl_ring_cfg_aggint_params_input *req)
{
	struct bnxt_coal_cap *coal_cap = &bp->coal_cap;
	u16 val, tmr, max, flags = hw_coal->flags;
	u32 cmpl_params = coal_cap->cmpl_params;

	max = hw_coal->bufs_per_record * 128;
	if (hw_coal->budget)
		max = hw_coal->bufs_per_record * hw_coal->budget;
	max = min_t(u16, max, coal_cap->num_cmpl_aggr_int_max);

	val = clamp_t(u16, hw_coal->coal_bufs, 1, max);
	req->num_cmpl_aggr_int = cpu_to_le16(val);

	val = min_t(u16, val, coal_cap->num_cmpl_dma_aggr_max);
	req->num_cmpl_dma_aggr = cpu_to_le16(val);

	val = clamp_t(u16, hw_coal->coal_bufs_irq, 1,
		      coal_cap->num_cmpl_dma_aggr_during_int_max);
	req->num_cmpl_dma_aggr_during_int = cpu_to_le16(val);

	tmr = bnxt_usec_to_coal_tmr(bp, hw_coal->coal_ticks);
	tmr = clamp_t(u16, tmr, 1, coal_cap->int_lat_tmr_max_max);
	req->int_lat_tmr_max = cpu_to_le16(tmr);

	/* min timer set to 1/2 of interrupt timer */
	if (cmpl_params & RING_AGGINT_QCAPS_RESP_CMPL_PARAMS_INT_LAT_TMR_MIN) {
		val = tmr / 2;
		val = clamp_t(u16, val, 1, coal_cap->int_lat_tmr_min_max);
		req->int_lat_tmr_min = cpu_to_le16(val);
		req->enables |= cpu_to_le16(BNXT_COAL_CMPL_MIN_TMR_ENABLE);
	}

	/* buf timer set to 1/4 of interrupt timer */
	val = clamp_t(u16, tmr / 4, 1, coal_cap->cmpl_aggr_dma_tmr_max);
	req->cmpl_aggr_dma_tmr = cpu_to_le16(val);

	if (cmpl_params &
	    RING_AGGINT_QCAPS_RESP_CMPL_PARAMS_NUM_CMPL_DMA_AGGR_DURING_INT) {
		tmr = bnxt_usec_to_coal_tmr(bp, hw_coal->coal_ticks_irq);
		val = clamp_t(u16, tmr, 1,
			      coal_cap->cmpl_aggr_dma_tmr_during_int_max);
		req->cmpl_aggr_dma_tmr_during_int = cpu_to_le16(val);
		req->enables |=
			cpu_to_le16(BNXT_COAL_CMPL_AGGR_TMR_DURING_INT_ENABLE);
	}

	if ((cmpl_params & RING_AGGINT_QCAPS_RESP_CMPL_PARAMS_RING_IDLE) &&
	    hw_coal->idle_thresh && hw_coal->coal_ticks < hw_coal->idle_thresh)
		flags |= RING_CMPL_RING_CFG_AGGINT_PARAMS_REQ_FLAGS_RING_IDLE;
	req->flags = cpu_to_le16(flags);
	req->enables |= cpu_to_le16(BNXT_COAL_CMPL_ENABLES);
}

static int __bnxt_hwrm_set_coal_nq(struct bnxt *bp, struct bnxt_napi *bnapi,
				   struct bnxt_coal *hw_coal)
{
	struct hwrm_ring_cmpl_ring_cfg_aggint_params_input *req;
	struct bnxt_cp_ring_info *cpr = &bnapi->cp_ring;
	struct bnxt_coal_cap *coal_cap = &bp->coal_cap;
	u32 nq_params = coal_cap->nq_params;
	u16 tmr;
	int rc;

	if (!(nq_params & RING_AGGINT_QCAPS_RESP_NQ_PARAMS_INT_LAT_TMR_MIN))
		return 0;

	rc = hwrm_req_init(bp, req, HWRM_RING_CMPL_RING_CFG_AGGINT_PARAMS);
	if (rc)
		return rc;

	req->ring_id = cpu_to_le16(cpr->cp_ring_struct.fw_ring_id);
	req->flags =
		cpu_to_le16(RING_CMPL_RING_CFG_AGGINT_PARAMS_REQ_FLAGS_IS_NQ);

	tmr = bnxt_usec_to_coal_tmr(bp, hw_coal->coal_ticks) / 2;
	tmr = clamp_t(u16, tmr, 1, coal_cap->int_lat_tmr_min_max);
	req->int_lat_tmr_min = cpu_to_le16(tmr);
	req->enables |= cpu_to_le16(BNXT_COAL_CMPL_MIN_TMR_ENABLE);
	return hwrm_req_send(bp, req);
}

int bnxt_hwrm_set_ring_coal(struct bnxt *bp, struct bnxt_napi *bnapi)
{
	struct hwrm_ring_cmpl_ring_cfg_aggint_params_input *req_rx;
	struct bnxt_cp_ring_info *cpr = &bnapi->cp_ring;
	struct bnxt_coal coal;
	int rc;

	/* Tick values in micro seconds.
	 * 1 coal_buf x bufs_per_record = 1 completion record.
	 */
	memcpy(&coal, &bp->rx_coal, sizeof(struct bnxt_coal));

	coal.coal_ticks = cpr->rx_ring_coal.coal_ticks;
	coal.coal_bufs = cpr->rx_ring_coal.coal_bufs;

	if (!bnapi->rx_ring)
		return -ENODEV;

	rc = hwrm_req_init(bp, req_rx, HWRM_RING_CMPL_RING_CFG_AGGINT_PARAMS);
	if (rc)
		return rc;

	bnxt_hwrm_set_coal_params(bp, &coal, req_rx);

	req_rx->ring_id = cpu_to_le16(bnxt_cp_ring_for_rx(bp, bnapi->rx_ring));

	return hwrm_req_send(bp, req_rx);
}

static int
bnxt_hwrm_set_rx_coal(struct bnxt *bp, struct bnxt_napi *bnapi,
		      struct hwrm_ring_cmpl_ring_cfg_aggint_params_input *req)
{
	u16 ring_id = bnxt_cp_ring_for_rx(bp, bnapi->rx_ring);

	req->ring_id = cpu_to_le16(ring_id);
	return hwrm_req_send(bp, req);
}

static int
bnxt_hwrm_set_tx_coal(struct bnxt *bp, struct bnxt_napi *bnapi,
		      struct hwrm_ring_cmpl_ring_cfg_aggint_params_input *req)
{
	struct bnxt_tx_ring_info *txr;
	int i, rc;

	bnxt_for_each_napi_tx(i, bnapi, txr) {
		u16 ring_id;

		ring_id = bnxt_cp_ring_for_tx(bp, txr);
		req->ring_id = cpu_to_le16(ring_id);
		rc = hwrm_req_send(bp, req);
		if (rc)
			return rc;
		if (!(bp->flags & BNXT_FLAG_CHIP_P5_PLUS))
			return 0;
	}
	return 0;
}

int bnxt_hwrm_set_coal(struct bnxt *bp)
{
	struct hwrm_ring_cmpl_ring_cfg_aggint_params_input *req_rx, *req_tx;
	int i, rc;

	rc = hwrm_req_init(bp, req_rx, HWRM_RING_CMPL_RING_CFG_AGGINT_PARAMS);
	if (rc)
		return rc;

	rc = hwrm_req_init(bp, req_tx, HWRM_RING_CMPL_RING_CFG_AGGINT_PARAMS);
	if (rc) {
		hwrm_req_drop(bp, req_rx);
		return rc;
	}

	bnxt_hwrm_set_coal_params(bp, &bp->rx_coal, req_rx);
	bnxt_hwrm_set_coal_params(bp, &bp->tx_coal, req_tx);

	hwrm_req_hold(bp, req_rx);
	hwrm_req_hold(bp, req_tx);
	for (i = 0; i < bp->cp_nr_rings; i++) {
		struct bnxt_napi *bnapi = bp->bnapi[i];
		struct bnxt_coal *hw_coal;

		if (!bnapi->rx_ring)
			rc = bnxt_hwrm_set_tx_coal(bp, bnapi, req_tx);
		else
			rc = bnxt_hwrm_set_rx_coal(bp, bnapi, req_rx);
		if (rc)
			break;

		if (!(bp->flags & BNXT_FLAG_CHIP_P5_PLUS))
			continue;

		if (bnapi->rx_ring && bnapi->tx_ring[0]) {
			rc = bnxt_hwrm_set_tx_coal(bp, bnapi, req_tx);
			if (rc)
				break;
		}
		if (bnapi->rx_ring)
			hw_coal = &bp->rx_coal;
		else
			hw_coal = &bp->tx_coal;
		__bnxt_hwrm_set_coal_nq(bp, bnapi, hw_coal);
	}
	hwrm_req_drop(bp, req_rx);
	hwrm_req_drop(bp, req_tx);
	return rc;
}

static void bnxt_hwrm_stat_ctx_free(struct bnxt *bp)
{
	struct hwrm_stat_ctx_clr_stats_input *req0 = NULL;
	struct hwrm_stat_ctx_free_input *req;
	int i;

	if (!bp->bnapi)
		return;

	if (BNXT_CHIP_TYPE_NITRO_A0(bp))
		return;

	if (hwrm_req_init(bp, req, HWRM_STAT_CTX_FREE))
		return;
	if (BNXT_FW_MAJ(bp) <= 20) {
		if (hwrm_req_init(bp, req0, HWRM_STAT_CTX_CLR_STATS)) {
			hwrm_req_drop(bp, req);
			return;
		}
		hwrm_req_hold(bp, req0);
	}
	hwrm_req_hold(bp, req);
	for (i = 0; i < bp->cp_nr_rings; i++) {
		struct bnxt_napi *bnapi = bp->bnapi[i];
		struct bnxt_cp_ring_info *cpr = &bnapi->cp_ring;

		if (cpr->hw_stats_ctx_id != INVALID_STATS_CTX_ID) {
			req->stat_ctx_id = cpu_to_le32(cpr->hw_stats_ctx_id);
			if (req0) {
				req0->stat_ctx_id = req->stat_ctx_id;
				hwrm_req_send(bp, req0);
			}
			hwrm_req_send(bp, req);

			cpr->hw_stats_ctx_id = INVALID_STATS_CTX_ID;
		}
	}
	hwrm_req_drop(bp, req);
	if (req0)
		hwrm_req_drop(bp, req0);
}

static int bnxt_hwrm_stat_ctx_alloc(struct bnxt *bp)
{
	struct hwrm_stat_ctx_alloc_output *resp;
	struct hwrm_stat_ctx_alloc_input *req;
	int rc, i;

	if (BNXT_CHIP_TYPE_NITRO_A0(bp))
		return 0;

	rc = hwrm_req_init(bp, req, HWRM_STAT_CTX_ALLOC);
	if (rc)
		return rc;

	req->stats_dma_length = cpu_to_le16(bp->hw_ring_stats_size);
	req->update_period_ms = cpu_to_le32(bp->stats_coal_ticks / 1000);

	resp = hwrm_req_hold(bp, req);
	for (i = 0; i < bp->cp_nr_rings; i++) {
		struct bnxt_napi *bnapi = bp->bnapi[i];
		struct bnxt_cp_ring_info *cpr = &bnapi->cp_ring;

		req->stats_dma_addr = cpu_to_le64(cpr->stats.hw_stats_map);

		rc = hwrm_req_send(bp, req);
		if (rc)
			break;

		cpr->hw_stats_ctx_id = le32_to_cpu(resp->stat_ctx_id);

		bp->grp_info[i].fw_stats_ctx = cpr->hw_stats_ctx_id;
	}
	hwrm_req_drop(bp, req);
	return rc;
}

static int bnxt_hwrm_func_qcfg(struct bnxt *bp)
{
	struct hwrm_func_qcfg_output *resp;
	struct hwrm_func_qcfg_input *req;
	u16 flags;
	int rc;

	rc = hwrm_req_init(bp, req, HWRM_FUNC_QCFG);
	if (rc)
		return rc;

	req->fid = cpu_to_le16(0xffff);
	resp = hwrm_req_hold(bp, req);
	rc = hwrm_req_send(bp, req);
	if (rc)
		goto func_qcfg_exit;

#ifdef CONFIG_BNXT_SRIOV
	if (BNXT_VF(bp)) {
		struct bnxt_vf_info *vf = &bp->vf;

		vf->vlan = le16_to_cpu(resp->vlan) & VLAN_VID_MASK;
	} else {
		bp->pf.registered_vfs = le16_to_cpu(resp->registered_vfs);
	}
#endif
	flags = le16_to_cpu(resp->flags);
	if (flags & (FUNC_QCFG_RESP_FLAGS_FW_DCBX_AGENT_ENABLED |
		     FUNC_QCFG_RESP_FLAGS_FW_LLDP_AGENT_ENABLED)) {
		bp->fw_cap |= BNXT_FW_CAP_LLDP_AGENT;
		if (flags & FUNC_QCFG_RESP_FLAGS_FW_DCBX_AGENT_ENABLED)
			bp->fw_cap |= BNXT_FW_CAP_DCBX_AGENT;
	}
	if (BNXT_PF(bp) && (flags & FUNC_QCFG_RESP_FLAGS_MULTI_HOST))
		bp->flags |= BNXT_FLAG_MULTI_HOST;

	if (flags & FUNC_QCFG_RESP_FLAGS_RING_MONITOR_ENABLED)
		bp->fw_cap |= BNXT_FW_CAP_RING_MONITOR;

	switch (resp->port_partition_type) {
	case FUNC_QCFG_RESP_PORT_PARTITION_TYPE_NPAR1_0:
	case FUNC_QCFG_RESP_PORT_PARTITION_TYPE_NPAR1_5:
	case FUNC_QCFG_RESP_PORT_PARTITION_TYPE_NPAR2_0:
		bp->port_partition_type = resp->port_partition_type;
		break;
	}
	if (bp->hwrm_spec_code < 0x10707 ||
	    resp->evb_mode == FUNC_QCFG_RESP_EVB_MODE_VEB)
		bp->br_mode = BRIDGE_MODE_VEB;
	else if (resp->evb_mode == FUNC_QCFG_RESP_EVB_MODE_VEPA)
		bp->br_mode = BRIDGE_MODE_VEPA;
	else
		bp->br_mode = BRIDGE_MODE_UNDEF;

	bp->max_mtu = le16_to_cpu(resp->max_mtu_configured);
	if (!bp->max_mtu)
		bp->max_mtu = BNXT_MAX_MTU;

	if (bp->db_size)
		goto func_qcfg_exit;

	bp->db_offset = le16_to_cpu(resp->legacy_l2_db_size_kb) * 1024;
	if (BNXT_CHIP_P5(bp)) {
		if (BNXT_PF(bp))
			bp->db_offset = DB_PF_OFFSET_P5;
		else
			bp->db_offset = DB_VF_OFFSET_P5;
	}
	bp->db_size = PAGE_ALIGN(le16_to_cpu(resp->l2_doorbell_bar_size_kb) *
				 1024);
	if (!bp->db_size || bp->db_size > pci_resource_len(bp->pdev, 2) ||
	    bp->db_size <= bp->db_offset)
		bp->db_size = pci_resource_len(bp->pdev, 2);

func_qcfg_exit:
	hwrm_req_drop(bp, req);
	return rc;
}

static void bnxt_init_ctx_initializer(struct bnxt_ctx_mem_type *ctxm,
				      u8 init_val, u8 init_offset,
				      bool init_mask_set)
{
	ctxm->init_value = init_val;
	ctxm->init_offset = BNXT_CTX_INIT_INVALID_OFFSET;
	if (init_mask_set)
		ctxm->init_offset = init_offset * 4;
	else
		ctxm->init_value = 0;
}

static int bnxt_alloc_all_ctx_pg_info(struct bnxt *bp, int ctx_max)
{
	struct bnxt_ctx_mem_info *ctx = bp->ctx;
	u16 type;

	for (type = 0; type < ctx_max; type++) {
		struct bnxt_ctx_mem_type *ctxm = &ctx->ctx_arr[type];
		int n = 1;

		if (!ctxm->max_entries)
			continue;

		if (ctxm->instance_bmap)
			n = hweight32(ctxm->instance_bmap);
		ctxm->pg_info = kcalloc(n, sizeof(*ctxm->pg_info), GFP_KERNEL);
		if (!ctxm->pg_info)
			return -ENOMEM;
	}
	return 0;
}

#define BNXT_CTX_INIT_VALID(flags)	\
	(!!((flags) &			\
	    FUNC_BACKING_STORE_QCAPS_V2_RESP_FLAGS_ENABLE_CTX_KIND_INIT))

static int bnxt_hwrm_func_backing_store_qcaps_v2(struct bnxt *bp)
{
	struct hwrm_func_backing_store_qcaps_v2_output *resp;
	struct hwrm_func_backing_store_qcaps_v2_input *req;
	struct bnxt_ctx_mem_info *ctx;
	u16 type;
	int rc;

	rc = hwrm_req_init(bp, req, HWRM_FUNC_BACKING_STORE_QCAPS_V2);
	if (rc)
		return rc;

	ctx = kzalloc(sizeof(*ctx), GFP_KERNEL);
	if (!ctx)
		return -ENOMEM;
	bp->ctx = ctx;

	resp = hwrm_req_hold(bp, req);

	for (type = 0; type < BNXT_CTX_V2_MAX; ) {
		struct bnxt_ctx_mem_type *ctxm = &ctx->ctx_arr[type];
		u8 init_val, init_off, i;
		__le32 *p;
		u32 flags;

		req->type = cpu_to_le16(type);
		rc = hwrm_req_send(bp, req);
		if (rc)
			goto ctx_done;
		flags = le32_to_cpu(resp->flags);
		type = le16_to_cpu(resp->next_valid_type);
		if (!(flags & FUNC_BACKING_STORE_QCAPS_V2_RESP_FLAGS_TYPE_VALID))
			continue;

		ctxm->type = le16_to_cpu(resp->type);
		ctxm->entry_size = le16_to_cpu(resp->entry_size);
		ctxm->flags = flags;
		ctxm->instance_bmap = le32_to_cpu(resp->instance_bit_map);
		ctxm->entry_multiple = resp->entry_multiple;
		ctxm->max_entries = le32_to_cpu(resp->max_num_entries);
		ctxm->min_entries = le32_to_cpu(resp->min_num_entries);
		init_val = resp->ctx_init_value;
		init_off = resp->ctx_init_offset;
		bnxt_init_ctx_initializer(ctxm, init_val, init_off,
					  BNXT_CTX_INIT_VALID(flags));
		ctxm->split_entry_cnt = min_t(u8, resp->subtype_valid_cnt,
					      BNXT_MAX_SPLIT_ENTRY);
		for (i = 0, p = &resp->split_entry_0; i < ctxm->split_entry_cnt;
		     i++, p++)
			ctxm->split[i] = le32_to_cpu(*p);
	}
	rc = bnxt_alloc_all_ctx_pg_info(bp, BNXT_CTX_V2_MAX);

ctx_done:
	hwrm_req_drop(bp, req);
	return rc;
}

static int bnxt_hwrm_func_backing_store_qcaps(struct bnxt *bp)
{
	struct hwrm_func_backing_store_qcaps_output *resp;
	struct hwrm_func_backing_store_qcaps_input *req;
	int rc;

	if (bp->hwrm_spec_code < 0x10902 || BNXT_VF(bp) || bp->ctx)
		return 0;

	if (bp->fw_cap & BNXT_FW_CAP_BACKING_STORE_V2)
		return bnxt_hwrm_func_backing_store_qcaps_v2(bp);

	rc = hwrm_req_init(bp, req, HWRM_FUNC_BACKING_STORE_QCAPS);
	if (rc)
		return rc;

	resp = hwrm_req_hold(bp, req);
	rc = hwrm_req_send_silent(bp, req);
	if (!rc) {
		struct bnxt_ctx_mem_type *ctxm;
		struct bnxt_ctx_mem_info *ctx;
		u8 init_val, init_idx = 0;
		u16 init_mask;

		ctx = bp->ctx;
		if (!ctx) {
			ctx = kzalloc(sizeof(*ctx), GFP_KERNEL);
			if (!ctx) {
				rc = -ENOMEM;
				goto ctx_err;
			}
			bp->ctx = ctx;
		}
		init_val = resp->ctx_kind_initializer;
		init_mask = le16_to_cpu(resp->ctx_init_mask);

		ctxm = &ctx->ctx_arr[BNXT_CTX_QP];
		ctxm->max_entries = le32_to_cpu(resp->qp_max_entries);
		ctxm->qp_qp1_entries = le16_to_cpu(resp->qp_min_qp1_entries);
		ctxm->qp_l2_entries = le16_to_cpu(resp->qp_max_l2_entries);
		ctxm->entry_size = le16_to_cpu(resp->qp_entry_size);
		bnxt_init_ctx_initializer(ctxm, init_val, resp->qp_init_offset,
					  (init_mask & (1 << init_idx++)) != 0);

		ctxm = &ctx->ctx_arr[BNXT_CTX_SRQ];
		ctxm->srq_l2_entries = le16_to_cpu(resp->srq_max_l2_entries);
		ctxm->max_entries = le32_to_cpu(resp->srq_max_entries);
		ctxm->entry_size = le16_to_cpu(resp->srq_entry_size);
		bnxt_init_ctx_initializer(ctxm, init_val, resp->srq_init_offset,
					  (init_mask & (1 << init_idx++)) != 0);

		ctxm = &ctx->ctx_arr[BNXT_CTX_CQ];
		ctxm->cq_l2_entries = le16_to_cpu(resp->cq_max_l2_entries);
		ctxm->max_entries = le32_to_cpu(resp->cq_max_entries);
		ctxm->entry_size = le16_to_cpu(resp->cq_entry_size);
		bnxt_init_ctx_initializer(ctxm, init_val, resp->cq_init_offset,
					  (init_mask & (1 << init_idx++)) != 0);

		ctxm = &ctx->ctx_arr[BNXT_CTX_VNIC];
		ctxm->vnic_entries = le16_to_cpu(resp->vnic_max_vnic_entries);
		ctxm->max_entries = ctxm->vnic_entries +
			le16_to_cpu(resp->vnic_max_ring_table_entries);
		ctxm->entry_size = le16_to_cpu(resp->vnic_entry_size);
		bnxt_init_ctx_initializer(ctxm, init_val,
					  resp->vnic_init_offset,
					  (init_mask & (1 << init_idx++)) != 0);

		ctxm = &ctx->ctx_arr[BNXT_CTX_STAT];
		ctxm->max_entries = le32_to_cpu(resp->stat_max_entries);
		ctxm->entry_size = le16_to_cpu(resp->stat_entry_size);
		bnxt_init_ctx_initializer(ctxm, init_val,
					  resp->stat_init_offset,
					  (init_mask & (1 << init_idx++)) != 0);

		ctxm = &ctx->ctx_arr[BNXT_CTX_STQM];
		ctxm->entry_size = le16_to_cpu(resp->tqm_entry_size);
		ctxm->min_entries = le32_to_cpu(resp->tqm_min_entries_per_ring);
		ctxm->max_entries = le32_to_cpu(resp->tqm_max_entries_per_ring);
		ctxm->entry_multiple = resp->tqm_entries_multiple;
		if (!ctxm->entry_multiple)
			ctxm->entry_multiple = 1;

		memcpy(&ctx->ctx_arr[BNXT_CTX_FTQM], ctxm, sizeof(*ctxm));

		ctxm = &ctx->ctx_arr[BNXT_CTX_MRAV];
		ctxm->max_entries = le32_to_cpu(resp->mrav_max_entries);
		ctxm->entry_size = le16_to_cpu(resp->mrav_entry_size);
		ctxm->mrav_num_entries_units =
			le16_to_cpu(resp->mrav_num_entries_units);
		bnxt_init_ctx_initializer(ctxm, init_val,
					  resp->mrav_init_offset,
					  (init_mask & (1 << init_idx++)) != 0);

		ctxm = &ctx->ctx_arr[BNXT_CTX_TIM];
		ctxm->entry_size = le16_to_cpu(resp->tim_entry_size);
		ctxm->max_entries = le32_to_cpu(resp->tim_max_entries);

		ctx->tqm_fp_rings_count = resp->tqm_fp_rings_count;
		if (!ctx->tqm_fp_rings_count)
			ctx->tqm_fp_rings_count = bp->max_q;
		else if (ctx->tqm_fp_rings_count > BNXT_MAX_TQM_FP_RINGS)
			ctx->tqm_fp_rings_count = BNXT_MAX_TQM_FP_RINGS;

		ctxm = &ctx->ctx_arr[BNXT_CTX_FTQM];
		memcpy(ctxm, &ctx->ctx_arr[BNXT_CTX_STQM], sizeof(*ctxm));
		ctxm->instance_bmap = (1 << ctx->tqm_fp_rings_count) - 1;

		rc = bnxt_alloc_all_ctx_pg_info(bp, BNXT_CTX_MAX);
	} else {
		rc = 0;
	}
ctx_err:
	hwrm_req_drop(bp, req);
	return rc;
}

static void bnxt_hwrm_set_pg_attr(struct bnxt_ring_mem_info *rmem, u8 *pg_attr,
				  __le64 *pg_dir)
{
	if (!rmem->nr_pages)
		return;

	BNXT_SET_CTX_PAGE_ATTR(*pg_attr);
	if (rmem->depth >= 1) {
		if (rmem->depth == 2)
			*pg_attr |= 2;
		else
			*pg_attr |= 1;
		*pg_dir = cpu_to_le64(rmem->pg_tbl_map);
	} else {
		*pg_dir = cpu_to_le64(rmem->dma_arr[0]);
	}
}

#define FUNC_BACKING_STORE_CFG_REQ_DFLT_ENABLES			\
	(FUNC_BACKING_STORE_CFG_REQ_ENABLES_QP |		\
	 FUNC_BACKING_STORE_CFG_REQ_ENABLES_SRQ |		\
	 FUNC_BACKING_STORE_CFG_REQ_ENABLES_CQ |		\
	 FUNC_BACKING_STORE_CFG_REQ_ENABLES_VNIC |		\
	 FUNC_BACKING_STORE_CFG_REQ_ENABLES_STAT)

static int bnxt_hwrm_func_backing_store_cfg(struct bnxt *bp, u32 enables)
{
	struct hwrm_func_backing_store_cfg_input *req;
	struct bnxt_ctx_mem_info *ctx = bp->ctx;
	struct bnxt_ctx_pg_info *ctx_pg;
	struct bnxt_ctx_mem_type *ctxm;
	void **__req = (void **)&req;
	u32 req_len = sizeof(*req);
	__le32 *num_entries;
	__le64 *pg_dir;
	u32 flags = 0;
	u8 *pg_attr;
	u32 ena;
	int rc;
	int i;

	if (!ctx)
		return 0;

	if (req_len > bp->hwrm_max_ext_req_len)
		req_len = BNXT_BACKING_STORE_CFG_LEGACY_LEN;
	rc = __hwrm_req_init(bp, __req, HWRM_FUNC_BACKING_STORE_CFG, req_len);
	if (rc)
		return rc;

	req->enables = cpu_to_le32(enables);
	if (enables & FUNC_BACKING_STORE_CFG_REQ_ENABLES_QP) {
		ctxm = &ctx->ctx_arr[BNXT_CTX_QP];
		ctx_pg = ctxm->pg_info;
		req->qp_num_entries = cpu_to_le32(ctx_pg->entries);
		req->qp_num_qp1_entries = cpu_to_le16(ctxm->qp_qp1_entries);
		req->qp_num_l2_entries = cpu_to_le16(ctxm->qp_l2_entries);
		req->qp_entry_size = cpu_to_le16(ctxm->entry_size);
		bnxt_hwrm_set_pg_attr(&ctx_pg->ring_mem,
				      &req->qpc_pg_size_qpc_lvl,
				      &req->qpc_page_dir);
	}
	if (enables & FUNC_BACKING_STORE_CFG_REQ_ENABLES_SRQ) {
		ctxm = &ctx->ctx_arr[BNXT_CTX_SRQ];
		ctx_pg = ctxm->pg_info;
		req->srq_num_entries = cpu_to_le32(ctx_pg->entries);
		req->srq_num_l2_entries = cpu_to_le16(ctxm->srq_l2_entries);
		req->srq_entry_size = cpu_to_le16(ctxm->entry_size);
		bnxt_hwrm_set_pg_attr(&ctx_pg->ring_mem,
				      &req->srq_pg_size_srq_lvl,
				      &req->srq_page_dir);
	}
	if (enables & FUNC_BACKING_STORE_CFG_REQ_ENABLES_CQ) {
		ctxm = &ctx->ctx_arr[BNXT_CTX_CQ];
		ctx_pg = ctxm->pg_info;
		req->cq_num_entries = cpu_to_le32(ctx_pg->entries);
		req->cq_num_l2_entries = cpu_to_le16(ctxm->cq_l2_entries);
		req->cq_entry_size = cpu_to_le16(ctxm->entry_size);
		bnxt_hwrm_set_pg_attr(&ctx_pg->ring_mem,
				      &req->cq_pg_size_cq_lvl,
				      &req->cq_page_dir);
	}
	if (enables & FUNC_BACKING_STORE_CFG_REQ_ENABLES_VNIC) {
		ctxm = &ctx->ctx_arr[BNXT_CTX_VNIC];
		ctx_pg = ctxm->pg_info;
		req->vnic_num_vnic_entries = cpu_to_le16(ctxm->vnic_entries);
		req->vnic_num_ring_table_entries =
			cpu_to_le16(ctxm->max_entries - ctxm->vnic_entries);
		req->vnic_entry_size = cpu_to_le16(ctxm->entry_size);
		bnxt_hwrm_set_pg_attr(&ctx_pg->ring_mem,
				      &req->vnic_pg_size_vnic_lvl,
				      &req->vnic_page_dir);
	}
	if (enables & FUNC_BACKING_STORE_CFG_REQ_ENABLES_STAT) {
		ctxm = &ctx->ctx_arr[BNXT_CTX_STAT];
		ctx_pg = ctxm->pg_info;
		req->stat_num_entries = cpu_to_le32(ctxm->max_entries);
		req->stat_entry_size = cpu_to_le16(ctxm->entry_size);
		bnxt_hwrm_set_pg_attr(&ctx_pg->ring_mem,
				      &req->stat_pg_size_stat_lvl,
				      &req->stat_page_dir);
	}
	if (enables & FUNC_BACKING_STORE_CFG_REQ_ENABLES_MRAV) {
		u32 units;

		ctxm = &ctx->ctx_arr[BNXT_CTX_MRAV];
		ctx_pg = ctxm->pg_info;
		req->mrav_num_entries = cpu_to_le32(ctx_pg->entries);
		units = ctxm->mrav_num_entries_units;
		if (units) {
			u32 num_mr, num_ah = ctxm->mrav_av_entries;
			u32 entries;

			num_mr = ctx_pg->entries - num_ah;
			entries = ((num_mr / units) << 16) | (num_ah / units);
			req->mrav_num_entries = cpu_to_le32(entries);
			flags |= FUNC_BACKING_STORE_CFG_REQ_FLAGS_MRAV_RESERVATION_SPLIT;
		}
		req->mrav_entry_size = cpu_to_le16(ctxm->entry_size);
		bnxt_hwrm_set_pg_attr(&ctx_pg->ring_mem,
				      &req->mrav_pg_size_mrav_lvl,
				      &req->mrav_page_dir);
	}
	if (enables & FUNC_BACKING_STORE_CFG_REQ_ENABLES_TIM) {
		ctxm = &ctx->ctx_arr[BNXT_CTX_TIM];
		ctx_pg = ctxm->pg_info;
		req->tim_num_entries = cpu_to_le32(ctx_pg->entries);
		req->tim_entry_size = cpu_to_le16(ctxm->entry_size);
		bnxt_hwrm_set_pg_attr(&ctx_pg->ring_mem,
				      &req->tim_pg_size_tim_lvl,
				      &req->tim_page_dir);
	}
	ctxm = &ctx->ctx_arr[BNXT_CTX_STQM];
	for (i = 0, num_entries = &req->tqm_sp_num_entries,
	     pg_attr = &req->tqm_sp_pg_size_tqm_sp_lvl,
	     pg_dir = &req->tqm_sp_page_dir,
	     ena = FUNC_BACKING_STORE_CFG_REQ_ENABLES_TQM_SP,
	     ctx_pg = ctxm->pg_info;
	     i < BNXT_MAX_TQM_RINGS;
	     ctx_pg = &ctx->ctx_arr[BNXT_CTX_FTQM].pg_info[i],
	     i++, num_entries++, pg_attr++, pg_dir++, ena <<= 1) {
		if (!(enables & ena))
			continue;

		req->tqm_entry_size = cpu_to_le16(ctxm->entry_size);
		*num_entries = cpu_to_le32(ctx_pg->entries);
		bnxt_hwrm_set_pg_attr(&ctx_pg->ring_mem, pg_attr, pg_dir);
	}
	req->flags = cpu_to_le32(flags);
	return hwrm_req_send(bp, req);
}

static int bnxt_alloc_ctx_mem_blk(struct bnxt *bp,
				  struct bnxt_ctx_pg_info *ctx_pg)
{
	struct bnxt_ring_mem_info *rmem = &ctx_pg->ring_mem;

	rmem->page_size = BNXT_PAGE_SIZE;
	rmem->pg_arr = ctx_pg->ctx_pg_arr;
	rmem->dma_arr = ctx_pg->ctx_dma_arr;
	rmem->flags = BNXT_RMEM_VALID_PTE_FLAG;
	if (rmem->depth >= 1)
		rmem->flags |= BNXT_RMEM_USE_FULL_PAGE_FLAG;
	return bnxt_alloc_ring(bp, rmem);
}

static int bnxt_alloc_ctx_pg_tbls(struct bnxt *bp,
				  struct bnxt_ctx_pg_info *ctx_pg, u32 mem_size,
				  u8 depth, struct bnxt_ctx_mem_type *ctxm)
{
	struct bnxt_ring_mem_info *rmem = &ctx_pg->ring_mem;
	int rc;

	if (!mem_size)
		return -EINVAL;

	ctx_pg->nr_pages = DIV_ROUND_UP(mem_size, BNXT_PAGE_SIZE);
	if (ctx_pg->nr_pages > MAX_CTX_TOTAL_PAGES) {
		ctx_pg->nr_pages = 0;
		return -EINVAL;
	}
	if (ctx_pg->nr_pages > MAX_CTX_PAGES || depth > 1) {
		int nr_tbls, i;

		rmem->depth = 2;
		ctx_pg->ctx_pg_tbl = kcalloc(MAX_CTX_PAGES, sizeof(ctx_pg),
					     GFP_KERNEL);
		if (!ctx_pg->ctx_pg_tbl)
			return -ENOMEM;
		nr_tbls = DIV_ROUND_UP(ctx_pg->nr_pages, MAX_CTX_PAGES);
		rmem->nr_pages = nr_tbls;
		rc = bnxt_alloc_ctx_mem_blk(bp, ctx_pg);
		if (rc)
			return rc;
		for (i = 0; i < nr_tbls; i++) {
			struct bnxt_ctx_pg_info *pg_tbl;

			pg_tbl = kzalloc(sizeof(*pg_tbl), GFP_KERNEL);
			if (!pg_tbl)
				return -ENOMEM;
			ctx_pg->ctx_pg_tbl[i] = pg_tbl;
			rmem = &pg_tbl->ring_mem;
			rmem->pg_tbl = ctx_pg->ctx_pg_arr[i];
			rmem->pg_tbl_map = ctx_pg->ctx_dma_arr[i];
			rmem->depth = 1;
			rmem->nr_pages = MAX_CTX_PAGES;
			rmem->ctx_mem = ctxm;
			if (i == (nr_tbls - 1)) {
				int rem = ctx_pg->nr_pages % MAX_CTX_PAGES;

				if (rem)
					rmem->nr_pages = rem;
			}
			rc = bnxt_alloc_ctx_mem_blk(bp, pg_tbl);
			if (rc)
				break;
		}
	} else {
		rmem->nr_pages = DIV_ROUND_UP(mem_size, BNXT_PAGE_SIZE);
		if (rmem->nr_pages > 1 || depth)
			rmem->depth = 1;
		rmem->ctx_mem = ctxm;
		rc = bnxt_alloc_ctx_mem_blk(bp, ctx_pg);
	}
	return rc;
}

static void bnxt_free_ctx_pg_tbls(struct bnxt *bp,
				  struct bnxt_ctx_pg_info *ctx_pg)
{
	struct bnxt_ring_mem_info *rmem = &ctx_pg->ring_mem;

	if (rmem->depth > 1 || ctx_pg->nr_pages > MAX_CTX_PAGES ||
	    ctx_pg->ctx_pg_tbl) {
		int i, nr_tbls = rmem->nr_pages;

		for (i = 0; i < nr_tbls; i++) {
			struct bnxt_ctx_pg_info *pg_tbl;
			struct bnxt_ring_mem_info *rmem2;

			pg_tbl = ctx_pg->ctx_pg_tbl[i];
			if (!pg_tbl)
				continue;
			rmem2 = &pg_tbl->ring_mem;
			bnxt_free_ring(bp, rmem2);
			ctx_pg->ctx_pg_arr[i] = NULL;
			kfree(pg_tbl);
			ctx_pg->ctx_pg_tbl[i] = NULL;
		}
		kfree(ctx_pg->ctx_pg_tbl);
		ctx_pg->ctx_pg_tbl = NULL;
	}
	bnxt_free_ring(bp, rmem);
	ctx_pg->nr_pages = 0;
}

static int bnxt_setup_ctxm_pg_tbls(struct bnxt *bp,
				   struct bnxt_ctx_mem_type *ctxm, u32 entries,
				   u8 pg_lvl)
{
	struct bnxt_ctx_pg_info *ctx_pg = ctxm->pg_info;
	int i, rc = 0, n = 1;
	u32 mem_size;

	if (!ctxm->entry_size || !ctx_pg)
		return -EINVAL;
	if (ctxm->instance_bmap)
		n = hweight32(ctxm->instance_bmap);
	if (ctxm->entry_multiple)
		entries = roundup(entries, ctxm->entry_multiple);
	entries = clamp_t(u32, entries, ctxm->min_entries, ctxm->max_entries);
	mem_size = entries * ctxm->entry_size;
	for (i = 0; i < n && !rc; i++) {
		ctx_pg[i].entries = entries;
		rc = bnxt_alloc_ctx_pg_tbls(bp, &ctx_pg[i], mem_size, pg_lvl,
					    ctxm->init_value ? ctxm : NULL);
	}
	return rc;
}

static int bnxt_hwrm_func_backing_store_cfg_v2(struct bnxt *bp,
					       struct bnxt_ctx_mem_type *ctxm,
					       bool last)
{
	struct hwrm_func_backing_store_cfg_v2_input *req;
	u32 instance_bmap = ctxm->instance_bmap;
	int i, j, rc = 0, n = 1;
	__le32 *p;

	if (!(ctxm->flags & BNXT_CTX_MEM_TYPE_VALID) || !ctxm->pg_info)
		return 0;

	if (instance_bmap)
		n = hweight32(ctxm->instance_bmap);
	else
		instance_bmap = 1;

	rc = hwrm_req_init(bp, req, HWRM_FUNC_BACKING_STORE_CFG_V2);
	if (rc)
		return rc;
	hwrm_req_hold(bp, req);
	req->type = cpu_to_le16(ctxm->type);
	req->entry_size = cpu_to_le16(ctxm->entry_size);
	req->subtype_valid_cnt = ctxm->split_entry_cnt;
	for (i = 0, p = &req->split_entry_0; i < ctxm->split_entry_cnt; i++)
		p[i] = cpu_to_le32(ctxm->split[i]);
	for (i = 0, j = 0; j < n && !rc; i++) {
		struct bnxt_ctx_pg_info *ctx_pg;

		if (!(instance_bmap & (1 << i)))
			continue;
		req->instance = cpu_to_le16(i);
		ctx_pg = &ctxm->pg_info[j++];
		if (!ctx_pg->entries)
			continue;
		req->num_entries = cpu_to_le32(ctx_pg->entries);
		bnxt_hwrm_set_pg_attr(&ctx_pg->ring_mem,
				      &req->page_size_pbl_level,
				      &req->page_dir);
		if (last && j == n)
			req->flags =
				cpu_to_le32(FUNC_BACKING_STORE_CFG_V2_REQ_FLAGS_BS_CFG_ALL_DONE);
		rc = hwrm_req_send(bp, req);
	}
	hwrm_req_drop(bp, req);
	return rc;
}

static int bnxt_backing_store_cfg_v2(struct bnxt *bp, u32 ena)
{
	struct bnxt_ctx_mem_info *ctx = bp->ctx;
	struct bnxt_ctx_mem_type *ctxm;
	u16 last_type;
	int rc = 0;
	u16 type;

	if (!ena)
		return 0;
	else if (ena & FUNC_BACKING_STORE_CFG_REQ_ENABLES_TIM)
		last_type = BNXT_CTX_MAX - 1;
	else
		last_type = BNXT_CTX_L2_MAX - 1;
	ctx->ctx_arr[last_type].last = 1;

	for (type = 0 ; type < BNXT_CTX_V2_MAX; type++) {
		ctxm = &ctx->ctx_arr[type];

		rc = bnxt_hwrm_func_backing_store_cfg_v2(bp, ctxm, ctxm->last);
		if (rc)
			return rc;
	}
	return 0;
}

void bnxt_free_ctx_mem(struct bnxt *bp)
{
	struct bnxt_ctx_mem_info *ctx = bp->ctx;
	u16 type;

	if (!ctx)
		return;

	for (type = 0; type < BNXT_CTX_V2_MAX; type++) {
		struct bnxt_ctx_mem_type *ctxm = &ctx->ctx_arr[type];
		struct bnxt_ctx_pg_info *ctx_pg = ctxm->pg_info;
		int i, n = 1;

		if (!ctx_pg)
			continue;
		if (ctxm->instance_bmap)
			n = hweight32(ctxm->instance_bmap);
		for (i = 0; i < n; i++)
			bnxt_free_ctx_pg_tbls(bp, &ctx_pg[i]);

		kfree(ctx_pg);
		ctxm->pg_info = NULL;
	}

	ctx->flags &= ~BNXT_CTX_FLAG_INITED;
	kfree(ctx);
	bp->ctx = NULL;
}

static int bnxt_alloc_ctx_mem(struct bnxt *bp)
{
	struct bnxt_ctx_mem_type *ctxm;
	struct bnxt_ctx_mem_info *ctx;
	u32 l2_qps, qp1_qps, max_qps;
	u32 ena, entries_sp, entries;
	u32 srqs, max_srqs, min;
	u32 num_mr, num_ah;
	u32 extra_srqs = 0;
	u32 extra_qps = 0;
	u8 pg_lvl = 1;
	int i, rc;

	rc = bnxt_hwrm_func_backing_store_qcaps(bp);
	if (rc) {
		netdev_err(bp->dev, "Failed querying context mem capability, rc = %d.\n",
			   rc);
		return rc;
	}
	ctx = bp->ctx;
	if (!ctx || (ctx->flags & BNXT_CTX_FLAG_INITED))
		return 0;

	ctxm = &ctx->ctx_arr[BNXT_CTX_QP];
	l2_qps = ctxm->qp_l2_entries;
	qp1_qps = ctxm->qp_qp1_entries;
	max_qps = ctxm->max_entries;
	ctxm = &ctx->ctx_arr[BNXT_CTX_SRQ];
	srqs = ctxm->srq_l2_entries;
	max_srqs = ctxm->max_entries;
	if ((bp->flags & BNXT_FLAG_ROCE_CAP) && !is_kdump_kernel()) {
		pg_lvl = 2;
		extra_qps = min_t(u32, 65536, max_qps - l2_qps - qp1_qps);
		extra_srqs = min_t(u32, 8192, max_srqs - srqs);
	}

	ctxm = &ctx->ctx_arr[BNXT_CTX_QP];
	rc = bnxt_setup_ctxm_pg_tbls(bp, ctxm, l2_qps + qp1_qps + extra_qps,
				     pg_lvl);
	if (rc)
		return rc;

	ctxm = &ctx->ctx_arr[BNXT_CTX_SRQ];
	rc = bnxt_setup_ctxm_pg_tbls(bp, ctxm, srqs + extra_srqs, pg_lvl);
	if (rc)
		return rc;

	ctxm = &ctx->ctx_arr[BNXT_CTX_CQ];
	rc = bnxt_setup_ctxm_pg_tbls(bp, ctxm, ctxm->cq_l2_entries +
				     extra_qps * 2, pg_lvl);
	if (rc)
		return rc;

	ctxm = &ctx->ctx_arr[BNXT_CTX_VNIC];
	rc = bnxt_setup_ctxm_pg_tbls(bp, ctxm, ctxm->max_entries, 1);
	if (rc)
		return rc;

	ctxm = &ctx->ctx_arr[BNXT_CTX_STAT];
	rc = bnxt_setup_ctxm_pg_tbls(bp, ctxm, ctxm->max_entries, 1);
	if (rc)
		return rc;

	ena = 0;
	if (!(bp->flags & BNXT_FLAG_ROCE_CAP))
		goto skip_rdma;

	ctxm = &ctx->ctx_arr[BNXT_CTX_MRAV];
	/* 128K extra is needed to accommodate static AH context
	 * allocation by f/w.
	 */
	num_mr = min_t(u32, ctxm->max_entries / 2, 1024 * 256);
	num_ah = min_t(u32, num_mr, 1024 * 128);
	ctxm->split_entry_cnt = BNXT_CTX_MRAV_AV_SPLIT_ENTRY + 1;
	if (!ctxm->mrav_av_entries || ctxm->mrav_av_entries > num_ah)
		ctxm->mrav_av_entries = num_ah;

	rc = bnxt_setup_ctxm_pg_tbls(bp, ctxm, num_mr + num_ah, 2);
	if (rc)
		return rc;
	ena = FUNC_BACKING_STORE_CFG_REQ_ENABLES_MRAV;

	ctxm = &ctx->ctx_arr[BNXT_CTX_TIM];
	rc = bnxt_setup_ctxm_pg_tbls(bp, ctxm, l2_qps + qp1_qps + extra_qps, 1);
	if (rc)
		return rc;
	ena |= FUNC_BACKING_STORE_CFG_REQ_ENABLES_TIM;

skip_rdma:
	ctxm = &ctx->ctx_arr[BNXT_CTX_STQM];
	min = ctxm->min_entries;
	entries_sp = ctx->ctx_arr[BNXT_CTX_VNIC].vnic_entries + l2_qps +
		     2 * (extra_qps + qp1_qps) + min;
	rc = bnxt_setup_ctxm_pg_tbls(bp, ctxm, entries_sp, 2);
	if (rc)
		return rc;

	ctxm = &ctx->ctx_arr[BNXT_CTX_FTQM];
	entries = l2_qps + 2 * (extra_qps + qp1_qps);
	rc = bnxt_setup_ctxm_pg_tbls(bp, ctxm, entries, 2);
	if (rc)
		return rc;
	for (i = 0; i < ctx->tqm_fp_rings_count + 1; i++)
		ena |= FUNC_BACKING_STORE_CFG_REQ_ENABLES_TQM_SP << i;
	ena |= FUNC_BACKING_STORE_CFG_REQ_DFLT_ENABLES;

	if (bp->fw_cap & BNXT_FW_CAP_BACKING_STORE_V2)
		rc = bnxt_backing_store_cfg_v2(bp, ena);
	else
		rc = bnxt_hwrm_func_backing_store_cfg(bp, ena);
	if (rc) {
		netdev_err(bp->dev, "Failed configuring context mem, rc = %d.\n",
			   rc);
		return rc;
	}
	ctx->flags |= BNXT_CTX_FLAG_INITED;
	return 0;
}

int bnxt_hwrm_func_resc_qcaps(struct bnxt *bp, bool all)
{
	struct hwrm_func_resource_qcaps_output *resp;
	struct hwrm_func_resource_qcaps_input *req;
	struct bnxt_hw_resc *hw_resc = &bp->hw_resc;
	int rc;

	rc = hwrm_req_init(bp, req, HWRM_FUNC_RESOURCE_QCAPS);
	if (rc)
		return rc;

	req->fid = cpu_to_le16(0xffff);
	resp = hwrm_req_hold(bp, req);
	rc = hwrm_req_send_silent(bp, req);
	if (rc)
		goto hwrm_func_resc_qcaps_exit;

	hw_resc->max_tx_sch_inputs = le16_to_cpu(resp->max_tx_scheduler_inputs);
	if (!all)
		goto hwrm_func_resc_qcaps_exit;

	hw_resc->min_rsscos_ctxs = le16_to_cpu(resp->min_rsscos_ctx);
	hw_resc->max_rsscos_ctxs = le16_to_cpu(resp->max_rsscos_ctx);
	hw_resc->min_cp_rings = le16_to_cpu(resp->min_cmpl_rings);
	hw_resc->max_cp_rings = le16_to_cpu(resp->max_cmpl_rings);
	hw_resc->min_tx_rings = le16_to_cpu(resp->min_tx_rings);
	hw_resc->max_tx_rings = le16_to_cpu(resp->max_tx_rings);
	hw_resc->min_rx_rings = le16_to_cpu(resp->min_rx_rings);
	hw_resc->max_rx_rings = le16_to_cpu(resp->max_rx_rings);
	hw_resc->min_hw_ring_grps = le16_to_cpu(resp->min_hw_ring_grps);
	hw_resc->max_hw_ring_grps = le16_to_cpu(resp->max_hw_ring_grps);
	hw_resc->min_l2_ctxs = le16_to_cpu(resp->min_l2_ctxs);
	hw_resc->max_l2_ctxs = le16_to_cpu(resp->max_l2_ctxs);
	hw_resc->min_vnics = le16_to_cpu(resp->min_vnics);
	hw_resc->max_vnics = le16_to_cpu(resp->max_vnics);
	hw_resc->min_stat_ctxs = le16_to_cpu(resp->min_stat_ctx);
	hw_resc->max_stat_ctxs = le16_to_cpu(resp->max_stat_ctx);

	if (bp->flags & BNXT_FLAG_CHIP_P5_PLUS) {
		u16 max_msix = le16_to_cpu(resp->max_msix);

		hw_resc->max_nqs = max_msix;
		hw_resc->max_hw_ring_grps = hw_resc->max_rx_rings;
	}

	if (BNXT_PF(bp)) {
		struct bnxt_pf_info *pf = &bp->pf;

		pf->vf_resv_strategy =
			le16_to_cpu(resp->vf_reservation_strategy);
		if (pf->vf_resv_strategy > BNXT_VF_RESV_STRATEGY_MINIMAL_STATIC)
			pf->vf_resv_strategy = BNXT_VF_RESV_STRATEGY_MAXIMAL;
	}
hwrm_func_resc_qcaps_exit:
	hwrm_req_drop(bp, req);
	return rc;
}

static int __bnxt_hwrm_ptp_qcfg(struct bnxt *bp)
{
	struct hwrm_port_mac_ptp_qcfg_output *resp;
	struct hwrm_port_mac_ptp_qcfg_input *req;
	struct bnxt_ptp_cfg *ptp = bp->ptp_cfg;
	bool phc_cfg;
	u8 flags;
	int rc;

	if (bp->hwrm_spec_code < 0x10801 || !BNXT_CHIP_P5(bp)) {
		rc = -ENODEV;
		goto no_ptp;
	}

	rc = hwrm_req_init(bp, req, HWRM_PORT_MAC_PTP_QCFG);
	if (rc)
		goto no_ptp;

	req->port_id = cpu_to_le16(bp->pf.port_id);
	resp = hwrm_req_hold(bp, req);
	rc = hwrm_req_send(bp, req);
	if (rc)
		goto exit;

	flags = resp->flags;
	if (!(flags & PORT_MAC_PTP_QCFG_RESP_FLAGS_HWRM_ACCESS)) {
		rc = -ENODEV;
		goto exit;
	}
	if (!ptp) {
		ptp = kzalloc(sizeof(*ptp), GFP_KERNEL);
		if (!ptp) {
			rc = -ENOMEM;
			goto exit;
		}
		ptp->bp = bp;
		bp->ptp_cfg = ptp;
	}
	if (flags & PORT_MAC_PTP_QCFG_RESP_FLAGS_PARTIAL_DIRECT_ACCESS_REF_CLOCK) {
		ptp->refclk_regs[0] = le32_to_cpu(resp->ts_ref_clock_reg_lower);
		ptp->refclk_regs[1] = le32_to_cpu(resp->ts_ref_clock_reg_upper);
	} else if (bp->flags & BNXT_FLAG_CHIP_P5_PLUS) {
		ptp->refclk_regs[0] = BNXT_TS_REG_TIMESYNC_TS0_LOWER;
		ptp->refclk_regs[1] = BNXT_TS_REG_TIMESYNC_TS0_UPPER;
	} else {
		rc = -ENODEV;
		goto exit;
	}
	phc_cfg = (flags & PORT_MAC_PTP_QCFG_RESP_FLAGS_RTC_CONFIGURED) != 0;
	rc = bnxt_ptp_init(bp, phc_cfg);
	if (rc)
		netdev_warn(bp->dev, "PTP initialization failed.\n");
exit:
	hwrm_req_drop(bp, req);
	if (!rc)
		return 0;

no_ptp:
	bnxt_ptp_clear(bp);
	kfree(ptp);
	bp->ptp_cfg = NULL;
	return rc;
}

static int __bnxt_hwrm_func_qcaps(struct bnxt *bp)
{
	struct hwrm_func_qcaps_output *resp;
	struct hwrm_func_qcaps_input *req;
	struct bnxt_hw_resc *hw_resc = &bp->hw_resc;
	u32 flags, flags_ext, flags_ext2;
	int rc;

	rc = hwrm_req_init(bp, req, HWRM_FUNC_QCAPS);
	if (rc)
		return rc;

	req->fid = cpu_to_le16(0xffff);
	resp = hwrm_req_hold(bp, req);
	rc = hwrm_req_send(bp, req);
	if (rc)
		goto hwrm_func_qcaps_exit;

	flags = le32_to_cpu(resp->flags);
	if (flags & FUNC_QCAPS_RESP_FLAGS_ROCE_V1_SUPPORTED)
		bp->flags |= BNXT_FLAG_ROCEV1_CAP;
	if (flags & FUNC_QCAPS_RESP_FLAGS_ROCE_V2_SUPPORTED)
		bp->flags |= BNXT_FLAG_ROCEV2_CAP;
	if (flags & FUNC_QCAPS_RESP_FLAGS_PCIE_STATS_SUPPORTED)
		bp->fw_cap |= BNXT_FW_CAP_PCIE_STATS_SUPPORTED;
	if (flags & FUNC_QCAPS_RESP_FLAGS_HOT_RESET_CAPABLE)
		bp->fw_cap |= BNXT_FW_CAP_HOT_RESET;
	if (flags & FUNC_QCAPS_RESP_FLAGS_EXT_STATS_SUPPORTED)
		bp->fw_cap |= BNXT_FW_CAP_EXT_STATS_SUPPORTED;
	if (flags &  FUNC_QCAPS_RESP_FLAGS_ERROR_RECOVERY_CAPABLE)
		bp->fw_cap |= BNXT_FW_CAP_ERROR_RECOVERY;
	if (flags & FUNC_QCAPS_RESP_FLAGS_ERR_RECOVER_RELOAD)
		bp->fw_cap |= BNXT_FW_CAP_ERR_RECOVER_RELOAD;
	if (!(flags & FUNC_QCAPS_RESP_FLAGS_VLAN_ACCELERATION_TX_DISABLED))
		bp->fw_cap |= BNXT_FW_CAP_VLAN_TX_INSERT;
	if (flags & FUNC_QCAPS_RESP_FLAGS_DBG_QCAPS_CMD_SUPPORTED)
		bp->fw_cap |= BNXT_FW_CAP_DBG_QCAPS;

	flags_ext = le32_to_cpu(resp->flags_ext);
	if (flags_ext & FUNC_QCAPS_RESP_FLAGS_EXT_EXT_HW_STATS_SUPPORTED)
		bp->fw_cap |= BNXT_FW_CAP_EXT_HW_STATS_SUPPORTED;
	if (BNXT_PF(bp) && (flags_ext & FUNC_QCAPS_RESP_FLAGS_EXT_PTP_PPS_SUPPORTED))
		bp->fw_cap |= BNXT_FW_CAP_PTP_PPS;
	if (flags_ext & FUNC_QCAPS_RESP_FLAGS_EXT_PTP_64BIT_RTC_SUPPORTED)
		bp->fw_cap |= BNXT_FW_CAP_PTP_RTC;
	if (BNXT_PF(bp) && (flags_ext & FUNC_QCAPS_RESP_FLAGS_EXT_HOT_RESET_IF_SUPPORT))
		bp->fw_cap |= BNXT_FW_CAP_HOT_RESET_IF;
	if (BNXT_PF(bp) && (flags_ext & FUNC_QCAPS_RESP_FLAGS_EXT_FW_LIVEPATCH_SUPPORTED))
		bp->fw_cap |= BNXT_FW_CAP_LIVEPATCH;
	if (flags_ext & FUNC_QCAPS_RESP_FLAGS_EXT_BS_V2_SUPPORTED)
		bp->fw_cap |= BNXT_FW_CAP_BACKING_STORE_V2;

	flags_ext2 = le32_to_cpu(resp->flags_ext2);
	if (flags_ext2 & FUNC_QCAPS_RESP_FLAGS_EXT2_RX_ALL_PKTS_TIMESTAMPS_SUPPORTED)
		bp->fw_cap |= BNXT_FW_CAP_RX_ALL_PKT_TS;

	bp->tx_push_thresh = 0;
	if ((flags & FUNC_QCAPS_RESP_FLAGS_PUSH_MODE_SUPPORTED) &&
	    BNXT_FW_MAJ(bp) > 217)
		bp->tx_push_thresh = BNXT_TX_PUSH_THRESH;

	hw_resc->max_rsscos_ctxs = le16_to_cpu(resp->max_rsscos_ctx);
	hw_resc->max_cp_rings = le16_to_cpu(resp->max_cmpl_rings);
	hw_resc->max_tx_rings = le16_to_cpu(resp->max_tx_rings);
	hw_resc->max_rx_rings = le16_to_cpu(resp->max_rx_rings);
	hw_resc->max_hw_ring_grps = le32_to_cpu(resp->max_hw_ring_grps);
	if (!hw_resc->max_hw_ring_grps)
		hw_resc->max_hw_ring_grps = hw_resc->max_tx_rings;
	hw_resc->max_l2_ctxs = le16_to_cpu(resp->max_l2_ctxs);
	hw_resc->max_vnics = le16_to_cpu(resp->max_vnics);
	hw_resc->max_stat_ctxs = le16_to_cpu(resp->max_stat_ctx);

	if (BNXT_PF(bp)) {
		struct bnxt_pf_info *pf = &bp->pf;

		pf->fw_fid = le16_to_cpu(resp->fid);
		pf->port_id = le16_to_cpu(resp->port_id);
		memcpy(pf->mac_addr, resp->mac_address, ETH_ALEN);
		pf->first_vf_id = le16_to_cpu(resp->first_vf_id);
		pf->max_vfs = le16_to_cpu(resp->max_vfs);
		pf->max_encap_records = le32_to_cpu(resp->max_encap_records);
		pf->max_decap_records = le32_to_cpu(resp->max_decap_records);
		pf->max_tx_em_flows = le32_to_cpu(resp->max_tx_em_flows);
		pf->max_tx_wm_flows = le32_to_cpu(resp->max_tx_wm_flows);
		pf->max_rx_em_flows = le32_to_cpu(resp->max_rx_em_flows);
		pf->max_rx_wm_flows = le32_to_cpu(resp->max_rx_wm_flows);
		bp->flags &= ~BNXT_FLAG_WOL_CAP;
		if (flags & FUNC_QCAPS_RESP_FLAGS_WOL_MAGICPKT_SUPPORTED)
			bp->flags |= BNXT_FLAG_WOL_CAP;
		if (flags & FUNC_QCAPS_RESP_FLAGS_PTP_SUPPORTED) {
			bp->fw_cap |= BNXT_FW_CAP_PTP;
		} else {
			bnxt_ptp_clear(bp);
			kfree(bp->ptp_cfg);
			bp->ptp_cfg = NULL;
		}
	} else {
#ifdef CONFIG_BNXT_SRIOV
		struct bnxt_vf_info *vf = &bp->vf;

		vf->fw_fid = le16_to_cpu(resp->fid);
		memcpy(vf->mac_addr, resp->mac_address, ETH_ALEN);
#endif
	}

hwrm_func_qcaps_exit:
	hwrm_req_drop(bp, req);
	return rc;
}

static void bnxt_hwrm_dbg_qcaps(struct bnxt *bp)
{
	struct hwrm_dbg_qcaps_output *resp;
	struct hwrm_dbg_qcaps_input *req;
	int rc;

	bp->fw_dbg_cap = 0;
	if (!(bp->fw_cap & BNXT_FW_CAP_DBG_QCAPS))
		return;

	rc = hwrm_req_init(bp, req, HWRM_DBG_QCAPS);
	if (rc)
		return;

	req->fid = cpu_to_le16(0xffff);
	resp = hwrm_req_hold(bp, req);
	rc = hwrm_req_send(bp, req);
	if (rc)
		goto hwrm_dbg_qcaps_exit;

	bp->fw_dbg_cap = le32_to_cpu(resp->flags);

hwrm_dbg_qcaps_exit:
	hwrm_req_drop(bp, req);
}

static int bnxt_hwrm_queue_qportcfg(struct bnxt *bp);

int bnxt_hwrm_func_qcaps(struct bnxt *bp)
{
	int rc;

	rc = __bnxt_hwrm_func_qcaps(bp);
	if (rc)
		return rc;

	bnxt_hwrm_dbg_qcaps(bp);

	rc = bnxt_hwrm_queue_qportcfg(bp);
	if (rc) {
		netdev_err(bp->dev, "hwrm query qportcfg failure rc: %d\n", rc);
		return rc;
	}
	if (bp->hwrm_spec_code >= 0x10803) {
		rc = bnxt_alloc_ctx_mem(bp);
		if (rc)
			return rc;
		rc = bnxt_hwrm_func_resc_qcaps(bp, true);
		if (!rc)
			bp->fw_cap |= BNXT_FW_CAP_NEW_RM;
	}
	return 0;
}

static int bnxt_hwrm_cfa_adv_flow_mgnt_qcaps(struct bnxt *bp)
{
	struct hwrm_cfa_adv_flow_mgnt_qcaps_output *resp;
	struct hwrm_cfa_adv_flow_mgnt_qcaps_input *req;
	u32 flags;
	int rc;

	if (!(bp->fw_cap & BNXT_FW_CAP_CFA_ADV_FLOW))
		return 0;

	rc = hwrm_req_init(bp, req, HWRM_CFA_ADV_FLOW_MGNT_QCAPS);
	if (rc)
		return rc;

	resp = hwrm_req_hold(bp, req);
	rc = hwrm_req_send(bp, req);
	if (rc)
		goto hwrm_cfa_adv_qcaps_exit;

	flags = le32_to_cpu(resp->flags);
	if (flags &
	    CFA_ADV_FLOW_MGNT_QCAPS_RESP_FLAGS_RFS_RING_TBL_IDX_V2_SUPPORTED)
		bp->fw_cap |= BNXT_FW_CAP_CFA_RFS_RING_TBL_IDX_V2;

hwrm_cfa_adv_qcaps_exit:
	hwrm_req_drop(bp, req);
	return rc;
}

static int __bnxt_alloc_fw_health(struct bnxt *bp)
{
	if (bp->fw_health)
		return 0;

	bp->fw_health = kzalloc(sizeof(*bp->fw_health), GFP_KERNEL);
	if (!bp->fw_health)
		return -ENOMEM;

	mutex_init(&bp->fw_health->lock);
	return 0;
}

static int bnxt_alloc_fw_health(struct bnxt *bp)
{
	int rc;

	if (!(bp->fw_cap & BNXT_FW_CAP_HOT_RESET) &&
	    !(bp->fw_cap & BNXT_FW_CAP_ERROR_RECOVERY))
		return 0;

	rc = __bnxt_alloc_fw_health(bp);
	if (rc) {
		bp->fw_cap &= ~BNXT_FW_CAP_HOT_RESET;
		bp->fw_cap &= ~BNXT_FW_CAP_ERROR_RECOVERY;
		return rc;
	}

	return 0;
}

static void __bnxt_map_fw_health_reg(struct bnxt *bp, u32 reg)
{
	writel(reg & BNXT_GRC_BASE_MASK, bp->bar0 +
					 BNXT_GRCPF_REG_WINDOW_BASE_OUT +
					 BNXT_FW_HEALTH_WIN_MAP_OFF);
}

static void bnxt_inv_fw_health_reg(struct bnxt *bp)
{
	struct bnxt_fw_health *fw_health = bp->fw_health;
	u32 reg_type;

	if (!fw_health)
		return;

	reg_type = BNXT_FW_HEALTH_REG_TYPE(fw_health->regs[BNXT_FW_HEALTH_REG]);
	if (reg_type == BNXT_FW_HEALTH_REG_TYPE_GRC)
		fw_health->status_reliable = false;

	reg_type = BNXT_FW_HEALTH_REG_TYPE(fw_health->regs[BNXT_FW_RESET_CNT_REG]);
	if (reg_type == BNXT_FW_HEALTH_REG_TYPE_GRC)
		fw_health->resets_reliable = false;
}

static void bnxt_try_map_fw_health_reg(struct bnxt *bp)
{
	void __iomem *hs;
	u32 status_loc;
	u32 reg_type;
	u32 sig;

	if (bp->fw_health)
		bp->fw_health->status_reliable = false;

	__bnxt_map_fw_health_reg(bp, HCOMM_STATUS_STRUCT_LOC);
	hs = bp->bar0 + BNXT_FW_HEALTH_WIN_OFF(HCOMM_STATUS_STRUCT_LOC);

	sig = readl(hs + offsetof(struct hcomm_status, sig_ver));
	if ((sig & HCOMM_STATUS_SIGNATURE_MASK) != HCOMM_STATUS_SIGNATURE_VAL) {
		if (!bp->chip_num) {
			__bnxt_map_fw_health_reg(bp, BNXT_GRC_REG_BASE);
			bp->chip_num = readl(bp->bar0 +
					     BNXT_FW_HEALTH_WIN_BASE +
					     BNXT_GRC_REG_CHIP_NUM);
		}
		if (!BNXT_CHIP_P5(bp))
			return;

		status_loc = BNXT_GRC_REG_STATUS_P5 |
			     BNXT_FW_HEALTH_REG_TYPE_BAR0;
	} else {
		status_loc = readl(hs + offsetof(struct hcomm_status,
						 fw_status_loc));
	}

	if (__bnxt_alloc_fw_health(bp)) {
		netdev_warn(bp->dev, "no memory for firmware status checks\n");
		return;
	}

	bp->fw_health->regs[BNXT_FW_HEALTH_REG] = status_loc;
	reg_type = BNXT_FW_HEALTH_REG_TYPE(status_loc);
	if (reg_type == BNXT_FW_HEALTH_REG_TYPE_GRC) {
		__bnxt_map_fw_health_reg(bp, status_loc);
		bp->fw_health->mapped_regs[BNXT_FW_HEALTH_REG] =
			BNXT_FW_HEALTH_WIN_OFF(status_loc);
	}

	bp->fw_health->status_reliable = true;
}

static int bnxt_map_fw_health_regs(struct bnxt *bp)
{
	struct bnxt_fw_health *fw_health = bp->fw_health;
	u32 reg_base = 0xffffffff;
	int i;

	bp->fw_health->status_reliable = false;
	bp->fw_health->resets_reliable = false;
	/* Only pre-map the monitoring GRC registers using window 3 */
	for (i = 0; i < 4; i++) {
		u32 reg = fw_health->regs[i];

		if (BNXT_FW_HEALTH_REG_TYPE(reg) != BNXT_FW_HEALTH_REG_TYPE_GRC)
			continue;
		if (reg_base == 0xffffffff)
			reg_base = reg & BNXT_GRC_BASE_MASK;
		if ((reg & BNXT_GRC_BASE_MASK) != reg_base)
			return -ERANGE;
		fw_health->mapped_regs[i] = BNXT_FW_HEALTH_WIN_OFF(reg);
	}
	bp->fw_health->status_reliable = true;
	bp->fw_health->resets_reliable = true;
	if (reg_base == 0xffffffff)
		return 0;

	__bnxt_map_fw_health_reg(bp, reg_base);
	return 0;
}

static void bnxt_remap_fw_health_regs(struct bnxt *bp)
{
	if (!bp->fw_health)
		return;

	if (bp->fw_cap & BNXT_FW_CAP_ERROR_RECOVERY) {
		bp->fw_health->status_reliable = true;
		bp->fw_health->resets_reliable = true;
	} else {
		bnxt_try_map_fw_health_reg(bp);
	}
}

static int bnxt_hwrm_error_recovery_qcfg(struct bnxt *bp)
{
	struct bnxt_fw_health *fw_health = bp->fw_health;
	struct hwrm_error_recovery_qcfg_output *resp;
	struct hwrm_error_recovery_qcfg_input *req;
	int rc, i;

	if (!(bp->fw_cap & BNXT_FW_CAP_ERROR_RECOVERY))
		return 0;

	rc = hwrm_req_init(bp, req, HWRM_ERROR_RECOVERY_QCFG);
	if (rc)
		return rc;

	resp = hwrm_req_hold(bp, req);
	rc = hwrm_req_send(bp, req);
	if (rc)
		goto err_recovery_out;
	fw_health->flags = le32_to_cpu(resp->flags);
	if ((fw_health->flags & ERROR_RECOVERY_QCFG_RESP_FLAGS_CO_CPU) &&
	    !(bp->fw_cap & BNXT_FW_CAP_KONG_MB_CHNL)) {
		rc = -EINVAL;
		goto err_recovery_out;
	}
	fw_health->polling_dsecs = le32_to_cpu(resp->driver_polling_freq);
	fw_health->master_func_wait_dsecs =
		le32_to_cpu(resp->master_func_wait_period);
	fw_health->normal_func_wait_dsecs =
		le32_to_cpu(resp->normal_func_wait_period);
	fw_health->post_reset_wait_dsecs =
		le32_to_cpu(resp->master_func_wait_period_after_reset);
	fw_health->post_reset_max_wait_dsecs =
		le32_to_cpu(resp->max_bailout_time_after_reset);
	fw_health->regs[BNXT_FW_HEALTH_REG] =
		le32_to_cpu(resp->fw_health_status_reg);
	fw_health->regs[BNXT_FW_HEARTBEAT_REG] =
		le32_to_cpu(resp->fw_heartbeat_reg);
	fw_health->regs[BNXT_FW_RESET_CNT_REG] =
		le32_to_cpu(resp->fw_reset_cnt_reg);
	fw_health->regs[BNXT_FW_RESET_INPROG_REG] =
		le32_to_cpu(resp->reset_inprogress_reg);
	fw_health->fw_reset_inprog_reg_mask =
		le32_to_cpu(resp->reset_inprogress_reg_mask);
	fw_health->fw_reset_seq_cnt = resp->reg_array_cnt;
	if (fw_health->fw_reset_seq_cnt >= 16) {
		rc = -EINVAL;
		goto err_recovery_out;
	}
	for (i = 0; i < fw_health->fw_reset_seq_cnt; i++) {
		fw_health->fw_reset_seq_regs[i] =
			le32_to_cpu(resp->reset_reg[i]);
		fw_health->fw_reset_seq_vals[i] =
			le32_to_cpu(resp->reset_reg_val[i]);
		fw_health->fw_reset_seq_delay_msec[i] =
			resp->delay_after_reset[i];
	}
err_recovery_out:
	hwrm_req_drop(bp, req);
	if (!rc)
		rc = bnxt_map_fw_health_regs(bp);
	if (rc)
		bp->fw_cap &= ~BNXT_FW_CAP_ERROR_RECOVERY;
	return rc;
}

static int bnxt_hwrm_func_reset(struct bnxt *bp)
{
	struct hwrm_func_reset_input *req;
	int rc;

	rc = hwrm_req_init(bp, req, HWRM_FUNC_RESET);
	if (rc)
		return rc;

	req->enables = 0;
	hwrm_req_timeout(bp, req, HWRM_RESET_TIMEOUT);
	return hwrm_req_send(bp, req);
}

static void bnxt_nvm_cfg_ver_get(struct bnxt *bp)
{
	struct hwrm_nvm_get_dev_info_output nvm_info;

	if (!bnxt_hwrm_nvm_get_dev_info(bp, &nvm_info))
		snprintf(bp->nvm_cfg_ver, FW_VER_STR_LEN, "%d.%d.%d",
			 nvm_info.nvm_cfg_ver_maj, nvm_info.nvm_cfg_ver_min,
			 nvm_info.nvm_cfg_ver_upd);
}

static int bnxt_hwrm_queue_qportcfg(struct bnxt *bp)
{
	struct hwrm_queue_qportcfg_output *resp;
	struct hwrm_queue_qportcfg_input *req;
	u8 i, j, *qptr;
	bool no_rdma;
	int rc = 0;

	rc = hwrm_req_init(bp, req, HWRM_QUEUE_QPORTCFG);
	if (rc)
		return rc;

	resp = hwrm_req_hold(bp, req);
	rc = hwrm_req_send(bp, req);
	if (rc)
		goto qportcfg_exit;

	if (!resp->max_configurable_queues) {
		rc = -EINVAL;
		goto qportcfg_exit;
	}
	bp->max_tc = resp->max_configurable_queues;
	bp->max_lltc = resp->max_configurable_lossless_queues;
	if (bp->max_tc > BNXT_MAX_QUEUE)
		bp->max_tc = BNXT_MAX_QUEUE;

	no_rdma = !(bp->flags & BNXT_FLAG_ROCE_CAP);
	qptr = &resp->queue_id0;
	for (i = 0, j = 0; i < bp->max_tc; i++) {
		bp->q_info[j].queue_id = *qptr;
		bp->q_ids[i] = *qptr++;
		bp->q_info[j].queue_profile = *qptr++;
		bp->tc_to_qidx[j] = j;
		if (!BNXT_CNPQ(bp->q_info[j].queue_profile) ||
		    (no_rdma && BNXT_PF(bp)))
			j++;
	}
	bp->max_q = bp->max_tc;
	bp->max_tc = max_t(u8, j, 1);

	if (resp->queue_cfg_info & QUEUE_QPORTCFG_RESP_QUEUE_CFG_INFO_ASYM_CFG)
		bp->max_tc = 1;

	if (bp->max_lltc > bp->max_tc)
		bp->max_lltc = bp->max_tc;

qportcfg_exit:
	hwrm_req_drop(bp, req);
	return rc;
}

static int bnxt_hwrm_poll(struct bnxt *bp)
{
	struct hwrm_ver_get_input *req;
	int rc;

	rc = hwrm_req_init(bp, req, HWRM_VER_GET);
	if (rc)
		return rc;

	req->hwrm_intf_maj = HWRM_VERSION_MAJOR;
	req->hwrm_intf_min = HWRM_VERSION_MINOR;
	req->hwrm_intf_upd = HWRM_VERSION_UPDATE;

	hwrm_req_flags(bp, req, BNXT_HWRM_CTX_SILENT | BNXT_HWRM_FULL_WAIT);
	rc = hwrm_req_send(bp, req);
	return rc;
}

static int bnxt_hwrm_ver_get(struct bnxt *bp)
{
	struct hwrm_ver_get_output *resp;
	struct hwrm_ver_get_input *req;
	u16 fw_maj, fw_min, fw_bld, fw_rsv;
	u32 dev_caps_cfg, hwrm_ver;
	int rc, len;

	rc = hwrm_req_init(bp, req, HWRM_VER_GET);
	if (rc)
		return rc;

	hwrm_req_flags(bp, req, BNXT_HWRM_FULL_WAIT);
	bp->hwrm_max_req_len = HWRM_MAX_REQ_LEN;
	req->hwrm_intf_maj = HWRM_VERSION_MAJOR;
	req->hwrm_intf_min = HWRM_VERSION_MINOR;
	req->hwrm_intf_upd = HWRM_VERSION_UPDATE;

	resp = hwrm_req_hold(bp, req);
	rc = hwrm_req_send(bp, req);
	if (rc)
		goto hwrm_ver_get_exit;

	memcpy(&bp->ver_resp, resp, sizeof(struct hwrm_ver_get_output));

	bp->hwrm_spec_code = resp->hwrm_intf_maj_8b << 16 |
			     resp->hwrm_intf_min_8b << 8 |
			     resp->hwrm_intf_upd_8b;
	if (resp->hwrm_intf_maj_8b < 1) {
		netdev_warn(bp->dev, "HWRM interface %d.%d.%d is older than 1.0.0.\n",
			    resp->hwrm_intf_maj_8b, resp->hwrm_intf_min_8b,
			    resp->hwrm_intf_upd_8b);
		netdev_warn(bp->dev, "Please update firmware with HWRM interface 1.0.0 or newer.\n");
	}

	hwrm_ver = HWRM_VERSION_MAJOR << 16 | HWRM_VERSION_MINOR << 8 |
			HWRM_VERSION_UPDATE;

	if (bp->hwrm_spec_code > hwrm_ver)
		snprintf(bp->hwrm_ver_supp, FW_VER_STR_LEN, "%d.%d.%d",
			 HWRM_VERSION_MAJOR, HWRM_VERSION_MINOR,
			 HWRM_VERSION_UPDATE);
	else
		snprintf(bp->hwrm_ver_supp, FW_VER_STR_LEN, "%d.%d.%d",
			 resp->hwrm_intf_maj_8b, resp->hwrm_intf_min_8b,
			 resp->hwrm_intf_upd_8b);

	fw_maj = le16_to_cpu(resp->hwrm_fw_major);
	if (bp->hwrm_spec_code > 0x10803 && fw_maj) {
		fw_min = le16_to_cpu(resp->hwrm_fw_minor);
		fw_bld = le16_to_cpu(resp->hwrm_fw_build);
		fw_rsv = le16_to_cpu(resp->hwrm_fw_patch);
		len = FW_VER_STR_LEN;
	} else {
		fw_maj = resp->hwrm_fw_maj_8b;
		fw_min = resp->hwrm_fw_min_8b;
		fw_bld = resp->hwrm_fw_bld_8b;
		fw_rsv = resp->hwrm_fw_rsvd_8b;
		len = BC_HWRM_STR_LEN;
	}
	bp->fw_ver_code = BNXT_FW_VER_CODE(fw_maj, fw_min, fw_bld, fw_rsv);
	snprintf(bp->fw_ver_str, len, "%d.%d.%d.%d", fw_maj, fw_min, fw_bld,
		 fw_rsv);

	if (strlen(resp->active_pkg_name)) {
		int fw_ver_len = strlen(bp->fw_ver_str);

		snprintf(bp->fw_ver_str + fw_ver_len,
			 FW_VER_STR_LEN - fw_ver_len - 1, "/pkg %s",
			 resp->active_pkg_name);
		bp->fw_cap |= BNXT_FW_CAP_PKG_VER;
	}

	bp->hwrm_cmd_timeout = le16_to_cpu(resp->def_req_timeout);
	if (!bp->hwrm_cmd_timeout)
		bp->hwrm_cmd_timeout = DFLT_HWRM_CMD_TIMEOUT;
	bp->hwrm_cmd_max_timeout = le16_to_cpu(resp->max_req_timeout) * 1000;
	if (!bp->hwrm_cmd_max_timeout)
		bp->hwrm_cmd_max_timeout = HWRM_CMD_MAX_TIMEOUT;
	else if (bp->hwrm_cmd_max_timeout > HWRM_CMD_MAX_TIMEOUT)
		netdev_warn(bp->dev, "Device requests max timeout of %d seconds, may trigger hung task watchdog\n",
			    bp->hwrm_cmd_max_timeout / 1000);

	if (resp->hwrm_intf_maj_8b >= 1) {
		bp->hwrm_max_req_len = le16_to_cpu(resp->max_req_win_len);
		bp->hwrm_max_ext_req_len = le16_to_cpu(resp->max_ext_req_len);
	}
	if (bp->hwrm_max_ext_req_len < HWRM_MAX_REQ_LEN)
		bp->hwrm_max_ext_req_len = HWRM_MAX_REQ_LEN;

	bp->chip_num = le16_to_cpu(resp->chip_num);
	bp->chip_rev = resp->chip_rev;
	if (bp->chip_num == CHIP_NUM_58700 && !resp->chip_rev &&
	    !resp->chip_metal)
		bp->flags |= BNXT_FLAG_CHIP_NITRO_A0;

	dev_caps_cfg = le32_to_cpu(resp->dev_caps_cfg);
	if ((dev_caps_cfg & VER_GET_RESP_DEV_CAPS_CFG_SHORT_CMD_SUPPORTED) &&
	    (dev_caps_cfg & VER_GET_RESP_DEV_CAPS_CFG_SHORT_CMD_REQUIRED))
		bp->fw_cap |= BNXT_FW_CAP_SHORT_CMD;

	if (dev_caps_cfg & VER_GET_RESP_DEV_CAPS_CFG_KONG_MB_CHNL_SUPPORTED)
		bp->fw_cap |= BNXT_FW_CAP_KONG_MB_CHNL;

	if (dev_caps_cfg &
	    VER_GET_RESP_DEV_CAPS_CFG_FLOW_HANDLE_64BIT_SUPPORTED)
		bp->fw_cap |= BNXT_FW_CAP_OVS_64BIT_HANDLE;

	if (dev_caps_cfg &
	    VER_GET_RESP_DEV_CAPS_CFG_TRUSTED_VF_SUPPORTED)
		bp->fw_cap |= BNXT_FW_CAP_TRUSTED_VF;

	if (dev_caps_cfg &
	    VER_GET_RESP_DEV_CAPS_CFG_CFA_ADV_FLOW_MGNT_SUPPORTED)
		bp->fw_cap |= BNXT_FW_CAP_CFA_ADV_FLOW;

hwrm_ver_get_exit:
	hwrm_req_drop(bp, req);
	return rc;
}

int bnxt_hwrm_fw_set_time(struct bnxt *bp)
{
	struct hwrm_fw_set_time_input *req;
	struct tm tm;
	time64_t now = ktime_get_real_seconds();
	int rc;

	if ((BNXT_VF(bp) && bp->hwrm_spec_code < 0x10901) ||
	    bp->hwrm_spec_code < 0x10400)
		return -EOPNOTSUPP;

	time64_to_tm(now, 0, &tm);
	rc = hwrm_req_init(bp, req, HWRM_FW_SET_TIME);
	if (rc)
		return rc;

	req->year = cpu_to_le16(1900 + tm.tm_year);
	req->month = 1 + tm.tm_mon;
	req->day = tm.tm_mday;
	req->hour = tm.tm_hour;
	req->minute = tm.tm_min;
	req->second = tm.tm_sec;
	return hwrm_req_send(bp, req);
}

static void bnxt_add_one_ctr(u64 hw, u64 *sw, u64 mask)
{
	u64 sw_tmp;

	hw &= mask;
	sw_tmp = (*sw & ~mask) | hw;
	if (hw < (*sw & mask))
		sw_tmp += mask + 1;
	WRITE_ONCE(*sw, sw_tmp);
}

static void __bnxt_accumulate_stats(__le64 *hw_stats, u64 *sw_stats, u64 *masks,
				    int count, bool ignore_zero)
{
	int i;

	for (i = 0; i < count; i++) {
		u64 hw = le64_to_cpu(READ_ONCE(hw_stats[i]));

		if (ignore_zero && !hw)
			continue;

		if (masks[i] == -1ULL)
			sw_stats[i] = hw;
		else
			bnxt_add_one_ctr(hw, &sw_stats[i], masks[i]);
	}
}

static void bnxt_accumulate_stats(struct bnxt_stats_mem *stats)
{
	if (!stats->hw_stats)
		return;

	__bnxt_accumulate_stats(stats->hw_stats, stats->sw_stats,
				stats->hw_masks, stats->len / 8, false);
}

static void bnxt_accumulate_all_stats(struct bnxt *bp)
{
	struct bnxt_stats_mem *ring0_stats;
	bool ignore_zero = false;
	int i;

	/* Chip bug.  Counter intermittently becomes 0. */
	if (bp->flags & BNXT_FLAG_CHIP_P5_PLUS)
		ignore_zero = true;

	for (i = 0; i < bp->cp_nr_rings; i++) {
		struct bnxt_napi *bnapi = bp->bnapi[i];
		struct bnxt_cp_ring_info *cpr;
		struct bnxt_stats_mem *stats;

		cpr = &bnapi->cp_ring;
		stats = &cpr->stats;
		if (!i)
			ring0_stats = stats;
		__bnxt_accumulate_stats(stats->hw_stats, stats->sw_stats,
					ring0_stats->hw_masks,
					ring0_stats->len / 8, ignore_zero);
	}
	if (bp->flags & BNXT_FLAG_PORT_STATS) {
		struct bnxt_stats_mem *stats = &bp->port_stats;
		__le64 *hw_stats = stats->hw_stats;
		u64 *sw_stats = stats->sw_stats;
		u64 *masks = stats->hw_masks;
		int cnt;

		cnt = sizeof(struct rx_port_stats) / 8;
		__bnxt_accumulate_stats(hw_stats, sw_stats, masks, cnt, false);

		hw_stats += BNXT_TX_PORT_STATS_BYTE_OFFSET / 8;
		sw_stats += BNXT_TX_PORT_STATS_BYTE_OFFSET / 8;
		masks += BNXT_TX_PORT_STATS_BYTE_OFFSET / 8;
		cnt = sizeof(struct tx_port_stats) / 8;
		__bnxt_accumulate_stats(hw_stats, sw_stats, masks, cnt, false);
	}
	if (bp->flags & BNXT_FLAG_PORT_STATS_EXT) {
		bnxt_accumulate_stats(&bp->rx_port_stats_ext);
		bnxt_accumulate_stats(&bp->tx_port_stats_ext);
	}
}

static int bnxt_hwrm_port_qstats(struct bnxt *bp, u8 flags)
{
	struct hwrm_port_qstats_input *req;
	struct bnxt_pf_info *pf = &bp->pf;
	int rc;

	if (!(bp->flags & BNXT_FLAG_PORT_STATS))
		return 0;

	if (flags && !(bp->fw_cap & BNXT_FW_CAP_EXT_HW_STATS_SUPPORTED))
		return -EOPNOTSUPP;

	rc = hwrm_req_init(bp, req, HWRM_PORT_QSTATS);
	if (rc)
		return rc;

	req->flags = flags;
	req->port_id = cpu_to_le16(pf->port_id);
	req->tx_stat_host_addr = cpu_to_le64(bp->port_stats.hw_stats_map +
					    BNXT_TX_PORT_STATS_BYTE_OFFSET);
	req->rx_stat_host_addr = cpu_to_le64(bp->port_stats.hw_stats_map);
	return hwrm_req_send(bp, req);
}

static int bnxt_hwrm_port_qstats_ext(struct bnxt *bp, u8 flags)
{
	struct hwrm_queue_pri2cos_qcfg_output *resp_qc;
	struct hwrm_queue_pri2cos_qcfg_input *req_qc;
	struct hwrm_port_qstats_ext_output *resp_qs;
	struct hwrm_port_qstats_ext_input *req_qs;
	struct bnxt_pf_info *pf = &bp->pf;
	u32 tx_stat_size;
	int rc;

	if (!(bp->flags & BNXT_FLAG_PORT_STATS_EXT))
		return 0;

	if (flags && !(bp->fw_cap & BNXT_FW_CAP_EXT_HW_STATS_SUPPORTED))
		return -EOPNOTSUPP;

	rc = hwrm_req_init(bp, req_qs, HWRM_PORT_QSTATS_EXT);
	if (rc)
		return rc;

	req_qs->flags = flags;
	req_qs->port_id = cpu_to_le16(pf->port_id);
	req_qs->rx_stat_size = cpu_to_le16(sizeof(struct rx_port_stats_ext));
	req_qs->rx_stat_host_addr = cpu_to_le64(bp->rx_port_stats_ext.hw_stats_map);
	tx_stat_size = bp->tx_port_stats_ext.hw_stats ?
		       sizeof(struct tx_port_stats_ext) : 0;
	req_qs->tx_stat_size = cpu_to_le16(tx_stat_size);
	req_qs->tx_stat_host_addr = cpu_to_le64(bp->tx_port_stats_ext.hw_stats_map);
	resp_qs = hwrm_req_hold(bp, req_qs);
	rc = hwrm_req_send(bp, req_qs);
	if (!rc) {
		bp->fw_rx_stats_ext_size =
			le16_to_cpu(resp_qs->rx_stat_size) / 8;
		if (BNXT_FW_MAJ(bp) < 220 &&
		    bp->fw_rx_stats_ext_size > BNXT_RX_STATS_EXT_NUM_LEGACY)
			bp->fw_rx_stats_ext_size = BNXT_RX_STATS_EXT_NUM_LEGACY;

		bp->fw_tx_stats_ext_size = tx_stat_size ?
			le16_to_cpu(resp_qs->tx_stat_size) / 8 : 0;
	} else {
		bp->fw_rx_stats_ext_size = 0;
		bp->fw_tx_stats_ext_size = 0;
	}
	hwrm_req_drop(bp, req_qs);

	if (flags)
		return rc;

	if (bp->fw_tx_stats_ext_size <=
	    offsetof(struct tx_port_stats_ext, pfc_pri0_tx_duration_us) / 8) {
		bp->pri2cos_valid = 0;
		return rc;
	}

	rc = hwrm_req_init(bp, req_qc, HWRM_QUEUE_PRI2COS_QCFG);
	if (rc)
		return rc;

	req_qc->flags = cpu_to_le32(QUEUE_PRI2COS_QCFG_REQ_FLAGS_IVLAN);

	resp_qc = hwrm_req_hold(bp, req_qc);
	rc = hwrm_req_send(bp, req_qc);
	if (!rc) {
		u8 *pri2cos;
		int i, j;

		pri2cos = &resp_qc->pri0_cos_queue_id;
		for (i = 0; i < 8; i++) {
			u8 queue_id = pri2cos[i];
			u8 queue_idx;

			/* Per port queue IDs start from 0, 10, 20, etc */
			queue_idx = queue_id % 10;
			if (queue_idx > BNXT_MAX_QUEUE) {
				bp->pri2cos_valid = false;
				hwrm_req_drop(bp, req_qc);
				return rc;
			}
			for (j = 0; j < bp->max_q; j++) {
				if (bp->q_ids[j] == queue_id)
					bp->pri2cos_idx[i] = queue_idx;
			}
		}
		bp->pri2cos_valid = true;
	}
	hwrm_req_drop(bp, req_qc);

	return rc;
}

static void bnxt_hwrm_free_tunnel_ports(struct bnxt *bp)
{
	bnxt_hwrm_tunnel_dst_port_free(bp,
		TUNNEL_DST_PORT_FREE_REQ_TUNNEL_TYPE_VXLAN);
	bnxt_hwrm_tunnel_dst_port_free(bp,
		TUNNEL_DST_PORT_FREE_REQ_TUNNEL_TYPE_GENEVE);
}

static int bnxt_set_tpa(struct bnxt *bp, bool set_tpa)
{
	int rc, i;
	u32 tpa_flags = 0;

	if (set_tpa)
		tpa_flags = bp->flags & BNXT_FLAG_TPA;
	else if (BNXT_NO_FW_ACCESS(bp))
		return 0;
	for (i = 0; i < bp->nr_vnics; i++) {
		rc = bnxt_hwrm_vnic_set_tpa(bp, i, tpa_flags);
		if (rc) {
			netdev_err(bp->dev, "hwrm vnic set tpa failure rc for vnic %d: %x\n",
				   i, rc);
			return rc;
		}
	}
	return 0;
}

static void bnxt_hwrm_clear_vnic_rss(struct bnxt *bp)
{
	int i;

	for (i = 0; i < bp->nr_vnics; i++)
		bnxt_hwrm_vnic_set_rss(bp, i, false);
}

static void bnxt_clear_vnic(struct bnxt *bp)
{
	if (!bp->vnic_info)
		return;

	bnxt_hwrm_clear_vnic_filter(bp);
	if (!(bp->flags & BNXT_FLAG_CHIP_P5_PLUS)) {
		/* clear all RSS setting before free vnic ctx */
		bnxt_hwrm_clear_vnic_rss(bp);
		bnxt_hwrm_vnic_ctx_free(bp);
	}
	/* before free the vnic, undo the vnic tpa settings */
	if (bp->flags & BNXT_FLAG_TPA)
		bnxt_set_tpa(bp, false);
	bnxt_hwrm_vnic_free(bp);
	if (bp->flags & BNXT_FLAG_CHIP_P5_PLUS)
		bnxt_hwrm_vnic_ctx_free(bp);
}

static void bnxt_hwrm_resource_free(struct bnxt *bp, bool close_path,
				    bool irq_re_init)
{
	bnxt_clear_vnic(bp);
	bnxt_hwrm_ring_free(bp, close_path);
	bnxt_hwrm_ring_grp_free(bp);
	if (irq_re_init) {
		bnxt_hwrm_stat_ctx_free(bp);
		bnxt_hwrm_free_tunnel_ports(bp);
	}
}

static int bnxt_hwrm_set_br_mode(struct bnxt *bp, u16 br_mode)
{
	struct hwrm_func_cfg_input *req;
	u8 evb_mode;
	int rc;

	if (br_mode == BRIDGE_MODE_VEB)
		evb_mode = FUNC_CFG_REQ_EVB_MODE_VEB;
	else if (br_mode == BRIDGE_MODE_VEPA)
		evb_mode = FUNC_CFG_REQ_EVB_MODE_VEPA;
	else
		return -EINVAL;

	rc = bnxt_hwrm_func_cfg_short_req_init(bp, &req);
	if (rc)
		return rc;

	req->fid = cpu_to_le16(0xffff);
	req->enables = cpu_to_le32(FUNC_CFG_REQ_ENABLES_EVB_MODE);
	req->evb_mode = evb_mode;
	return hwrm_req_send(bp, req);
}

static int bnxt_hwrm_set_cache_line_size(struct bnxt *bp, int size)
{
	struct hwrm_func_cfg_input *req;
	int rc;

	if (BNXT_VF(bp) || bp->hwrm_spec_code < 0x10803)
		return 0;

	rc = bnxt_hwrm_func_cfg_short_req_init(bp, &req);
	if (rc)
		return rc;

	req->fid = cpu_to_le16(0xffff);
	req->enables = cpu_to_le32(FUNC_CFG_REQ_ENABLES_CACHE_LINESIZE);
	req->options = FUNC_CFG_REQ_OPTIONS_CACHE_LINESIZE_SIZE_64;
	if (size == 128)
		req->options = FUNC_CFG_REQ_OPTIONS_CACHE_LINESIZE_SIZE_128;

	return hwrm_req_send(bp, req);
}

static int __bnxt_setup_vnic(struct bnxt *bp, u16 vnic_id)
{
	struct bnxt_vnic_info *vnic = &bp->vnic_info[vnic_id];
	int rc;

	if (vnic->flags & BNXT_VNIC_RFS_NEW_RSS_FLAG)
		goto skip_rss_ctx;

	/* allocate context for vnic */
	rc = bnxt_hwrm_vnic_ctx_alloc(bp, vnic_id, 0);
	if (rc) {
		netdev_err(bp->dev, "hwrm vnic %d alloc failure rc: %x\n",
			   vnic_id, rc);
		goto vnic_setup_err;
	}
	bp->rsscos_nr_ctxs++;

	if (BNXT_CHIP_TYPE_NITRO_A0(bp)) {
		rc = bnxt_hwrm_vnic_ctx_alloc(bp, vnic_id, 1);
		if (rc) {
			netdev_err(bp->dev, "hwrm vnic %d cos ctx alloc failure rc: %x\n",
				   vnic_id, rc);
			goto vnic_setup_err;
		}
		bp->rsscos_nr_ctxs++;
	}

skip_rss_ctx:
	/* configure default vnic, ring grp */
	rc = bnxt_hwrm_vnic_cfg(bp, vnic_id);
	if (rc) {
		netdev_err(bp->dev, "hwrm vnic %d cfg failure rc: %x\n",
			   vnic_id, rc);
		goto vnic_setup_err;
	}

	/* Enable RSS hashing on vnic */
	rc = bnxt_hwrm_vnic_set_rss(bp, vnic_id, true);
	if (rc) {
		netdev_err(bp->dev, "hwrm vnic %d set rss failure rc: %x\n",
			   vnic_id, rc);
		goto vnic_setup_err;
	}

	if (bp->flags & BNXT_FLAG_AGG_RINGS) {
		rc = bnxt_hwrm_vnic_set_hds(bp, vnic_id);
		if (rc) {
			netdev_err(bp->dev, "hwrm vnic %d set hds failure rc: %x\n",
				   vnic_id, rc);
		}
	}

vnic_setup_err:
	return rc;
}

static int __bnxt_setup_vnic_p5(struct bnxt *bp, u16 vnic_id)
{
	int rc, i, nr_ctxs;

	nr_ctxs = bnxt_get_nr_rss_ctxs(bp, bp->rx_nr_rings);
	for (i = 0; i < nr_ctxs; i++) {
		rc = bnxt_hwrm_vnic_ctx_alloc(bp, vnic_id, i);
		if (rc) {
			netdev_err(bp->dev, "hwrm vnic %d ctx %d alloc failure rc: %x\n",
				   vnic_id, i, rc);
			break;
		}
		bp->rsscos_nr_ctxs++;
	}
	if (i < nr_ctxs)
		return -ENOMEM;

	rc = bnxt_hwrm_vnic_set_rss_p5(bp, vnic_id, true);
	if (rc) {
		netdev_err(bp->dev, "hwrm vnic %d set rss failure rc: %d\n",
			   vnic_id, rc);
		return rc;
	}
	rc = bnxt_hwrm_vnic_cfg(bp, vnic_id);
	if (rc) {
		netdev_err(bp->dev, "hwrm vnic %d cfg failure rc: %x\n",
			   vnic_id, rc);
		return rc;
	}
	if (bp->flags & BNXT_FLAG_AGG_RINGS) {
		rc = bnxt_hwrm_vnic_set_hds(bp, vnic_id);
		if (rc) {
			netdev_err(bp->dev, "hwrm vnic %d set hds failure rc: %x\n",
				   vnic_id, rc);
		}
	}
	return rc;
}

static int bnxt_setup_vnic(struct bnxt *bp, u16 vnic_id)
{
	if (bp->flags & BNXT_FLAG_CHIP_P5_PLUS)
		return __bnxt_setup_vnic_p5(bp, vnic_id);
	else
		return __bnxt_setup_vnic(bp, vnic_id);
}

static int bnxt_alloc_rfs_vnics(struct bnxt *bp)
{
#ifdef CONFIG_RFS_ACCEL
	int i, rc = 0;

	if (bp->flags & BNXT_FLAG_CHIP_P5_PLUS)
		return 0;

	for (i = 0; i < bp->rx_nr_rings; i++) {
		struct bnxt_vnic_info *vnic;
		u16 vnic_id = i + 1;
		u16 ring_id = i;

		if (vnic_id >= bp->nr_vnics)
			break;

		vnic = &bp->vnic_info[vnic_id];
		vnic->flags |= BNXT_VNIC_RFS_FLAG;
		if (bp->rss_cap & BNXT_RSS_CAP_NEW_RSS_CAP)
			vnic->flags |= BNXT_VNIC_RFS_NEW_RSS_FLAG;
		rc = bnxt_hwrm_vnic_alloc(bp, vnic_id, ring_id, 1);
		if (rc) {
			netdev_err(bp->dev, "hwrm vnic %d alloc failure rc: %x\n",
				   vnic_id, rc);
			break;
		}
		rc = bnxt_setup_vnic(bp, vnic_id);
		if (rc)
			break;
	}
	return rc;
#else
	return 0;
#endif
}

/* Allow PF, trusted VFs and VFs with default VLAN to be in promiscuous mode */
static bool bnxt_promisc_ok(struct bnxt *bp)
{
#ifdef CONFIG_BNXT_SRIOV
	if (BNXT_VF(bp) && !bp->vf.vlan && !bnxt_is_trusted_vf(bp, &bp->vf))
		return false;
#endif
	return true;
}

static int bnxt_setup_nitroa0_vnic(struct bnxt *bp)
{
	unsigned int rc = 0;

	rc = bnxt_hwrm_vnic_alloc(bp, 1, bp->rx_nr_rings - 1, 1);
	if (rc) {
		netdev_err(bp->dev, "Cannot allocate special vnic for NS2 A0: %x\n",
			   rc);
		return rc;
	}

	rc = bnxt_hwrm_vnic_cfg(bp, 1);
	if (rc) {
		netdev_err(bp->dev, "Cannot allocate special vnic for NS2 A0: %x\n",
			   rc);
		return rc;
	}
	return rc;
}

static int bnxt_cfg_rx_mode(struct bnxt *);
static bool bnxt_mc_list_updated(struct bnxt *, u32 *);

static int bnxt_init_chip(struct bnxt *bp, bool irq_re_init)
{
	struct bnxt_vnic_info *vnic = &bp->vnic_info[0];
	int rc = 0;
	unsigned int rx_nr_rings = bp->rx_nr_rings;

	if (irq_re_init) {
		rc = bnxt_hwrm_stat_ctx_alloc(bp);
		if (rc) {
			netdev_err(bp->dev, "hwrm stat ctx alloc failure rc: %x\n",
				   rc);
			goto err_out;
		}
	}

	rc = bnxt_hwrm_ring_alloc(bp);
	if (rc) {
		netdev_err(bp->dev, "hwrm ring alloc failure rc: %x\n", rc);
		goto err_out;
	}

	rc = bnxt_hwrm_ring_grp_alloc(bp);
	if (rc) {
		netdev_err(bp->dev, "hwrm_ring_grp alloc failure: %x\n", rc);
		goto err_out;
	}

	if (BNXT_CHIP_TYPE_NITRO_A0(bp))
		rx_nr_rings--;

	/* default vnic 0 */
	rc = bnxt_hwrm_vnic_alloc(bp, 0, 0, rx_nr_rings);
	if (rc) {
		netdev_err(bp->dev, "hwrm vnic alloc failure rc: %x\n", rc);
		goto err_out;
	}

	if (BNXT_VF(bp))
		bnxt_hwrm_func_qcfg(bp);

	rc = bnxt_setup_vnic(bp, 0);
	if (rc)
		goto err_out;
	if (bp->rss_cap & BNXT_RSS_CAP_RSS_HASH_TYPE_DELTA)
		bnxt_hwrm_update_rss_hash_cfg(bp);

	if (bp->flags & BNXT_FLAG_RFS) {
		rc = bnxt_alloc_rfs_vnics(bp);
		if (rc)
			goto err_out;
	}

	if (bp->flags & BNXT_FLAG_TPA) {
		rc = bnxt_set_tpa(bp, true);
		if (rc)
			goto err_out;
	}

	if (BNXT_VF(bp))
		bnxt_update_vf_mac(bp);

	/* Filter for default vnic 0 */
	rc = bnxt_hwrm_set_vnic_filter(bp, 0, 0, bp->dev->dev_addr);
	if (rc) {
		if (BNXT_VF(bp) && rc == -ENODEV)
			netdev_err(bp->dev, "Cannot configure L2 filter while PF is unavailable\n");
		else
			netdev_err(bp->dev, "HWRM vnic filter failure rc: %x\n", rc);
		goto err_out;
	}
	vnic->uc_filter_count = 1;

	vnic->rx_mask = 0;
	if (test_bit(BNXT_STATE_HALF_OPEN, &bp->state))
		goto skip_rx_mask;

	if (bp->dev->flags & IFF_BROADCAST)
		vnic->rx_mask |= CFA_L2_SET_RX_MASK_REQ_MASK_BCAST;

	if (bp->dev->flags & IFF_PROMISC)
		vnic->rx_mask |= CFA_L2_SET_RX_MASK_REQ_MASK_PROMISCUOUS;

	if (bp->dev->flags & IFF_ALLMULTI) {
		vnic->rx_mask |= CFA_L2_SET_RX_MASK_REQ_MASK_ALL_MCAST;
		vnic->mc_list_count = 0;
	} else if (bp->dev->flags & IFF_MULTICAST) {
		u32 mask = 0;

		bnxt_mc_list_updated(bp, &mask);
		vnic->rx_mask |= mask;
	}

	rc = bnxt_cfg_rx_mode(bp);
	if (rc)
		goto err_out;

skip_rx_mask:
	rc = bnxt_hwrm_set_coal(bp);
	if (rc)
		netdev_warn(bp->dev, "HWRM set coalescing failure rc: %x\n",
				rc);

	if (BNXT_CHIP_TYPE_NITRO_A0(bp)) {
		rc = bnxt_setup_nitroa0_vnic(bp);
		if (rc)
			netdev_err(bp->dev, "Special vnic setup failure for NS2 A0 rc: %x\n",
				   rc);
	}

	if (BNXT_VF(bp)) {
		bnxt_hwrm_func_qcfg(bp);
		netdev_update_features(bp->dev);
	}

	return 0;

err_out:
	bnxt_hwrm_resource_free(bp, 0, true);

	return rc;
}

static int bnxt_shutdown_nic(struct bnxt *bp, bool irq_re_init)
{
	bnxt_hwrm_resource_free(bp, 1, irq_re_init);
	return 0;
}

static int bnxt_init_nic(struct bnxt *bp, bool irq_re_init)
{
	bnxt_init_cp_rings(bp);
	bnxt_init_rx_rings(bp);
	bnxt_init_tx_rings(bp);
	bnxt_init_ring_grps(bp, irq_re_init);
	bnxt_init_vnics(bp);

	return bnxt_init_chip(bp, irq_re_init);
}

static int bnxt_set_real_num_queues(struct bnxt *bp)
{
	int rc;
	struct net_device *dev = bp->dev;

	rc = netif_set_real_num_tx_queues(dev, bp->tx_nr_rings -
					  bp->tx_nr_rings_xdp);
	if (rc)
		return rc;

	rc = netif_set_real_num_rx_queues(dev, bp->rx_nr_rings);
	if (rc)
		return rc;

#ifdef CONFIG_RFS_ACCEL
	if (bp->flags & BNXT_FLAG_RFS)
		dev->rx_cpu_rmap = alloc_irq_cpu_rmap(bp->rx_nr_rings);
#endif

	return rc;
}

static int __bnxt_trim_rings(struct bnxt *bp, int *rx, int *tx, int max,
			     bool shared)
{
	int _rx = *rx, _tx = *tx;

	if (shared) {
		*rx = min_t(int, _rx, max);
		*tx = min_t(int, _tx, max);
	} else {
		if (max < 2)
			return -ENOMEM;

		while (_rx + _tx > max) {
			if (_rx > _tx && _rx > 1)
				_rx--;
			else if (_tx > 1)
				_tx--;
		}
		*rx = _rx;
		*tx = _tx;
	}
	return 0;
}

static int __bnxt_num_tx_to_cp(struct bnxt *bp, int tx, int tx_sets, int tx_xdp)
{
	return (tx - tx_xdp) / tx_sets + tx_xdp;
}

int bnxt_num_tx_to_cp(struct bnxt *bp, int tx)
{
	int tcs = netdev_get_num_tc(bp->dev);

	if (!tcs)
		tcs = 1;
	return __bnxt_num_tx_to_cp(bp, tx, tcs, bp->tx_nr_rings_xdp);
}

static int bnxt_num_cp_to_tx(struct bnxt *bp, int tx_cp)
{
	int tcs = netdev_get_num_tc(bp->dev);

	return (tx_cp - bp->tx_nr_rings_xdp) * tcs +
	       bp->tx_nr_rings_xdp;
}

static int bnxt_trim_rings(struct bnxt *bp, int *rx, int *tx, int max,
			   bool sh)
{
	int tx_cp = bnxt_num_tx_to_cp(bp, *tx);

	if (tx_cp != *tx) {
		int tx_saved = tx_cp, rc;

		rc = __bnxt_trim_rings(bp, rx, &tx_cp, max, sh);
		if (rc)
			return rc;
		if (tx_cp != tx_saved)
			*tx = bnxt_num_cp_to_tx(bp, tx_cp);
		return 0;
	}
	return __bnxt_trim_rings(bp, rx, tx, max, sh);
}

static void bnxt_setup_msix(struct bnxt *bp)
{
	const int len = sizeof(bp->irq_tbl[0].name);
	struct net_device *dev = bp->dev;
	int tcs, i;

	tcs = netdev_get_num_tc(dev);
	if (tcs) {
		int i, off, count;

		for (i = 0; i < tcs; i++) {
			count = bp->tx_nr_rings_per_tc;
			off = BNXT_TC_TO_RING_BASE(bp, i);
			netdev_set_tc_queue(dev, i, count, off);
		}
	}

	for (i = 0; i < bp->cp_nr_rings; i++) {
		int map_idx = bnxt_cp_num_to_irq_num(bp, i);
		char *attr;

		if (bp->flags & BNXT_FLAG_SHARED_RINGS)
			attr = "TxRx";
		else if (i < bp->rx_nr_rings)
			attr = "rx";
		else
			attr = "tx";

		snprintf(bp->irq_tbl[map_idx].name, len, "%s-%s-%d", dev->name,
			 attr, i);
		bp->irq_tbl[map_idx].handler = bnxt_msix;
	}
}

static void bnxt_setup_inta(struct bnxt *bp)
{
	const int len = sizeof(bp->irq_tbl[0].name);

	if (netdev_get_num_tc(bp->dev))
		netdev_reset_tc(bp->dev);

	snprintf(bp->irq_tbl[0].name, len, "%s-%s-%d", bp->dev->name, "TxRx",
		 0);
	bp->irq_tbl[0].handler = bnxt_inta;
}

static int bnxt_init_int_mode(struct bnxt *bp);

static int bnxt_setup_int_mode(struct bnxt *bp)
{
	int rc;

	if (!bp->irq_tbl) {
		rc = bnxt_init_int_mode(bp);
		if (rc || !bp->irq_tbl)
			return rc ?: -ENODEV;
	}

	if (bp->flags & BNXT_FLAG_USING_MSIX)
		bnxt_setup_msix(bp);
	else
		bnxt_setup_inta(bp);

	rc = bnxt_set_real_num_queues(bp);
	return rc;
}

#ifdef CONFIG_RFS_ACCEL
static unsigned int bnxt_get_max_func_rss_ctxs(struct bnxt *bp)
{
	return bp->hw_resc.max_rsscos_ctxs;
}

static unsigned int bnxt_get_max_func_vnics(struct bnxt *bp)
{
	return bp->hw_resc.max_vnics;
}
#endif

unsigned int bnxt_get_max_func_stat_ctxs(struct bnxt *bp)
{
	return bp->hw_resc.max_stat_ctxs;
}

unsigned int bnxt_get_max_func_cp_rings(struct bnxt *bp)
{
	return bp->hw_resc.max_cp_rings;
}

static unsigned int bnxt_get_max_func_cp_rings_for_en(struct bnxt *bp)
{
	unsigned int cp = bp->hw_resc.max_cp_rings;

	if (!(bp->flags & BNXT_FLAG_CHIP_P5_PLUS))
		cp -= bnxt_get_ulp_msix_num(bp);

	return cp;
}

static unsigned int bnxt_get_max_func_irqs(struct bnxt *bp)
{
	struct bnxt_hw_resc *hw_resc = &bp->hw_resc;

	if (bp->flags & BNXT_FLAG_CHIP_P5_PLUS)
		return min_t(unsigned int, hw_resc->max_irqs, hw_resc->max_nqs);

	return min_t(unsigned int, hw_resc->max_irqs, hw_resc->max_cp_rings);
}

static void bnxt_set_max_func_irqs(struct bnxt *bp, unsigned int max_irqs)
{
	bp->hw_resc.max_irqs = max_irqs;
}

unsigned int bnxt_get_avail_cp_rings_for_en(struct bnxt *bp)
{
	unsigned int cp;

	cp = bnxt_get_max_func_cp_rings_for_en(bp);
	if (bp->flags & BNXT_FLAG_CHIP_P5_PLUS)
		return cp - bp->rx_nr_rings - bp->tx_nr_rings;
	else
		return cp - bp->cp_nr_rings;
}

unsigned int bnxt_get_avail_stat_ctxs_for_en(struct bnxt *bp)
{
	return bnxt_get_max_func_stat_ctxs(bp) - bnxt_get_func_stat_ctxs(bp);
}

int bnxt_get_avail_msix(struct bnxt *bp, int num)
{
	int max_cp = bnxt_get_max_func_cp_rings(bp);
	int max_irq = bnxt_get_max_func_irqs(bp);
	int total_req = bp->cp_nr_rings + num;
	int max_idx, avail_msix;

	max_idx = bp->total_irqs;
	if (!(bp->flags & BNXT_FLAG_CHIP_P5_PLUS))
		max_idx = min_t(int, bp->total_irqs, max_cp);
	avail_msix = max_idx - bp->cp_nr_rings;
	if (!BNXT_NEW_RM(bp) || avail_msix >= num)
		return avail_msix;

	if (max_irq < total_req) {
		num = max_irq - bp->cp_nr_rings;
		if (num <= 0)
			return 0;
	}
	return num;
}

static int bnxt_get_num_msix(struct bnxt *bp)
{
	if (!BNXT_NEW_RM(bp))
		return bnxt_get_max_func_irqs(bp);

	return bnxt_nq_rings_in_use(bp);
}

static int bnxt_init_msix(struct bnxt *bp)
{
	int i, total_vecs, max, rc = 0, min = 1, ulp_msix, tx_cp;
	struct msix_entry *msix_ent;

	total_vecs = bnxt_get_num_msix(bp);
	max = bnxt_get_max_func_irqs(bp);
	if (total_vecs > max)
		total_vecs = max;

	if (!total_vecs)
		return 0;

	msix_ent = kcalloc(total_vecs, sizeof(struct msix_entry), GFP_KERNEL);
	if (!msix_ent)
		return -ENOMEM;

	for (i = 0; i < total_vecs; i++) {
		msix_ent[i].entry = i;
		msix_ent[i].vector = 0;
	}

	if (!(bp->flags & BNXT_FLAG_SHARED_RINGS))
		min = 2;

	total_vecs = pci_enable_msix_range(bp->pdev, msix_ent, min, total_vecs);
	ulp_msix = bnxt_get_ulp_msix_num(bp);
	if (total_vecs < 0 || total_vecs < ulp_msix) {
		rc = -ENODEV;
		goto msix_setup_exit;
	}

	bp->irq_tbl = kcalloc(total_vecs, sizeof(struct bnxt_irq), GFP_KERNEL);
	if (bp->irq_tbl) {
		for (i = 0; i < total_vecs; i++)
			bp->irq_tbl[i].vector = msix_ent[i].vector;

		bp->total_irqs = total_vecs;
		/* Trim rings based upon num of vectors allocated */
		rc = bnxt_trim_rings(bp, &bp->rx_nr_rings, &bp->tx_nr_rings,
				     total_vecs - ulp_msix, min == 1);
		if (rc)
			goto msix_setup_exit;

		tx_cp = bnxt_num_tx_to_cp(bp, bp->tx_nr_rings);
		bp->cp_nr_rings = (min == 1) ?
				  max_t(int, tx_cp, bp->rx_nr_rings) :
				  tx_cp + bp->rx_nr_rings;

	} else {
		rc = -ENOMEM;
		goto msix_setup_exit;
	}
	bp->flags |= BNXT_FLAG_USING_MSIX;
	kfree(msix_ent);
	return 0;

msix_setup_exit:
	netdev_err(bp->dev, "bnxt_init_msix err: %x\n", rc);
	kfree(bp->irq_tbl);
	bp->irq_tbl = NULL;
	pci_disable_msix(bp->pdev);
	kfree(msix_ent);
	return rc;
}

static int bnxt_init_inta(struct bnxt *bp)
{
	bp->irq_tbl = kzalloc(sizeof(struct bnxt_irq), GFP_KERNEL);
	if (!bp->irq_tbl)
		return -ENOMEM;

	bp->total_irqs = 1;
	bp->rx_nr_rings = 1;
	bp->tx_nr_rings = 1;
	bp->cp_nr_rings = 1;
	bp->flags |= BNXT_FLAG_SHARED_RINGS;
	bp->irq_tbl[0].vector = bp->pdev->irq;
	return 0;
}

static int bnxt_init_int_mode(struct bnxt *bp)
{
	int rc = -ENODEV;

	if (bp->flags & BNXT_FLAG_MSIX_CAP)
		rc = bnxt_init_msix(bp);

	if (!(bp->flags & BNXT_FLAG_USING_MSIX) && BNXT_PF(bp)) {
		/* fallback to INTA */
		rc = bnxt_init_inta(bp);
	}
	return rc;
}

static void bnxt_clear_int_mode(struct bnxt *bp)
{
	if (bp->flags & BNXT_FLAG_USING_MSIX)
		pci_disable_msix(bp->pdev);

	kfree(bp->irq_tbl);
	bp->irq_tbl = NULL;
	bp->flags &= ~BNXT_FLAG_USING_MSIX;
}

int bnxt_reserve_rings(struct bnxt *bp, bool irq_re_init)
{
	int tcs = netdev_get_num_tc(bp->dev);
	bool irq_cleared = false;
	int rc;

	if (!bnxt_need_reserve_rings(bp))
		return 0;

	if (irq_re_init && BNXT_NEW_RM(bp) &&
	    bnxt_get_num_msix(bp) != bp->total_irqs) {
		bnxt_ulp_irq_stop(bp);
		bnxt_clear_int_mode(bp);
		irq_cleared = true;
	}
	rc = __bnxt_reserve_rings(bp);
	if (irq_cleared) {
		if (!rc)
			rc = bnxt_init_int_mode(bp);
		bnxt_ulp_irq_restart(bp, rc);
	}
	if (rc) {
		netdev_err(bp->dev, "ring reservation/IRQ init failure rc: %d\n", rc);
		return rc;
	}
	if (tcs && (bp->tx_nr_rings_per_tc * tcs !=
		    bp->tx_nr_rings - bp->tx_nr_rings_xdp)) {
		netdev_err(bp->dev, "tx ring reservation failure\n");
		netdev_reset_tc(bp->dev);
		if (bp->tx_nr_rings_xdp)
			bp->tx_nr_rings_per_tc = bp->tx_nr_rings_xdp;
		else
			bp->tx_nr_rings_per_tc = bp->tx_nr_rings;
		return -ENOMEM;
	}
	return 0;
}

static void bnxt_free_irq(struct bnxt *bp)
{
	struct bnxt_irq *irq;
	int i;

#ifdef CONFIG_RFS_ACCEL
	free_irq_cpu_rmap(bp->dev->rx_cpu_rmap);
	bp->dev->rx_cpu_rmap = NULL;
#endif
	if (!bp->irq_tbl || !bp->bnapi)
		return;

	for (i = 0; i < bp->cp_nr_rings; i++) {
		int map_idx = bnxt_cp_num_to_irq_num(bp, i);

		irq = &bp->irq_tbl[map_idx];
		if (irq->requested) {
			if (irq->have_cpumask) {
				irq_set_affinity_hint(irq->vector, NULL);
				free_cpumask_var(irq->cpu_mask);
				irq->have_cpumask = 0;
			}
			free_irq(irq->vector, bp->bnapi[i]);
		}

		irq->requested = 0;
	}
}

static int bnxt_request_irq(struct bnxt *bp)
{
	int i, j, rc = 0;
	unsigned long flags = 0;
#ifdef CONFIG_RFS_ACCEL
	struct cpu_rmap *rmap;
#endif

	rc = bnxt_setup_int_mode(bp);
	if (rc) {
		netdev_err(bp->dev, "bnxt_setup_int_mode err: %x\n",
			   rc);
		return rc;
	}
#ifdef CONFIG_RFS_ACCEL
	rmap = bp->dev->rx_cpu_rmap;
#endif
	if (!(bp->flags & BNXT_FLAG_USING_MSIX))
		flags = IRQF_SHARED;

	for (i = 0, j = 0; i < bp->cp_nr_rings; i++) {
		int map_idx = bnxt_cp_num_to_irq_num(bp, i);
		struct bnxt_irq *irq = &bp->irq_tbl[map_idx];

#ifdef CONFIG_RFS_ACCEL
		if (rmap && bp->bnapi[i]->rx_ring) {
			rc = irq_cpu_rmap_add(rmap, irq->vector);
			if (rc)
				netdev_warn(bp->dev, "failed adding irq rmap for ring %d\n",
					    j);
			j++;
		}
#endif
		rc = request_irq(irq->vector, irq->handler, flags, irq->name,
				 bp->bnapi[i]);
		if (rc)
			break;

		netif_napi_set_irq(&bp->bnapi[i]->napi, irq->vector);
		irq->requested = 1;

		if (zalloc_cpumask_var(&irq->cpu_mask, GFP_KERNEL)) {
			int numa_node = dev_to_node(&bp->pdev->dev);

			irq->have_cpumask = 1;
			cpumask_set_cpu(cpumask_local_spread(i, numa_node),
					irq->cpu_mask);
			rc = irq_set_affinity_hint(irq->vector, irq->cpu_mask);
			if (rc) {
				netdev_warn(bp->dev,
					    "Set affinity failed, IRQ = %d\n",
					    irq->vector);
				break;
			}
		}
	}
	return rc;
}

static void bnxt_del_napi(struct bnxt *bp)
{
	int i;

	if (!bp->bnapi)
		return;

	for (i = 0; i < bp->rx_nr_rings; i++)
		netif_queue_set_napi(bp->dev, i, NETDEV_QUEUE_TYPE_RX, NULL);
	for (i = 0; i < bp->tx_nr_rings - bp->tx_nr_rings_xdp; i++)
		netif_queue_set_napi(bp->dev, i, NETDEV_QUEUE_TYPE_TX, NULL);

	for (i = 0; i < bp->cp_nr_rings; i++) {
		struct bnxt_napi *bnapi = bp->bnapi[i];

		__netif_napi_del(&bnapi->napi);
	}
	/* We called __netif_napi_del(), we need
	 * to respect an RCU grace period before freeing napi structures.
	 */
	synchronize_net();
}

static void bnxt_init_napi(struct bnxt *bp)
{
	int i;
	unsigned int cp_nr_rings = bp->cp_nr_rings;
	struct bnxt_napi *bnapi;

	if (bp->flags & BNXT_FLAG_USING_MSIX) {
		int (*poll_fn)(struct napi_struct *, int) = bnxt_poll;

		if (bp->flags & BNXT_FLAG_CHIP_P5_PLUS)
			poll_fn = bnxt_poll_p5;
		else if (BNXT_CHIP_TYPE_NITRO_A0(bp))
			cp_nr_rings--;
		for (i = 0; i < cp_nr_rings; i++) {
			bnapi = bp->bnapi[i];
			netif_napi_add(bp->dev, &bnapi->napi, poll_fn);
		}
		if (BNXT_CHIP_TYPE_NITRO_A0(bp)) {
			bnapi = bp->bnapi[cp_nr_rings];
			netif_napi_add(bp->dev, &bnapi->napi,
				       bnxt_poll_nitroa0);
		}
	} else {
		bnapi = bp->bnapi[0];
		netif_napi_add(bp->dev, &bnapi->napi, bnxt_poll);
	}
}

static void bnxt_disable_napi(struct bnxt *bp)
{
	int i;

	if (!bp->bnapi ||
	    test_and_set_bit(BNXT_STATE_NAPI_DISABLED, &bp->state))
		return;

	for (i = 0; i < bp->cp_nr_rings; i++) {
		struct bnxt_napi *bnapi = bp->bnapi[i];
		struct bnxt_cp_ring_info *cpr;

		cpr = &bnapi->cp_ring;
		if (bnapi->tx_fault)
			cpr->sw_stats.tx.tx_resets++;
		if (bnapi->in_reset)
			cpr->sw_stats.rx.rx_resets++;
		napi_disable(&bnapi->napi);
		if (bnapi->rx_ring)
			cancel_work_sync(&cpr->dim.work);
	}
}

static void bnxt_enable_napi(struct bnxt *bp)
{
	int i;

	clear_bit(BNXT_STATE_NAPI_DISABLED, &bp->state);
	for (i = 0; i < bp->cp_nr_rings; i++) {
		struct bnxt_napi *bnapi = bp->bnapi[i];
		struct bnxt_cp_ring_info *cpr;

		bnapi->tx_fault = 0;

		cpr = &bnapi->cp_ring;
		bnapi->in_reset = false;

		if (bnapi->rx_ring) {
			INIT_WORK(&cpr->dim.work, bnxt_dim_work);
			cpr->dim.mode = DIM_CQ_PERIOD_MODE_START_FROM_EQE;
		}
		napi_enable(&bnapi->napi);
	}
}

void bnxt_tx_disable(struct bnxt *bp)
{
	int i;
	struct bnxt_tx_ring_info *txr;

	if (bp->tx_ring) {
		for (i = 0; i < bp->tx_nr_rings; i++) {
			txr = &bp->tx_ring[i];
			WRITE_ONCE(txr->dev_state, BNXT_DEV_STATE_CLOSING);
		}
	}
	/* Make sure napi polls see @dev_state change */
	synchronize_net();
	/* Drop carrier first to prevent TX timeout */
	netif_carrier_off(bp->dev);
	/* Stop all TX queues */
	netif_tx_disable(bp->dev);
}

void bnxt_tx_enable(struct bnxt *bp)
{
	int i;
	struct bnxt_tx_ring_info *txr;

	for (i = 0; i < bp->tx_nr_rings; i++) {
		txr = &bp->tx_ring[i];
		WRITE_ONCE(txr->dev_state, 0);
	}
	/* Make sure napi polls see @dev_state change */
	synchronize_net();
	netif_tx_wake_all_queues(bp->dev);
	if (BNXT_LINK_IS_UP(bp))
		netif_carrier_on(bp->dev);
}

static char *bnxt_report_fec(struct bnxt_link_info *link_info)
{
	u8 active_fec = link_info->active_fec_sig_mode &
			PORT_PHY_QCFG_RESP_ACTIVE_FEC_MASK;

	switch (active_fec) {
	default:
	case PORT_PHY_QCFG_RESP_ACTIVE_FEC_FEC_NONE_ACTIVE:
		return "None";
	case PORT_PHY_QCFG_RESP_ACTIVE_FEC_FEC_CLAUSE74_ACTIVE:
		return "Clause 74 BaseR";
	case PORT_PHY_QCFG_RESP_ACTIVE_FEC_FEC_CLAUSE91_ACTIVE:
		return "Clause 91 RS(528,514)";
	case PORT_PHY_QCFG_RESP_ACTIVE_FEC_FEC_RS544_1XN_ACTIVE:
		return "Clause 91 RS544_1XN";
	case PORT_PHY_QCFG_RESP_ACTIVE_FEC_FEC_RS544_IEEE_ACTIVE:
		return "Clause 91 RS(544,514)";
	case PORT_PHY_QCFG_RESP_ACTIVE_FEC_FEC_RS272_1XN_ACTIVE:
		return "Clause 91 RS272_1XN";
	case PORT_PHY_QCFG_RESP_ACTIVE_FEC_FEC_RS272_IEEE_ACTIVE:
		return "Clause 91 RS(272,257)";
	}
}

void bnxt_report_link(struct bnxt *bp)
{
	if (BNXT_LINK_IS_UP(bp)) {
		const char *signal = "";
		const char *flow_ctrl;
		const char *duplex;
		u32 speed;
		u16 fec;

		netif_carrier_on(bp->dev);
		speed = bnxt_fw_to_ethtool_speed(bp->link_info.link_speed);
		if (speed == SPEED_UNKNOWN) {
			netdev_info(bp->dev, "NIC Link is Up, speed unknown\n");
			return;
		}
		if (bp->link_info.duplex == BNXT_LINK_DUPLEX_FULL)
			duplex = "full";
		else
			duplex = "half";
		if (bp->link_info.pause == BNXT_LINK_PAUSE_BOTH)
			flow_ctrl = "ON - receive & transmit";
		else if (bp->link_info.pause == BNXT_LINK_PAUSE_TX)
			flow_ctrl = "ON - transmit";
		else if (bp->link_info.pause == BNXT_LINK_PAUSE_RX)
			flow_ctrl = "ON - receive";
		else
			flow_ctrl = "none";
		if (bp->link_info.phy_qcfg_resp.option_flags &
		    PORT_PHY_QCFG_RESP_OPTION_FLAGS_SIGNAL_MODE_KNOWN) {
			u8 sig_mode = bp->link_info.active_fec_sig_mode &
				      PORT_PHY_QCFG_RESP_SIGNAL_MODE_MASK;
			switch (sig_mode) {
			case PORT_PHY_QCFG_RESP_SIGNAL_MODE_NRZ:
				signal = "(NRZ) ";
				break;
			case PORT_PHY_QCFG_RESP_SIGNAL_MODE_PAM4:
				signal = "(PAM4 56Gbps) ";
				break;
			case PORT_PHY_QCFG_RESP_SIGNAL_MODE_PAM4_112:
				signal = "(PAM4 112Gbps) ";
				break;
			default:
				break;
			}
		}
		netdev_info(bp->dev, "NIC Link is Up, %u Mbps %s%s duplex, Flow control: %s\n",
			    speed, signal, duplex, flow_ctrl);
		if (bp->phy_flags & BNXT_PHY_FL_EEE_CAP)
			netdev_info(bp->dev, "EEE is %s\n",
				    bp->eee.eee_active ? "active" :
							 "not active");
		fec = bp->link_info.fec_cfg;
		if (!(fec & PORT_PHY_QCFG_RESP_FEC_CFG_FEC_NONE_SUPPORTED))
			netdev_info(bp->dev, "FEC autoneg %s encoding: %s\n",
				    (fec & BNXT_FEC_AUTONEG) ? "on" : "off",
				    bnxt_report_fec(&bp->link_info));
	} else {
		netif_carrier_off(bp->dev);
		netdev_err(bp->dev, "NIC Link is Down\n");
	}
}

static bool bnxt_phy_qcaps_no_speed(struct hwrm_port_phy_qcaps_output *resp)
{
	if (!resp->supported_speeds_auto_mode &&
	    !resp->supported_speeds_force_mode &&
	    !resp->supported_pam4_speeds_auto_mode &&
	    !resp->supported_pam4_speeds_force_mode &&
	    !resp->supported_speeds2_auto_mode &&
	    !resp->supported_speeds2_force_mode)
		return true;
	return false;
}

static int bnxt_hwrm_phy_qcaps(struct bnxt *bp)
{
	struct bnxt_link_info *link_info = &bp->link_info;
	struct hwrm_port_phy_qcaps_output *resp;
	struct hwrm_port_phy_qcaps_input *req;
	int rc = 0;

	if (bp->hwrm_spec_code < 0x10201)
		return 0;

	rc = hwrm_req_init(bp, req, HWRM_PORT_PHY_QCAPS);
	if (rc)
		return rc;

	resp = hwrm_req_hold(bp, req);
	rc = hwrm_req_send(bp, req);
	if (rc)
		goto hwrm_phy_qcaps_exit;

	bp->phy_flags = resp->flags | (le16_to_cpu(resp->flags2) << 8);
	if (resp->flags & PORT_PHY_QCAPS_RESP_FLAGS_EEE_SUPPORTED) {
		struct ethtool_eee *eee = &bp->eee;
		u16 fw_speeds = le16_to_cpu(resp->supported_speeds_eee_mode);

		eee->supported = _bnxt_fw_to_ethtool_adv_spds(fw_speeds, 0);
		bp->lpi_tmr_lo = le32_to_cpu(resp->tx_lpi_timer_low) &
				 PORT_PHY_QCAPS_RESP_TX_LPI_TIMER_LOW_MASK;
		bp->lpi_tmr_hi = le32_to_cpu(resp->valid_tx_lpi_timer_high) &
				 PORT_PHY_QCAPS_RESP_TX_LPI_TIMER_HIGH_MASK;
	}

	if (bp->hwrm_spec_code >= 0x10a01) {
		if (bnxt_phy_qcaps_no_speed(resp)) {
			link_info->phy_state = BNXT_PHY_STATE_DISABLED;
			netdev_warn(bp->dev, "Ethernet link disabled\n");
		} else if (link_info->phy_state == BNXT_PHY_STATE_DISABLED) {
			link_info->phy_state = BNXT_PHY_STATE_ENABLED;
			netdev_info(bp->dev, "Ethernet link enabled\n");
			/* Phy re-enabled, reprobe the speeds */
			link_info->support_auto_speeds = 0;
			link_info->support_pam4_auto_speeds = 0;
			link_info->support_auto_speeds2 = 0;
		}
	}
	if (resp->supported_speeds_auto_mode)
		link_info->support_auto_speeds =
			le16_to_cpu(resp->supported_speeds_auto_mode);
	if (resp->supported_pam4_speeds_auto_mode)
		link_info->support_pam4_auto_speeds =
			le16_to_cpu(resp->supported_pam4_speeds_auto_mode);
	if (resp->supported_speeds2_auto_mode)
		link_info->support_auto_speeds2 =
			le16_to_cpu(resp->supported_speeds2_auto_mode);

	bp->port_count = resp->port_cnt;

hwrm_phy_qcaps_exit:
	hwrm_req_drop(bp, req);
	return rc;
}

static bool bnxt_support_dropped(u16 advertising, u16 supported)
{
	u16 diff = advertising ^ supported;

	return ((supported | diff) != supported);
}

static bool bnxt_support_speed_dropped(struct bnxt_link_info *link_info)
{
	struct bnxt *bp = container_of(link_info, struct bnxt, link_info);

	/* Check if any advertised speeds are no longer supported. The caller
	 * holds the link_lock mutex, so we can modify link_info settings.
	 */
	if (bp->phy_flags & BNXT_PHY_FL_SPEEDS2) {
		if (bnxt_support_dropped(link_info->advertising,
					 link_info->support_auto_speeds2)) {
			link_info->advertising = link_info->support_auto_speeds2;
			return true;
		}
		return false;
	}
	if (bnxt_support_dropped(link_info->advertising,
				 link_info->support_auto_speeds)) {
		link_info->advertising = link_info->support_auto_speeds;
		return true;
	}
	if (bnxt_support_dropped(link_info->advertising_pam4,
				 link_info->support_pam4_auto_speeds)) {
		link_info->advertising_pam4 = link_info->support_pam4_auto_speeds;
		return true;
	}
	return false;
}

int bnxt_update_link(struct bnxt *bp, bool chng_link_state)
{
	struct bnxt_link_info *link_info = &bp->link_info;
	struct hwrm_port_phy_qcfg_output *resp;
	struct hwrm_port_phy_qcfg_input *req;
	u8 link_state = link_info->link_state;
	bool support_changed;
	int rc;

	rc = hwrm_req_init(bp, req, HWRM_PORT_PHY_QCFG);
	if (rc)
		return rc;

	resp = hwrm_req_hold(bp, req);
	rc = hwrm_req_send(bp, req);
	if (rc) {
		hwrm_req_drop(bp, req);
		if (BNXT_VF(bp) && rc == -ENODEV) {
			netdev_warn(bp->dev, "Cannot obtain link state while PF unavailable.\n");
			rc = 0;
		}
		return rc;
	}

	memcpy(&link_info->phy_qcfg_resp, resp, sizeof(*resp));
	link_info->phy_link_status = resp->link;
	link_info->duplex = resp->duplex_cfg;
	if (bp->hwrm_spec_code >= 0x10800)
		link_info->duplex = resp->duplex_state;
	link_info->pause = resp->pause;
	link_info->auto_mode = resp->auto_mode;
	link_info->auto_pause_setting = resp->auto_pause;
	link_info->lp_pause = resp->link_partner_adv_pause;
	link_info->force_pause_setting = resp->force_pause;
	link_info->duplex_setting = resp->duplex_cfg;
	if (link_info->phy_link_status == BNXT_LINK_LINK) {
		link_info->link_speed = le16_to_cpu(resp->link_speed);
		if (bp->phy_flags & BNXT_PHY_FL_SPEEDS2)
			link_info->active_lanes = resp->active_lanes;
	} else {
		link_info->link_speed = 0;
		link_info->active_lanes = 0;
	}
	link_info->force_link_speed = le16_to_cpu(resp->force_link_speed);
	link_info->force_pam4_link_speed =
		le16_to_cpu(resp->force_pam4_link_speed);
	link_info->force_link_speed2 = le16_to_cpu(resp->force_link_speeds2);
	link_info->support_speeds = le16_to_cpu(resp->support_speeds);
	link_info->support_pam4_speeds = le16_to_cpu(resp->support_pam4_speeds);
	link_info->support_speeds2 = le16_to_cpu(resp->support_speeds2);
	link_info->auto_link_speeds = le16_to_cpu(resp->auto_link_speed_mask);
	link_info->auto_pam4_link_speeds =
		le16_to_cpu(resp->auto_pam4_link_speed_mask);
	link_info->auto_link_speeds2 = le16_to_cpu(resp->auto_link_speeds2);
	link_info->lp_auto_link_speeds =
		le16_to_cpu(resp->link_partner_adv_speeds);
	link_info->lp_auto_pam4_link_speeds =
		resp->link_partner_pam4_adv_speeds;
	link_info->preemphasis = le32_to_cpu(resp->preemphasis);
	link_info->phy_ver[0] = resp->phy_maj;
	link_info->phy_ver[1] = resp->phy_min;
	link_info->phy_ver[2] = resp->phy_bld;
	link_info->media_type = resp->media_type;
	link_info->phy_type = resp->phy_type;
	link_info->transceiver = resp->xcvr_pkg_type;
	link_info->phy_addr = resp->eee_config_phy_addr &
			      PORT_PHY_QCFG_RESP_PHY_ADDR_MASK;
	link_info->module_status = resp->module_status;

	if (bp->phy_flags & BNXT_PHY_FL_EEE_CAP) {
		struct ethtool_eee *eee = &bp->eee;
		u16 fw_speeds;

		eee->eee_active = 0;
		if (resp->eee_config_phy_addr &
		    PORT_PHY_QCFG_RESP_EEE_CONFIG_EEE_ACTIVE) {
			eee->eee_active = 1;
			fw_speeds = le16_to_cpu(
				resp->link_partner_adv_eee_link_speed_mask);
			eee->lp_advertised =
				_bnxt_fw_to_ethtool_adv_spds(fw_speeds, 0);
		}

		/* Pull initial EEE config */
		if (!chng_link_state) {
			if (resp->eee_config_phy_addr &
			    PORT_PHY_QCFG_RESP_EEE_CONFIG_EEE_ENABLED)
				eee->eee_enabled = 1;

			fw_speeds = le16_to_cpu(resp->adv_eee_link_speed_mask);
			eee->advertised =
				_bnxt_fw_to_ethtool_adv_spds(fw_speeds, 0);

			if (resp->eee_config_phy_addr &
			    PORT_PHY_QCFG_RESP_EEE_CONFIG_EEE_TX_LPI) {
				__le32 tmr;

				eee->tx_lpi_enabled = 1;
				tmr = resp->xcvr_identifier_type_tx_lpi_timer;
				eee->tx_lpi_timer = le32_to_cpu(tmr) &
					PORT_PHY_QCFG_RESP_TX_LPI_TIMER_MASK;
			}
		}
	}

	link_info->fec_cfg = PORT_PHY_QCFG_RESP_FEC_CFG_FEC_NONE_SUPPORTED;
	if (bp->hwrm_spec_code >= 0x10504) {
		link_info->fec_cfg = le16_to_cpu(resp->fec_cfg);
		link_info->active_fec_sig_mode = resp->active_fec_signal_mode;
	}
	/* TODO: need to add more logic to report VF link */
	if (chng_link_state) {
		if (link_info->phy_link_status == BNXT_LINK_LINK)
			link_info->link_state = BNXT_LINK_STATE_UP;
		else
			link_info->link_state = BNXT_LINK_STATE_DOWN;
		if (link_state != link_info->link_state)
			bnxt_report_link(bp);
	} else {
		/* always link down if not require to update link state */
		link_info->link_state = BNXT_LINK_STATE_DOWN;
	}
	hwrm_req_drop(bp, req);

	if (!BNXT_PHY_CFG_ABLE(bp))
		return 0;

	support_changed = bnxt_support_speed_dropped(link_info);
	if (support_changed && (link_info->autoneg & BNXT_AUTONEG_SPEED))
		bnxt_hwrm_set_link_setting(bp, true, false);
	return 0;
}

static void bnxt_get_port_module_status(struct bnxt *bp)
{
	struct bnxt_link_info *link_info = &bp->link_info;
	struct hwrm_port_phy_qcfg_output *resp = &link_info->phy_qcfg_resp;
	u8 module_status;

	if (bnxt_update_link(bp, true))
		return;

	module_status = link_info->module_status;
	switch (module_status) {
	case PORT_PHY_QCFG_RESP_MODULE_STATUS_DISABLETX:
	case PORT_PHY_QCFG_RESP_MODULE_STATUS_PWRDOWN:
	case PORT_PHY_QCFG_RESP_MODULE_STATUS_WARNINGMSG:
		netdev_warn(bp->dev, "Unqualified SFP+ module detected on port %d\n",
			    bp->pf.port_id);
		if (bp->hwrm_spec_code >= 0x10201) {
			netdev_warn(bp->dev, "Module part number %s\n",
				    resp->phy_vendor_partnumber);
		}
		if (module_status == PORT_PHY_QCFG_RESP_MODULE_STATUS_DISABLETX)
			netdev_warn(bp->dev, "TX is disabled\n");
		if (module_status == PORT_PHY_QCFG_RESP_MODULE_STATUS_PWRDOWN)
			netdev_warn(bp->dev, "SFP+ module is shutdown\n");
	}
}

static void
bnxt_hwrm_set_pause_common(struct bnxt *bp, struct hwrm_port_phy_cfg_input *req)
{
	if (bp->link_info.autoneg & BNXT_AUTONEG_FLOW_CTRL) {
		if (bp->hwrm_spec_code >= 0x10201)
			req->auto_pause =
				PORT_PHY_CFG_REQ_AUTO_PAUSE_AUTONEG_PAUSE;
		if (bp->link_info.req_flow_ctrl & BNXT_LINK_PAUSE_RX)
			req->auto_pause |= PORT_PHY_CFG_REQ_AUTO_PAUSE_RX;
		if (bp->link_info.req_flow_ctrl & BNXT_LINK_PAUSE_TX)
			req->auto_pause |= PORT_PHY_CFG_REQ_AUTO_PAUSE_TX;
		req->enables |=
			cpu_to_le32(PORT_PHY_CFG_REQ_ENABLES_AUTO_PAUSE);
	} else {
		if (bp->link_info.req_flow_ctrl & BNXT_LINK_PAUSE_RX)
			req->force_pause |= PORT_PHY_CFG_REQ_FORCE_PAUSE_RX;
		if (bp->link_info.req_flow_ctrl & BNXT_LINK_PAUSE_TX)
			req->force_pause |= PORT_PHY_CFG_REQ_FORCE_PAUSE_TX;
		req->enables |=
			cpu_to_le32(PORT_PHY_CFG_REQ_ENABLES_FORCE_PAUSE);
		if (bp->hwrm_spec_code >= 0x10201) {
			req->auto_pause = req->force_pause;
			req->enables |= cpu_to_le32(
				PORT_PHY_CFG_REQ_ENABLES_AUTO_PAUSE);
		}
	}
}

static void bnxt_hwrm_set_link_common(struct bnxt *bp, struct hwrm_port_phy_cfg_input *req)
{
	if (bp->link_info.autoneg & BNXT_AUTONEG_SPEED) {
		req->auto_mode |= PORT_PHY_CFG_REQ_AUTO_MODE_SPEED_MASK;
		if (bp->phy_flags & BNXT_PHY_FL_SPEEDS2) {
			req->enables |=
				cpu_to_le32(PORT_PHY_CFG_REQ_ENABLES_AUTO_LINK_SPEEDS2_MASK);
			req->auto_link_speeds2_mask = cpu_to_le16(bp->link_info.advertising);
		} else if (bp->link_info.advertising) {
			req->enables |= cpu_to_le32(PORT_PHY_CFG_REQ_ENABLES_AUTO_LINK_SPEED_MASK);
			req->auto_link_speed_mask = cpu_to_le16(bp->link_info.advertising);
		}
		if (bp->link_info.advertising_pam4) {
			req->enables |=
				cpu_to_le32(PORT_PHY_CFG_REQ_ENABLES_AUTO_PAM4_LINK_SPEED_MASK);
			req->auto_link_pam4_speed_mask =
				cpu_to_le16(bp->link_info.advertising_pam4);
		}
		req->enables |= cpu_to_le32(PORT_PHY_CFG_REQ_ENABLES_AUTO_MODE);
		req->flags |= cpu_to_le32(PORT_PHY_CFG_REQ_FLAGS_RESTART_AUTONEG);
	} else {
		req->flags |= cpu_to_le32(PORT_PHY_CFG_REQ_FLAGS_FORCE);
		if (bp->phy_flags & BNXT_PHY_FL_SPEEDS2) {
			req->force_link_speeds2 = cpu_to_le16(bp->link_info.req_link_speed);
			req->enables |= cpu_to_le32(PORT_PHY_CFG_REQ_ENABLES_FORCE_LINK_SPEEDS2);
			netif_info(bp, link, bp->dev, "Forcing FW speed2: %d\n",
				   (u32)bp->link_info.req_link_speed);
		} else if (bp->link_info.req_signal_mode == BNXT_SIG_MODE_PAM4) {
			req->force_pam4_link_speed = cpu_to_le16(bp->link_info.req_link_speed);
			req->enables |= cpu_to_le32(PORT_PHY_CFG_REQ_ENABLES_FORCE_PAM4_LINK_SPEED);
		} else {
			req->force_link_speed = cpu_to_le16(bp->link_info.req_link_speed);
		}
	}

	/* tell chimp that the setting takes effect immediately */
	req->flags |= cpu_to_le32(PORT_PHY_CFG_REQ_FLAGS_RESET_PHY);
}

int bnxt_hwrm_set_pause(struct bnxt *bp)
{
	struct hwrm_port_phy_cfg_input *req;
	int rc;

	rc = hwrm_req_init(bp, req, HWRM_PORT_PHY_CFG);
	if (rc)
		return rc;

	bnxt_hwrm_set_pause_common(bp, req);

	if ((bp->link_info.autoneg & BNXT_AUTONEG_FLOW_CTRL) ||
	    bp->link_info.force_link_chng)
		bnxt_hwrm_set_link_common(bp, req);

	rc = hwrm_req_send(bp, req);
	if (!rc && !(bp->link_info.autoneg & BNXT_AUTONEG_FLOW_CTRL)) {
		/* since changing of pause setting doesn't trigger any link
		 * change event, the driver needs to update the current pause
		 * result upon successfully return of the phy_cfg command
		 */
		bp->link_info.pause =
		bp->link_info.force_pause_setting = bp->link_info.req_flow_ctrl;
		bp->link_info.auto_pause_setting = 0;
		if (!bp->link_info.force_link_chng)
			bnxt_report_link(bp);
	}
	bp->link_info.force_link_chng = false;
	return rc;
}

static void bnxt_hwrm_set_eee(struct bnxt *bp,
			      struct hwrm_port_phy_cfg_input *req)
{
	struct ethtool_eee *eee = &bp->eee;

	if (eee->eee_enabled) {
		u16 eee_speeds;
		u32 flags = PORT_PHY_CFG_REQ_FLAGS_EEE_ENABLE;

		if (eee->tx_lpi_enabled)
			flags |= PORT_PHY_CFG_REQ_FLAGS_EEE_TX_LPI_ENABLE;
		else
			flags |= PORT_PHY_CFG_REQ_FLAGS_EEE_TX_LPI_DISABLE;

		req->flags |= cpu_to_le32(flags);
		eee_speeds = bnxt_get_fw_auto_link_speeds(eee->advertised);
		req->eee_link_speed_mask = cpu_to_le16(eee_speeds);
		req->tx_lpi_timer = cpu_to_le32(eee->tx_lpi_timer);
	} else {
		req->flags |= cpu_to_le32(PORT_PHY_CFG_REQ_FLAGS_EEE_DISABLE);
	}
}

int bnxt_hwrm_set_link_setting(struct bnxt *bp, bool set_pause, bool set_eee)
{
	struct hwrm_port_phy_cfg_input *req;
	int rc;

	rc = hwrm_req_init(bp, req, HWRM_PORT_PHY_CFG);
	if (rc)
		return rc;

	if (set_pause)
		bnxt_hwrm_set_pause_common(bp, req);

	bnxt_hwrm_set_link_common(bp, req);

	if (set_eee)
		bnxt_hwrm_set_eee(bp, req);
	return hwrm_req_send(bp, req);
}

static int bnxt_hwrm_shutdown_link(struct bnxt *bp)
{
	struct hwrm_port_phy_cfg_input *req;
	int rc;

	if (!BNXT_SINGLE_PF(bp))
		return 0;

	if (pci_num_vf(bp->pdev) &&
	    !(bp->phy_flags & BNXT_PHY_FL_FW_MANAGED_LKDN))
		return 0;

	rc = hwrm_req_init(bp, req, HWRM_PORT_PHY_CFG);
	if (rc)
		return rc;

	req->flags = cpu_to_le32(PORT_PHY_CFG_REQ_FLAGS_FORCE_LINK_DWN);
	rc = hwrm_req_send(bp, req);
	if (!rc) {
		mutex_lock(&bp->link_lock);
		/* Device is not obliged link down in certain scenarios, even
		 * when forced. Setting the state unknown is consistent with
		 * driver startup and will force link state to be reported
		 * during subsequent open based on PORT_PHY_QCFG.
		 */
		bp->link_info.link_state = BNXT_LINK_STATE_UNKNOWN;
		mutex_unlock(&bp->link_lock);
	}
	return rc;
}

static int bnxt_fw_reset_via_optee(struct bnxt *bp)
{
#ifdef CONFIG_TEE_BNXT_FW
	int rc = tee_bnxt_fw_load();

	if (rc)
		netdev_err(bp->dev, "Failed FW reset via OP-TEE, rc=%d\n", rc);

	return rc;
#else
	netdev_err(bp->dev, "OP-TEE not supported\n");
	return -ENODEV;
#endif
}

static int bnxt_try_recover_fw(struct bnxt *bp)
{
	if (bp->fw_health && bp->fw_health->status_reliable) {
		int retry = 0, rc;
		u32 sts;

		do {
			sts = bnxt_fw_health_readl(bp, BNXT_FW_HEALTH_REG);
			rc = bnxt_hwrm_poll(bp);
			if (!BNXT_FW_IS_BOOTING(sts) &&
			    !BNXT_FW_IS_RECOVERING(sts))
				break;
			retry++;
		} while (rc == -EBUSY && retry < BNXT_FW_RETRY);

		if (!BNXT_FW_IS_HEALTHY(sts)) {
			netdev_err(bp->dev,
				   "Firmware not responding, status: 0x%x\n",
				   sts);
			rc = -ENODEV;
		}
		if (sts & FW_STATUS_REG_CRASHED_NO_MASTER) {
			netdev_warn(bp->dev, "Firmware recover via OP-TEE requested\n");
			return bnxt_fw_reset_via_optee(bp);
		}
		return rc;
	}

	return -ENODEV;
}

static void bnxt_clear_reservations(struct bnxt *bp, bool fw_reset)
{
	struct bnxt_hw_resc *hw_resc = &bp->hw_resc;

	if (!BNXT_NEW_RM(bp))
		return; /* no resource reservations required */

	hw_resc->resv_cp_rings = 0;
	hw_resc->resv_stat_ctxs = 0;
	hw_resc->resv_irqs = 0;
	hw_resc->resv_tx_rings = 0;
	hw_resc->resv_rx_rings = 0;
	hw_resc->resv_hw_ring_grps = 0;
	hw_resc->resv_vnics = 0;
	if (!fw_reset) {
		bp->tx_nr_rings = 0;
		bp->rx_nr_rings = 0;
	}
}

int bnxt_cancel_reservations(struct bnxt *bp, bool fw_reset)
{
	int rc;

	if (!BNXT_NEW_RM(bp))
		return 0; /* no resource reservations required */

	rc = bnxt_hwrm_func_resc_qcaps(bp, true);
	if (rc)
		netdev_err(bp->dev, "resc_qcaps failed\n");

	bnxt_clear_reservations(bp, fw_reset);

	return rc;
}

static int bnxt_hwrm_if_change(struct bnxt *bp, bool up)
{
	struct hwrm_func_drv_if_change_output *resp;
	struct hwrm_func_drv_if_change_input *req;
	bool fw_reset = !bp->irq_tbl;
	bool resc_reinit = false;
	int rc, retry = 0;
	u32 flags = 0;

	if (!(bp->fw_cap & BNXT_FW_CAP_IF_CHANGE))
		return 0;

	rc = hwrm_req_init(bp, req, HWRM_FUNC_DRV_IF_CHANGE);
	if (rc)
		return rc;

	if (up)
		req->flags = cpu_to_le32(FUNC_DRV_IF_CHANGE_REQ_FLAGS_UP);
	resp = hwrm_req_hold(bp, req);

	hwrm_req_flags(bp, req, BNXT_HWRM_FULL_WAIT);
	while (retry < BNXT_FW_IF_RETRY) {
		rc = hwrm_req_send(bp, req);
		if (rc != -EAGAIN)
			break;

		msleep(50);
		retry++;
	}

	if (rc == -EAGAIN) {
		hwrm_req_drop(bp, req);
		return rc;
	} else if (!rc) {
		flags = le32_to_cpu(resp->flags);
	} else if (up) {
		rc = bnxt_try_recover_fw(bp);
		fw_reset = true;
	}
	hwrm_req_drop(bp, req);
	if (rc)
		return rc;

	if (!up) {
		bnxt_inv_fw_health_reg(bp);
		return 0;
	}

	if (flags & FUNC_DRV_IF_CHANGE_RESP_FLAGS_RESC_CHANGE)
		resc_reinit = true;
	if (flags & FUNC_DRV_IF_CHANGE_RESP_FLAGS_HOT_FW_RESET_DONE ||
	    test_bit(BNXT_STATE_FW_RESET_DET, &bp->state))
		fw_reset = true;
	else
		bnxt_remap_fw_health_regs(bp);

	if (test_bit(BNXT_STATE_IN_FW_RESET, &bp->state) && !fw_reset) {
		netdev_err(bp->dev, "RESET_DONE not set during FW reset.\n");
		set_bit(BNXT_STATE_ABORT_ERR, &bp->state);
		return -ENODEV;
	}
	if (resc_reinit || fw_reset) {
		if (fw_reset) {
			set_bit(BNXT_STATE_FW_RESET_DET, &bp->state);
			if (!test_bit(BNXT_STATE_IN_FW_RESET, &bp->state))
				bnxt_ulp_stop(bp);
			bnxt_free_ctx_mem(bp);
			bnxt_dcb_free(bp);
			rc = bnxt_fw_init_one(bp);
			if (rc) {
				clear_bit(BNXT_STATE_FW_RESET_DET, &bp->state);
				set_bit(BNXT_STATE_ABORT_ERR, &bp->state);
				return rc;
			}
			bnxt_clear_int_mode(bp);
			rc = bnxt_init_int_mode(bp);
			if (rc) {
				clear_bit(BNXT_STATE_FW_RESET_DET, &bp->state);
				netdev_err(bp->dev, "init int mode failed\n");
				return rc;
			}
		}
		rc = bnxt_cancel_reservations(bp, fw_reset);
	}
	return rc;
}

static int bnxt_hwrm_port_led_qcaps(struct bnxt *bp)
{
	struct hwrm_port_led_qcaps_output *resp;
	struct hwrm_port_led_qcaps_input *req;
	struct bnxt_pf_info *pf = &bp->pf;
	int rc;

	bp->num_leds = 0;
	if (BNXT_VF(bp) || bp->hwrm_spec_code < 0x10601)
		return 0;

	rc = hwrm_req_init(bp, req, HWRM_PORT_LED_QCAPS);
	if (rc)
		return rc;

	req->port_id = cpu_to_le16(pf->port_id);
	resp = hwrm_req_hold(bp, req);
	rc = hwrm_req_send(bp, req);
	if (rc) {
		hwrm_req_drop(bp, req);
		return rc;
	}
	if (resp->num_leds > 0 && resp->num_leds < BNXT_MAX_LED) {
		int i;

		bp->num_leds = resp->num_leds;
		memcpy(bp->leds, &resp->led0_id, sizeof(bp->leds[0]) *
						 bp->num_leds);
		for (i = 0; i < bp->num_leds; i++) {
			struct bnxt_led_info *led = &bp->leds[i];
			__le16 caps = led->led_state_caps;

			if (!led->led_group_id ||
			    !BNXT_LED_ALT_BLINK_CAP(caps)) {
				bp->num_leds = 0;
				break;
			}
		}
	}
	hwrm_req_drop(bp, req);
	return 0;
}

int bnxt_hwrm_alloc_wol_fltr(struct bnxt *bp)
{
	struct hwrm_wol_filter_alloc_output *resp;
	struct hwrm_wol_filter_alloc_input *req;
	int rc;

	rc = hwrm_req_init(bp, req, HWRM_WOL_FILTER_ALLOC);
	if (rc)
		return rc;

	req->port_id = cpu_to_le16(bp->pf.port_id);
	req->wol_type = WOL_FILTER_ALLOC_REQ_WOL_TYPE_MAGICPKT;
	req->enables = cpu_to_le32(WOL_FILTER_ALLOC_REQ_ENABLES_MAC_ADDRESS);
	memcpy(req->mac_address, bp->dev->dev_addr, ETH_ALEN);

	resp = hwrm_req_hold(bp, req);
	rc = hwrm_req_send(bp, req);
	if (!rc)
		bp->wol_filter_id = resp->wol_filter_id;
	hwrm_req_drop(bp, req);
	return rc;
}

int bnxt_hwrm_free_wol_fltr(struct bnxt *bp)
{
	struct hwrm_wol_filter_free_input *req;
	int rc;

	rc = hwrm_req_init(bp, req, HWRM_WOL_FILTER_FREE);
	if (rc)
		return rc;

	req->port_id = cpu_to_le16(bp->pf.port_id);
	req->enables = cpu_to_le32(WOL_FILTER_FREE_REQ_ENABLES_WOL_FILTER_ID);
	req->wol_filter_id = bp->wol_filter_id;

	return hwrm_req_send(bp, req);
}

static u16 bnxt_hwrm_get_wol_fltrs(struct bnxt *bp, u16 handle)
{
	struct hwrm_wol_filter_qcfg_output *resp;
	struct hwrm_wol_filter_qcfg_input *req;
	u16 next_handle = 0;
	int rc;

	rc = hwrm_req_init(bp, req, HWRM_WOL_FILTER_QCFG);
	if (rc)
		return rc;

	req->port_id = cpu_to_le16(bp->pf.port_id);
	req->handle = cpu_to_le16(handle);
	resp = hwrm_req_hold(bp, req);
	rc = hwrm_req_send(bp, req);
	if (!rc) {
		next_handle = le16_to_cpu(resp->next_handle);
		if (next_handle != 0) {
			if (resp->wol_type ==
			    WOL_FILTER_ALLOC_REQ_WOL_TYPE_MAGICPKT) {
				bp->wol = 1;
				bp->wol_filter_id = resp->wol_filter_id;
			}
		}
	}
	hwrm_req_drop(bp, req);
	return next_handle;
}

static void bnxt_get_wol_settings(struct bnxt *bp)
{
	u16 handle = 0;

	bp->wol = 0;
	if (!BNXT_PF(bp) || !(bp->flags & BNXT_FLAG_WOL_CAP))
		return;

	do {
		handle = bnxt_hwrm_get_wol_fltrs(bp, handle);
	} while (handle && handle != 0xffff);
}

static bool bnxt_eee_config_ok(struct bnxt *bp)
{
	struct ethtool_eee *eee = &bp->eee;
	struct bnxt_link_info *link_info = &bp->link_info;

	if (!(bp->phy_flags & BNXT_PHY_FL_EEE_CAP))
		return true;

	if (eee->eee_enabled) {
		u32 advertising =
			_bnxt_fw_to_ethtool_adv_spds(link_info->advertising, 0);

		if (!(link_info->autoneg & BNXT_AUTONEG_SPEED)) {
			eee->eee_enabled = 0;
			return false;
		}
		if (eee->advertised & ~advertising) {
			eee->advertised = advertising & eee->supported;
			return false;
		}
	}
	return true;
}

static int bnxt_update_phy_setting(struct bnxt *bp)
{
	int rc;
	bool update_link = false;
	bool update_pause = false;
	bool update_eee = false;
	struct bnxt_link_info *link_info = &bp->link_info;

	rc = bnxt_update_link(bp, true);
	if (rc) {
		netdev_err(bp->dev, "failed to update link (rc: %x)\n",
			   rc);
		return rc;
	}
	if (!BNXT_SINGLE_PF(bp))
		return 0;

	if ((link_info->autoneg & BNXT_AUTONEG_FLOW_CTRL) &&
	    (link_info->auto_pause_setting & BNXT_LINK_PAUSE_BOTH) !=
	    link_info->req_flow_ctrl)
		update_pause = true;
	if (!(link_info->autoneg & BNXT_AUTONEG_FLOW_CTRL) &&
	    link_info->force_pause_setting != link_info->req_flow_ctrl)
		update_pause = true;
	if (!(link_info->autoneg & BNXT_AUTONEG_SPEED)) {
		if (BNXT_AUTO_MODE(link_info->auto_mode))
			update_link = true;
		if (bnxt_force_speed_updated(link_info))
			update_link = true;
		if (link_info->req_duplex != link_info->duplex_setting)
			update_link = true;
	} else {
		if (link_info->auto_mode == BNXT_LINK_AUTO_NONE)
			update_link = true;
		if (bnxt_auto_speed_updated(link_info))
			update_link = true;
	}

	/* The last close may have shutdown the link, so need to call
	 * PHY_CFG to bring it back up.
	 */
	if (!BNXT_LINK_IS_UP(bp))
		update_link = true;

	if (!bnxt_eee_config_ok(bp))
		update_eee = true;

	if (update_link)
		rc = bnxt_hwrm_set_link_setting(bp, update_pause, update_eee);
	else if (update_pause)
		rc = bnxt_hwrm_set_pause(bp);
	if (rc) {
		netdev_err(bp->dev, "failed to update phy setting (rc: %x)\n",
			   rc);
		return rc;
	}

	return rc;
}

/* Common routine to pre-map certain register block to different GRC window.
 * A PF has 16 4K windows and a VF has 4 4K windows. However, only 15 windows
 * in PF and 3 windows in VF that can be customized to map in different
 * register blocks.
 */
static void bnxt_preset_reg_win(struct bnxt *bp)
{
	if (BNXT_PF(bp)) {
		/* CAG registers map to GRC window #4 */
		writel(BNXT_CAG_REG_BASE,
		       bp->bar0 + BNXT_GRCPF_REG_WINDOW_BASE_OUT + 12);
	}
}

static int bnxt_init_dflt_ring_mode(struct bnxt *bp);

static int bnxt_reinit_after_abort(struct bnxt *bp)
{
	int rc;

	if (test_bit(BNXT_STATE_IN_FW_RESET, &bp->state))
		return -EBUSY;

	if (bp->dev->reg_state == NETREG_UNREGISTERED)
		return -ENODEV;

	rc = bnxt_fw_init_one(bp);
	if (!rc) {
		bnxt_clear_int_mode(bp);
		rc = bnxt_init_int_mode(bp);
		if (!rc) {
			clear_bit(BNXT_STATE_ABORT_ERR, &bp->state);
			set_bit(BNXT_STATE_FW_RESET_DET, &bp->state);
		}
	}
	return rc;
}

static int __bnxt_open_nic(struct bnxt *bp, bool irq_re_init, bool link_re_init)
{
	int rc = 0;

	bnxt_preset_reg_win(bp);
	netif_carrier_off(bp->dev);
	if (irq_re_init) {
		/* Reserve rings now if none were reserved at driver probe. */
		rc = bnxt_init_dflt_ring_mode(bp);
		if (rc) {
			netdev_err(bp->dev, "Failed to reserve default rings at open\n");
			return rc;
		}
	}
	rc = bnxt_reserve_rings(bp, irq_re_init);
	if (rc)
		return rc;
	if ((bp->flags & BNXT_FLAG_RFS) &&
	    !(bp->flags & BNXT_FLAG_USING_MSIX)) {
		/* disable RFS if falling back to INTA */
		bp->dev->hw_features &= ~NETIF_F_NTUPLE;
		bp->flags &= ~BNXT_FLAG_RFS;
	}

	rc = bnxt_alloc_mem(bp, irq_re_init);
	if (rc) {
		netdev_err(bp->dev, "bnxt_alloc_mem err: %x\n", rc);
		goto open_err_free_mem;
	}

	if (irq_re_init) {
		bnxt_init_napi(bp);
		rc = bnxt_request_irq(bp);
		if (rc) {
			netdev_err(bp->dev, "bnxt_request_irq err: %x\n", rc);
			goto open_err_irq;
		}
	}

	rc = bnxt_init_nic(bp, irq_re_init);
	if (rc) {
		netdev_err(bp->dev, "bnxt_init_nic err: %x\n", rc);
		goto open_err_irq;
	}

	bnxt_enable_napi(bp);
	bnxt_debug_dev_init(bp);

	if (link_re_init) {
		mutex_lock(&bp->link_lock);
		rc = bnxt_update_phy_setting(bp);
		mutex_unlock(&bp->link_lock);
		if (rc) {
			netdev_warn(bp->dev, "failed to update phy settings\n");
			if (BNXT_SINGLE_PF(bp)) {
				bp->link_info.phy_retry = true;
				bp->link_info.phy_retry_expires =
					jiffies + 5 * HZ;
			}
		}
	}

	if (irq_re_init)
		udp_tunnel_nic_reset_ntf(bp->dev);

	if (bp->tx_nr_rings_xdp < num_possible_cpus()) {
		if (!static_key_enabled(&bnxt_xdp_locking_key))
			static_branch_enable(&bnxt_xdp_locking_key);
	} else if (static_key_enabled(&bnxt_xdp_locking_key)) {
		static_branch_disable(&bnxt_xdp_locking_key);
	}
	set_bit(BNXT_STATE_OPEN, &bp->state);
	bnxt_enable_int(bp);
	/* Enable TX queues */
	bnxt_tx_enable(bp);
	mod_timer(&bp->timer, jiffies + bp->current_interval);
	/* Poll link status and check for SFP+ module status */
	mutex_lock(&bp->link_lock);
	bnxt_get_port_module_status(bp);
	mutex_unlock(&bp->link_lock);

	/* VF-reps may need to be re-opened after the PF is re-opened */
	if (BNXT_PF(bp))
		bnxt_vf_reps_open(bp);
	bnxt_ptp_init_rtc(bp, true);
	bnxt_ptp_cfg_tstamp_filters(bp);
	return 0;

open_err_irq:
	bnxt_del_napi(bp);

open_err_free_mem:
	bnxt_free_skbs(bp);
	bnxt_free_irq(bp);
	bnxt_free_mem(bp, true);
	return rc;
}

/* rtnl_lock held */
int bnxt_open_nic(struct bnxt *bp, bool irq_re_init, bool link_re_init)
{
	int rc = 0;

	if (test_bit(BNXT_STATE_ABORT_ERR, &bp->state))
		rc = -EIO;
	if (!rc)
		rc = __bnxt_open_nic(bp, irq_re_init, link_re_init);
	if (rc) {
		netdev_err(bp->dev, "nic open fail (rc: %x)\n", rc);
		dev_close(bp->dev);
	}
	return rc;
}

/* rtnl_lock held, open the NIC half way by allocating all resources, but
 * NAPI, IRQ, and TX are not enabled.  This is mainly used for offline
 * self tests.
 */
int bnxt_half_open_nic(struct bnxt *bp)
{
	int rc = 0;

	if (test_bit(BNXT_STATE_ABORT_ERR, &bp->state)) {
		netdev_err(bp->dev, "A previous firmware reset has not completed, aborting half open\n");
		rc = -ENODEV;
		goto half_open_err;
	}

	rc = bnxt_alloc_mem(bp, true);
	if (rc) {
		netdev_err(bp->dev, "bnxt_alloc_mem err: %x\n", rc);
		goto half_open_err;
	}
	set_bit(BNXT_STATE_HALF_OPEN, &bp->state);
	rc = bnxt_init_nic(bp, true);
	if (rc) {
		clear_bit(BNXT_STATE_HALF_OPEN, &bp->state);
		netdev_err(bp->dev, "bnxt_init_nic err: %x\n", rc);
		goto half_open_err;
	}
	return 0;

half_open_err:
	bnxt_free_skbs(bp);
	bnxt_free_mem(bp, true);
	dev_close(bp->dev);
	return rc;
}

/* rtnl_lock held, this call can only be made after a previous successful
 * call to bnxt_half_open_nic().
 */
void bnxt_half_close_nic(struct bnxt *bp)
{
	bnxt_hwrm_resource_free(bp, false, true);
	bnxt_free_skbs(bp);
	bnxt_free_mem(bp, true);
	clear_bit(BNXT_STATE_HALF_OPEN, &bp->state);
}

void bnxt_reenable_sriov(struct bnxt *bp)
{
	if (BNXT_PF(bp)) {
		struct bnxt_pf_info *pf = &bp->pf;
		int n = pf->active_vfs;

		if (n)
			bnxt_cfg_hw_sriov(bp, &n, true);
	}
}

static int bnxt_open(struct net_device *dev)
{
	struct bnxt *bp = netdev_priv(dev);
	int rc;

	if (test_bit(BNXT_STATE_ABORT_ERR, &bp->state)) {
		rc = bnxt_reinit_after_abort(bp);
		if (rc) {
			if (rc == -EBUSY)
				netdev_err(bp->dev, "A previous firmware reset has not completed, aborting\n");
			else
				netdev_err(bp->dev, "Failed to reinitialize after aborted firmware reset\n");
			return -ENODEV;
		}
	}

	rc = bnxt_hwrm_if_change(bp, true);
	if (rc)
		return rc;

	rc = __bnxt_open_nic(bp, true, true);
	if (rc) {
		bnxt_hwrm_if_change(bp, false);
	} else {
		if (test_and_clear_bit(BNXT_STATE_FW_RESET_DET, &bp->state)) {
			if (!test_bit(BNXT_STATE_IN_FW_RESET, &bp->state)) {
				bnxt_ulp_start(bp, 0);
				bnxt_reenable_sriov(bp);
			}
		}
	}

	return rc;
}

static bool bnxt_drv_busy(struct bnxt *bp)
{
	return (test_bit(BNXT_STATE_IN_SP_TASK, &bp->state) ||
		test_bit(BNXT_STATE_READ_STATS, &bp->state));
}

static void bnxt_get_ring_stats(struct bnxt *bp,
				struct rtnl_link_stats64 *stats);

static void __bnxt_close_nic(struct bnxt *bp, bool irq_re_init,
			     bool link_re_init)
{
	/* Close the VF-reps before closing PF */
	if (BNXT_PF(bp))
		bnxt_vf_reps_close(bp);

	/* Change device state to avoid TX queue wake up's */
	bnxt_tx_disable(bp);

	clear_bit(BNXT_STATE_OPEN, &bp->state);
	smp_mb__after_atomic();
	while (bnxt_drv_busy(bp))
		msleep(20);

	/* Flush rings and disable interrupts */
	bnxt_shutdown_nic(bp, irq_re_init);

	/* TODO CHIMP_FW: Link/PHY related cleanup if (link_re_init) */

	bnxt_debug_dev_exit(bp);
	bnxt_disable_napi(bp);
	del_timer_sync(&bp->timer);
	bnxt_free_skbs(bp);

	/* Save ring stats before shutdown */
	if (bp->bnapi && irq_re_init) {
		bnxt_get_ring_stats(bp, &bp->net_stats_prev);
		bnxt_get_ring_err_stats(bp, &bp->ring_err_stats_prev);
	}
	if (irq_re_init) {
		bnxt_free_irq(bp);
		bnxt_del_napi(bp);
	}
	bnxt_free_mem(bp, irq_re_init);
}

void bnxt_close_nic(struct bnxt *bp, bool irq_re_init, bool link_re_init)
{
	if (test_bit(BNXT_STATE_IN_FW_RESET, &bp->state)) {
		/* If we get here, it means firmware reset is in progress
		 * while we are trying to close.  We can safely proceed with
		 * the close because we are holding rtnl_lock().  Some firmware
		 * messages may fail as we proceed to close.  We set the
		 * ABORT_ERR flag here so that the FW reset thread will later
		 * abort when it gets the rtnl_lock() and sees the flag.
		 */
		netdev_warn(bp->dev, "FW reset in progress during close, FW reset will be aborted\n");
		set_bit(BNXT_STATE_ABORT_ERR, &bp->state);
	}

#ifdef CONFIG_BNXT_SRIOV
	if (bp->sriov_cfg) {
		int rc;

		rc = wait_event_interruptible_timeout(bp->sriov_cfg_wait,
						      !bp->sriov_cfg,
						      BNXT_SRIOV_CFG_WAIT_TMO);
		if (!rc)
			netdev_warn(bp->dev, "timeout waiting for SRIOV config operation to complete, proceeding to close!\n");
		else if (rc < 0)
			netdev_warn(bp->dev, "SRIOV config operation interrupted, proceeding to close!\n");
	}
#endif
	__bnxt_close_nic(bp, irq_re_init, link_re_init);
}

static int bnxt_close(struct net_device *dev)
{
	struct bnxt *bp = netdev_priv(dev);

	bnxt_close_nic(bp, true, true);
	bnxt_hwrm_shutdown_link(bp);
	bnxt_hwrm_if_change(bp, false);
	return 0;
}

static int bnxt_hwrm_port_phy_read(struct bnxt *bp, u16 phy_addr, u16 reg,
				   u16 *val)
{
	struct hwrm_port_phy_mdio_read_output *resp;
	struct hwrm_port_phy_mdio_read_input *req;
	int rc;

	if (bp->hwrm_spec_code < 0x10a00)
		return -EOPNOTSUPP;

	rc = hwrm_req_init(bp, req, HWRM_PORT_PHY_MDIO_READ);
	if (rc)
		return rc;

	req->port_id = cpu_to_le16(bp->pf.port_id);
	req->phy_addr = phy_addr;
	req->reg_addr = cpu_to_le16(reg & 0x1f);
	if (mdio_phy_id_is_c45(phy_addr)) {
		req->cl45_mdio = 1;
		req->phy_addr = mdio_phy_id_prtad(phy_addr);
		req->dev_addr = mdio_phy_id_devad(phy_addr);
		req->reg_addr = cpu_to_le16(reg);
	}

	resp = hwrm_req_hold(bp, req);
	rc = hwrm_req_send(bp, req);
	if (!rc)
		*val = le16_to_cpu(resp->reg_data);
	hwrm_req_drop(bp, req);
	return rc;
}

static int bnxt_hwrm_port_phy_write(struct bnxt *bp, u16 phy_addr, u16 reg,
				    u16 val)
{
	struct hwrm_port_phy_mdio_write_input *req;
	int rc;

	if (bp->hwrm_spec_code < 0x10a00)
		return -EOPNOTSUPP;

	rc = hwrm_req_init(bp, req, HWRM_PORT_PHY_MDIO_WRITE);
	if (rc)
		return rc;

	req->port_id = cpu_to_le16(bp->pf.port_id);
	req->phy_addr = phy_addr;
	req->reg_addr = cpu_to_le16(reg & 0x1f);
	if (mdio_phy_id_is_c45(phy_addr)) {
		req->cl45_mdio = 1;
		req->phy_addr = mdio_phy_id_prtad(phy_addr);
		req->dev_addr = mdio_phy_id_devad(phy_addr);
		req->reg_addr = cpu_to_le16(reg);
	}
	req->reg_data = cpu_to_le16(val);

	return hwrm_req_send(bp, req);
}

/* rtnl_lock held */
static int bnxt_ioctl(struct net_device *dev, struct ifreq *ifr, int cmd)
{
	struct mii_ioctl_data *mdio = if_mii(ifr);
	struct bnxt *bp = netdev_priv(dev);
	int rc;

	switch (cmd) {
	case SIOCGMIIPHY:
		mdio->phy_id = bp->link_info.phy_addr;

		fallthrough;
	case SIOCGMIIREG: {
		u16 mii_regval = 0;

		if (!netif_running(dev))
			return -EAGAIN;

		rc = bnxt_hwrm_port_phy_read(bp, mdio->phy_id, mdio->reg_num,
					     &mii_regval);
		mdio->val_out = mii_regval;
		return rc;
	}

	case SIOCSMIIREG:
		if (!netif_running(dev))
			return -EAGAIN;

		return bnxt_hwrm_port_phy_write(bp, mdio->phy_id, mdio->reg_num,
						mdio->val_in);

	case SIOCSHWTSTAMP:
		return bnxt_hwtstamp_set(dev, ifr);

	case SIOCGHWTSTAMP:
		return bnxt_hwtstamp_get(dev, ifr);

	default:
		/* do nothing */
		break;
	}
	return -EOPNOTSUPP;
}

static void bnxt_get_ring_stats(struct bnxt *bp,
				struct rtnl_link_stats64 *stats)
{
	int i;

	for (i = 0; i < bp->cp_nr_rings; i++) {
		struct bnxt_napi *bnapi = bp->bnapi[i];
		struct bnxt_cp_ring_info *cpr = &bnapi->cp_ring;
		u64 *sw = cpr->stats.sw_stats;

		stats->rx_packets += BNXT_GET_RING_STATS64(sw, rx_ucast_pkts);
		stats->rx_packets += BNXT_GET_RING_STATS64(sw, rx_mcast_pkts);
		stats->rx_packets += BNXT_GET_RING_STATS64(sw, rx_bcast_pkts);

		stats->tx_packets += BNXT_GET_RING_STATS64(sw, tx_ucast_pkts);
		stats->tx_packets += BNXT_GET_RING_STATS64(sw, tx_mcast_pkts);
		stats->tx_packets += BNXT_GET_RING_STATS64(sw, tx_bcast_pkts);

		stats->rx_bytes += BNXT_GET_RING_STATS64(sw, rx_ucast_bytes);
		stats->rx_bytes += BNXT_GET_RING_STATS64(sw, rx_mcast_bytes);
		stats->rx_bytes += BNXT_GET_RING_STATS64(sw, rx_bcast_bytes);

		stats->tx_bytes += BNXT_GET_RING_STATS64(sw, tx_ucast_bytes);
		stats->tx_bytes += BNXT_GET_RING_STATS64(sw, tx_mcast_bytes);
		stats->tx_bytes += BNXT_GET_RING_STATS64(sw, tx_bcast_bytes);

		stats->rx_missed_errors +=
			BNXT_GET_RING_STATS64(sw, rx_discard_pkts);

		stats->multicast += BNXT_GET_RING_STATS64(sw, rx_mcast_pkts);

		stats->tx_dropped += BNXT_GET_RING_STATS64(sw, tx_error_pkts);

		stats->rx_dropped +=
			cpr->sw_stats.rx.rx_netpoll_discards +
			cpr->sw_stats.rx.rx_oom_discards;
	}
}

static void bnxt_add_prev_stats(struct bnxt *bp,
				struct rtnl_link_stats64 *stats)
{
	struct rtnl_link_stats64 *prev_stats = &bp->net_stats_prev;

	stats->rx_packets += prev_stats->rx_packets;
	stats->tx_packets += prev_stats->tx_packets;
	stats->rx_bytes += prev_stats->rx_bytes;
	stats->tx_bytes += prev_stats->tx_bytes;
	stats->rx_missed_errors += prev_stats->rx_missed_errors;
	stats->multicast += prev_stats->multicast;
	stats->rx_dropped += prev_stats->rx_dropped;
	stats->tx_dropped += prev_stats->tx_dropped;
}

static void
bnxt_get_stats64(struct net_device *dev, struct rtnl_link_stats64 *stats)
{
	struct bnxt *bp = netdev_priv(dev);

	set_bit(BNXT_STATE_READ_STATS, &bp->state);
	/* Make sure bnxt_close_nic() sees that we are reading stats before
	 * we check the BNXT_STATE_OPEN flag.
	 */
	smp_mb__after_atomic();
	if (!test_bit(BNXT_STATE_OPEN, &bp->state)) {
		clear_bit(BNXT_STATE_READ_STATS, &bp->state);
		*stats = bp->net_stats_prev;
		return;
	}

	bnxt_get_ring_stats(bp, stats);
	bnxt_add_prev_stats(bp, stats);

	if (bp->flags & BNXT_FLAG_PORT_STATS) {
		u64 *rx = bp->port_stats.sw_stats;
		u64 *tx = bp->port_stats.sw_stats +
			  BNXT_TX_PORT_STATS_BYTE_OFFSET / 8;

		stats->rx_crc_errors =
			BNXT_GET_RX_PORT_STATS64(rx, rx_fcs_err_frames);
		stats->rx_frame_errors =
			BNXT_GET_RX_PORT_STATS64(rx, rx_align_err_frames);
		stats->rx_length_errors =
			BNXT_GET_RX_PORT_STATS64(rx, rx_undrsz_frames) +
			BNXT_GET_RX_PORT_STATS64(rx, rx_ovrsz_frames) +
			BNXT_GET_RX_PORT_STATS64(rx, rx_runt_frames);
		stats->rx_errors =
			BNXT_GET_RX_PORT_STATS64(rx, rx_false_carrier_frames) +
			BNXT_GET_RX_PORT_STATS64(rx, rx_jbr_frames);
		stats->collisions =
			BNXT_GET_TX_PORT_STATS64(tx, tx_total_collisions);
		stats->tx_fifo_errors =
			BNXT_GET_TX_PORT_STATS64(tx, tx_fifo_underruns);
		stats->tx_errors = BNXT_GET_TX_PORT_STATS64(tx, tx_err);
	}
	clear_bit(BNXT_STATE_READ_STATS, &bp->state);
}

static void bnxt_get_one_ring_err_stats(struct bnxt *bp,
					struct bnxt_total_ring_err_stats *stats,
					struct bnxt_cp_ring_info *cpr)
{
	struct bnxt_sw_stats *sw_stats = &cpr->sw_stats;
	u64 *hw_stats = cpr->stats.sw_stats;

	stats->rx_total_l4_csum_errors += sw_stats->rx.rx_l4_csum_errors;
	stats->rx_total_resets += sw_stats->rx.rx_resets;
	stats->rx_total_buf_errors += sw_stats->rx.rx_buf_errors;
	stats->rx_total_oom_discards += sw_stats->rx.rx_oom_discards;
	stats->rx_total_netpoll_discards += sw_stats->rx.rx_netpoll_discards;
	stats->rx_total_ring_discards +=
		BNXT_GET_RING_STATS64(hw_stats, rx_discard_pkts);
	stats->tx_total_resets += sw_stats->tx.tx_resets;
	stats->tx_total_ring_discards +=
		BNXT_GET_RING_STATS64(hw_stats, tx_discard_pkts);
	stats->total_missed_irqs += sw_stats->cmn.missed_irqs;
}

void bnxt_get_ring_err_stats(struct bnxt *bp,
			     struct bnxt_total_ring_err_stats *stats)
{
	int i;

	for (i = 0; i < bp->cp_nr_rings; i++)
		bnxt_get_one_ring_err_stats(bp, stats, &bp->bnapi[i]->cp_ring);
}

static bool bnxt_mc_list_updated(struct bnxt *bp, u32 *rx_mask)
{
	struct net_device *dev = bp->dev;
	struct bnxt_vnic_info *vnic = &bp->vnic_info[0];
	struct netdev_hw_addr *ha;
	u8 *haddr;
	int mc_count = 0;
	bool update = false;
	int off = 0;

	netdev_for_each_mc_addr(ha, dev) {
		if (mc_count >= BNXT_MAX_MC_ADDRS) {
			*rx_mask |= CFA_L2_SET_RX_MASK_REQ_MASK_ALL_MCAST;
			vnic->mc_list_count = 0;
			return false;
		}
		haddr = ha->addr;
		if (!ether_addr_equal(haddr, vnic->mc_list + off)) {
			memcpy(vnic->mc_list + off, haddr, ETH_ALEN);
			update = true;
		}
		off += ETH_ALEN;
		mc_count++;
	}
	if (mc_count)
		*rx_mask |= CFA_L2_SET_RX_MASK_REQ_MASK_MCAST;

	if (mc_count != vnic->mc_list_count) {
		vnic->mc_list_count = mc_count;
		update = true;
	}
	return update;
}

static bool bnxt_uc_list_updated(struct bnxt *bp)
{
	struct net_device *dev = bp->dev;
	struct bnxt_vnic_info *vnic = &bp->vnic_info[0];
	struct netdev_hw_addr *ha;
	int off = 0;

	if (netdev_uc_count(dev) != (vnic->uc_filter_count - 1))
		return true;

	netdev_for_each_uc_addr(ha, dev) {
		if (!ether_addr_equal(ha->addr, vnic->uc_list + off))
			return true;

		off += ETH_ALEN;
	}
	return false;
}

static void bnxt_set_rx_mode(struct net_device *dev)
{
	struct bnxt *bp = netdev_priv(dev);
	struct bnxt_vnic_info *vnic;
	bool mc_update = false;
	bool uc_update;
	u32 mask;

	if (!test_bit(BNXT_STATE_OPEN, &bp->state))
		return;

	vnic = &bp->vnic_info[0];
	mask = vnic->rx_mask;
	mask &= ~(CFA_L2_SET_RX_MASK_REQ_MASK_PROMISCUOUS |
		  CFA_L2_SET_RX_MASK_REQ_MASK_MCAST |
		  CFA_L2_SET_RX_MASK_REQ_MASK_ALL_MCAST |
		  CFA_L2_SET_RX_MASK_REQ_MASK_BCAST);

	if (dev->flags & IFF_PROMISC)
		mask |= CFA_L2_SET_RX_MASK_REQ_MASK_PROMISCUOUS;

	uc_update = bnxt_uc_list_updated(bp);

	if (dev->flags & IFF_BROADCAST)
		mask |= CFA_L2_SET_RX_MASK_REQ_MASK_BCAST;
	if (dev->flags & IFF_ALLMULTI) {
		mask |= CFA_L2_SET_RX_MASK_REQ_MASK_ALL_MCAST;
		vnic->mc_list_count = 0;
	} else if (dev->flags & IFF_MULTICAST) {
		mc_update = bnxt_mc_list_updated(bp, &mask);
	}

	if (mask != vnic->rx_mask || uc_update || mc_update) {
		vnic->rx_mask = mask;

		bnxt_queue_sp_work(bp, BNXT_RX_MASK_SP_EVENT);
	}
}

static int bnxt_cfg_rx_mode(struct bnxt *bp)
{
	struct net_device *dev = bp->dev;
	struct bnxt_vnic_info *vnic = &bp->vnic_info[0];
	struct hwrm_cfa_l2_filter_free_input *req;
	struct netdev_hw_addr *ha;
	int i, off = 0, rc;
	bool uc_update;

	netif_addr_lock_bh(dev);
	uc_update = bnxt_uc_list_updated(bp);
	netif_addr_unlock_bh(dev);

	if (!uc_update)
		goto skip_uc;

	rc = hwrm_req_init(bp, req, HWRM_CFA_L2_FILTER_FREE);
	if (rc)
		return rc;
	hwrm_req_hold(bp, req);
	for (i = 1; i < vnic->uc_filter_count; i++) {
		req->l2_filter_id = vnic->fw_l2_filter_id[i];

		rc = hwrm_req_send(bp, req);
	}
	hwrm_req_drop(bp, req);

	vnic->uc_filter_count = 1;

	netif_addr_lock_bh(dev);
	if (netdev_uc_count(dev) > (BNXT_MAX_UC_ADDRS - 1)) {
		vnic->rx_mask |= CFA_L2_SET_RX_MASK_REQ_MASK_PROMISCUOUS;
	} else {
		netdev_for_each_uc_addr(ha, dev) {
			memcpy(vnic->uc_list + off, ha->addr, ETH_ALEN);
			off += ETH_ALEN;
			vnic->uc_filter_count++;
		}
	}
	netif_addr_unlock_bh(dev);

	for (i = 1, off = 0; i < vnic->uc_filter_count; i++, off += ETH_ALEN) {
		rc = bnxt_hwrm_set_vnic_filter(bp, 0, i, vnic->uc_list + off);
		if (rc) {
			if (BNXT_VF(bp) && rc == -ENODEV) {
				if (!test_and_set_bit(BNXT_STATE_L2_FILTER_RETRY, &bp->state))
					netdev_warn(bp->dev, "Cannot configure L2 filters while PF is unavailable, will retry\n");
				else
					netdev_dbg(bp->dev, "PF still unavailable while configuring L2 filters.\n");
				rc = 0;
			} else {
				netdev_err(bp->dev, "HWRM vnic filter failure rc: %x\n", rc);
			}
			vnic->uc_filter_count = i;
			return rc;
		}
	}
	if (test_and_clear_bit(BNXT_STATE_L2_FILTER_RETRY, &bp->state))
		netdev_notice(bp->dev, "Retry of L2 filter configuration successful.\n");

skip_uc:
	if ((vnic->rx_mask & CFA_L2_SET_RX_MASK_REQ_MASK_PROMISCUOUS) &&
	    !bnxt_promisc_ok(bp))
		vnic->rx_mask &= ~CFA_L2_SET_RX_MASK_REQ_MASK_PROMISCUOUS;
	rc = bnxt_hwrm_cfa_l2_set_rx_mask(bp, 0);
	if (rc && (vnic->rx_mask & CFA_L2_SET_RX_MASK_REQ_MASK_MCAST)) {
		netdev_info(bp->dev, "Failed setting MC filters rc: %d, turning on ALL_MCAST mode\n",
			    rc);
		vnic->rx_mask &= ~CFA_L2_SET_RX_MASK_REQ_MASK_MCAST;
		vnic->rx_mask |= CFA_L2_SET_RX_MASK_REQ_MASK_ALL_MCAST;
		vnic->mc_list_count = 0;
		rc = bnxt_hwrm_cfa_l2_set_rx_mask(bp, 0);
	}
	if (rc)
		netdev_err(bp->dev, "HWRM cfa l2 rx mask failure rc: %d\n",
			   rc);

	return rc;
}

static bool bnxt_can_reserve_rings(struct bnxt *bp)
{
#ifdef CONFIG_BNXT_SRIOV
	if (BNXT_NEW_RM(bp) && BNXT_VF(bp)) {
		struct bnxt_hw_resc *hw_resc = &bp->hw_resc;

		/* No minimum rings were provisioned by the PF.  Don't
		 * reserve rings by default when device is down.
		 */
		if (hw_resc->min_tx_rings || hw_resc->resv_tx_rings)
			return true;

		if (!netif_running(bp->dev))
			return false;
	}
#endif
	return true;
}

/* If the chip and firmware supports RFS */
static bool bnxt_rfs_supported(struct bnxt *bp)
{
	if (bp->flags & BNXT_FLAG_CHIP_P5_PLUS) {
		if (bp->fw_cap & BNXT_FW_CAP_CFA_RFS_RING_TBL_IDX_V2)
			return true;
		return false;
	}
	/* 212 firmware is broken for aRFS */
	if (BNXT_FW_MAJ(bp) == 212)
		return false;
	if (BNXT_PF(bp) && !BNXT_CHIP_TYPE_NITRO_A0(bp))
		return true;
	if (bp->rss_cap & BNXT_RSS_CAP_NEW_RSS_CAP)
		return true;
	return false;
}

/* If runtime conditions support RFS */
static bool bnxt_rfs_capable(struct bnxt *bp)
{
#ifdef CONFIG_RFS_ACCEL
	int vnics, max_vnics, max_rss_ctxs;

	if (bp->flags & BNXT_FLAG_CHIP_P5_PLUS)
		return bnxt_rfs_supported(bp);
	if (!(bp->flags & BNXT_FLAG_MSIX_CAP) || !bnxt_can_reserve_rings(bp) || !bp->rx_nr_rings)
		return false;

	vnics = 1 + bp->rx_nr_rings;
	max_vnics = bnxt_get_max_func_vnics(bp);
	max_rss_ctxs = bnxt_get_max_func_rss_ctxs(bp);

	/* RSS contexts not a limiting factor */
	if (bp->rss_cap & BNXT_RSS_CAP_NEW_RSS_CAP)
		max_rss_ctxs = max_vnics;
	if (vnics > max_vnics || vnics > max_rss_ctxs) {
		if (bp->rx_nr_rings > 1)
			netdev_warn(bp->dev,
				    "Not enough resources to support NTUPLE filters, enough resources for up to %d rx rings\n",
				    min(max_rss_ctxs - 1, max_vnics - 1));
		return false;
	}

	if (!BNXT_NEW_RM(bp))
		return true;

	if (vnics == bp->hw_resc.resv_vnics)
		return true;

	bnxt_hwrm_reserve_rings(bp, 0, 0, 0, 0, 0, vnics);
	if (vnics <= bp->hw_resc.resv_vnics)
		return true;

	netdev_warn(bp->dev, "Unable to reserve resources to support NTUPLE filters.\n");
	bnxt_hwrm_reserve_rings(bp, 0, 0, 0, 0, 0, 1);
	return false;
#else
	return false;
#endif
}

static netdev_features_t bnxt_fix_features(struct net_device *dev,
					   netdev_features_t features)
{
	struct bnxt *bp = netdev_priv(dev);
	netdev_features_t vlan_features;

	if ((features & NETIF_F_NTUPLE) && !bnxt_rfs_capable(bp))
		features &= ~NETIF_F_NTUPLE;

	if ((bp->flags & BNXT_FLAG_NO_AGG_RINGS) || bp->xdp_prog)
		features &= ~(NETIF_F_LRO | NETIF_F_GRO_HW);

	if (!(features & NETIF_F_GRO))
		features &= ~NETIF_F_GRO_HW;

	if (features & NETIF_F_GRO_HW)
		features &= ~NETIF_F_LRO;

	/* Both CTAG and STAG VLAN accelaration on the RX side have to be
	 * turned on or off together.
	 */
	vlan_features = features & BNXT_HW_FEATURE_VLAN_ALL_RX;
	if (vlan_features != BNXT_HW_FEATURE_VLAN_ALL_RX) {
		if (dev->features & BNXT_HW_FEATURE_VLAN_ALL_RX)
			features &= ~BNXT_HW_FEATURE_VLAN_ALL_RX;
		else if (vlan_features)
			features |= BNXT_HW_FEATURE_VLAN_ALL_RX;
	}
#ifdef CONFIG_BNXT_SRIOV
	if (BNXT_VF(bp) && bp->vf.vlan)
		features &= ~BNXT_HW_FEATURE_VLAN_ALL_RX;
#endif
	return features;
}

static int bnxt_set_features(struct net_device *dev, netdev_features_t features)
{
	struct bnxt *bp = netdev_priv(dev);
	u32 flags = bp->flags;
	u32 changes;
	int rc = 0;
	bool re_init = false;
	bool update_tpa = false;

	flags &= ~BNXT_FLAG_ALL_CONFIG_FEATS;
	if (features & NETIF_F_GRO_HW)
		flags |= BNXT_FLAG_GRO;
	else if (features & NETIF_F_LRO)
		flags |= BNXT_FLAG_LRO;

	if (bp->flags & BNXT_FLAG_NO_AGG_RINGS)
		flags &= ~BNXT_FLAG_TPA;

	if (features & BNXT_HW_FEATURE_VLAN_ALL_RX)
		flags |= BNXT_FLAG_STRIP_VLAN;

	if (features & NETIF_F_NTUPLE)
		flags |= BNXT_FLAG_RFS;

	changes = flags ^ bp->flags;
	if (changes & BNXT_FLAG_TPA) {
		update_tpa = true;
		if ((bp->flags & BNXT_FLAG_TPA) == 0 ||
		    (flags & BNXT_FLAG_TPA) == 0 ||
		    (bp->flags & BNXT_FLAG_CHIP_P5_PLUS))
			re_init = true;
	}

	if (changes & ~BNXT_FLAG_TPA)
		re_init = true;

	if (flags != bp->flags) {
		u32 old_flags = bp->flags;

		if (!test_bit(BNXT_STATE_OPEN, &bp->state)) {
			bp->flags = flags;
			if (update_tpa)
				bnxt_set_ring_params(bp);
			return rc;
		}

		if (re_init) {
			bnxt_close_nic(bp, false, false);
			bp->flags = flags;
			if (update_tpa)
				bnxt_set_ring_params(bp);

			return bnxt_open_nic(bp, false, false);
		}
		if (update_tpa) {
			bp->flags = flags;
			rc = bnxt_set_tpa(bp,
					  (flags & BNXT_FLAG_TPA) ?
					  true : false);
			if (rc)
				bp->flags = old_flags;
		}
	}
	return rc;
}

static bool bnxt_exthdr_check(struct bnxt *bp, struct sk_buff *skb, int nw_off,
			      u8 **nextp)
{
	struct ipv6hdr *ip6h = (struct ipv6hdr *)(skb->data + nw_off);
	struct hop_jumbo_hdr *jhdr;
	int hdr_count = 0;
	u8 *nexthdr;
	int start;

	/* Check that there are at most 2 IPv6 extension headers, no
	 * fragment header, and each is <= 64 bytes.
	 */
	start = nw_off + sizeof(*ip6h);
	nexthdr = &ip6h->nexthdr;
	while (ipv6_ext_hdr(*nexthdr)) {
		struct ipv6_opt_hdr *hp;
		int hdrlen;

		if (hdr_count >= 3 || *nexthdr == NEXTHDR_NONE ||
		    *nexthdr == NEXTHDR_FRAGMENT)
			return false;
		hp = __skb_header_pointer(NULL, start, sizeof(*hp), skb->data,
					  skb_headlen(skb), NULL);
		if (!hp)
			return false;
		if (*nexthdr == NEXTHDR_AUTH)
			hdrlen = ipv6_authlen(hp);
		else
			hdrlen = ipv6_optlen(hp);

		if (hdrlen > 64)
			return false;

		/* The ext header may be a hop-by-hop header inserted for
		 * big TCP purposes. This will be removed before sending
		 * from NIC, so do not count it.
		 */
		if (*nexthdr == NEXTHDR_HOP) {
			if (likely(skb->len <= GRO_LEGACY_MAX_SIZE))
				goto increment_hdr;

			jhdr = (struct hop_jumbo_hdr *)hp;
			if (jhdr->tlv_type != IPV6_TLV_JUMBO || jhdr->hdrlen != 0 ||
			    jhdr->nexthdr != IPPROTO_TCP)
				goto increment_hdr;

			goto next_hdr;
		}
increment_hdr:
		hdr_count++;
next_hdr:
		nexthdr = &hp->nexthdr;
		start += hdrlen;
	}
	if (nextp) {
		/* Caller will check inner protocol */
		if (skb->encapsulation) {
			*nextp = nexthdr;
			return true;
		}
		*nextp = NULL;
	}
	/* Only support TCP/UDP for non-tunneled ipv6 and inner ipv6 */
	return *nexthdr == IPPROTO_TCP || *nexthdr == IPPROTO_UDP;
}

/* For UDP, we can only handle 1 Vxlan port and 1 Geneve port. */
static bool bnxt_udp_tunl_check(struct bnxt *bp, struct sk_buff *skb)
{
	struct udphdr *uh = udp_hdr(skb);
	__be16 udp_port = uh->dest;

	if (udp_port != bp->vxlan_port && udp_port != bp->nge_port)
		return false;
	if (skb->inner_protocol_type == ENCAP_TYPE_ETHER) {
		struct ethhdr *eh = inner_eth_hdr(skb);

		switch (eh->h_proto) {
		case htons(ETH_P_IP):
			return true;
		case htons(ETH_P_IPV6):
			return bnxt_exthdr_check(bp, skb,
						 skb_inner_network_offset(skb),
						 NULL);
		}
	}
	return false;
}

static bool bnxt_tunl_check(struct bnxt *bp, struct sk_buff *skb, u8 l4_proto)
{
	switch (l4_proto) {
	case IPPROTO_UDP:
		return bnxt_udp_tunl_check(bp, skb);
	case IPPROTO_IPIP:
		return true;
	case IPPROTO_GRE: {
		switch (skb->inner_protocol) {
		default:
			return false;
		case htons(ETH_P_IP):
			return true;
		case htons(ETH_P_IPV6):
			fallthrough;
		}
	}
	case IPPROTO_IPV6:
		/* Check ext headers of inner ipv6 */
		return bnxt_exthdr_check(bp, skb, skb_inner_network_offset(skb),
					 NULL);
	}
	return false;
}

static netdev_features_t bnxt_features_check(struct sk_buff *skb,
					     struct net_device *dev,
					     netdev_features_t features)
{
	struct bnxt *bp = netdev_priv(dev);
	u8 *l4_proto;

	features = vlan_features_check(skb, features);
	switch (vlan_get_protocol(skb)) {
	case htons(ETH_P_IP):
		if (!skb->encapsulation)
			return features;
		l4_proto = &ip_hdr(skb)->protocol;
		if (bnxt_tunl_check(bp, skb, *l4_proto))
			return features;
		break;
	case htons(ETH_P_IPV6):
		if (!bnxt_exthdr_check(bp, skb, skb_network_offset(skb),
				       &l4_proto))
			break;
		if (!l4_proto || bnxt_tunl_check(bp, skb, *l4_proto))
			return features;
		break;
	}
	return features & ~(NETIF_F_CSUM_MASK | NETIF_F_GSO_MASK);
}

int bnxt_dbg_hwrm_rd_reg(struct bnxt *bp, u32 reg_off, u16 num_words,
			 u32 *reg_buf)
{
	struct hwrm_dbg_read_direct_output *resp;
	struct hwrm_dbg_read_direct_input *req;
	__le32 *dbg_reg_buf;
	dma_addr_t mapping;
	int rc, i;

	rc = hwrm_req_init(bp, req, HWRM_DBG_READ_DIRECT);
	if (rc)
		return rc;

	dbg_reg_buf = hwrm_req_dma_slice(bp, req, num_words * 4,
					 &mapping);
	if (!dbg_reg_buf) {
		rc = -ENOMEM;
		goto dbg_rd_reg_exit;
	}

	req->host_dest_addr = cpu_to_le64(mapping);

	resp = hwrm_req_hold(bp, req);
	req->read_addr = cpu_to_le32(reg_off + CHIMP_REG_VIEW_ADDR);
	req->read_len32 = cpu_to_le32(num_words);

	rc = hwrm_req_send(bp, req);
	if (rc || resp->error_code) {
		rc = -EIO;
		goto dbg_rd_reg_exit;
	}
	for (i = 0; i < num_words; i++)
		reg_buf[i] = le32_to_cpu(dbg_reg_buf[i]);

dbg_rd_reg_exit:
	hwrm_req_drop(bp, req);
	return rc;
}

static int bnxt_dbg_hwrm_ring_info_get(struct bnxt *bp, u8 ring_type,
				       u32 ring_id, u32 *prod, u32 *cons)
{
	struct hwrm_dbg_ring_info_get_output *resp;
	struct hwrm_dbg_ring_info_get_input *req;
	int rc;

	rc = hwrm_req_init(bp, req, HWRM_DBG_RING_INFO_GET);
	if (rc)
		return rc;

	req->ring_type = ring_type;
	req->fw_ring_id = cpu_to_le32(ring_id);
	resp = hwrm_req_hold(bp, req);
	rc = hwrm_req_send(bp, req);
	if (!rc) {
		*prod = le32_to_cpu(resp->producer_index);
		*cons = le32_to_cpu(resp->consumer_index);
	}
	hwrm_req_drop(bp, req);
	return rc;
}

static void bnxt_dump_tx_sw_state(struct bnxt_napi *bnapi)
{
	struct bnxt_tx_ring_info *txr;
	int i = bnapi->index, j;

	bnxt_for_each_napi_tx(j, bnapi, txr)
		netdev_info(bnapi->bp->dev, "[%d.%d]: tx{fw_ring: %d prod: %x cons: %x}\n",
			    i, j, txr->tx_ring_struct.fw_ring_id, txr->tx_prod,
			    txr->tx_cons);
}

static void bnxt_dump_rx_sw_state(struct bnxt_napi *bnapi)
{
	struct bnxt_rx_ring_info *rxr = bnapi->rx_ring;
	int i = bnapi->index;

	if (!rxr)
		return;

	netdev_info(bnapi->bp->dev, "[%d]: rx{fw_ring: %d prod: %x} rx_agg{fw_ring: %d agg_prod: %x sw_agg_prod: %x}\n",
		    i, rxr->rx_ring_struct.fw_ring_id, rxr->rx_prod,
		    rxr->rx_agg_ring_struct.fw_ring_id, rxr->rx_agg_prod,
		    rxr->rx_sw_agg_prod);
}

static void bnxt_dump_cp_sw_state(struct bnxt_napi *bnapi)
{
	struct bnxt_cp_ring_info *cpr = &bnapi->cp_ring;
	int i = bnapi->index;

	netdev_info(bnapi->bp->dev, "[%d]: cp{fw_ring: %d raw_cons: %x}\n",
		    i, cpr->cp_ring_struct.fw_ring_id, cpr->cp_raw_cons);
}

static void bnxt_dbg_dump_states(struct bnxt *bp)
{
	int i;
	struct bnxt_napi *bnapi;

	for (i = 0; i < bp->cp_nr_rings; i++) {
		bnapi = bp->bnapi[i];
		if (netif_msg_drv(bp)) {
			bnxt_dump_tx_sw_state(bnapi);
			bnxt_dump_rx_sw_state(bnapi);
			bnxt_dump_cp_sw_state(bnapi);
		}
	}
}

static int bnxt_hwrm_rx_ring_reset(struct bnxt *bp, int ring_nr)
{
	struct bnxt_rx_ring_info *rxr = &bp->rx_ring[ring_nr];
	struct hwrm_ring_reset_input *req;
	struct bnxt_napi *bnapi = rxr->bnapi;
	struct bnxt_cp_ring_info *cpr;
	u16 cp_ring_id;
	int rc;

	rc = hwrm_req_init(bp, req, HWRM_RING_RESET);
	if (rc)
		return rc;

	cpr = &bnapi->cp_ring;
	cp_ring_id = cpr->cp_ring_struct.fw_ring_id;
	req->cmpl_ring = cpu_to_le16(cp_ring_id);
	req->ring_type = RING_RESET_REQ_RING_TYPE_RX_RING_GRP;
	req->ring_id = cpu_to_le16(bp->grp_info[bnapi->index].fw_grp_id);
	return hwrm_req_send_silent(bp, req);
}

static void bnxt_reset_task(struct bnxt *bp, bool silent)
{
	if (!silent)
		bnxt_dbg_dump_states(bp);
	if (netif_running(bp->dev)) {
		int rc;

		if (silent) {
			bnxt_close_nic(bp, false, false);
			bnxt_open_nic(bp, false, false);
		} else {
			bnxt_ulp_stop(bp);
			bnxt_close_nic(bp, true, false);
			rc = bnxt_open_nic(bp, true, false);
			bnxt_ulp_start(bp, rc);
		}
	}
}

static void bnxt_tx_timeout(struct net_device *dev, unsigned int txqueue)
{
	struct bnxt *bp = netdev_priv(dev);

	netdev_err(bp->dev,  "TX timeout detected, starting reset task!\n");
	bnxt_queue_sp_work(bp, BNXT_RESET_TASK_SP_EVENT);
}

static void bnxt_fw_health_check(struct bnxt *bp)
{
	struct bnxt_fw_health *fw_health = bp->fw_health;
	struct pci_dev *pdev = bp->pdev;
	u32 val;

	if (!fw_health->enabled || test_bit(BNXT_STATE_IN_FW_RESET, &bp->state))
		return;

	/* Make sure it is enabled before checking the tmr_counter. */
	smp_rmb();
	if (fw_health->tmr_counter) {
		fw_health->tmr_counter--;
		return;
	}

	val = bnxt_fw_health_readl(bp, BNXT_FW_HEARTBEAT_REG);
	if (val == fw_health->last_fw_heartbeat && pci_device_is_present(pdev)) {
		fw_health->arrests++;
		goto fw_reset;
	}

	fw_health->last_fw_heartbeat = val;

	val = bnxt_fw_health_readl(bp, BNXT_FW_RESET_CNT_REG);
	if (val != fw_health->last_fw_reset_cnt && pci_device_is_present(pdev)) {
		fw_health->discoveries++;
		goto fw_reset;
	}

	fw_health->tmr_counter = fw_health->tmr_multiplier;
	return;

fw_reset:
	bnxt_queue_sp_work(bp, BNXT_FW_EXCEPTION_SP_EVENT);
}

static void bnxt_timer(struct timer_list *t)
{
	struct bnxt *bp = from_timer(bp, t, timer);
	struct net_device *dev = bp->dev;

	if (!netif_running(dev) || !test_bit(BNXT_STATE_OPEN, &bp->state))
		return;

	if (atomic_read(&bp->intr_sem) != 0)
		goto bnxt_restart_timer;

	if (bp->fw_cap & BNXT_FW_CAP_ERROR_RECOVERY)
		bnxt_fw_health_check(bp);

	if (BNXT_LINK_IS_UP(bp) && bp->stats_coal_ticks)
		bnxt_queue_sp_work(bp, BNXT_PERIODIC_STATS_SP_EVENT);

	if (bnxt_tc_flower_enabled(bp))
		bnxt_queue_sp_work(bp, BNXT_FLOW_STATS_SP_EVENT);

#ifdef CONFIG_RFS_ACCEL
	if ((bp->flags & BNXT_FLAG_RFS) && bp->ntp_fltr_count)
		bnxt_queue_sp_work(bp, BNXT_RX_NTP_FLTR_SP_EVENT);
#endif /*CONFIG_RFS_ACCEL*/

	if (bp->link_info.phy_retry) {
		if (time_after(jiffies, bp->link_info.phy_retry_expires)) {
			bp->link_info.phy_retry = false;
			netdev_warn(bp->dev, "failed to update phy settings after maximum retries.\n");
		} else {
			bnxt_queue_sp_work(bp, BNXT_UPDATE_PHY_SP_EVENT);
		}
	}

	if (test_bit(BNXT_STATE_L2_FILTER_RETRY, &bp->state))
		bnxt_queue_sp_work(bp, BNXT_RX_MASK_SP_EVENT);

	if ((BNXT_CHIP_P5(bp)) && !bp->chip_rev && netif_carrier_ok(dev))
		bnxt_queue_sp_work(bp, BNXT_RING_COAL_NOW_SP_EVENT);

bnxt_restart_timer:
	mod_timer(&bp->timer, jiffies + bp->current_interval);
}

static void bnxt_rtnl_lock_sp(struct bnxt *bp)
{
	/* We are called from bnxt_sp_task which has BNXT_STATE_IN_SP_TASK
	 * set.  If the device is being closed, bnxt_close() may be holding
	 * rtnl() and waiting for BNXT_STATE_IN_SP_TASK to clear.  So we
	 * must clear BNXT_STATE_IN_SP_TASK before holding rtnl().
	 */
	clear_bit(BNXT_STATE_IN_SP_TASK, &bp->state);
	rtnl_lock();
}

static void bnxt_rtnl_unlock_sp(struct bnxt *bp)
{
	set_bit(BNXT_STATE_IN_SP_TASK, &bp->state);
	rtnl_unlock();
}

/* Only called from bnxt_sp_task() */
static void bnxt_reset(struct bnxt *bp, bool silent)
{
	bnxt_rtnl_lock_sp(bp);
	if (test_bit(BNXT_STATE_OPEN, &bp->state))
		bnxt_reset_task(bp, silent);
	bnxt_rtnl_unlock_sp(bp);
}

/* Only called from bnxt_sp_task() */
static void bnxt_rx_ring_reset(struct bnxt *bp)
{
	int i;

	bnxt_rtnl_lock_sp(bp);
	if (!test_bit(BNXT_STATE_OPEN, &bp->state)) {
		bnxt_rtnl_unlock_sp(bp);
		return;
	}
	/* Disable and flush TPA before resetting the RX ring */
	if (bp->flags & BNXT_FLAG_TPA)
		bnxt_set_tpa(bp, false);
	for (i = 0; i < bp->rx_nr_rings; i++) {
		struct bnxt_rx_ring_info *rxr = &bp->rx_ring[i];
		struct bnxt_cp_ring_info *cpr;
		int rc;

		if (!rxr->bnapi->in_reset)
			continue;

		rc = bnxt_hwrm_rx_ring_reset(bp, i);
		if (rc) {
			if (rc == -EINVAL || rc == -EOPNOTSUPP)
				netdev_info_once(bp->dev, "RX ring reset not supported by firmware, falling back to global reset\n");
			else
				netdev_warn(bp->dev, "RX ring reset failed, rc = %d, falling back to global reset\n",
					    rc);
			bnxt_reset_task(bp, true);
			break;
		}
		bnxt_free_one_rx_ring_skbs(bp, i);
		rxr->rx_prod = 0;
		rxr->rx_agg_prod = 0;
		rxr->rx_sw_agg_prod = 0;
		rxr->rx_next_cons = 0;
		rxr->bnapi->in_reset = false;
		bnxt_alloc_one_rx_ring(bp, i);
		cpr = &rxr->bnapi->cp_ring;
		cpr->sw_stats.rx.rx_resets++;
		if (bp->flags & BNXT_FLAG_AGG_RINGS)
			bnxt_db_write(bp, &rxr->rx_agg_db, rxr->rx_agg_prod);
		bnxt_db_write(bp, &rxr->rx_db, rxr->rx_prod);
	}
	if (bp->flags & BNXT_FLAG_TPA)
		bnxt_set_tpa(bp, true);
	bnxt_rtnl_unlock_sp(bp);
}

static void bnxt_fw_reset_close(struct bnxt *bp)
{
	bnxt_ulp_stop(bp);
	/* When firmware is in fatal state, quiesce device and disable
	 * bus master to prevent any potential bad DMAs before freeing
	 * kernel memory.
	 */
	if (test_bit(BNXT_STATE_FW_FATAL_COND, &bp->state)) {
		u16 val = 0;

		pci_read_config_word(bp->pdev, PCI_SUBSYSTEM_ID, &val);
		if (val == 0xffff)
			bp->fw_reset_min_dsecs = 0;
		bnxt_tx_disable(bp);
		bnxt_disable_napi(bp);
		bnxt_disable_int_sync(bp);
		bnxt_free_irq(bp);
		bnxt_clear_int_mode(bp);
		pci_disable_device(bp->pdev);
	}
	__bnxt_close_nic(bp, true, false);
	bnxt_vf_reps_free(bp);
	bnxt_clear_int_mode(bp);
	bnxt_hwrm_func_drv_unrgtr(bp);
	if (pci_is_enabled(bp->pdev))
		pci_disable_device(bp->pdev);
	bnxt_free_ctx_mem(bp);
}

static bool is_bnxt_fw_ok(struct bnxt *bp)
{
	struct bnxt_fw_health *fw_health = bp->fw_health;
	bool no_heartbeat = false, has_reset = false;
	u32 val;

	val = bnxt_fw_health_readl(bp, BNXT_FW_HEARTBEAT_REG);
	if (val == fw_health->last_fw_heartbeat)
		no_heartbeat = true;

	val = bnxt_fw_health_readl(bp, BNXT_FW_RESET_CNT_REG);
	if (val != fw_health->last_fw_reset_cnt)
		has_reset = true;

	if (!no_heartbeat && has_reset)
		return true;

	return false;
}

/* rtnl_lock is acquired before calling this function */
static void bnxt_force_fw_reset(struct bnxt *bp)
{
	struct bnxt_fw_health *fw_health = bp->fw_health;
	struct bnxt_ptp_cfg *ptp = bp->ptp_cfg;
	u32 wait_dsecs;

	if (!test_bit(BNXT_STATE_OPEN, &bp->state) ||
	    test_bit(BNXT_STATE_IN_FW_RESET, &bp->state))
		return;

	if (ptp) {
		spin_lock_bh(&ptp->ptp_lock);
		set_bit(BNXT_STATE_IN_FW_RESET, &bp->state);
		spin_unlock_bh(&ptp->ptp_lock);
	} else {
		set_bit(BNXT_STATE_IN_FW_RESET, &bp->state);
	}
	bnxt_fw_reset_close(bp);
	wait_dsecs = fw_health->master_func_wait_dsecs;
	if (fw_health->primary) {
		if (fw_health->flags & ERROR_RECOVERY_QCFG_RESP_FLAGS_CO_CPU)
			wait_dsecs = 0;
		bp->fw_reset_state = BNXT_FW_RESET_STATE_RESET_FW;
	} else {
		bp->fw_reset_timestamp = jiffies + wait_dsecs * HZ / 10;
		wait_dsecs = fw_health->normal_func_wait_dsecs;
		bp->fw_reset_state = BNXT_FW_RESET_STATE_ENABLE_DEV;
	}

	bp->fw_reset_min_dsecs = fw_health->post_reset_wait_dsecs;
	bp->fw_reset_max_dsecs = fw_health->post_reset_max_wait_dsecs;
	bnxt_queue_fw_reset_work(bp, wait_dsecs * HZ / 10);
}

void bnxt_fw_exception(struct bnxt *bp)
{
	netdev_warn(bp->dev, "Detected firmware fatal condition, initiating reset\n");
	set_bit(BNXT_STATE_FW_FATAL_COND, &bp->state);
	bnxt_rtnl_lock_sp(bp);
	bnxt_force_fw_reset(bp);
	bnxt_rtnl_unlock_sp(bp);
}

/* Returns the number of registered VFs, or 1 if VF configuration is pending, or
 * < 0 on error.
 */
static int bnxt_get_registered_vfs(struct bnxt *bp)
{
#ifdef CONFIG_BNXT_SRIOV
	int rc;

	if (!BNXT_PF(bp))
		return 0;

	rc = bnxt_hwrm_func_qcfg(bp);
	if (rc) {
		netdev_err(bp->dev, "func_qcfg cmd failed, rc = %d\n", rc);
		return rc;
	}
	if (bp->pf.registered_vfs)
		return bp->pf.registered_vfs;
	if (bp->sriov_cfg)
		return 1;
#endif
	return 0;
}

void bnxt_fw_reset(struct bnxt *bp)
{
	bnxt_rtnl_lock_sp(bp);
	if (test_bit(BNXT_STATE_OPEN, &bp->state) &&
	    !test_bit(BNXT_STATE_IN_FW_RESET, &bp->state)) {
		struct bnxt_ptp_cfg *ptp = bp->ptp_cfg;
		int n = 0, tmo;

		if (ptp) {
			spin_lock_bh(&ptp->ptp_lock);
			set_bit(BNXT_STATE_IN_FW_RESET, &bp->state);
			spin_unlock_bh(&ptp->ptp_lock);
		} else {
			set_bit(BNXT_STATE_IN_FW_RESET, &bp->state);
		}
		if (bp->pf.active_vfs &&
		    !test_bit(BNXT_STATE_FW_FATAL_COND, &bp->state))
			n = bnxt_get_registered_vfs(bp);
		if (n < 0) {
			netdev_err(bp->dev, "Firmware reset aborted, rc = %d\n",
				   n);
			clear_bit(BNXT_STATE_IN_FW_RESET, &bp->state);
			dev_close(bp->dev);
			goto fw_reset_exit;
		} else if (n > 0) {
			u16 vf_tmo_dsecs = n * 10;

			if (bp->fw_reset_max_dsecs < vf_tmo_dsecs)
				bp->fw_reset_max_dsecs = vf_tmo_dsecs;
			bp->fw_reset_state =
				BNXT_FW_RESET_STATE_POLL_VF;
			bnxt_queue_fw_reset_work(bp, HZ / 10);
			goto fw_reset_exit;
		}
		bnxt_fw_reset_close(bp);
		if (bp->fw_cap & BNXT_FW_CAP_ERR_RECOVER_RELOAD) {
			bp->fw_reset_state = BNXT_FW_RESET_STATE_POLL_FW_DOWN;
			tmo = HZ / 10;
		} else {
			bp->fw_reset_state = BNXT_FW_RESET_STATE_ENABLE_DEV;
			tmo = bp->fw_reset_min_dsecs * HZ / 10;
		}
		bnxt_queue_fw_reset_work(bp, tmo);
	}
fw_reset_exit:
	bnxt_rtnl_unlock_sp(bp);
}

static void bnxt_chk_missed_irq(struct bnxt *bp)
{
	int i;

	if (!(bp->flags & BNXT_FLAG_CHIP_P5_PLUS))
		return;

	for (i = 0; i < bp->cp_nr_rings; i++) {
		struct bnxt_napi *bnapi = bp->bnapi[i];
		struct bnxt_cp_ring_info *cpr;
		u32 fw_ring_id;
		int j;

		if (!bnapi)
			continue;

		cpr = &bnapi->cp_ring;
		for (j = 0; j < cpr->cp_ring_count; j++) {
			struct bnxt_cp_ring_info *cpr2 = &cpr->cp_ring_arr[j];
			u32 val[2];

			if (cpr2->has_more_work || !bnxt_has_work(bp, cpr2))
				continue;

			if (cpr2->cp_raw_cons != cpr2->last_cp_raw_cons) {
				cpr2->last_cp_raw_cons = cpr2->cp_raw_cons;
				continue;
			}
			fw_ring_id = cpr2->cp_ring_struct.fw_ring_id;
			bnxt_dbg_hwrm_ring_info_get(bp,
				DBG_RING_INFO_GET_REQ_RING_TYPE_L2_CMPL,
				fw_ring_id, &val[0], &val[1]);
			cpr->sw_stats.cmn.missed_irqs++;
		}
	}
}

static void bnxt_cfg_ntp_filters(struct bnxt *);

static void bnxt_init_ethtool_link_settings(struct bnxt *bp)
{
	struct bnxt_link_info *link_info = &bp->link_info;

	if (BNXT_AUTO_MODE(link_info->auto_mode)) {
		link_info->autoneg = BNXT_AUTONEG_SPEED;
		if (bp->hwrm_spec_code >= 0x10201) {
			if (link_info->auto_pause_setting &
			    PORT_PHY_CFG_REQ_AUTO_PAUSE_AUTONEG_PAUSE)
				link_info->autoneg |= BNXT_AUTONEG_FLOW_CTRL;
		} else {
			link_info->autoneg |= BNXT_AUTONEG_FLOW_CTRL;
		}
		bnxt_set_auto_speed(link_info);
	} else {
		bnxt_set_force_speed(link_info);
		link_info->req_duplex = link_info->duplex_setting;
	}
	if (link_info->autoneg & BNXT_AUTONEG_FLOW_CTRL)
		link_info->req_flow_ctrl =
			link_info->auto_pause_setting & BNXT_LINK_PAUSE_BOTH;
	else
		link_info->req_flow_ctrl = link_info->force_pause_setting;
}

static void bnxt_fw_echo_reply(struct bnxt *bp)
{
	struct bnxt_fw_health *fw_health = bp->fw_health;
	struct hwrm_func_echo_response_input *req;
	int rc;

	rc = hwrm_req_init(bp, req, HWRM_FUNC_ECHO_RESPONSE);
	if (rc)
		return;
	req->event_data1 = cpu_to_le32(fw_health->echo_req_data1);
	req->event_data2 = cpu_to_le32(fw_health->echo_req_data2);
	hwrm_req_send(bp, req);
}

static void bnxt_sp_task(struct work_struct *work)
{
	struct bnxt *bp = container_of(work, struct bnxt, sp_task);

	set_bit(BNXT_STATE_IN_SP_TASK, &bp->state);
	smp_mb__after_atomic();
	if (!test_bit(BNXT_STATE_OPEN, &bp->state)) {
		clear_bit(BNXT_STATE_IN_SP_TASK, &bp->state);
		return;
	}

	if (test_and_clear_bit(BNXT_RX_MASK_SP_EVENT, &bp->sp_event))
		bnxt_cfg_rx_mode(bp);

	if (test_and_clear_bit(BNXT_RX_NTP_FLTR_SP_EVENT, &bp->sp_event))
		bnxt_cfg_ntp_filters(bp);
	if (test_and_clear_bit(BNXT_HWRM_EXEC_FWD_REQ_SP_EVENT, &bp->sp_event))
		bnxt_hwrm_exec_fwd_req(bp);
	if (test_and_clear_bit(BNXT_PERIODIC_STATS_SP_EVENT, &bp->sp_event)) {
		bnxt_hwrm_port_qstats(bp, 0);
		bnxt_hwrm_port_qstats_ext(bp, 0);
		bnxt_accumulate_all_stats(bp);
	}

	if (test_and_clear_bit(BNXT_LINK_CHNG_SP_EVENT, &bp->sp_event)) {
		int rc;

		mutex_lock(&bp->link_lock);
		if (test_and_clear_bit(BNXT_LINK_SPEED_CHNG_SP_EVENT,
				       &bp->sp_event))
			bnxt_hwrm_phy_qcaps(bp);

		rc = bnxt_update_link(bp, true);
		if (rc)
			netdev_err(bp->dev, "SP task can't update link (rc: %x)\n",
				   rc);

		if (test_and_clear_bit(BNXT_LINK_CFG_CHANGE_SP_EVENT,
				       &bp->sp_event))
			bnxt_init_ethtool_link_settings(bp);
		mutex_unlock(&bp->link_lock);
	}
	if (test_and_clear_bit(BNXT_UPDATE_PHY_SP_EVENT, &bp->sp_event)) {
		int rc;

		mutex_lock(&bp->link_lock);
		rc = bnxt_update_phy_setting(bp);
		mutex_unlock(&bp->link_lock);
		if (rc) {
			netdev_warn(bp->dev, "update phy settings retry failed\n");
		} else {
			bp->link_info.phy_retry = false;
			netdev_info(bp->dev, "update phy settings retry succeeded\n");
		}
	}
	if (test_and_clear_bit(BNXT_HWRM_PORT_MODULE_SP_EVENT, &bp->sp_event)) {
		mutex_lock(&bp->link_lock);
		bnxt_get_port_module_status(bp);
		mutex_unlock(&bp->link_lock);
	}

	if (test_and_clear_bit(BNXT_FLOW_STATS_SP_EVENT, &bp->sp_event))
		bnxt_tc_flow_stats_work(bp);

	if (test_and_clear_bit(BNXT_RING_COAL_NOW_SP_EVENT, &bp->sp_event))
		bnxt_chk_missed_irq(bp);

	if (test_and_clear_bit(BNXT_FW_ECHO_REQUEST_SP_EVENT, &bp->sp_event))
		bnxt_fw_echo_reply(bp);

	if (test_and_clear_bit(BNXT_THERMAL_THRESHOLD_SP_EVENT, &bp->sp_event))
		bnxt_hwmon_notify_event(bp);

	/* These functions below will clear BNXT_STATE_IN_SP_TASK.  They
	 * must be the last functions to be called before exiting.
	 */
	if (test_and_clear_bit(BNXT_RESET_TASK_SP_EVENT, &bp->sp_event))
		bnxt_reset(bp, false);

	if (test_and_clear_bit(BNXT_RESET_TASK_SILENT_SP_EVENT, &bp->sp_event))
		bnxt_reset(bp, true);

	if (test_and_clear_bit(BNXT_RST_RING_SP_EVENT, &bp->sp_event))
		bnxt_rx_ring_reset(bp);

	if (test_and_clear_bit(BNXT_FW_RESET_NOTIFY_SP_EVENT, &bp->sp_event)) {
		if (test_bit(BNXT_STATE_FW_FATAL_COND, &bp->state) ||
		    test_bit(BNXT_STATE_FW_NON_FATAL_COND, &bp->state))
			bnxt_devlink_health_fw_report(bp);
		else
			bnxt_fw_reset(bp);
	}

	if (test_and_clear_bit(BNXT_FW_EXCEPTION_SP_EVENT, &bp->sp_event)) {
		if (!is_bnxt_fw_ok(bp))
			bnxt_devlink_health_fw_report(bp);
	}

	smp_mb__before_atomic();
	clear_bit(BNXT_STATE_IN_SP_TASK, &bp->state);
}

static void _bnxt_get_max_rings(struct bnxt *bp, int *max_rx, int *max_tx,
				int *max_cp);

/* Under rtnl_lock */
int bnxt_check_rings(struct bnxt *bp, int tx, int rx, bool sh, int tcs,
		     int tx_xdp)
{
	int max_rx, max_tx, max_cp, tx_sets = 1, tx_cp;
	int tx_rings_needed, stats;
	int rx_rings = rx;
	int cp, vnics;

	if (tcs)
		tx_sets = tcs;

	if (bp->flags & BNXT_FLAG_AGG_RINGS)
		rx_rings <<= 1;

	_bnxt_get_max_rings(bp, &max_rx, &max_tx, &max_cp);

	if (max_rx < rx_rings)
		return -ENOMEM;

	tx_rings_needed = tx * tx_sets + tx_xdp;
	if (max_tx < tx_rings_needed)
		return -ENOMEM;

	vnics = 1;
	if ((bp->flags & (BNXT_FLAG_RFS | BNXT_FLAG_CHIP_P5_PLUS)) ==
	    BNXT_FLAG_RFS)
		vnics += rx;

	tx_cp = __bnxt_num_tx_to_cp(bp, tx_rings_needed, tx_sets, tx_xdp);
	cp = sh ? max_t(int, tx_cp, rx) : tx_cp + rx;
	if (max_cp < cp)
		return -ENOMEM;
	stats = cp;
	if (BNXT_NEW_RM(bp)) {
		cp += bnxt_get_ulp_msix_num(bp);
		stats += bnxt_get_ulp_stat_ctxs(bp);
	}
	return bnxt_hwrm_check_rings(bp, tx_rings_needed, rx_rings, rx, cp,
				     stats, vnics);
}

static void bnxt_unmap_bars(struct bnxt *bp, struct pci_dev *pdev)
{
	if (bp->bar2) {
		pci_iounmap(pdev, bp->bar2);
		bp->bar2 = NULL;
	}

	if (bp->bar1) {
		pci_iounmap(pdev, bp->bar1);
		bp->bar1 = NULL;
	}

	if (bp->bar0) {
		pci_iounmap(pdev, bp->bar0);
		bp->bar0 = NULL;
	}
}

static void bnxt_cleanup_pci(struct bnxt *bp)
{
	bnxt_unmap_bars(bp, bp->pdev);
	pci_release_regions(bp->pdev);
	if (pci_is_enabled(bp->pdev))
		pci_disable_device(bp->pdev);
}

static void bnxt_init_dflt_coal(struct bnxt *bp)
{
	struct bnxt_coal_cap *coal_cap = &bp->coal_cap;
	struct bnxt_coal *coal;
	u16 flags = 0;

	if (coal_cap->cmpl_params &
	    RING_AGGINT_QCAPS_RESP_CMPL_PARAMS_TIMER_RESET)
		flags |= RING_CMPL_RING_CFG_AGGINT_PARAMS_REQ_FLAGS_TIMER_RESET;

	/* Tick values in micro seconds.
	 * 1 coal_buf x bufs_per_record = 1 completion record.
	 */
	coal = &bp->rx_coal;
	coal->coal_ticks = 10;
	coal->coal_bufs = 30;
	coal->coal_ticks_irq = 1;
	coal->coal_bufs_irq = 2;
	coal->idle_thresh = 50;
	coal->bufs_per_record = 2;
	coal->budget = 64;		/* NAPI budget */
	coal->flags = flags;

	coal = &bp->tx_coal;
	coal->coal_ticks = 28;
	coal->coal_bufs = 30;
	coal->coal_ticks_irq = 2;
	coal->coal_bufs_irq = 2;
	coal->bufs_per_record = 1;
	coal->flags = flags;

	bp->stats_coal_ticks = BNXT_DEF_STATS_COAL_TICKS;
}

/* FW that pre-reserves 1 VNIC per function */
static bool bnxt_fw_pre_resv_vnics(struct bnxt *bp)
{
	u16 fw_maj = BNXT_FW_MAJ(bp), fw_bld = BNXT_FW_BLD(bp);

	if (!(bp->flags & BNXT_FLAG_CHIP_P5_PLUS) &&
	    (fw_maj > 218 || (fw_maj == 218 && fw_bld >= 18)))
		return true;
	if ((bp->flags & BNXT_FLAG_CHIP_P5_PLUS) &&
	    (fw_maj > 216 || (fw_maj == 216 && fw_bld >= 172)))
		return true;
	return false;
}

static int bnxt_fw_init_one_p1(struct bnxt *bp)
{
	int rc;

	bp->fw_cap = 0;
	rc = bnxt_hwrm_ver_get(bp);
	bnxt_try_map_fw_health_reg(bp);
	if (rc) {
		rc = bnxt_try_recover_fw(bp);
		if (rc)
			return rc;
		rc = bnxt_hwrm_ver_get(bp);
		if (rc)
			return rc;
	}

	bnxt_nvm_cfg_ver_get(bp);

	rc = bnxt_hwrm_func_reset(bp);
	if (rc)
		return -ENODEV;

	bnxt_hwrm_fw_set_time(bp);
	return 0;
}

static int bnxt_fw_init_one_p2(struct bnxt *bp)
{
	int rc;

	/* Get the MAX capabilities for this function */
	rc = bnxt_hwrm_func_qcaps(bp);
	if (rc) {
		netdev_err(bp->dev, "hwrm query capability failure rc: %x\n",
			   rc);
		return -ENODEV;
	}

	rc = bnxt_hwrm_cfa_adv_flow_mgnt_qcaps(bp);
	if (rc)
		netdev_warn(bp->dev, "hwrm query adv flow mgnt failure rc: %d\n",
			    rc);

	if (bnxt_alloc_fw_health(bp)) {
		netdev_warn(bp->dev, "no memory for firmware error recovery\n");
	} else {
		rc = bnxt_hwrm_error_recovery_qcfg(bp);
		if (rc)
			netdev_warn(bp->dev, "hwrm query error recovery failure rc: %d\n",
				    rc);
	}

	rc = bnxt_hwrm_func_drv_rgtr(bp, NULL, 0, false);
	if (rc)
		return -ENODEV;

	if (bnxt_fw_pre_resv_vnics(bp))
		bp->fw_cap |= BNXT_FW_CAP_PRE_RESV_VNICS;

	bnxt_hwrm_func_qcfg(bp);
	bnxt_hwrm_vnic_qcaps(bp);
	bnxt_hwrm_port_led_qcaps(bp);
	bnxt_ethtool_init(bp);
	if (bp->fw_cap & BNXT_FW_CAP_PTP)
		__bnxt_hwrm_ptp_qcfg(bp);
	bnxt_dcb_init(bp);
	bnxt_hwmon_init(bp);
	return 0;
}

static void bnxt_set_dflt_rss_hash_type(struct bnxt *bp)
{
	bp->rss_cap &= ~BNXT_RSS_CAP_UDP_RSS_CAP;
	bp->rss_hash_cfg = VNIC_RSS_CFG_REQ_HASH_TYPE_IPV4 |
			   VNIC_RSS_CFG_REQ_HASH_TYPE_TCP_IPV4 |
			   VNIC_RSS_CFG_REQ_HASH_TYPE_IPV6 |
			   VNIC_RSS_CFG_REQ_HASH_TYPE_TCP_IPV6;
	if (bp->rss_cap & BNXT_RSS_CAP_RSS_HASH_TYPE_DELTA)
		bp->rss_hash_delta = bp->rss_hash_cfg;
	if (BNXT_CHIP_P4_PLUS(bp) && bp->hwrm_spec_code >= 0x10501) {
		bp->rss_cap |= BNXT_RSS_CAP_UDP_RSS_CAP;
		bp->rss_hash_cfg |= VNIC_RSS_CFG_REQ_HASH_TYPE_UDP_IPV4 |
				    VNIC_RSS_CFG_REQ_HASH_TYPE_UDP_IPV6;
	}
}

static void bnxt_set_dflt_rfs(struct bnxt *bp)
{
	struct net_device *dev = bp->dev;

	dev->hw_features &= ~NETIF_F_NTUPLE;
	dev->features &= ~NETIF_F_NTUPLE;
	bp->flags &= ~BNXT_FLAG_RFS;
	if (bnxt_rfs_supported(bp)) {
		dev->hw_features |= NETIF_F_NTUPLE;
		if (bnxt_rfs_capable(bp)) {
			bp->flags |= BNXT_FLAG_RFS;
			dev->features |= NETIF_F_NTUPLE;
		}
	}
}

static void bnxt_fw_init_one_p3(struct bnxt *bp)
{
	struct pci_dev *pdev = bp->pdev;

	bnxt_set_dflt_rss_hash_type(bp);
	bnxt_set_dflt_rfs(bp);

	bnxt_get_wol_settings(bp);
	if (bp->flags & BNXT_FLAG_WOL_CAP)
		device_set_wakeup_enable(&pdev->dev, bp->wol);
	else
		device_set_wakeup_capable(&pdev->dev, false);

	bnxt_hwrm_set_cache_line_size(bp, cache_line_size());
	bnxt_hwrm_coal_params_qcaps(bp);
}

static int bnxt_probe_phy(struct bnxt *bp, bool fw_dflt);

int bnxt_fw_init_one(struct bnxt *bp)
{
	int rc;

	rc = bnxt_fw_init_one_p1(bp);
	if (rc) {
		netdev_err(bp->dev, "Firmware init phase 1 failed\n");
		return rc;
	}
	rc = bnxt_fw_init_one_p2(bp);
	if (rc) {
		netdev_err(bp->dev, "Firmware init phase 2 failed\n");
		return rc;
	}
	rc = bnxt_probe_phy(bp, false);
	if (rc)
		return rc;
	rc = bnxt_approve_mac(bp, bp->dev->dev_addr, false);
	if (rc)
		return rc;

	bnxt_fw_init_one_p3(bp);
	return 0;
}

static void bnxt_fw_reset_writel(struct bnxt *bp, int reg_idx)
{
	struct bnxt_fw_health *fw_health = bp->fw_health;
	u32 reg = fw_health->fw_reset_seq_regs[reg_idx];
	u32 val = fw_health->fw_reset_seq_vals[reg_idx];
	u32 reg_type, reg_off, delay_msecs;

	delay_msecs = fw_health->fw_reset_seq_delay_msec[reg_idx];
	reg_type = BNXT_FW_HEALTH_REG_TYPE(reg);
	reg_off = BNXT_FW_HEALTH_REG_OFF(reg);
	switch (reg_type) {
	case BNXT_FW_HEALTH_REG_TYPE_CFG:
		pci_write_config_dword(bp->pdev, reg_off, val);
		break;
	case BNXT_FW_HEALTH_REG_TYPE_GRC:
		writel(reg_off & BNXT_GRC_BASE_MASK,
		       bp->bar0 + BNXT_GRCPF_REG_WINDOW_BASE_OUT + 4);
		reg_off = (reg_off & BNXT_GRC_OFFSET_MASK) + 0x2000;
		fallthrough;
	case BNXT_FW_HEALTH_REG_TYPE_BAR0:
		writel(val, bp->bar0 + reg_off);
		break;
	case BNXT_FW_HEALTH_REG_TYPE_BAR1:
		writel(val, bp->bar1 + reg_off);
		break;
	}
	if (delay_msecs) {
		pci_read_config_dword(bp->pdev, 0, &val);
		msleep(delay_msecs);
	}
}

bool bnxt_hwrm_reset_permitted(struct bnxt *bp)
{
	struct hwrm_func_qcfg_output *resp;
	struct hwrm_func_qcfg_input *req;
	bool result = true; /* firmware will enforce if unknown */

	if (~bp->fw_cap & BNXT_FW_CAP_HOT_RESET_IF)
		return result;

	if (hwrm_req_init(bp, req, HWRM_FUNC_QCFG))
		return result;

	req->fid = cpu_to_le16(0xffff);
	resp = hwrm_req_hold(bp, req);
	if (!hwrm_req_send(bp, req))
		result = !!(le16_to_cpu(resp->flags) &
			    FUNC_QCFG_RESP_FLAGS_HOT_RESET_ALLOWED);
	hwrm_req_drop(bp, req);
	return result;
}

static void bnxt_reset_all(struct bnxt *bp)
{
	struct bnxt_fw_health *fw_health = bp->fw_health;
	int i, rc;

	if (bp->fw_cap & BNXT_FW_CAP_ERR_RECOVER_RELOAD) {
		bnxt_fw_reset_via_optee(bp);
		bp->fw_reset_timestamp = jiffies;
		return;
	}

	if (fw_health->flags & ERROR_RECOVERY_QCFG_RESP_FLAGS_HOST) {
		for (i = 0; i < fw_health->fw_reset_seq_cnt; i++)
			bnxt_fw_reset_writel(bp, i);
	} else if (fw_health->flags & ERROR_RECOVERY_QCFG_RESP_FLAGS_CO_CPU) {
		struct hwrm_fw_reset_input *req;

		rc = hwrm_req_init(bp, req, HWRM_FW_RESET);
		if (!rc) {
			req->target_id = cpu_to_le16(HWRM_TARGET_ID_KONG);
			req->embedded_proc_type = FW_RESET_REQ_EMBEDDED_PROC_TYPE_CHIP;
			req->selfrst_status = FW_RESET_REQ_SELFRST_STATUS_SELFRSTASAP;
			req->flags = FW_RESET_REQ_FLAGS_RESET_GRACEFUL;
			rc = hwrm_req_send(bp, req);
		}
		if (rc != -ENODEV)
			netdev_warn(bp->dev, "Unable to reset FW rc=%d\n", rc);
	}
	bp->fw_reset_timestamp = jiffies;
}

static bool bnxt_fw_reset_timeout(struct bnxt *bp)
{
	return time_after(jiffies, bp->fw_reset_timestamp +
			  (bp->fw_reset_max_dsecs * HZ / 10));
}

static void bnxt_fw_reset_abort(struct bnxt *bp, int rc)
{
	clear_bit(BNXT_STATE_IN_FW_RESET, &bp->state);
	if (bp->fw_reset_state != BNXT_FW_RESET_STATE_POLL_VF) {
		bnxt_ulp_start(bp, rc);
		bnxt_dl_health_fw_status_update(bp, false);
	}
	bp->fw_reset_state = 0;
	dev_close(bp->dev);
}

static void bnxt_fw_reset_task(struct work_struct *work)
{
	struct bnxt *bp = container_of(work, struct bnxt, fw_reset_task.work);
	int rc = 0;

	if (!test_bit(BNXT_STATE_IN_FW_RESET, &bp->state)) {
		netdev_err(bp->dev, "bnxt_fw_reset_task() called when not in fw reset mode!\n");
		return;
	}

	switch (bp->fw_reset_state) {
	case BNXT_FW_RESET_STATE_POLL_VF: {
		int n = bnxt_get_registered_vfs(bp);
		int tmo;

		if (n < 0) {
			netdev_err(bp->dev, "Firmware reset aborted, subsequent func_qcfg cmd failed, rc = %d, %d msecs since reset timestamp\n",
				   n, jiffies_to_msecs(jiffies -
				   bp->fw_reset_timestamp));
			goto fw_reset_abort;
		} else if (n > 0) {
			if (bnxt_fw_reset_timeout(bp)) {
				clear_bit(BNXT_STATE_IN_FW_RESET, &bp->state);
				bp->fw_reset_state = 0;
				netdev_err(bp->dev, "Firmware reset aborted, bnxt_get_registered_vfs() returns %d\n",
					   n);
				return;
			}
			bnxt_queue_fw_reset_work(bp, HZ / 10);
			return;
		}
		bp->fw_reset_timestamp = jiffies;
		rtnl_lock();
		if (test_bit(BNXT_STATE_ABORT_ERR, &bp->state)) {
			bnxt_fw_reset_abort(bp, rc);
			rtnl_unlock();
			return;
		}
		bnxt_fw_reset_close(bp);
		if (bp->fw_cap & BNXT_FW_CAP_ERR_RECOVER_RELOAD) {
			bp->fw_reset_state = BNXT_FW_RESET_STATE_POLL_FW_DOWN;
			tmo = HZ / 10;
		} else {
			bp->fw_reset_state = BNXT_FW_RESET_STATE_ENABLE_DEV;
			tmo = bp->fw_reset_min_dsecs * HZ / 10;
		}
		rtnl_unlock();
		bnxt_queue_fw_reset_work(bp, tmo);
		return;
	}
	case BNXT_FW_RESET_STATE_POLL_FW_DOWN: {
		u32 val;

		val = bnxt_fw_health_readl(bp, BNXT_FW_HEALTH_REG);
		if (!(val & BNXT_FW_STATUS_SHUTDOWN) &&
		    !bnxt_fw_reset_timeout(bp)) {
			bnxt_queue_fw_reset_work(bp, HZ / 5);
			return;
		}

		if (!bp->fw_health->primary) {
			u32 wait_dsecs = bp->fw_health->normal_func_wait_dsecs;

			bp->fw_reset_state = BNXT_FW_RESET_STATE_ENABLE_DEV;
			bnxt_queue_fw_reset_work(bp, wait_dsecs * HZ / 10);
			return;
		}
		bp->fw_reset_state = BNXT_FW_RESET_STATE_RESET_FW;
	}
		fallthrough;
	case BNXT_FW_RESET_STATE_RESET_FW:
		bnxt_reset_all(bp);
		bp->fw_reset_state = BNXT_FW_RESET_STATE_ENABLE_DEV;
		bnxt_queue_fw_reset_work(bp, bp->fw_reset_min_dsecs * HZ / 10);
		return;
	case BNXT_FW_RESET_STATE_ENABLE_DEV:
		bnxt_inv_fw_health_reg(bp);
		if (test_bit(BNXT_STATE_FW_FATAL_COND, &bp->state) &&
		    !bp->fw_reset_min_dsecs) {
			u16 val;

			pci_read_config_word(bp->pdev, PCI_SUBSYSTEM_ID, &val);
			if (val == 0xffff) {
				if (bnxt_fw_reset_timeout(bp)) {
					netdev_err(bp->dev, "Firmware reset aborted, PCI config space invalid\n");
					rc = -ETIMEDOUT;
					goto fw_reset_abort;
				}
				bnxt_queue_fw_reset_work(bp, HZ / 1000);
				return;
			}
		}
		clear_bit(BNXT_STATE_FW_FATAL_COND, &bp->state);
		clear_bit(BNXT_STATE_FW_NON_FATAL_COND, &bp->state);
		if (test_and_clear_bit(BNXT_STATE_FW_ACTIVATE_RESET, &bp->state) &&
		    !test_bit(BNXT_STATE_FW_ACTIVATE, &bp->state))
			bnxt_dl_remote_reload(bp);
		if (pci_enable_device(bp->pdev)) {
			netdev_err(bp->dev, "Cannot re-enable PCI device\n");
			rc = -ENODEV;
			goto fw_reset_abort;
		}
		pci_set_master(bp->pdev);
		bp->fw_reset_state = BNXT_FW_RESET_STATE_POLL_FW;
		fallthrough;
	case BNXT_FW_RESET_STATE_POLL_FW:
		bp->hwrm_cmd_timeout = SHORT_HWRM_CMD_TIMEOUT;
		rc = bnxt_hwrm_poll(bp);
		if (rc) {
			if (bnxt_fw_reset_timeout(bp)) {
				netdev_err(bp->dev, "Firmware reset aborted\n");
				goto fw_reset_abort_status;
			}
			bnxt_queue_fw_reset_work(bp, HZ / 5);
			return;
		}
		bp->hwrm_cmd_timeout = DFLT_HWRM_CMD_TIMEOUT;
		bp->fw_reset_state = BNXT_FW_RESET_STATE_OPENING;
		fallthrough;
	case BNXT_FW_RESET_STATE_OPENING:
		while (!rtnl_trylock()) {
			bnxt_queue_fw_reset_work(bp, HZ / 10);
			return;
		}
		rc = bnxt_open(bp->dev);
		if (rc) {
			netdev_err(bp->dev, "bnxt_open() failed during FW reset\n");
			bnxt_fw_reset_abort(bp, rc);
			rtnl_unlock();
			return;
		}

		if ((bp->fw_cap & BNXT_FW_CAP_ERROR_RECOVERY) &&
		    bp->fw_health->enabled) {
			bp->fw_health->last_fw_reset_cnt =
				bnxt_fw_health_readl(bp, BNXT_FW_RESET_CNT_REG);
		}
		bp->fw_reset_state = 0;
		/* Make sure fw_reset_state is 0 before clearing the flag */
		smp_mb__before_atomic();
		clear_bit(BNXT_STATE_IN_FW_RESET, &bp->state);
		bnxt_ulp_start(bp, 0);
		bnxt_reenable_sriov(bp);
		bnxt_vf_reps_alloc(bp);
		bnxt_vf_reps_open(bp);
		bnxt_ptp_reapply_pps(bp);
		clear_bit(BNXT_STATE_FW_ACTIVATE, &bp->state);
		if (test_and_clear_bit(BNXT_STATE_RECOVER, &bp->state)) {
			bnxt_dl_health_fw_recovery_done(bp);
			bnxt_dl_health_fw_status_update(bp, true);
		}
		rtnl_unlock();
		break;
	}
	return;

fw_reset_abort_status:
	if (bp->fw_health->status_reliable ||
	    (bp->fw_cap & BNXT_FW_CAP_ERROR_RECOVERY)) {
		u32 sts = bnxt_fw_health_readl(bp, BNXT_FW_HEALTH_REG);

		netdev_err(bp->dev, "fw_health_status 0x%x\n", sts);
	}
fw_reset_abort:
	rtnl_lock();
	bnxt_fw_reset_abort(bp, rc);
	rtnl_unlock();
}

static int bnxt_init_board(struct pci_dev *pdev, struct net_device *dev)
{
	int rc;
	struct bnxt *bp = netdev_priv(dev);

	SET_NETDEV_DEV(dev, &pdev->dev);

	/* enable device (incl. PCI PM wakeup), and bus-mastering */
	rc = pci_enable_device(pdev);
	if (rc) {
		dev_err(&pdev->dev, "Cannot enable PCI device, aborting\n");
		goto init_err;
	}

	if (!(pci_resource_flags(pdev, 0) & IORESOURCE_MEM)) {
		dev_err(&pdev->dev,
			"Cannot find PCI device base address, aborting\n");
		rc = -ENODEV;
		goto init_err_disable;
	}

	rc = pci_request_regions(pdev, DRV_MODULE_NAME);
	if (rc) {
		dev_err(&pdev->dev, "Cannot obtain PCI resources, aborting\n");
		goto init_err_disable;
	}

	if (dma_set_mask_and_coherent(&pdev->dev, DMA_BIT_MASK(64)) != 0 &&
	    dma_set_mask_and_coherent(&pdev->dev, DMA_BIT_MASK(32)) != 0) {
		dev_err(&pdev->dev, "System does not support DMA, aborting\n");
		rc = -EIO;
		goto init_err_release;
	}

	pci_set_master(pdev);

	bp->dev = dev;
	bp->pdev = pdev;

	/* Doorbell BAR bp->bar1 is mapped after bnxt_fw_init_one_p2()
	 * determines the BAR size.
	 */
	bp->bar0 = pci_ioremap_bar(pdev, 0);
	if (!bp->bar0) {
		dev_err(&pdev->dev, "Cannot map device registers, aborting\n");
		rc = -ENOMEM;
		goto init_err_release;
	}

	bp->bar2 = pci_ioremap_bar(pdev, 4);
	if (!bp->bar2) {
		dev_err(&pdev->dev, "Cannot map bar4 registers, aborting\n");
		rc = -ENOMEM;
		goto init_err_release;
	}

	INIT_WORK(&bp->sp_task, bnxt_sp_task);
	INIT_DELAYED_WORK(&bp->fw_reset_task, bnxt_fw_reset_task);

	spin_lock_init(&bp->ntp_fltr_lock);
#if BITS_PER_LONG == 32
	spin_lock_init(&bp->db_lock);
#endif

	bp->rx_ring_size = BNXT_DEFAULT_RX_RING_SIZE;
	bp->tx_ring_size = BNXT_DEFAULT_TX_RING_SIZE;

	timer_setup(&bp->timer, bnxt_timer, 0);
	bp->current_interval = BNXT_TIMER_INTERVAL;

	bp->vxlan_fw_dst_port_id = INVALID_HW_RING_ID;
	bp->nge_fw_dst_port_id = INVALID_HW_RING_ID;

	clear_bit(BNXT_STATE_OPEN, &bp->state);
	return 0;

init_err_release:
	bnxt_unmap_bars(bp, pdev);
	pci_release_regions(pdev);

init_err_disable:
	pci_disable_device(pdev);

init_err:
	return rc;
}

/* rtnl_lock held */
static int bnxt_change_mac_addr(struct net_device *dev, void *p)
{
	struct sockaddr *addr = p;
	struct bnxt *bp = netdev_priv(dev);
	int rc = 0;

	if (!is_valid_ether_addr(addr->sa_data))
		return -EADDRNOTAVAIL;

	if (ether_addr_equal(addr->sa_data, dev->dev_addr))
		return 0;

	rc = bnxt_approve_mac(bp, addr->sa_data, true);
	if (rc)
		return rc;

	eth_hw_addr_set(dev, addr->sa_data);
	if (netif_running(dev)) {
		bnxt_close_nic(bp, false, false);
		rc = bnxt_open_nic(bp, false, false);
	}

	return rc;
}

/* rtnl_lock held */
static int bnxt_change_mtu(struct net_device *dev, int new_mtu)
{
	struct bnxt *bp = netdev_priv(dev);

	if (netif_running(dev))
		bnxt_close_nic(bp, true, false);

	dev->mtu = new_mtu;
	bnxt_set_ring_params(bp);

	if (netif_running(dev))
		return bnxt_open_nic(bp, true, false);

	return 0;
}

int bnxt_setup_mq_tc(struct net_device *dev, u8 tc)
{
	struct bnxt *bp = netdev_priv(dev);
	bool sh = false;
	int rc, tx_cp;

	if (tc > bp->max_tc) {
		netdev_err(dev, "Too many traffic classes requested: %d. Max supported is %d.\n",
			   tc, bp->max_tc);
		return -EINVAL;
	}

	if (netdev_get_num_tc(dev) == tc)
		return 0;

	if (bp->flags & BNXT_FLAG_SHARED_RINGS)
		sh = true;

	rc = bnxt_check_rings(bp, bp->tx_nr_rings_per_tc, bp->rx_nr_rings,
			      sh, tc, bp->tx_nr_rings_xdp);
	if (rc)
		return rc;

	/* Needs to close the device and do hw resource re-allocations */
	if (netif_running(bp->dev))
		bnxt_close_nic(bp, true, false);

	if (tc) {
		bp->tx_nr_rings = bp->tx_nr_rings_per_tc * tc;
		netdev_set_num_tc(dev, tc);
	} else {
		bp->tx_nr_rings = bp->tx_nr_rings_per_tc;
		netdev_reset_tc(dev);
	}
	bp->tx_nr_rings += bp->tx_nr_rings_xdp;
	tx_cp = bnxt_num_tx_to_cp(bp, bp->tx_nr_rings);
	bp->cp_nr_rings = sh ? max_t(int, tx_cp, bp->rx_nr_rings) :
			       tx_cp + bp->rx_nr_rings;

	if (netif_running(bp->dev))
		return bnxt_open_nic(bp, true, false);

	return 0;
}

static int bnxt_setup_tc_block_cb(enum tc_setup_type type, void *type_data,
				  void *cb_priv)
{
	struct bnxt *bp = cb_priv;

	if (!bnxt_tc_flower_enabled(bp) ||
	    !tc_cls_can_offload_and_chain0(bp->dev, type_data))
		return -EOPNOTSUPP;

	switch (type) {
	case TC_SETUP_CLSFLOWER:
		return bnxt_tc_setup_flower(bp, bp->pf.fw_fid, type_data);
	default:
		return -EOPNOTSUPP;
	}
}

LIST_HEAD(bnxt_block_cb_list);

static int bnxt_setup_tc(struct net_device *dev, enum tc_setup_type type,
			 void *type_data)
{
	struct bnxt *bp = netdev_priv(dev);

	switch (type) {
	case TC_SETUP_BLOCK:
		return flow_block_cb_setup_simple(type_data,
						  &bnxt_block_cb_list,
						  bnxt_setup_tc_block_cb,
						  bp, bp, true);
	case TC_SETUP_QDISC_MQPRIO: {
		struct tc_mqprio_qopt *mqprio = type_data;

		mqprio->hw = TC_MQPRIO_HW_OFFLOAD_TCS;

		return bnxt_setup_mq_tc(dev, mqprio->num_tc);
	}
	default:
		return -EOPNOTSUPP;
	}
}

#ifdef CONFIG_RFS_ACCEL
static bool bnxt_fltr_match(struct bnxt_ntuple_filter *f1,
			    struct bnxt_ntuple_filter *f2)
{
	struct flow_keys *keys1 = &f1->fkeys;
	struct flow_keys *keys2 = &f2->fkeys;

	if (keys1->basic.n_proto != keys2->basic.n_proto ||
	    keys1->basic.ip_proto != keys2->basic.ip_proto)
		return false;

	if (keys1->basic.n_proto == htons(ETH_P_IP)) {
		if (keys1->addrs.v4addrs.src != keys2->addrs.v4addrs.src ||
		    keys1->addrs.v4addrs.dst != keys2->addrs.v4addrs.dst)
			return false;
	} else {
		if (memcmp(&keys1->addrs.v6addrs.src, &keys2->addrs.v6addrs.src,
			   sizeof(keys1->addrs.v6addrs.src)) ||
		    memcmp(&keys1->addrs.v6addrs.dst, &keys2->addrs.v6addrs.dst,
			   sizeof(keys1->addrs.v6addrs.dst)))
			return false;
	}

	if (keys1->ports.ports == keys2->ports.ports &&
	    keys1->control.flags == keys2->control.flags &&
	    ether_addr_equal(f1->src_mac_addr, f2->src_mac_addr) &&
	    ether_addr_equal(f1->dst_mac_addr, f2->dst_mac_addr))
		return true;

	return false;
}

static int bnxt_rx_flow_steer(struct net_device *dev, const struct sk_buff *skb,
			      u16 rxq_index, u32 flow_id)
{
	struct bnxt *bp = netdev_priv(dev);
	struct bnxt_ntuple_filter *fltr, *new_fltr;
	struct flow_keys *fkeys;
	struct ethhdr *eth = (struct ethhdr *)skb_mac_header(skb);
	int rc = 0, idx, bit_id, l2_idx = 0;
	struct hlist_head *head;
	u32 flags;

	if (!ether_addr_equal(dev->dev_addr, eth->h_dest)) {
		struct bnxt_vnic_info *vnic = &bp->vnic_info[0];
		int off = 0, j;

		netif_addr_lock_bh(dev);
		for (j = 0; j < vnic->uc_filter_count; j++, off += ETH_ALEN) {
			if (ether_addr_equal(eth->h_dest,
					     vnic->uc_list + off)) {
				l2_idx = j + 1;
				break;
			}
		}
		netif_addr_unlock_bh(dev);
		if (!l2_idx)
			return -EINVAL;
	}
	new_fltr = kzalloc(sizeof(*new_fltr), GFP_ATOMIC);
	if (!new_fltr)
		return -ENOMEM;

	fkeys = &new_fltr->fkeys;
	if (!skb_flow_dissect_flow_keys(skb, fkeys, 0)) {
		rc = -EPROTONOSUPPORT;
		goto err_free;
	}

	if ((fkeys->basic.n_proto != htons(ETH_P_IP) &&
	     fkeys->basic.n_proto != htons(ETH_P_IPV6)) ||
	    ((fkeys->basic.ip_proto != IPPROTO_TCP) &&
	     (fkeys->basic.ip_proto != IPPROTO_UDP))) {
		rc = -EPROTONOSUPPORT;
		goto err_free;
	}
	if (fkeys->basic.n_proto == htons(ETH_P_IPV6) &&
	    bp->hwrm_spec_code < 0x10601) {
		rc = -EPROTONOSUPPORT;
		goto err_free;
	}
	flags = fkeys->control.flags;
	if (((flags & FLOW_DIS_ENCAPSULATION) &&
	     bp->hwrm_spec_code < 0x10601) || (flags & FLOW_DIS_IS_FRAGMENT)) {
		rc = -EPROTONOSUPPORT;
		goto err_free;
	}

	memcpy(new_fltr->dst_mac_addr, eth->h_dest, ETH_ALEN);
	memcpy(new_fltr->src_mac_addr, eth->h_source, ETH_ALEN);

	idx = skb_get_hash_raw(skb) & BNXT_NTP_FLTR_HASH_MASK;
	head = &bp->ntp_fltr_hash_tbl[idx];
	rcu_read_lock();
	hlist_for_each_entry_rcu(fltr, head, hash) {
		if (bnxt_fltr_match(fltr, new_fltr)) {
			rc = fltr->sw_id;
			rcu_read_unlock();
			goto err_free;
		}
	}
	rcu_read_unlock();

	spin_lock_bh(&bp->ntp_fltr_lock);
	bit_id = bitmap_find_free_region(bp->ntp_fltr_bmap,
					 BNXT_NTP_FLTR_MAX_FLTR, 0);
	if (bit_id < 0) {
		spin_unlock_bh(&bp->ntp_fltr_lock);
		rc = -ENOMEM;
		goto err_free;
	}

	new_fltr->sw_id = (u16)bit_id;
	new_fltr->flow_id = flow_id;
	new_fltr->l2_fltr_idx = l2_idx;
	new_fltr->rxq = rxq_index;
	hlist_add_head_rcu(&new_fltr->hash, head);
	bp->ntp_fltr_count++;
	spin_unlock_bh(&bp->ntp_fltr_lock);

	bnxt_queue_sp_work(bp, BNXT_RX_NTP_FLTR_SP_EVENT);

	return new_fltr->sw_id;

err_free:
	kfree(new_fltr);
	return rc;
}

static void bnxt_cfg_ntp_filters(struct bnxt *bp)
{
	int i;

	for (i = 0; i < BNXT_NTP_FLTR_HASH_SIZE; i++) {
		struct hlist_head *head;
		struct hlist_node *tmp;
		struct bnxt_ntuple_filter *fltr;
		int rc;

		head = &bp->ntp_fltr_hash_tbl[i];
		hlist_for_each_entry_safe(fltr, tmp, head, hash) {
			bool del = false;

			if (test_bit(BNXT_FLTR_VALID, &fltr->state)) {
				if (rps_may_expire_flow(bp->dev, fltr->rxq,
							fltr->flow_id,
							fltr->sw_id)) {
					bnxt_hwrm_cfa_ntuple_filter_free(bp,
									 fltr);
					del = true;
				}
			} else {
				rc = bnxt_hwrm_cfa_ntuple_filter_alloc(bp,
								       fltr);
				if (rc)
					del = true;
				else
					set_bit(BNXT_FLTR_VALID, &fltr->state);
			}

			if (del) {
				spin_lock_bh(&bp->ntp_fltr_lock);
				hlist_del_rcu(&fltr->hash);
				bp->ntp_fltr_count--;
				spin_unlock_bh(&bp->ntp_fltr_lock);
				synchronize_rcu();
				clear_bit(fltr->sw_id, bp->ntp_fltr_bmap);
				kfree(fltr);
			}
		}
	}
	if (test_and_clear_bit(BNXT_HWRM_PF_UNLOAD_SP_EVENT, &bp->sp_event))
		netdev_info(bp->dev, "Receive PF driver unload event!\n");
}

#else

static void bnxt_cfg_ntp_filters(struct bnxt *bp)
{
}

#endif /* CONFIG_RFS_ACCEL */

static int bnxt_udp_tunnel_set_port(struct net_device *netdev, unsigned int table,
				    unsigned int entry, struct udp_tunnel_info *ti)
{
	struct bnxt *bp = netdev_priv(netdev);
	unsigned int cmd;

	if (ti->type == UDP_TUNNEL_TYPE_VXLAN)
		cmd = TUNNEL_DST_PORT_FREE_REQ_TUNNEL_TYPE_VXLAN;
	else
		cmd = TUNNEL_DST_PORT_FREE_REQ_TUNNEL_TYPE_GENEVE;

	return bnxt_hwrm_tunnel_dst_port_alloc(bp, ti->port, cmd);
}

static int bnxt_udp_tunnel_unset_port(struct net_device *netdev, unsigned int table,
				      unsigned int entry, struct udp_tunnel_info *ti)
{
	struct bnxt *bp = netdev_priv(netdev);
	unsigned int cmd;

	if (ti->type == UDP_TUNNEL_TYPE_VXLAN)
		cmd = TUNNEL_DST_PORT_FREE_REQ_TUNNEL_TYPE_VXLAN;
	else
		cmd = TUNNEL_DST_PORT_FREE_REQ_TUNNEL_TYPE_GENEVE;

	return bnxt_hwrm_tunnel_dst_port_free(bp, cmd);
}

static const struct udp_tunnel_nic_info bnxt_udp_tunnels = {
	.set_port	= bnxt_udp_tunnel_set_port,
	.unset_port	= bnxt_udp_tunnel_unset_port,
	.flags		= UDP_TUNNEL_NIC_INFO_MAY_SLEEP |
			  UDP_TUNNEL_NIC_INFO_OPEN_ONLY,
	.tables		= {
		{ .n_entries = 1, .tunnel_types = UDP_TUNNEL_TYPE_VXLAN,  },
		{ .n_entries = 1, .tunnel_types = UDP_TUNNEL_TYPE_GENEVE, },
	},
};

static int bnxt_bridge_getlink(struct sk_buff *skb, u32 pid, u32 seq,
			       struct net_device *dev, u32 filter_mask,
			       int nlflags)
{
	struct bnxt *bp = netdev_priv(dev);

	return ndo_dflt_bridge_getlink(skb, pid, seq, dev, bp->br_mode, 0, 0,
				       nlflags, filter_mask, NULL);
}

static int bnxt_bridge_setlink(struct net_device *dev, struct nlmsghdr *nlh,
			       u16 flags, struct netlink_ext_ack *extack)
{
	struct bnxt *bp = netdev_priv(dev);
	struct nlattr *attr, *br_spec;
	int rem, rc = 0;

	if (bp->hwrm_spec_code < 0x10708 || !BNXT_SINGLE_PF(bp))
		return -EOPNOTSUPP;

	br_spec = nlmsg_find_attr(nlh, sizeof(struct ifinfomsg), IFLA_AF_SPEC);
	if (!br_spec)
		return -EINVAL;

	nla_for_each_nested(attr, br_spec, rem) {
		u16 mode;

		if (nla_type(attr) != IFLA_BRIDGE_MODE)
			continue;

		mode = nla_get_u16(attr);
		if (mode == bp->br_mode)
			break;

		rc = bnxt_hwrm_set_br_mode(bp, mode);
		if (!rc)
			bp->br_mode = mode;
		break;
	}
	return rc;
}

int bnxt_get_port_parent_id(struct net_device *dev,
			    struct netdev_phys_item_id *ppid)
{
	struct bnxt *bp = netdev_priv(dev);

	if (bp->eswitch_mode != DEVLINK_ESWITCH_MODE_SWITCHDEV)
		return -EOPNOTSUPP;

	/* The PF and it's VF-reps only support the switchdev framework */
	if (!BNXT_PF(bp) || !(bp->flags & BNXT_FLAG_DSN_VALID))
		return -EOPNOTSUPP;

	ppid->id_len = sizeof(bp->dsn);
	memcpy(ppid->id, bp->dsn, ppid->id_len);

	return 0;
}

static const struct net_device_ops bnxt_netdev_ops = {
	.ndo_open		= bnxt_open,
	.ndo_start_xmit		= bnxt_start_xmit,
	.ndo_stop		= bnxt_close,
	.ndo_get_stats64	= bnxt_get_stats64,
	.ndo_set_rx_mode	= bnxt_set_rx_mode,
	.ndo_eth_ioctl		= bnxt_ioctl,
	.ndo_validate_addr	= eth_validate_addr,
	.ndo_set_mac_address	= bnxt_change_mac_addr,
	.ndo_change_mtu		= bnxt_change_mtu,
	.ndo_fix_features	= bnxt_fix_features,
	.ndo_set_features	= bnxt_set_features,
	.ndo_features_check	= bnxt_features_check,
	.ndo_tx_timeout		= bnxt_tx_timeout,
#ifdef CONFIG_BNXT_SRIOV
	.ndo_get_vf_config	= bnxt_get_vf_config,
	.ndo_set_vf_mac		= bnxt_set_vf_mac,
	.ndo_set_vf_vlan	= bnxt_set_vf_vlan,
	.ndo_set_vf_rate	= bnxt_set_vf_bw,
	.ndo_set_vf_link_state	= bnxt_set_vf_link_state,
	.ndo_set_vf_spoofchk	= bnxt_set_vf_spoofchk,
	.ndo_set_vf_trust	= bnxt_set_vf_trust,
#endif
	.ndo_setup_tc           = bnxt_setup_tc,
#ifdef CONFIG_RFS_ACCEL
	.ndo_rx_flow_steer	= bnxt_rx_flow_steer,
#endif
	.ndo_bpf		= bnxt_xdp,
	.ndo_xdp_xmit		= bnxt_xdp_xmit,
	.ndo_bridge_getlink	= bnxt_bridge_getlink,
	.ndo_bridge_setlink	= bnxt_bridge_setlink,
};

static void bnxt_remove_one(struct pci_dev *pdev)
{
	struct net_device *dev = pci_get_drvdata(pdev);
	struct bnxt *bp = netdev_priv(dev);

	if (BNXT_PF(bp))
		bnxt_sriov_disable(bp);

	bnxt_rdma_aux_device_uninit(bp);

	bnxt_ptp_clear(bp);
	unregister_netdev(dev);
	clear_bit(BNXT_STATE_IN_FW_RESET, &bp->state);
	/* Flush any pending tasks */
	cancel_work_sync(&bp->sp_task);
	cancel_delayed_work_sync(&bp->fw_reset_task);
	bp->sp_event = 0;

	bnxt_dl_fw_reporters_destroy(bp);
	bnxt_dl_unregister(bp);
	bnxt_shutdown_tc(bp);

	bnxt_clear_int_mode(bp);
	bnxt_hwrm_func_drv_unrgtr(bp);
	bnxt_free_hwrm_resources(bp);
	bnxt_hwmon_uninit(bp);
	bnxt_ethtool_free(bp);
	bnxt_dcb_free(bp);
	kfree(bp->ptp_cfg);
	bp->ptp_cfg = NULL;
	kfree(bp->fw_health);
	bp->fw_health = NULL;
	bnxt_cleanup_pci(bp);
	bnxt_free_ctx_mem(bp);
	kfree(bp->rss_indir_tbl);
	bp->rss_indir_tbl = NULL;
	bnxt_free_port_stats(bp);
	free_netdev(dev);
}

static int bnxt_probe_phy(struct bnxt *bp, bool fw_dflt)
{
	int rc = 0;
	struct bnxt_link_info *link_info = &bp->link_info;

	bp->phy_flags = 0;
	rc = bnxt_hwrm_phy_qcaps(bp);
	if (rc) {
		netdev_err(bp->dev, "Probe phy can't get phy capabilities (rc: %x)\n",
			   rc);
		return rc;
	}
	if (bp->phy_flags & BNXT_PHY_FL_NO_FCS)
		bp->dev->priv_flags |= IFF_SUPP_NOFCS;
	else
		bp->dev->priv_flags &= ~IFF_SUPP_NOFCS;
	if (!fw_dflt)
		return 0;

	mutex_lock(&bp->link_lock);
	rc = bnxt_update_link(bp, false);
	if (rc) {
		mutex_unlock(&bp->link_lock);
		netdev_err(bp->dev, "Probe phy can't update link (rc: %x)\n",
			   rc);
		return rc;
	}

	/* Older firmware does not have supported_auto_speeds, so assume
	 * that all supported speeds can be autonegotiated.
	 */
	if (link_info->auto_link_speeds && !link_info->support_auto_speeds)
		link_info->support_auto_speeds = link_info->support_speeds;

	bnxt_init_ethtool_link_settings(bp);
	mutex_unlock(&bp->link_lock);
	return 0;
}

static int bnxt_get_max_irq(struct pci_dev *pdev)
{
	u16 ctrl;

	if (!pdev->msix_cap)
		return 1;

	pci_read_config_word(pdev, pdev->msix_cap + PCI_MSIX_FLAGS, &ctrl);
	return (ctrl & PCI_MSIX_FLAGS_QSIZE) + 1;
}

static void _bnxt_get_max_rings(struct bnxt *bp, int *max_rx, int *max_tx,
				int *max_cp)
{
	struct bnxt_hw_resc *hw_resc = &bp->hw_resc;
	int max_ring_grps = 0, max_irq;

	*max_tx = hw_resc->max_tx_rings;
	*max_rx = hw_resc->max_rx_rings;
	*max_cp = bnxt_get_max_func_cp_rings_for_en(bp);
	max_irq = min_t(int, bnxt_get_max_func_irqs(bp) -
			bnxt_get_ulp_msix_num(bp),
			hw_resc->max_stat_ctxs - bnxt_get_ulp_stat_ctxs(bp));
	if (!(bp->flags & BNXT_FLAG_CHIP_P5_PLUS))
		*max_cp = min_t(int, *max_cp, max_irq);
	max_ring_grps = hw_resc->max_hw_ring_grps;
	if (BNXT_CHIP_TYPE_NITRO_A0(bp) && BNXT_PF(bp)) {
		*max_cp -= 1;
		*max_rx -= 2;
	}
	if (bp->flags & BNXT_FLAG_AGG_RINGS)
		*max_rx >>= 1;
	if (bp->flags & BNXT_FLAG_CHIP_P5_PLUS) {
		if (*max_cp < (*max_rx + *max_tx)) {
			*max_rx = *max_cp / 2;
			*max_tx = *max_rx;
		}
		/* On P5 chips, max_cp output param should be available NQs */
		*max_cp = max_irq;
	}
	*max_rx = min_t(int, *max_rx, max_ring_grps);
}

int bnxt_get_max_rings(struct bnxt *bp, int *max_rx, int *max_tx, bool shared)
{
	int rx, tx, cp;

	_bnxt_get_max_rings(bp, &rx, &tx, &cp);
	*max_rx = rx;
	*max_tx = tx;
	if (!rx || !tx || !cp)
		return -ENOMEM;

	return bnxt_trim_rings(bp, max_rx, max_tx, cp, shared);
}

static int bnxt_get_dflt_rings(struct bnxt *bp, int *max_rx, int *max_tx,
			       bool shared)
{
	int rc;

	rc = bnxt_get_max_rings(bp, max_rx, max_tx, shared);
	if (rc && (bp->flags & BNXT_FLAG_AGG_RINGS)) {
		/* Not enough rings, try disabling agg rings. */
		bp->flags &= ~BNXT_FLAG_AGG_RINGS;
		rc = bnxt_get_max_rings(bp, max_rx, max_tx, shared);
		if (rc) {
			/* set BNXT_FLAG_AGG_RINGS back for consistency */
			bp->flags |= BNXT_FLAG_AGG_RINGS;
			return rc;
		}
		bp->flags |= BNXT_FLAG_NO_AGG_RINGS;
		bp->dev->hw_features &= ~(NETIF_F_LRO | NETIF_F_GRO_HW);
		bp->dev->features &= ~(NETIF_F_LRO | NETIF_F_GRO_HW);
		bnxt_set_ring_params(bp);
	}

	if (bp->flags & BNXT_FLAG_ROCE_CAP) {
		int max_cp, max_stat, max_irq;

		/* Reserve minimum resources for RoCE */
		max_cp = bnxt_get_max_func_cp_rings(bp);
		max_stat = bnxt_get_max_func_stat_ctxs(bp);
		max_irq = bnxt_get_max_func_irqs(bp);
		if (max_cp <= BNXT_MIN_ROCE_CP_RINGS ||
		    max_irq <= BNXT_MIN_ROCE_CP_RINGS ||
		    max_stat <= BNXT_MIN_ROCE_STAT_CTXS)
			return 0;

		max_cp -= BNXT_MIN_ROCE_CP_RINGS;
		max_irq -= BNXT_MIN_ROCE_CP_RINGS;
		max_stat -= BNXT_MIN_ROCE_STAT_CTXS;
		max_cp = min_t(int, max_cp, max_irq);
		max_cp = min_t(int, max_cp, max_stat);
		rc = bnxt_trim_rings(bp, max_rx, max_tx, max_cp, shared);
		if (rc)
			rc = 0;
	}
	return rc;
}

/* In initial default shared ring setting, each shared ring must have a
 * RX/TX ring pair.
 */
static void bnxt_trim_dflt_sh_rings(struct bnxt *bp)
{
	bp->cp_nr_rings = min_t(int, bp->tx_nr_rings_per_tc, bp->rx_nr_rings);
	bp->rx_nr_rings = bp->cp_nr_rings;
	bp->tx_nr_rings_per_tc = bp->cp_nr_rings;
	bp->tx_nr_rings = bp->tx_nr_rings_per_tc;
}

static int bnxt_set_dflt_rings(struct bnxt *bp, bool sh)
{
	int dflt_rings, max_rx_rings, max_tx_rings, rc;

	if (!bnxt_can_reserve_rings(bp))
		return 0;

	if (sh)
		bp->flags |= BNXT_FLAG_SHARED_RINGS;
	dflt_rings = is_kdump_kernel() ? 1 : netif_get_num_default_rss_queues();
	/* Reduce default rings on multi-port cards so that total default
	 * rings do not exceed CPU count.
	 */
	if (bp->port_count > 1) {
		int max_rings =
			max_t(int, num_online_cpus() / bp->port_count, 1);

		dflt_rings = min_t(int, dflt_rings, max_rings);
	}
	rc = bnxt_get_dflt_rings(bp, &max_rx_rings, &max_tx_rings, sh);
	if (rc)
		return rc;
	bp->rx_nr_rings = min_t(int, dflt_rings, max_rx_rings);
	bp->tx_nr_rings_per_tc = min_t(int, dflt_rings, max_tx_rings);
	if (sh)
		bnxt_trim_dflt_sh_rings(bp);
	else
		bp->cp_nr_rings = bp->tx_nr_rings_per_tc + bp->rx_nr_rings;
	bp->tx_nr_rings = bp->tx_nr_rings_per_tc;

	rc = __bnxt_reserve_rings(bp);
	if (rc && rc != -ENODEV)
		netdev_warn(bp->dev, "Unable to reserve tx rings\n");
	bp->tx_nr_rings_per_tc = bp->tx_nr_rings;
	if (sh)
		bnxt_trim_dflt_sh_rings(bp);

	/* Rings may have been trimmed, re-reserve the trimmed rings. */
	if (bnxt_need_reserve_rings(bp)) {
		rc = __bnxt_reserve_rings(bp);
		if (rc && rc != -ENODEV)
			netdev_warn(bp->dev, "2nd rings reservation failed.\n");
		bp->tx_nr_rings_per_tc = bp->tx_nr_rings;
	}
	if (BNXT_CHIP_TYPE_NITRO_A0(bp)) {
		bp->rx_nr_rings++;
		bp->cp_nr_rings++;
	}
	if (rc) {
		bp->tx_nr_rings = 0;
		bp->rx_nr_rings = 0;
	}
	return rc;
}

static int bnxt_init_dflt_ring_mode(struct bnxt *bp)
{
	int rc;

	if (bp->tx_nr_rings)
		return 0;

	bnxt_ulp_irq_stop(bp);
	bnxt_clear_int_mode(bp);
	rc = bnxt_set_dflt_rings(bp, true);
	if (rc) {
		if (BNXT_VF(bp) && rc == -ENODEV)
			netdev_err(bp->dev, "Cannot configure VF rings while PF is unavailable.\n");
		else
			netdev_err(bp->dev, "Not enough rings available.\n");
		goto init_dflt_ring_err;
	}
	rc = bnxt_init_int_mode(bp);
	if (rc)
		goto init_dflt_ring_err;

	bp->tx_nr_rings_per_tc = bp->tx_nr_rings;

	bnxt_set_dflt_rfs(bp);

init_dflt_ring_err:
	bnxt_ulp_irq_restart(bp, rc);
	return rc;
}

int bnxt_restore_pf_fw_resources(struct bnxt *bp)
{
	int rc;

	ASSERT_RTNL();
	bnxt_hwrm_func_qcaps(bp);

	if (netif_running(bp->dev))
		__bnxt_close_nic(bp, true, false);

	bnxt_ulp_irq_stop(bp);
	bnxt_clear_int_mode(bp);
	rc = bnxt_init_int_mode(bp);
	bnxt_ulp_irq_restart(bp, rc);

	if (netif_running(bp->dev)) {
		if (rc)
			dev_close(bp->dev);
		else
			rc = bnxt_open_nic(bp, true, false);
	}

	return rc;
}

static int bnxt_init_mac_addr(struct bnxt *bp)
{
	int rc = 0;

	if (BNXT_PF(bp)) {
		eth_hw_addr_set(bp->dev, bp->pf.mac_addr);
	} else {
#ifdef CONFIG_BNXT_SRIOV
		struct bnxt_vf_info *vf = &bp->vf;
		bool strict_approval = true;

		if (is_valid_ether_addr(vf->mac_addr)) {
			/* overwrite netdev dev_addr with admin VF MAC */
			eth_hw_addr_set(bp->dev, vf->mac_addr);
			/* Older PF driver or firmware may not approve this
			 * correctly.
			 */
			strict_approval = false;
		} else {
			eth_hw_addr_random(bp->dev);
		}
		rc = bnxt_approve_mac(bp, bp->dev->dev_addr, strict_approval);
#endif
	}
	return rc;
}

static void bnxt_vpd_read_info(struct bnxt *bp)
{
	struct pci_dev *pdev = bp->pdev;
	unsigned int vpd_size, kw_len;
	int pos, size;
	u8 *vpd_data;

	vpd_data = pci_vpd_alloc(pdev, &vpd_size);
	if (IS_ERR(vpd_data)) {
		pci_warn(pdev, "Unable to read VPD\n");
		return;
	}

	pos = pci_vpd_find_ro_info_keyword(vpd_data, vpd_size,
					   PCI_VPD_RO_KEYWORD_PARTNO, &kw_len);
	if (pos < 0)
		goto read_sn;

	size = min_t(int, kw_len, BNXT_VPD_FLD_LEN - 1);
	memcpy(bp->board_partno, &vpd_data[pos], size);

read_sn:
	pos = pci_vpd_find_ro_info_keyword(vpd_data, vpd_size,
					   PCI_VPD_RO_KEYWORD_SERIALNO,
					   &kw_len);
	if (pos < 0)
		goto exit;

	size = min_t(int, kw_len, BNXT_VPD_FLD_LEN - 1);
	memcpy(bp->board_serialno, &vpd_data[pos], size);
exit:
	kfree(vpd_data);
}

static int bnxt_pcie_dsn_get(struct bnxt *bp, u8 dsn[])
{
	struct pci_dev *pdev = bp->pdev;
	u64 qword;

	qword = pci_get_dsn(pdev);
	if (!qword) {
		netdev_info(bp->dev, "Unable to read adapter's DSN\n");
		return -EOPNOTSUPP;
	}

	put_unaligned_le64(qword, dsn);

	bp->flags |= BNXT_FLAG_DSN_VALID;
	return 0;
}

static int bnxt_map_db_bar(struct bnxt *bp)
{
	if (!bp->db_size)
		return -ENODEV;
	bp->bar1 = pci_iomap(bp->pdev, 2, bp->db_size);
	if (!bp->bar1)
		return -ENOMEM;
	return 0;
}

void bnxt_print_device_info(struct bnxt *bp)
{
	netdev_info(bp->dev, "%s found at mem %lx, node addr %pM\n",
		    board_info[bp->board_idx].name,
		    (long)pci_resource_start(bp->pdev, 0), bp->dev->dev_addr);

	pcie_print_link_status(bp->pdev);
}

static int bnxt_init_one(struct pci_dev *pdev, const struct pci_device_id *ent)
{
	struct net_device *dev;
	struct bnxt *bp;
	int rc, max_irqs;

	if (pci_is_bridge(pdev))
		return -ENODEV;

	/* Clear any pending DMA transactions from crash kernel
	 * while loading driver in capture kernel.
	 */
	if (is_kdump_kernel()) {
		pci_clear_master(pdev);
		pcie_flr(pdev);
	}

	max_irqs = bnxt_get_max_irq(pdev);
	dev = alloc_etherdev_mqs(sizeof(*bp), max_irqs * BNXT_MAX_QUEUE,
				 max_irqs);
	if (!dev)
		return -ENOMEM;

	bp = netdev_priv(dev);
	bp->board_idx = ent->driver_data;
	bp->msg_enable = BNXT_DEF_MSG_ENABLE;
	bnxt_set_max_func_irqs(bp, max_irqs);

	if (bnxt_vf_pciid(bp->board_idx))
		bp->flags |= BNXT_FLAG_VF;

	/* No devlink port registration in case of a VF */
	if (BNXT_PF(bp))
		SET_NETDEV_DEVLINK_PORT(dev, &bp->dl_port);

	if (pdev->msix_cap)
		bp->flags |= BNXT_FLAG_MSIX_CAP;

	rc = bnxt_init_board(pdev, dev);
	if (rc < 0)
		goto init_err_free;

	dev->netdev_ops = &bnxt_netdev_ops;
	dev->watchdog_timeo = BNXT_TX_TIMEOUT;
	dev->ethtool_ops = &bnxt_ethtool_ops;
	pci_set_drvdata(pdev, dev);

	rc = bnxt_alloc_hwrm_resources(bp);
	if (rc)
		goto init_err_pci_clean;

	mutex_init(&bp->hwrm_cmd_lock);
	mutex_init(&bp->link_lock);

	rc = bnxt_fw_init_one_p1(bp);
	if (rc)
		goto init_err_pci_clean;

	if (BNXT_PF(bp))
		bnxt_vpd_read_info(bp);

	if (BNXT_CHIP_P5_PLUS(bp)) {
		bp->flags |= BNXT_FLAG_CHIP_P5_PLUS;
		if (BNXT_CHIP_P7(bp))
			bp->flags |= BNXT_FLAG_CHIP_P7;
	}

	rc = bnxt_alloc_rss_indir_tbl(bp);
	if (rc)
		goto init_err_pci_clean;

	rc = bnxt_fw_init_one_p2(bp);
	if (rc)
		goto init_err_pci_clean;

	rc = bnxt_map_db_bar(bp);
	if (rc) {
		dev_err(&pdev->dev, "Cannot map doorbell BAR rc = %d, aborting\n",
			rc);
		goto init_err_pci_clean;
	}

	dev->hw_features = NETIF_F_IP_CSUM | NETIF_F_IPV6_CSUM | NETIF_F_SG |
			   NETIF_F_TSO | NETIF_F_TSO6 |
			   NETIF_F_GSO_UDP_TUNNEL | NETIF_F_GSO_GRE |
			   NETIF_F_GSO_IPXIP4 |
			   NETIF_F_GSO_UDP_TUNNEL_CSUM | NETIF_F_GSO_GRE_CSUM |
			   NETIF_F_GSO_PARTIAL | NETIF_F_RXHASH |
			   NETIF_F_RXCSUM | NETIF_F_GRO;

	if (BNXT_SUPPORTS_TPA(bp))
		dev->hw_features |= NETIF_F_LRO;

	dev->hw_enc_features =
			NETIF_F_IP_CSUM | NETIF_F_IPV6_CSUM | NETIF_F_SG |
			NETIF_F_TSO | NETIF_F_TSO6 |
			NETIF_F_GSO_UDP_TUNNEL | NETIF_F_GSO_GRE |
			NETIF_F_GSO_UDP_TUNNEL_CSUM | NETIF_F_GSO_GRE_CSUM |
			NETIF_F_GSO_IPXIP4 | NETIF_F_GSO_PARTIAL;
	dev->udp_tunnel_nic_info = &bnxt_udp_tunnels;

	dev->gso_partial_features = NETIF_F_GSO_UDP_TUNNEL_CSUM |
				    NETIF_F_GSO_GRE_CSUM;
	dev->vlan_features = dev->hw_features | NETIF_F_HIGHDMA;
	if (bp->fw_cap & BNXT_FW_CAP_VLAN_RX_STRIP)
		dev->hw_features |= BNXT_HW_FEATURE_VLAN_ALL_RX;
	if (bp->fw_cap & BNXT_FW_CAP_VLAN_TX_INSERT)
		dev->hw_features |= BNXT_HW_FEATURE_VLAN_ALL_TX;
	if (BNXT_SUPPORTS_TPA(bp))
		dev->hw_features |= NETIF_F_GRO_HW;
	dev->features |= dev->hw_features | NETIF_F_HIGHDMA;
	if (dev->features & NETIF_F_GRO_HW)
		dev->features &= ~NETIF_F_LRO;
	dev->priv_flags |= IFF_UNICAST_FLT;

	netif_set_tso_max_size(dev, GSO_MAX_SIZE);

	dev->xdp_features = NETDEV_XDP_ACT_BASIC | NETDEV_XDP_ACT_REDIRECT |
			    NETDEV_XDP_ACT_RX_SG;

#ifdef CONFIG_BNXT_SRIOV
	init_waitqueue_head(&bp->sriov_cfg_wait);
#endif
	if (BNXT_SUPPORTS_TPA(bp)) {
		bp->gro_func = bnxt_gro_func_5730x;
		if (BNXT_CHIP_P4(bp))
			bp->gro_func = bnxt_gro_func_5731x;
		else if (BNXT_CHIP_P5_PLUS(bp))
			bp->gro_func = bnxt_gro_func_5750x;
	}
	if (!BNXT_CHIP_P4_PLUS(bp))
		bp->flags |= BNXT_FLAG_DOUBLE_DB;

	rc = bnxt_init_mac_addr(bp);
	if (rc) {
		dev_err(&pdev->dev, "Unable to initialize mac address.\n");
		rc = -EADDRNOTAVAIL;
		goto init_err_pci_clean;
	}

	if (BNXT_PF(bp)) {
		/* Read the adapter's DSN to use as the eswitch switch_id */
		rc = bnxt_pcie_dsn_get(bp, bp->dsn);
	}

	/* MTU range: 60 - FW defined max */
	dev->min_mtu = ETH_ZLEN;
	dev->max_mtu = bp->max_mtu;

	rc = bnxt_probe_phy(bp, true);
	if (rc)
		goto init_err_pci_clean;

	bnxt_set_rx_skb_mode(bp, false);
	bnxt_set_tpa_flags(bp);
	bnxt_set_ring_params(bp);
	rc = bnxt_set_dflt_rings(bp, true);
	if (rc) {
		if (BNXT_VF(bp) && rc == -ENODEV) {
			netdev_err(bp->dev, "Cannot configure VF rings while PF is unavailable.\n");
		} else {
			netdev_err(bp->dev, "Not enough rings available.\n");
			rc = -ENOMEM;
		}
		goto init_err_pci_clean;
	}

	bnxt_fw_init_one_p3(bp);

	bnxt_init_dflt_coal(bp);

	if (dev->hw_features & BNXT_HW_FEATURE_VLAN_ALL_RX)
		bp->flags |= BNXT_FLAG_STRIP_VLAN;

	rc = bnxt_init_int_mode(bp);
	if (rc)
		goto init_err_pci_clean;

	/* No TC has been set yet and rings may have been trimmed due to
	 * limited MSIX, so we re-initialize the TX rings per TC.
	 */
	bp->tx_nr_rings_per_tc = bp->tx_nr_rings;

	if (BNXT_PF(bp)) {
		if (!bnxt_pf_wq) {
			bnxt_pf_wq =
				create_singlethread_workqueue("bnxt_pf_wq");
			if (!bnxt_pf_wq) {
				dev_err(&pdev->dev, "Unable to create workqueue.\n");
				rc = -ENOMEM;
				goto init_err_pci_clean;
			}
		}
		rc = bnxt_init_tc(bp);
		if (rc)
			netdev_err(dev, "Failed to initialize TC flower offload, err = %d.\n",
				   rc);
	}

	bnxt_inv_fw_health_reg(bp);
	rc = bnxt_dl_register(bp);
	if (rc)
		goto init_err_dl;

	rc = register_netdev(dev);
	if (rc)
		goto init_err_cleanup;

	bnxt_dl_fw_reporters_create(bp);

	bnxt_rdma_aux_device_init(bp);

	bnxt_print_device_info(bp);

	pci_save_state(pdev);

	return 0;
init_err_cleanup:
	bnxt_dl_unregister(bp);
init_err_dl:
	bnxt_shutdown_tc(bp);
	bnxt_clear_int_mode(bp);

init_err_pci_clean:
	bnxt_hwrm_func_drv_unrgtr(bp);
	bnxt_free_hwrm_resources(bp);
	bnxt_hwmon_uninit(bp);
	bnxt_ethtool_free(bp);
	bnxt_ptp_clear(bp);
	kfree(bp->ptp_cfg);
	bp->ptp_cfg = NULL;
	kfree(bp->fw_health);
	bp->fw_health = NULL;
	bnxt_cleanup_pci(bp);
	bnxt_free_ctx_mem(bp);
	kfree(bp->rss_indir_tbl);
	bp->rss_indir_tbl = NULL;

init_err_free:
	free_netdev(dev);
	return rc;
}

static void bnxt_shutdown(struct pci_dev *pdev)
{
	struct net_device *dev = pci_get_drvdata(pdev);
	struct bnxt *bp;

	if (!dev)
		return;

	rtnl_lock();
	bp = netdev_priv(dev);
	if (!bp)
		goto shutdown_exit;

	if (netif_running(dev))
		dev_close(dev);

	bnxt_clear_int_mode(bp);
	pci_disable_device(pdev);

	if (system_state == SYSTEM_POWER_OFF) {
		pci_wake_from_d3(pdev, bp->wol);
		pci_set_power_state(pdev, PCI_D3hot);
	}

shutdown_exit:
	rtnl_unlock();
}

#ifdef CONFIG_PM_SLEEP
static int bnxt_suspend(struct device *device)
{
	struct net_device *dev = dev_get_drvdata(device);
	struct bnxt *bp = netdev_priv(dev);
	int rc = 0;

	rtnl_lock();
	bnxt_ulp_stop(bp);
	if (netif_running(dev)) {
		netif_device_detach(dev);
		rc = bnxt_close(dev);
	}
	bnxt_hwrm_func_drv_unrgtr(bp);
	pci_disable_device(bp->pdev);
	bnxt_free_ctx_mem(bp);
	rtnl_unlock();
	return rc;
}

static int bnxt_resume(struct device *device)
{
	struct net_device *dev = dev_get_drvdata(device);
	struct bnxt *bp = netdev_priv(dev);
	int rc = 0;

	rtnl_lock();
	rc = pci_enable_device(bp->pdev);
	if (rc) {
		netdev_err(dev, "Cannot re-enable PCI device during resume, err = %d\n",
			   rc);
		goto resume_exit;
	}
	pci_set_master(bp->pdev);
	if (bnxt_hwrm_ver_get(bp)) {
		rc = -ENODEV;
		goto resume_exit;
	}
	rc = bnxt_hwrm_func_reset(bp);
	if (rc) {
		rc = -EBUSY;
		goto resume_exit;
	}

	rc = bnxt_hwrm_func_qcaps(bp);
	if (rc)
		goto resume_exit;

	bnxt_clear_reservations(bp, true);

	if (bnxt_hwrm_func_drv_rgtr(bp, NULL, 0, false)) {
		rc = -ENODEV;
		goto resume_exit;
	}

	bnxt_get_wol_settings(bp);
	if (netif_running(dev)) {
		rc = bnxt_open(dev);
		if (!rc)
			netif_device_attach(dev);
	}

resume_exit:
	bnxt_ulp_start(bp, rc);
	if (!rc)
		bnxt_reenable_sriov(bp);
	rtnl_unlock();
	return rc;
}

static SIMPLE_DEV_PM_OPS(bnxt_pm_ops, bnxt_suspend, bnxt_resume);
#define BNXT_PM_OPS (&bnxt_pm_ops)

#else

#define BNXT_PM_OPS NULL

#endif /* CONFIG_PM_SLEEP */

/**
 * bnxt_io_error_detected - called when PCI error is detected
 * @pdev: Pointer to PCI device
 * @state: The current pci connection state
 *
 * This function is called after a PCI bus error affecting
 * this device has been detected.
 */
static pci_ers_result_t bnxt_io_error_detected(struct pci_dev *pdev,
					       pci_channel_state_t state)
{
	struct net_device *netdev = pci_get_drvdata(pdev);
	struct bnxt *bp = netdev_priv(netdev);

	netdev_info(netdev, "PCI I/O error detected\n");

	rtnl_lock();
	netif_device_detach(netdev);

	bnxt_ulp_stop(bp);

	if (state == pci_channel_io_perm_failure) {
		rtnl_unlock();
		return PCI_ERS_RESULT_DISCONNECT;
	}

	if (state == pci_channel_io_frozen)
		set_bit(BNXT_STATE_PCI_CHANNEL_IO_FROZEN, &bp->state);

	if (netif_running(netdev))
		bnxt_close(netdev);

	if (pci_is_enabled(pdev))
		pci_disable_device(pdev);
	bnxt_free_ctx_mem(bp);
	rtnl_unlock();

	/* Request a slot slot reset. */
	return PCI_ERS_RESULT_NEED_RESET;
}

/**
 * bnxt_io_slot_reset - called after the pci bus has been reset.
 * @pdev: Pointer to PCI device
 *
 * Restart the card from scratch, as if from a cold-boot.
 * At this point, the card has exprienced a hard reset,
 * followed by fixups by BIOS, and has its config space
 * set up identically to what it was at cold boot.
 */
static pci_ers_result_t bnxt_io_slot_reset(struct pci_dev *pdev)
{
	pci_ers_result_t result = PCI_ERS_RESULT_DISCONNECT;
	struct net_device *netdev = pci_get_drvdata(pdev);
	struct bnxt *bp = netdev_priv(netdev);
	int retry = 0;
	int err = 0;
	int off;

	netdev_info(bp->dev, "PCI Slot Reset\n");

	rtnl_lock();

	if (pci_enable_device(pdev)) {
		dev_err(&pdev->dev,
			"Cannot re-enable PCI device after reset.\n");
	} else {
		pci_set_master(pdev);
		/* Upon fatal error, our device internal logic that latches to
		 * BAR value is getting reset and will restore only upon
		 * rewritting the BARs.
		 *
		 * As pci_restore_state() does not re-write the BARs if the
		 * value is same as saved value earlier, driver needs to
		 * write the BARs to 0 to force restore, in case of fatal error.
		 */
		if (test_and_clear_bit(BNXT_STATE_PCI_CHANNEL_IO_FROZEN,
				       &bp->state)) {
			for (off = PCI_BASE_ADDRESS_0;
			     off <= PCI_BASE_ADDRESS_5; off += 4)
				pci_write_config_dword(bp->pdev, off, 0);
		}
		pci_restore_state(pdev);
		pci_save_state(pdev);

		bnxt_inv_fw_health_reg(bp);
		bnxt_try_map_fw_health_reg(bp);

		/* In some PCIe AER scenarios, firmware may take up to
		 * 10 seconds to become ready in the worst case.
		 */
		do {
			err = bnxt_try_recover_fw(bp);
			if (!err)
				break;
			retry++;
		} while (retry < BNXT_FW_SLOT_RESET_RETRY);

		if (err) {
			dev_err(&pdev->dev, "Firmware not ready\n");
			goto reset_exit;
		}

		err = bnxt_hwrm_func_reset(bp);
		if (!err)
			result = PCI_ERS_RESULT_RECOVERED;

		bnxt_ulp_irq_stop(bp);
		bnxt_clear_int_mode(bp);
		err = bnxt_init_int_mode(bp);
		bnxt_ulp_irq_restart(bp, err);
	}

reset_exit:
	bnxt_clear_reservations(bp, true);
	rtnl_unlock();

	return result;
}

/**
 * bnxt_io_resume - called when traffic can start flowing again.
 * @pdev: Pointer to PCI device
 *
 * This callback is called when the error recovery driver tells
 * us that its OK to resume normal operation.
 */
static void bnxt_io_resume(struct pci_dev *pdev)
{
	struct net_device *netdev = pci_get_drvdata(pdev);
	struct bnxt *bp = netdev_priv(netdev);
	int err;

	netdev_info(bp->dev, "PCI Slot Resume\n");
	rtnl_lock();

	err = bnxt_hwrm_func_qcaps(bp);
	if (!err && netif_running(netdev))
		err = bnxt_open(netdev);

	bnxt_ulp_start(bp, err);
	if (!err) {
		bnxt_reenable_sriov(bp);
		netif_device_attach(netdev);
	}

	rtnl_unlock();
}

static const struct pci_error_handlers bnxt_err_handler = {
	.error_detected	= bnxt_io_error_detected,
	.slot_reset	= bnxt_io_slot_reset,
	.resume		= bnxt_io_resume
};

static struct pci_driver bnxt_pci_driver = {
	.name		= DRV_MODULE_NAME,
	.id_table	= bnxt_pci_tbl,
	.probe		= bnxt_init_one,
	.remove		= bnxt_remove_one,
	.shutdown	= bnxt_shutdown,
	.driver.pm	= BNXT_PM_OPS,
	.err_handler	= &bnxt_err_handler,
#if defined(CONFIG_BNXT_SRIOV)
	.sriov_configure = bnxt_sriov_configure,
#endif
};

static int __init bnxt_init(void)
{
	int err;

	bnxt_debug_init();
	err = pci_register_driver(&bnxt_pci_driver);
	if (err) {
		bnxt_debug_exit();
		return err;
	}

	return 0;
}

static void __exit bnxt_exit(void)
{
	pci_unregister_driver(&bnxt_pci_driver);
	if (bnxt_pf_wq)
		destroy_workqueue(bnxt_pf_wq);
	bnxt_debug_exit();
}

module_init(bnxt_init);
module_exit(bnxt_exit);<|MERGE_RESOLUTION|>--- conflicted
+++ resolved
@@ -1825,7 +1825,6 @@
 	napi_gro_receive(&bnapi->napi, skb);
 }
 
-<<<<<<< HEAD
 static bool bnxt_rx_ts_valid(struct bnxt *bp, u32 flags,
 			     struct rx_cmp_ext *rxcmp1, u32 *cmpl_ts)
 {
@@ -1839,7 +1838,8 @@
 ts_valid:
 	*cmpl_ts = ts;
 	return true;
-=======
+}
+
 static struct sk_buff *bnxt_rx_vlan(struct sk_buff *skb, u8 cmp_type,
 				    struct rx_cmp *rxcmp,
 				    struct rx_cmp_ext *rxcmp1)
@@ -1896,7 +1896,6 @@
 	default:
 		return PKT_HASH_TYPE_L3;
 	}
->>>>>>> 2a626448
 }
 
 /* returns the following:
@@ -2149,15 +2148,8 @@
 		}
 	}
 
-<<<<<<< HEAD
 	if (bnxt_rx_ts_valid(bp, flags, rxcmp1, &cmpl_ts)) {
-		if (bp->flags & BNXT_FLAG_CHIP_P5) {
-=======
-	if (unlikely((flags & RX_CMP_FLAGS_ITYPES_MASK) ==
-		     RX_CMP_FLAGS_ITYPE_PTP_W_TS) || bp->ptp_all_rx_tstamp) {
 		if (bp->flags & BNXT_FLAG_CHIP_P5_PLUS) {
-			u32 cmpl_ts = le32_to_cpu(rxcmp1->rx_cmp_timestamp);
->>>>>>> 2a626448
 			u64 ns, ts;
 
 			if (!bnxt_get_rx_ts_p5(bp, &ts, cmpl_ts)) {
