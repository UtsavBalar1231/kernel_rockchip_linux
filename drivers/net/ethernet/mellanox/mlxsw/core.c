--- conflicted
+++ resolved
@@ -1974,15 +1974,6 @@
 		goto err_emad_init;
 
 	if (!reload) {
-<<<<<<< HEAD
-		err = devlink_register(devlink);
-		if (err)
-			goto err_devlink_register;
-	}
-
-	if (!reload) {
-=======
->>>>>>> df0cc57e
 		err = mlxsw_core_params_register(mlxsw_core);
 		if (err)
 			goto err_register_params;
