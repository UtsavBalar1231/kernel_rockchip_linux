--- conflicted
+++ resolved
@@ -325,7 +325,6 @@
 		mlx5_core_err(dev, "Failed to reload FW tracer\n");
 }
 
-<<<<<<< HEAD
 #if IS_ENABLED(CONFIG_HOTPLUG_PCI_PCIE)
 static int mlx5_check_hotplug_interrupt(struct mlx5_core_dev *dev)
 {
@@ -348,7 +347,7 @@
 	return 0;
 }
 #endif
-=======
+
 static const struct pci_device_id mgt_ifc_device_ids[] = {
 	{ PCI_VDEVICE(MELLANOX, 0xc2d2) }, /* BlueField1 MGT interface device ID */
 	{ PCI_VDEVICE(MELLANOX, 0xc2d3) }, /* BlueField2 MGT interface device ID */
@@ -367,7 +366,6 @@
 
 	return false;
 }
->>>>>>> 2a626448
 
 static int mlx5_check_dev_ids(struct mlx5_core_dev *dev, u16 dev_id)
 {
