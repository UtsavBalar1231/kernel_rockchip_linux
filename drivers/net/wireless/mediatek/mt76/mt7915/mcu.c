// SPDX-License-Identifier: ISC
/* Copyright (C) 2020 MediaTek Inc. */

#include <linux/fs.h>
#include "mt7915.h"
#include "mcu.h"
#include "mac.h"
#include "eeprom.h"

#define fw_name(_dev, name, ...)	({			\
	char *_fw;						\
	switch (mt76_chip(&(_dev)->mt76)) {			\
	case 0x7915:						\
		_fw = MT7915_##name;				\
		break;						\
	case 0x7986:						\
		_fw = MT7986_##name##__VA_ARGS__;		\
		break;						\
	default:						\
		_fw = MT7916_##name;				\
		break;						\
	}							\
	_fw;							\
})

#define fw_name_var(_dev, name)		(mt7915_check_adie(dev, false) ?	\
					 fw_name(_dev, name) :			\
					 fw_name(_dev, name, _MT7975))

#define MCU_PATCH_ADDRESS		0x200000

#define HE_PHY(p, c)			u8_get_bits(c, IEEE80211_HE_PHY_##p)
#define HE_MAC(m, c)			u8_get_bits(c, IEEE80211_HE_MAC_##m)

static u8
mt7915_mcu_get_sta_nss(u16 mcs_map)
{
	u8 nss;

	for (nss = 8; nss > 0; nss--) {
		u8 nss_mcs = (mcs_map >> (2 * (nss - 1))) & 3;

		if (nss_mcs != IEEE80211_VHT_MCS_NOT_SUPPORTED)
			break;
	}

	return nss - 1;
}

static void
mt7915_mcu_set_sta_he_mcs(struct ieee80211_sta *sta, __le16 *he_mcs,
			  u16 mcs_map)
{
	struct mt7915_sta *msta = (struct mt7915_sta *)sta->drv_priv;
	struct mt7915_dev *dev = msta->vif->phy->dev;
	enum nl80211_band band = msta->vif->phy->mt76->chandef.chan->band;
	const u16 *mask = msta->vif->bitrate_mask.control[band].he_mcs;
	int nss, max_nss = sta->deflink.rx_nss > 3 ? 4 : sta->deflink.rx_nss;

	for (nss = 0; nss < max_nss; nss++) {
		int mcs;

		switch ((mcs_map >> (2 * nss)) & 0x3) {
		case IEEE80211_HE_MCS_SUPPORT_0_11:
			mcs = GENMASK(11, 0);
			break;
		case IEEE80211_HE_MCS_SUPPORT_0_9:
			mcs = GENMASK(9, 0);
			break;
		case IEEE80211_HE_MCS_SUPPORT_0_7:
			mcs = GENMASK(7, 0);
			break;
		default:
			mcs = 0;
		}

		mcs = mcs ? fls(mcs & mask[nss]) - 1 : -1;

		switch (mcs) {
		case 0 ... 7:
			mcs = IEEE80211_HE_MCS_SUPPORT_0_7;
			break;
		case 8 ... 9:
			mcs = IEEE80211_HE_MCS_SUPPORT_0_9;
			break;
		case 10 ... 11:
			mcs = IEEE80211_HE_MCS_SUPPORT_0_11;
			break;
		default:
			mcs = IEEE80211_HE_MCS_NOT_SUPPORTED;
			break;
		}
		mcs_map &= ~(0x3 << (nss * 2));
		mcs_map |= mcs << (nss * 2);

		/* only support 2ss on 160MHz for mt7915 */
		if (is_mt7915(&dev->mt76) && nss > 1 &&
		    sta->deflink.bandwidth == IEEE80211_STA_RX_BW_160)
			break;
	}

	*he_mcs = cpu_to_le16(mcs_map);
}

static void
mt7915_mcu_set_sta_vht_mcs(struct ieee80211_sta *sta, __le16 *vht_mcs,
			   const u16 *mask)
{
	struct mt7915_sta *msta = (struct mt7915_sta *)sta->drv_priv;
	struct mt7915_dev *dev = msta->vif->phy->dev;
	u16 mcs_map = le16_to_cpu(sta->deflink.vht_cap.vht_mcs.rx_mcs_map);
	int nss, max_nss = sta->deflink.rx_nss > 3 ? 4 : sta->deflink.rx_nss;
	u16 mcs;

	for (nss = 0; nss < max_nss; nss++, mcs_map >>= 2) {
		switch (mcs_map & 0x3) {
		case IEEE80211_VHT_MCS_SUPPORT_0_9:
			mcs = GENMASK(9, 0);
			break;
		case IEEE80211_VHT_MCS_SUPPORT_0_8:
			mcs = GENMASK(8, 0);
			break;
		case IEEE80211_VHT_MCS_SUPPORT_0_7:
			mcs = GENMASK(7, 0);
			break;
		default:
			mcs = 0;
		}

		vht_mcs[nss] = cpu_to_le16(mcs & mask[nss]);

		/* only support 2ss on 160MHz for mt7915 */
		if (is_mt7915(&dev->mt76) && nss > 1 &&
		    sta->deflink.bandwidth == IEEE80211_STA_RX_BW_160)
			break;
	}
}

static void
mt7915_mcu_set_sta_ht_mcs(struct ieee80211_sta *sta, u8 *ht_mcs,
			  const u8 *mask)
{
	int nss, max_nss = sta->deflink.rx_nss > 3 ? 4 : sta->deflink.rx_nss;

	for (nss = 0; nss < max_nss; nss++)
		ht_mcs[nss] = sta->deflink.ht_cap.mcs.rx_mask[nss] & mask[nss];
}

static int
mt7915_mcu_parse_response(struct mt76_dev *mdev, int cmd,
			  struct sk_buff *skb, int seq)
{
	struct mt76_connac2_mcu_rxd *rxd;
	int ret = 0;

	if (!skb) {
		dev_err(mdev->dev, "Message %08x (seq %d) timeout\n",
			cmd, seq);
		return -ETIMEDOUT;
	}

	rxd = (struct mt76_connac2_mcu_rxd *)skb->data;
	if (seq != rxd->seq)
		return -EAGAIN;

	if (cmd == MCU_CMD(PATCH_SEM_CONTROL)) {
		skb_pull(skb, sizeof(*rxd) - 4);
		ret = *skb->data;
	} else if (cmd == MCU_EXT_CMD(THERMAL_CTRL)) {
		skb_pull(skb, sizeof(*rxd) + 4);
		ret = le32_to_cpu(*(__le32 *)skb->data);
	} else {
		skb_pull(skb, sizeof(struct mt76_connac2_mcu_rxd));
	}

	return ret;
}

static int
mt7915_mcu_send_message(struct mt76_dev *mdev, struct sk_buff *skb,
			int cmd, int *wait_seq)
{
	struct mt7915_dev *dev = container_of(mdev, struct mt7915_dev, mt76);
	enum mt76_mcuq_id qid;
	int ret;

	ret = mt76_connac2_mcu_fill_message(mdev, skb, cmd, wait_seq);
	if (ret)
		return ret;

	if (cmd == MCU_CMD(FW_SCATTER))
		qid = MT_MCUQ_FWDL;
	else if (test_bit(MT76_STATE_MCU_RUNNING, &dev->mphy.state))
		qid = MT_MCUQ_WA;
	else
		qid = MT_MCUQ_WM;

	return mt76_tx_queue_skb_raw(dev, mdev->q_mcu[qid], skb, 0);
}

int mt7915_mcu_wa_cmd(struct mt7915_dev *dev, int cmd, u32 a1, u32 a2, u32 a3)
{
	struct {
		__le32 args[3];
	} req = {
		.args = {
			cpu_to_le32(a1),
			cpu_to_le32(a2),
			cpu_to_le32(a3),
		},
	};

	return mt76_mcu_send_msg(&dev->mt76, cmd, &req, sizeof(req), false);
}

static void
mt7915_mcu_csa_finish(void *priv, u8 *mac, struct ieee80211_vif *vif)
{
	if (vif->bss_conf.csa_active)
		ieee80211_csa_finish(vif);
}

static void
mt7915_mcu_rx_csa_notify(struct mt7915_dev *dev, struct sk_buff *skb)
{
	struct mt76_phy *mphy = &dev->mt76.phy;
	struct mt7915_mcu_csa_notify *c;

	c = (struct mt7915_mcu_csa_notify *)skb->data;

	if ((c->band_idx && !dev->phy.band_idx) && dev->mt76.phys[MT_BAND1])
		mphy = dev->mt76.phys[MT_BAND1];

	ieee80211_iterate_active_interfaces_atomic(mphy->hw,
			IEEE80211_IFACE_ITER_RESUME_ALL,
			mt7915_mcu_csa_finish, mphy->hw);
}

static void
mt7915_mcu_rx_thermal_notify(struct mt7915_dev *dev, struct sk_buff *skb)
{
	struct mt76_phy *mphy = &dev->mt76.phy;
	struct mt7915_mcu_thermal_notify *t;
	struct mt7915_phy *phy;

	t = (struct mt7915_mcu_thermal_notify *)skb->data;
	if (t->ctrl.ctrl_id != THERMAL_PROTECT_ENABLE)
		return;

	if ((t->ctrl.band_idx && !dev->phy.band_idx) && dev->mt76.phys[MT_BAND1])
		mphy = dev->mt76.phys[MT_BAND1];

	phy = (struct mt7915_phy *)mphy->priv;
	phy->throttle_state = t->ctrl.duty.duty_cycle;
}

static void
mt7915_mcu_rx_radar_detected(struct mt7915_dev *dev, struct sk_buff *skb)
{
	struct mt76_phy *mphy = &dev->mt76.phy;
	struct mt7915_mcu_rdd_report *r;

	r = (struct mt7915_mcu_rdd_report *)skb->data;

	if ((r->band_idx && !dev->phy.band_idx) && dev->mt76.phys[MT_BAND1])
		mphy = dev->mt76.phys[MT_BAND1];

	if (r->band_idx == MT_RX_SEL2)
		cfg80211_background_radar_event(mphy->hw->wiphy,
						&dev->rdd2_chandef,
						GFP_ATOMIC);
	else
		ieee80211_radar_detected(mphy->hw);
	dev->hw_pattern++;
}

static void
mt7915_mcu_rx_log_message(struct mt7915_dev *dev, struct sk_buff *skb)
{
	struct mt76_connac2_mcu_rxd *rxd;
	int len = skb->len - sizeof(*rxd);
	const char *data, *type;

	rxd = (struct mt76_connac2_mcu_rxd *)skb->data;
	data = (char *)&rxd[1];

	switch (rxd->s2d_index) {
	case 0:
		if (mt7915_debugfs_rx_log(dev, data, len))
			return;

		type = "WM";
		break;
	case 2:
		type = "WA";
		break;
	default:
		type = "unknown";
		break;
	}

	wiphy_info(mt76_hw(dev)->wiphy, "%s: %.*s", type, len, data);
}

static void
mt7915_mcu_cca_finish(void *priv, u8 *mac, struct ieee80211_vif *vif)
{
	if (!vif->bss_conf.color_change_active)
		return;

	ieee80211_color_change_finish(vif);
}

static void
mt7915_mcu_rx_bcc_notify(struct mt7915_dev *dev, struct sk_buff *skb)
{
	struct mt76_phy *mphy = &dev->mt76.phy;
	struct mt7915_mcu_bcc_notify *b;

	b = (struct mt7915_mcu_bcc_notify *)skb->data;

	if ((b->band_idx && !dev->phy.band_idx) && dev->mt76.phys[MT_BAND1])
		mphy = dev->mt76.phys[MT_BAND1];

	ieee80211_iterate_active_interfaces_atomic(mphy->hw,
			IEEE80211_IFACE_ITER_RESUME_ALL,
			mt7915_mcu_cca_finish, mphy->hw);
}

static void
mt7915_mcu_rx_ext_event(struct mt7915_dev *dev, struct sk_buff *skb)
{
	struct mt76_connac2_mcu_rxd *rxd;

	rxd = (struct mt76_connac2_mcu_rxd *)skb->data;
	switch (rxd->ext_eid) {
	case MCU_EXT_EVENT_THERMAL_PROTECT:
		mt7915_mcu_rx_thermal_notify(dev, skb);
		break;
	case MCU_EXT_EVENT_RDD_REPORT:
		mt7915_mcu_rx_radar_detected(dev, skb);
		break;
	case MCU_EXT_EVENT_CSA_NOTIFY:
		mt7915_mcu_rx_csa_notify(dev, skb);
		break;
	case MCU_EXT_EVENT_FW_LOG_2_HOST:
		mt7915_mcu_rx_log_message(dev, skb);
		break;
	case MCU_EXT_EVENT_BCC_NOTIFY:
		mt7915_mcu_rx_bcc_notify(dev, skb);
		break;
	default:
		break;
	}
}

static void
mt7915_mcu_rx_unsolicited_event(struct mt7915_dev *dev, struct sk_buff *skb)
{
	struct mt76_connac2_mcu_rxd *rxd;

	rxd = (struct mt76_connac2_mcu_rxd *)skb->data;
	switch (rxd->eid) {
	case MCU_EVENT_EXT:
		mt7915_mcu_rx_ext_event(dev, skb);
		break;
	default:
		break;
	}
	dev_kfree_skb(skb);
}

void mt7915_mcu_rx_event(struct mt7915_dev *dev, struct sk_buff *skb)
{
	struct mt76_connac2_mcu_rxd *rxd;

	rxd = (struct mt76_connac2_mcu_rxd *)skb->data;
	if (rxd->ext_eid == MCU_EXT_EVENT_THERMAL_PROTECT ||
	    rxd->ext_eid == MCU_EXT_EVENT_FW_LOG_2_HOST ||
	    rxd->ext_eid == MCU_EXT_EVENT_ASSERT_DUMP ||
	    rxd->ext_eid == MCU_EXT_EVENT_PS_SYNC ||
	    rxd->ext_eid == MCU_EXT_EVENT_BCC_NOTIFY ||
	    !rxd->seq)
		mt7915_mcu_rx_unsolicited_event(dev, skb);
	else
		mt76_mcu_rx_event(&dev->mt76, skb);
}

static struct tlv *
mt7915_mcu_add_nested_subtlv(struct sk_buff *skb, int sub_tag, int sub_len,
			     __le16 *sub_ntlv, __le16 *len)
{
	struct tlv *ptlv, tlv = {
		.tag = cpu_to_le16(sub_tag),
		.len = cpu_to_le16(sub_len),
	};

	ptlv = skb_put(skb, sub_len);
	memcpy(ptlv, &tlv, sizeof(tlv));

	le16_add_cpu(sub_ntlv, 1);
	le16_add_cpu(len, sub_len);

	return ptlv;
}

/** bss info **/
struct mt7915_he_obss_narrow_bw_ru_data {
	bool tolerated;
};

static void mt7915_check_he_obss_narrow_bw_ru_iter(struct wiphy *wiphy,
						   struct cfg80211_bss *bss,
						   void *_data)
{
	struct mt7915_he_obss_narrow_bw_ru_data *data = _data;
	const struct element *elem;

	rcu_read_lock();
	elem = ieee80211_bss_get_elem(bss, WLAN_EID_EXT_CAPABILITY);

	if (!elem || elem->datalen <= 10 ||
	    !(elem->data[10] &
	      WLAN_EXT_CAPA10_OBSS_NARROW_BW_RU_TOLERANCE_SUPPORT))
		data->tolerated = false;

	rcu_read_unlock();
}

static bool mt7915_check_he_obss_narrow_bw_ru(struct ieee80211_hw *hw,
					      struct ieee80211_vif *vif)
{
	struct mt7915_he_obss_narrow_bw_ru_data iter_data = {
		.tolerated = true,
	};

	if (!(vif->bss_conf.chandef.chan->flags & IEEE80211_CHAN_RADAR))
		return false;

	cfg80211_bss_iter(hw->wiphy, &vif->bss_conf.chandef,
			  mt7915_check_he_obss_narrow_bw_ru_iter,
			  &iter_data);

	/*
	 * If there is at least one AP on radar channel that cannot
	 * tolerate 26-tone RU UL OFDMA transmissions using HE TB PPDU.
	 */
	return !iter_data.tolerated;
}

static void
mt7915_mcu_bss_rfch_tlv(struct sk_buff *skb, struct ieee80211_vif *vif,
			struct mt7915_phy *phy)
{
	struct cfg80211_chan_def *chandef = &phy->mt76->chandef;
	struct bss_info_rf_ch *ch;
	struct tlv *tlv;
	int freq1 = chandef->center_freq1;

	tlv = mt76_connac_mcu_add_tlv(skb, BSS_INFO_RF_CH, sizeof(*ch));

	ch = (struct bss_info_rf_ch *)tlv;
	ch->pri_ch = chandef->chan->hw_value;
	ch->center_ch0 = ieee80211_frequency_to_channel(freq1);
	ch->bw = mt76_connac_chan_bw(chandef);

	if (chandef->width == NL80211_CHAN_WIDTH_80P80) {
		int freq2 = chandef->center_freq2;

		ch->center_ch1 = ieee80211_frequency_to_channel(freq2);
	}

	if (vif->bss_conf.he_support && vif->type == NL80211_IFTYPE_STATION) {
		struct mt76_phy *mphy = phy->mt76;

		ch->he_ru26_block =
			mt7915_check_he_obss_narrow_bw_ru(mphy->hw, vif);
		ch->he_all_disable = false;
	} else {
		ch->he_all_disable = true;
	}
}

static void
mt7915_mcu_bss_ra_tlv(struct sk_buff *skb, struct ieee80211_vif *vif,
		      struct mt7915_phy *phy)
{
	int max_nss = hweight8(phy->mt76->chainmask);
	struct bss_info_ra *ra;
	struct tlv *tlv;

	tlv = mt76_connac_mcu_add_tlv(skb, BSS_INFO_RA, sizeof(*ra));

	ra = (struct bss_info_ra *)tlv;
	ra->op_mode = vif->type == NL80211_IFTYPE_AP;
	ra->adhoc_en = vif->type == NL80211_IFTYPE_ADHOC;
	ra->short_preamble = true;
	ra->tx_streams = max_nss;
	ra->rx_streams = max_nss;
	ra->algo = 4;
	ra->train_up_rule = 2;
	ra->train_up_high_thres = 110;
	ra->train_up_rule_rssi = -70;
	ra->low_traffic_thres = 2;
	ra->phy_cap = cpu_to_le32(0xfdf);
	ra->interval = cpu_to_le32(500);
	ra->fast_interval = cpu_to_le32(100);
}

static void
mt7915_mcu_bss_he_tlv(struct sk_buff *skb, struct ieee80211_vif *vif,
		      struct mt7915_phy *phy)
{
#define DEFAULT_HE_PE_DURATION		4
#define DEFAULT_HE_DURATION_RTS_THRES	1023
	const struct ieee80211_sta_he_cap *cap;
	struct bss_info_he *he;
	struct tlv *tlv;

	cap = mt76_connac_get_he_phy_cap(phy->mt76, vif);

	tlv = mt76_connac_mcu_add_tlv(skb, BSS_INFO_HE_BASIC, sizeof(*he));

	he = (struct bss_info_he *)tlv;
	he->he_pe_duration = vif->bss_conf.htc_trig_based_pkt_ext;
	if (!he->he_pe_duration)
		he->he_pe_duration = DEFAULT_HE_PE_DURATION;

	he->he_rts_thres = cpu_to_le16(vif->bss_conf.frame_time_rts_th);
	if (!he->he_rts_thres)
		he->he_rts_thres = cpu_to_le16(DEFAULT_HE_DURATION_RTS_THRES);

	he->max_nss_mcs[CMD_HE_MCS_BW80] = cap->he_mcs_nss_supp.tx_mcs_80;
	he->max_nss_mcs[CMD_HE_MCS_BW160] = cap->he_mcs_nss_supp.tx_mcs_160;
	he->max_nss_mcs[CMD_HE_MCS_BW8080] = cap->he_mcs_nss_supp.tx_mcs_80p80;
}

static void
mt7915_mcu_bss_hw_amsdu_tlv(struct sk_buff *skb)
{
#define TXD_CMP_MAP1		GENMASK(15, 0)
#define TXD_CMP_MAP2		(GENMASK(31, 0) & ~BIT(23))
	struct bss_info_hw_amsdu *amsdu;
	struct tlv *tlv;

	tlv = mt76_connac_mcu_add_tlv(skb, BSS_INFO_HW_AMSDU, sizeof(*amsdu));

	amsdu = (struct bss_info_hw_amsdu *)tlv;
	amsdu->cmp_bitmap_0 = cpu_to_le32(TXD_CMP_MAP1);
	amsdu->cmp_bitmap_1 = cpu_to_le32(TXD_CMP_MAP2);
	amsdu->trig_thres = cpu_to_le16(2);
	amsdu->enable = true;
}

static void
mt7915_mcu_bss_bmc_tlv(struct sk_buff *skb, struct mt7915_phy *phy)
{
	struct bss_info_bmc_rate *bmc;
	struct cfg80211_chan_def *chandef = &phy->mt76->chandef;
	enum nl80211_band band = chandef->chan->band;
	struct tlv *tlv;

	tlv = mt76_connac_mcu_add_tlv(skb, BSS_INFO_BMC_RATE, sizeof(*bmc));

	bmc = (struct bss_info_bmc_rate *)tlv;
	if (band == NL80211_BAND_2GHZ) {
		bmc->short_preamble = true;
	} else {
		bmc->bc_trans = cpu_to_le16(0x2000);
		bmc->mc_trans = cpu_to_le16(0x2080);
	}
}

static int
mt7915_mcu_muar_config(struct mt7915_phy *phy, struct ieee80211_vif *vif,
		       bool bssid, bool enable)
{
	struct mt7915_dev *dev = phy->dev;
	struct mt7915_vif *mvif = (struct mt7915_vif *)vif->drv_priv;
	u32 idx = mvif->mt76.omac_idx - REPEATER_BSSID_START;
	u32 mask = phy->omac_mask >> 32 & ~BIT(idx);
	const u8 *addr = vif->addr;
	struct {
		u8 mode;
		u8 force_clear;
		u8 clear_bitmap[8];
		u8 entry_count;
		u8 write;
		u8 band;

		u8 index;
		u8 bssid;
		u8 addr[ETH_ALEN];
	} __packed req = {
		.mode = !!mask || enable,
		.entry_count = 1,
		.write = 1,
		.band = phy != &dev->phy,
		.index = idx * 2 + bssid,
	};

	if (bssid)
		addr = vif->bss_conf.bssid;

	if (enable)
		ether_addr_copy(req.addr, addr);

	return mt76_mcu_send_msg(&dev->mt76, MCU_EXT_CMD(MUAR_UPDATE), &req,
				 sizeof(req), true);
}

int mt7915_mcu_add_bss_info(struct mt7915_phy *phy,
			    struct ieee80211_vif *vif, int enable)
{
	struct mt7915_vif *mvif = (struct mt7915_vif *)vif->drv_priv;
	struct mt7915_dev *dev = phy->dev;
	struct sk_buff *skb;

	if (mvif->mt76.omac_idx >= REPEATER_BSSID_START) {
		mt7915_mcu_muar_config(phy, vif, false, enable);
		mt7915_mcu_muar_config(phy, vif, true, enable);
	}

	skb = __mt76_connac_mcu_alloc_sta_req(&dev->mt76, &mvif->mt76, NULL,
					      MT7915_BSS_UPDATE_MAX_SIZE);
	if (IS_ERR(skb))
		return PTR_ERR(skb);

	/* bss_omac must be first */
	if (enable)
		mt76_connac_mcu_bss_omac_tlv(skb, vif);

	mt76_connac_mcu_bss_basic_tlv(skb, vif, NULL, phy->mt76,
				      mvif->sta.wcid.idx, enable);

	if (vif->type == NL80211_IFTYPE_MONITOR)
		goto out;

	if (enable) {
		mt7915_mcu_bss_rfch_tlv(skb, vif, phy);
		mt7915_mcu_bss_bmc_tlv(skb, phy);
		mt7915_mcu_bss_ra_tlv(skb, vif, phy);
		mt7915_mcu_bss_hw_amsdu_tlv(skb);

		if (vif->bss_conf.he_support)
			mt7915_mcu_bss_he_tlv(skb, vif, phy);

		if (mvif->mt76.omac_idx >= EXT_BSSID_START &&
		    mvif->mt76.omac_idx < REPEATER_BSSID_START)
			mt76_connac_mcu_bss_ext_tlv(skb, &mvif->mt76);
	}
out:
	return mt76_mcu_skb_send_msg(&dev->mt76, skb,
				     MCU_EXT_CMD(BSS_INFO_UPDATE), true);
}

/** starec & wtbl **/
int mt7915_mcu_add_tx_ba(struct mt7915_dev *dev,
			 struct ieee80211_ampdu_params *params,
			 bool enable)
{
	struct mt7915_sta *msta = (struct mt7915_sta *)params->sta->drv_priv;
	struct mt7915_vif *mvif = msta->vif;

	if (enable && !params->amsdu)
		msta->wcid.amsdu = false;

	return mt76_connac_mcu_sta_ba(&dev->mt76, &mvif->mt76, params,
				      MCU_EXT_CMD(STA_REC_UPDATE),
				      enable, true);
}

int mt7915_mcu_add_rx_ba(struct mt7915_dev *dev,
			 struct ieee80211_ampdu_params *params,
			 bool enable)
{
	struct mt7915_sta *msta = (struct mt7915_sta *)params->sta->drv_priv;
	struct mt7915_vif *mvif = msta->vif;

	return mt76_connac_mcu_sta_ba(&dev->mt76, &mvif->mt76, params,
				      MCU_EXT_CMD(STA_REC_UPDATE),
				      enable, false);
}

static void
mt7915_mcu_sta_he_tlv(struct sk_buff *skb, struct ieee80211_sta *sta,
		      struct ieee80211_vif *vif)
{
	struct mt7915_vif *mvif = (struct mt7915_vif *)vif->drv_priv;
	struct ieee80211_he_cap_elem *elem = &sta->deflink.he_cap.he_cap_elem;
	struct ieee80211_he_mcs_nss_supp mcs_map;
	struct sta_rec_he *he;
	struct tlv *tlv;
	u32 cap = 0;

	if (!sta->deflink.he_cap.has_he)
		return;

	tlv = mt76_connac_mcu_add_tlv(skb, STA_REC_HE, sizeof(*he));

	he = (struct sta_rec_he *)tlv;

	if (elem->mac_cap_info[0] & IEEE80211_HE_MAC_CAP0_HTC_HE)
		cap |= STA_REC_HE_CAP_HTC;

	if (elem->mac_cap_info[2] & IEEE80211_HE_MAC_CAP2_BSR)
		cap |= STA_REC_HE_CAP_BSR;

	if (elem->mac_cap_info[3] & IEEE80211_HE_MAC_CAP3_OMI_CONTROL)
		cap |= STA_REC_HE_CAP_OM;

	if (elem->mac_cap_info[4] & IEEE80211_HE_MAC_CAP4_AMSDU_IN_AMPDU)
		cap |= STA_REC_HE_CAP_AMSDU_IN_AMPDU;

	if (elem->mac_cap_info[4] & IEEE80211_HE_MAC_CAP4_BQR)
		cap |= STA_REC_HE_CAP_BQR;

	if (elem->phy_cap_info[0] &
	    (IEEE80211_HE_PHY_CAP0_CHANNEL_WIDTH_SET_RU_MAPPING_IN_2G |
	     IEEE80211_HE_PHY_CAP0_CHANNEL_WIDTH_SET_RU_MAPPING_IN_5G))
		cap |= STA_REC_HE_CAP_BW20_RU242_SUPPORT;

	if (mvif->cap.he_ldpc &&
	    (elem->phy_cap_info[1] &
	     IEEE80211_HE_PHY_CAP1_LDPC_CODING_IN_PAYLOAD))
		cap |= STA_REC_HE_CAP_LDPC;

	if (elem->phy_cap_info[1] &
	    IEEE80211_HE_PHY_CAP1_HE_LTF_AND_GI_FOR_HE_PPDUS_0_8US)
		cap |= STA_REC_HE_CAP_SU_PPDU_1LTF_8US_GI;

	if (elem->phy_cap_info[2] &
	    IEEE80211_HE_PHY_CAP2_NDP_4x_LTF_AND_3_2US)
		cap |= STA_REC_HE_CAP_NDP_4LTF_3DOT2MS_GI;

	if (elem->phy_cap_info[2] &
	    IEEE80211_HE_PHY_CAP2_STBC_TX_UNDER_80MHZ)
		cap |= STA_REC_HE_CAP_LE_EQ_80M_TX_STBC;

	if (elem->phy_cap_info[2] &
	    IEEE80211_HE_PHY_CAP2_STBC_RX_UNDER_80MHZ)
		cap |= STA_REC_HE_CAP_LE_EQ_80M_RX_STBC;

	if (elem->phy_cap_info[6] &
	    IEEE80211_HE_PHY_CAP6_TRIG_CQI_FB)
		cap |= STA_REC_HE_CAP_TRIG_CQI_FK;

	if (elem->phy_cap_info[6] &
	    IEEE80211_HE_PHY_CAP6_PARTIAL_BW_EXT_RANGE)
		cap |= STA_REC_HE_CAP_PARTIAL_BW_EXT_RANGE;

	if (elem->phy_cap_info[7] &
	    IEEE80211_HE_PHY_CAP7_HE_SU_MU_PPDU_4XLTF_AND_08_US_GI)
		cap |= STA_REC_HE_CAP_SU_MU_PPDU_4LTF_8US_GI;

	if (elem->phy_cap_info[7] &
	    IEEE80211_HE_PHY_CAP7_STBC_TX_ABOVE_80MHZ)
		cap |= STA_REC_HE_CAP_GT_80M_TX_STBC;

	if (elem->phy_cap_info[7] &
	    IEEE80211_HE_PHY_CAP7_STBC_RX_ABOVE_80MHZ)
		cap |= STA_REC_HE_CAP_GT_80M_RX_STBC;

	if (elem->phy_cap_info[8] &
	    IEEE80211_HE_PHY_CAP8_HE_ER_SU_PPDU_4XLTF_AND_08_US_GI)
		cap |= STA_REC_HE_CAP_ER_SU_PPDU_4LTF_8US_GI;

	if (elem->phy_cap_info[8] &
	    IEEE80211_HE_PHY_CAP8_HE_ER_SU_1XLTF_AND_08_US_GI)
		cap |= STA_REC_HE_CAP_ER_SU_PPDU_1LTF_8US_GI;

	if (elem->phy_cap_info[9] &
	    IEEE80211_HE_PHY_CAP9_TX_1024_QAM_LESS_THAN_242_TONE_RU)
		cap |= STA_REC_HE_CAP_TX_1024QAM_UNDER_RU242;

	if (elem->phy_cap_info[9] &
	    IEEE80211_HE_PHY_CAP9_RX_1024_QAM_LESS_THAN_242_TONE_RU)
		cap |= STA_REC_HE_CAP_RX_1024QAM_UNDER_RU242;

	he->he_cap = cpu_to_le32(cap);

	mcs_map = sta->deflink.he_cap.he_mcs_nss_supp;
	switch (sta->deflink.bandwidth) {
	case IEEE80211_STA_RX_BW_160:
		if (elem->phy_cap_info[0] &
		    IEEE80211_HE_PHY_CAP0_CHANNEL_WIDTH_SET_80PLUS80_MHZ_IN_5G)
			mt7915_mcu_set_sta_he_mcs(sta,
						  &he->max_nss_mcs[CMD_HE_MCS_BW8080],
						  le16_to_cpu(mcs_map.rx_mcs_80p80));

		mt7915_mcu_set_sta_he_mcs(sta,
					  &he->max_nss_mcs[CMD_HE_MCS_BW160],
					  le16_to_cpu(mcs_map.rx_mcs_160));
		fallthrough;
	default:
		mt7915_mcu_set_sta_he_mcs(sta,
					  &he->max_nss_mcs[CMD_HE_MCS_BW80],
					  le16_to_cpu(mcs_map.rx_mcs_80));
		break;
	}

	he->t_frame_dur =
		HE_MAC(CAP1_TF_MAC_PAD_DUR_MASK, elem->mac_cap_info[1]);
	he->max_ampdu_exp =
		HE_MAC(CAP3_MAX_AMPDU_LEN_EXP_MASK, elem->mac_cap_info[3]);

	he->bw_set =
		HE_PHY(CAP0_CHANNEL_WIDTH_SET_MASK, elem->phy_cap_info[0]);
	he->device_class =
		HE_PHY(CAP1_DEVICE_CLASS_A, elem->phy_cap_info[1]);
	he->punc_pream_rx =
		HE_PHY(CAP1_PREAMBLE_PUNC_RX_MASK, elem->phy_cap_info[1]);

	he->dcm_tx_mode =
		HE_PHY(CAP3_DCM_MAX_CONST_TX_MASK, elem->phy_cap_info[3]);
	he->dcm_tx_max_nss =
		HE_PHY(CAP3_DCM_MAX_TX_NSS_2, elem->phy_cap_info[3]);
	he->dcm_rx_mode =
		HE_PHY(CAP3_DCM_MAX_CONST_RX_MASK, elem->phy_cap_info[3]);
	he->dcm_rx_max_nss =
		HE_PHY(CAP3_DCM_MAX_RX_NSS_2, elem->phy_cap_info[3]);
	he->dcm_rx_max_nss =
		HE_PHY(CAP8_DCM_MAX_RU_MASK, elem->phy_cap_info[8]);

	he->pkt_ext = 2;
}

static void
mt7915_mcu_sta_muru_tlv(struct mt7915_dev *dev, struct sk_buff *skb,
			struct ieee80211_sta *sta, struct ieee80211_vif *vif)
{
	struct mt7915_vif *mvif = (struct mt7915_vif *)vif->drv_priv;
	struct ieee80211_he_cap_elem *elem = &sta->deflink.he_cap.he_cap_elem;
	struct sta_rec_muru *muru;
	struct tlv *tlv;

	if (vif->type != NL80211_IFTYPE_STATION &&
	    vif->type != NL80211_IFTYPE_AP)
		return;

	tlv = mt76_connac_mcu_add_tlv(skb, STA_REC_MURU, sizeof(*muru));

	muru = (struct sta_rec_muru *)tlv;

	muru->cfg.mimo_dl_en = mvif->cap.he_mu_ebfer ||
			       mvif->cap.vht_mu_ebfer ||
			       mvif->cap.vht_mu_ebfee;
	if (!is_mt7915(&dev->mt76))
		muru->cfg.mimo_ul_en = true;
	muru->cfg.ofdma_dl_en = true;

	if (sta->deflink.vht_cap.vht_supported)
		muru->mimo_dl.vht_mu_bfee =
			!!(sta->deflink.vht_cap.cap & IEEE80211_VHT_CAP_MU_BEAMFORMEE_CAPABLE);

	if (!sta->deflink.he_cap.has_he)
		return;

	muru->mimo_dl.partial_bw_dl_mimo =
		HE_PHY(CAP6_PARTIAL_BANDWIDTH_DL_MUMIMO, elem->phy_cap_info[6]);

	muru->mimo_ul.full_ul_mimo =
		HE_PHY(CAP2_UL_MU_FULL_MU_MIMO, elem->phy_cap_info[2]);
	muru->mimo_ul.partial_ul_mimo =
		HE_PHY(CAP2_UL_MU_PARTIAL_MU_MIMO, elem->phy_cap_info[2]);

	muru->ofdma_dl.punc_pream_rx =
		HE_PHY(CAP1_PREAMBLE_PUNC_RX_MASK, elem->phy_cap_info[1]);
	muru->ofdma_dl.he_20m_in_40m_2g =
		HE_PHY(CAP8_20MHZ_IN_40MHZ_HE_PPDU_IN_2G, elem->phy_cap_info[8]);
	muru->ofdma_dl.he_20m_in_160m =
		HE_PHY(CAP8_20MHZ_IN_160MHZ_HE_PPDU, elem->phy_cap_info[8]);
	muru->ofdma_dl.he_80m_in_160m =
		HE_PHY(CAP8_80MHZ_IN_160MHZ_HE_PPDU, elem->phy_cap_info[8]);

	muru->ofdma_ul.t_frame_dur =
		HE_MAC(CAP1_TF_MAC_PAD_DUR_MASK, elem->mac_cap_info[1]);
	muru->ofdma_ul.mu_cascading =
		HE_MAC(CAP2_MU_CASCADING, elem->mac_cap_info[2]);
	muru->ofdma_ul.uo_ra =
		HE_MAC(CAP3_OFDMA_RA, elem->mac_cap_info[3]);
}

static void
mt7915_mcu_sta_ht_tlv(struct sk_buff *skb, struct ieee80211_sta *sta)
{
	struct sta_rec_ht *ht;
	struct tlv *tlv;

	if (!sta->deflink.ht_cap.ht_supported)
		return;

	tlv = mt76_connac_mcu_add_tlv(skb, STA_REC_HT, sizeof(*ht));

	ht = (struct sta_rec_ht *)tlv;
	ht->ht_cap = cpu_to_le16(sta->deflink.ht_cap.cap);
}

static void
mt7915_mcu_sta_vht_tlv(struct sk_buff *skb, struct ieee80211_sta *sta)
{
	struct sta_rec_vht *vht;
	struct tlv *tlv;

	if (!sta->deflink.vht_cap.vht_supported)
		return;

	tlv = mt76_connac_mcu_add_tlv(skb, STA_REC_VHT, sizeof(*vht));

	vht = (struct sta_rec_vht *)tlv;
	vht->vht_cap = cpu_to_le32(sta->deflink.vht_cap.cap);
	vht->vht_rx_mcs_map = sta->deflink.vht_cap.vht_mcs.rx_mcs_map;
	vht->vht_tx_mcs_map = sta->deflink.vht_cap.vht_mcs.tx_mcs_map;
}

static void
mt7915_mcu_sta_amsdu_tlv(struct mt7915_dev *dev, struct sk_buff *skb,
			 struct ieee80211_vif *vif, struct ieee80211_sta *sta)
{
	struct mt7915_sta *msta = (struct mt7915_sta *)sta->drv_priv;
	struct sta_rec_amsdu *amsdu;
	struct tlv *tlv;

	if (vif->type != NL80211_IFTYPE_STATION &&
	    vif->type != NL80211_IFTYPE_AP)
		return;

	if (!sta->deflink.agg.max_amsdu_len)
	    return;

	tlv = mt76_connac_mcu_add_tlv(skb, STA_REC_HW_AMSDU, sizeof(*amsdu));
	amsdu = (struct sta_rec_amsdu *)tlv;
	amsdu->max_amsdu_num = 8;
	amsdu->amsdu_en = true;
	msta->wcid.amsdu = true;

	switch (sta->deflink.agg.max_amsdu_len) {
	case IEEE80211_MAX_MPDU_LEN_VHT_11454:
		if (!is_mt7915(&dev->mt76)) {
			amsdu->max_mpdu_size =
				IEEE80211_VHT_CAP_MAX_MPDU_LENGTH_11454;
			return;
		}
		fallthrough;
	case IEEE80211_MAX_MPDU_LEN_HT_7935:
	case IEEE80211_MAX_MPDU_LEN_VHT_7991:
		amsdu->max_mpdu_size = IEEE80211_VHT_CAP_MAX_MPDU_LENGTH_7991;
		return;
	default:
		amsdu->max_mpdu_size = IEEE80211_VHT_CAP_MAX_MPDU_LENGTH_3895;
		return;
	}
}

static int
mt7915_mcu_sta_wtbl_tlv(struct mt7915_dev *dev, struct sk_buff *skb,
			struct ieee80211_vif *vif, struct ieee80211_sta *sta)
{
	struct mt7915_vif *mvif = (struct mt7915_vif *)vif->drv_priv;
	struct mt7915_sta *msta;
	struct wtbl_req_hdr *wtbl_hdr;
	struct mt76_wcid *wcid;
	struct tlv *tlv;

	msta = sta ? (struct mt7915_sta *)sta->drv_priv : &mvif->sta;
	wcid = sta ? &msta->wcid : NULL;

	tlv = mt76_connac_mcu_add_tlv(skb, STA_REC_WTBL, sizeof(struct tlv));
	wtbl_hdr = mt76_connac_mcu_alloc_wtbl_req(&dev->mt76, &msta->wcid,
						  WTBL_RESET_AND_SET, tlv,
						  &skb);
	if (IS_ERR(wtbl_hdr))
		return PTR_ERR(wtbl_hdr);

	mt76_connac_mcu_wtbl_generic_tlv(&dev->mt76, skb, vif, sta, tlv,
					 wtbl_hdr);
	mt76_connac_mcu_wtbl_hdr_trans_tlv(skb, vif, wcid, tlv, wtbl_hdr);
	if (sta)
		mt76_connac_mcu_wtbl_ht_tlv(&dev->mt76, skb, sta, tlv,
					    wtbl_hdr, mvif->cap.ht_ldpc,
					    mvif->cap.vht_ldpc);

	return 0;
}

static inline bool
mt7915_is_ebf_supported(struct mt7915_phy *phy, struct ieee80211_vif *vif,
			struct ieee80211_sta *sta, bool bfee)
{
	struct mt7915_vif *mvif = (struct mt7915_vif *)vif->drv_priv;
	int tx_ant = hweight8(phy->mt76->chainmask) - 1;

	if (vif->type != NL80211_IFTYPE_STATION &&
	    vif->type != NL80211_IFTYPE_AP)
		return false;

	if (!bfee && tx_ant < 2)
		return false;

	if (sta->deflink.he_cap.has_he) {
		struct ieee80211_he_cap_elem *pe = &sta->deflink.he_cap.he_cap_elem;

		if (bfee)
			return mvif->cap.he_su_ebfee &&
			       HE_PHY(CAP3_SU_BEAMFORMER, pe->phy_cap_info[3]);
		else
			return mvif->cap.he_su_ebfer &&
			       HE_PHY(CAP4_SU_BEAMFORMEE, pe->phy_cap_info[4]);
	}

	if (sta->deflink.vht_cap.vht_supported) {
		u32 cap = sta->deflink.vht_cap.cap;

		if (bfee)
			return mvif->cap.vht_su_ebfee &&
			       (cap & IEEE80211_VHT_CAP_SU_BEAMFORMER_CAPABLE);
		else
			return mvif->cap.vht_su_ebfer &&
			       (cap & IEEE80211_VHT_CAP_SU_BEAMFORMEE_CAPABLE);
	}

	return false;
}

static void
mt7915_mcu_sta_sounding_rate(struct sta_rec_bf *bf)
{
	bf->sounding_phy = MT_PHY_TYPE_OFDM;
	bf->ndp_rate = 0;				/* mcs0 */
	bf->ndpa_rate = MT7915_CFEND_RATE_DEFAULT;	/* ofdm 24m */
	bf->rept_poll_rate = MT7915_CFEND_RATE_DEFAULT;	/* ofdm 24m */
}

static void
mt7915_mcu_sta_bfer_ht(struct ieee80211_sta *sta, struct mt7915_phy *phy,
		       struct sta_rec_bf *bf)
{
	struct ieee80211_mcs_info *mcs = &sta->deflink.ht_cap.mcs;
	u8 n = 0;

	bf->tx_mode = MT_PHY_TYPE_HT;

	if ((mcs->tx_params & IEEE80211_HT_MCS_TX_RX_DIFF) &&
	    (mcs->tx_params & IEEE80211_HT_MCS_TX_DEFINED))
		n = FIELD_GET(IEEE80211_HT_MCS_TX_MAX_STREAMS_MASK,
			      mcs->tx_params);
	else if (mcs->rx_mask[3])
		n = 3;
	else if (mcs->rx_mask[2])
		n = 2;
	else if (mcs->rx_mask[1])
		n = 1;

	bf->nrow = hweight8(phy->mt76->chainmask) - 1;
	bf->ncol = min_t(u8, bf->nrow, n);
	bf->ibf_ncol = n;
}

static void
mt7915_mcu_sta_bfer_vht(struct ieee80211_sta *sta, struct mt7915_phy *phy,
			struct sta_rec_bf *bf, bool explicit)
{
	struct ieee80211_sta_vht_cap *pc = &sta->deflink.vht_cap;
	struct ieee80211_sta_vht_cap *vc = &phy->mt76->sband_5g.sband.vht_cap;
	u16 mcs_map = le16_to_cpu(pc->vht_mcs.rx_mcs_map);
	u8 nss_mcs = mt7915_mcu_get_sta_nss(mcs_map);
	u8 tx_ant = hweight8(phy->mt76->chainmask) - 1;

	bf->tx_mode = MT_PHY_TYPE_VHT;

	if (explicit) {
		u8 sts, snd_dim;

		mt7915_mcu_sta_sounding_rate(bf);

		sts = FIELD_GET(IEEE80211_VHT_CAP_BEAMFORMEE_STS_MASK,
				pc->cap);
		snd_dim = FIELD_GET(IEEE80211_VHT_CAP_SOUNDING_DIMENSIONS_MASK,
				    vc->cap);
		bf->nrow = min_t(u8, min_t(u8, snd_dim, sts), tx_ant);
		bf->ncol = min_t(u8, nss_mcs, bf->nrow);
		bf->ibf_ncol = bf->ncol;

		if (sta->deflink.bandwidth == IEEE80211_STA_RX_BW_160)
			bf->nrow = 1;
	} else {
		bf->nrow = tx_ant;
		bf->ncol = min_t(u8, nss_mcs, bf->nrow);
		bf->ibf_ncol = nss_mcs;

		if (sta->deflink.bandwidth == IEEE80211_STA_RX_BW_160)
			bf->ibf_nrow = 1;
	}
}

static void
mt7915_mcu_sta_bfer_he(struct ieee80211_sta *sta, struct ieee80211_vif *vif,
		       struct mt7915_phy *phy, struct sta_rec_bf *bf)
{
	struct ieee80211_sta_he_cap *pc = &sta->deflink.he_cap;
	struct ieee80211_he_cap_elem *pe = &pc->he_cap_elem;
	const struct ieee80211_sta_he_cap *vc =
		mt76_connac_get_he_phy_cap(phy->mt76, vif);
	const struct ieee80211_he_cap_elem *ve = &vc->he_cap_elem;
	u16 mcs_map = le16_to_cpu(pc->he_mcs_nss_supp.rx_mcs_80);
	u8 nss_mcs = mt7915_mcu_get_sta_nss(mcs_map);
	u8 snd_dim, sts;

	bf->tx_mode = MT_PHY_TYPE_HE_SU;

	mt7915_mcu_sta_sounding_rate(bf);

	bf->trigger_su = HE_PHY(CAP6_TRIG_SU_BEAMFORMING_FB,
				pe->phy_cap_info[6]);
	bf->trigger_mu = HE_PHY(CAP6_TRIG_MU_BEAMFORMING_PARTIAL_BW_FB,
				pe->phy_cap_info[6]);
	snd_dim = HE_PHY(CAP5_BEAMFORMEE_NUM_SND_DIM_UNDER_80MHZ_MASK,
			 ve->phy_cap_info[5]);
	sts = HE_PHY(CAP4_BEAMFORMEE_MAX_STS_UNDER_80MHZ_MASK,
		     pe->phy_cap_info[4]);
	bf->nrow = min_t(u8, snd_dim, sts);
	bf->ncol = min_t(u8, nss_mcs, bf->nrow);
	bf->ibf_ncol = bf->ncol;

	if (sta->deflink.bandwidth != IEEE80211_STA_RX_BW_160)
		return;

	/* go over for 160MHz and 80p80 */
	if (pe->phy_cap_info[0] &
	    IEEE80211_HE_PHY_CAP0_CHANNEL_WIDTH_SET_160MHZ_IN_5G) {
		mcs_map = le16_to_cpu(pc->he_mcs_nss_supp.rx_mcs_160);
		nss_mcs = mt7915_mcu_get_sta_nss(mcs_map);

		bf->ncol_bw160 = nss_mcs;
	}

	if (pe->phy_cap_info[0] &
	    IEEE80211_HE_PHY_CAP0_CHANNEL_WIDTH_SET_80PLUS80_MHZ_IN_5G) {
		mcs_map = le16_to_cpu(pc->he_mcs_nss_supp.rx_mcs_80p80);
		nss_mcs = mt7915_mcu_get_sta_nss(mcs_map);

		if (bf->ncol_bw160)
			bf->ncol_bw160 = min_t(u8, bf->ncol_bw160, nss_mcs);
		else
			bf->ncol_bw160 = nss_mcs;
	}

	snd_dim = HE_PHY(CAP5_BEAMFORMEE_NUM_SND_DIM_ABOVE_80MHZ_MASK,
			 ve->phy_cap_info[5]);
	sts = HE_PHY(CAP4_BEAMFORMEE_MAX_STS_ABOVE_80MHZ_MASK,
		     pe->phy_cap_info[4]);

	bf->nrow_bw160 = min_t(int, snd_dim, sts);
}

static void
mt7915_mcu_sta_bfer_tlv(struct mt7915_dev *dev, struct sk_buff *skb,
			struct ieee80211_vif *vif, struct ieee80211_sta *sta)
{
	struct mt7915_vif *mvif = (struct mt7915_vif *)vif->drv_priv;
	struct mt7915_phy *phy = mvif->phy;
	int tx_ant = hweight8(phy->mt76->chainmask) - 1;
	struct sta_rec_bf *bf;
	struct tlv *tlv;
	const u8 matrix[4][4] = {
		{0, 0, 0, 0},
		{1, 1, 0, 0},	/* 2x1, 2x2, 2x3, 2x4 */
		{2, 4, 4, 0},	/* 3x1, 3x2, 3x3, 3x4 */
		{3, 5, 6, 0}	/* 4x1, 4x2, 4x3, 4x4 */
	};
	bool ebf;

	if (!(sta->deflink.ht_cap.ht_supported || sta->deflink.he_cap.has_he))
		return;

	ebf = mt7915_is_ebf_supported(phy, vif, sta, false);
	if (!ebf && !dev->ibf)
		return;

	tlv = mt76_connac_mcu_add_tlv(skb, STA_REC_BF, sizeof(*bf));
	bf = (struct sta_rec_bf *)tlv;

	/* he: eBF only, in accordance with spec
	 * vht: support eBF and iBF
	 * ht: iBF only, since mac80211 lacks of eBF support
	 */
	if (sta->deflink.he_cap.has_he && ebf)
		mt7915_mcu_sta_bfer_he(sta, vif, phy, bf);
	else if (sta->deflink.vht_cap.vht_supported)
		mt7915_mcu_sta_bfer_vht(sta, phy, bf, ebf);
	else if (sta->deflink.ht_cap.ht_supported)
		mt7915_mcu_sta_bfer_ht(sta, phy, bf);
	else
		return;

	bf->bf_cap = ebf ? ebf : dev->ibf << 1;
	bf->bw = sta->deflink.bandwidth;
	bf->ibf_dbw = sta->deflink.bandwidth;
	bf->ibf_nrow = tx_ant;

	if (!ebf && sta->deflink.bandwidth <= IEEE80211_STA_RX_BW_40 && !bf->ncol)
		bf->ibf_timeout = 0x48;
	else
		bf->ibf_timeout = 0x18;

	if (ebf && bf->nrow != tx_ant)
		bf->mem_20m = matrix[tx_ant][bf->ncol];
	else
		bf->mem_20m = matrix[bf->nrow][bf->ncol];

	switch (sta->deflink.bandwidth) {
	case IEEE80211_STA_RX_BW_160:
	case IEEE80211_STA_RX_BW_80:
		bf->mem_total = bf->mem_20m * 2;
		break;
	case IEEE80211_STA_RX_BW_40:
		bf->mem_total = bf->mem_20m;
		break;
	case IEEE80211_STA_RX_BW_20:
	default:
		break;
	}
}

static void
mt7915_mcu_sta_bfee_tlv(struct mt7915_dev *dev, struct sk_buff *skb,
			struct ieee80211_vif *vif, struct ieee80211_sta *sta)
{
	struct mt7915_vif *mvif = (struct mt7915_vif *)vif->drv_priv;
	struct mt7915_phy *phy = mvif->phy;
	int tx_ant = hweight8(phy->mt76->chainmask) - 1;
	struct sta_rec_bfee *bfee;
	struct tlv *tlv;
	u8 nrow = 0;

	if (!(sta->deflink.vht_cap.vht_supported || sta->deflink.he_cap.has_he))
		return;

	if (!mt7915_is_ebf_supported(phy, vif, sta, true))
		return;

	tlv = mt76_connac_mcu_add_tlv(skb, STA_REC_BFEE, sizeof(*bfee));
	bfee = (struct sta_rec_bfee *)tlv;

	if (sta->deflink.he_cap.has_he) {
		struct ieee80211_he_cap_elem *pe = &sta->deflink.he_cap.he_cap_elem;

		nrow = HE_PHY(CAP5_BEAMFORMEE_NUM_SND_DIM_UNDER_80MHZ_MASK,
			      pe->phy_cap_info[5]);
	} else if (sta->deflink.vht_cap.vht_supported) {
		struct ieee80211_sta_vht_cap *pc = &sta->deflink.vht_cap;

		nrow = FIELD_GET(IEEE80211_VHT_CAP_SOUNDING_DIMENSIONS_MASK,
				 pc->cap);
	}

	/* reply with identity matrix to avoid 2x2 BF negative gain */
	bfee->fb_identity_matrix = (nrow == 1 && tx_ant == 2);
}

static enum mcu_mmps_mode
mt7915_mcu_get_mmps_mode(enum ieee80211_smps_mode smps)
{
	switch (smps) {
	case IEEE80211_SMPS_OFF:
		return MCU_MMPS_DISABLE;
	case IEEE80211_SMPS_STATIC:
		return MCU_MMPS_STATIC;
	case IEEE80211_SMPS_DYNAMIC:
		return MCU_MMPS_DYNAMIC;
	default:
		return MCU_MMPS_DISABLE;
	}
}

int mt7915_mcu_set_fixed_rate_ctrl(struct mt7915_dev *dev,
				   struct ieee80211_vif *vif,
				   struct ieee80211_sta *sta,
				   void *data, u32 field)
{
	struct mt7915_vif *mvif = (struct mt7915_vif *)vif->drv_priv;
	struct mt7915_sta *msta = (struct mt7915_sta *)sta->drv_priv;
	struct sta_phy *phy = data;
	struct sta_rec_ra_fixed *ra;
	struct sk_buff *skb;
	struct tlv *tlv;

	skb = mt76_connac_mcu_alloc_sta_req(&dev->mt76, &mvif->mt76,
					    &msta->wcid);
	if (IS_ERR(skb))
		return PTR_ERR(skb);

	tlv = mt76_connac_mcu_add_tlv(skb, STA_REC_RA_UPDATE, sizeof(*ra));
	ra = (struct sta_rec_ra_fixed *)tlv;

	switch (field) {
	case RATE_PARAM_AUTO:
		break;
	case RATE_PARAM_FIXED:
	case RATE_PARAM_FIXED_MCS:
	case RATE_PARAM_FIXED_GI:
	case RATE_PARAM_FIXED_HE_LTF:
		if (phy)
			ra->phy = *phy;
		break;
	case RATE_PARAM_MMPS_UPDATE:
		ra->mmps_mode = mt7915_mcu_get_mmps_mode(sta->deflink.smps_mode);
		break;
	default:
		break;
	}
	ra->field = cpu_to_le32(field);

	return mt76_mcu_skb_send_msg(&dev->mt76, skb,
				     MCU_EXT_CMD(STA_REC_UPDATE), true);
}

int mt7915_mcu_add_smps(struct mt7915_dev *dev, struct ieee80211_vif *vif,
			struct ieee80211_sta *sta)
{
	struct mt7915_vif *mvif = (struct mt7915_vif *)vif->drv_priv;
	struct mt7915_sta *msta = (struct mt7915_sta *)sta->drv_priv;
	struct wtbl_req_hdr *wtbl_hdr;
	struct tlv *sta_wtbl;
	struct sk_buff *skb;
	int ret;

	skb = mt76_connac_mcu_alloc_sta_req(&dev->mt76, &mvif->mt76,
					    &msta->wcid);
	if (IS_ERR(skb))
		return PTR_ERR(skb);

	sta_wtbl = mt76_connac_mcu_add_tlv(skb, STA_REC_WTBL,
					   sizeof(struct tlv));
	wtbl_hdr = mt76_connac_mcu_alloc_wtbl_req(&dev->mt76, &msta->wcid,
						  WTBL_SET, sta_wtbl, &skb);
	if (IS_ERR(wtbl_hdr))
		return PTR_ERR(wtbl_hdr);

	mt76_connac_mcu_wtbl_smps_tlv(skb, sta, sta_wtbl, wtbl_hdr);

	ret = mt76_mcu_skb_send_msg(&dev->mt76, skb,
				    MCU_EXT_CMD(STA_REC_UPDATE), true);
	if (ret)
		return ret;

	return mt7915_mcu_set_fixed_rate_ctrl(dev, vif, sta, NULL,
					      RATE_PARAM_MMPS_UPDATE);
}

static int
mt7915_mcu_add_rate_ctrl_fixed(struct mt7915_dev *dev,
			       struct ieee80211_vif *vif,
			       struct ieee80211_sta *sta)
{
	struct mt7915_vif *mvif = (struct mt7915_vif *)vif->drv_priv;
	struct cfg80211_chan_def *chandef = &mvif->phy->mt76->chandef;
	struct cfg80211_bitrate_mask *mask = &mvif->bitrate_mask;
	enum nl80211_band band = chandef->chan->band;
	struct sta_phy phy = {};
	int ret, nrates = 0;

#define __sta_phy_bitrate_mask_check(_mcs, _gi, _ht, _he)			\
	do {									\
		u8 i, gi = mask->control[band]._gi;				\
		gi = (_he) ? gi : gi == NL80211_TXRATE_FORCE_SGI;		\
		for (i = 0; i <= sta->deflink.bandwidth; i++) {			\
			phy.sgi |= gi << (i << (_he));				\
			phy.he_ltf |= mask->control[band].he_ltf << (i << (_he));\
		}								\
		for (i = 0; i < ARRAY_SIZE(mask->control[band]._mcs); i++) {	\
			if (!mask->control[band]._mcs[i])			\
				continue;					\
			nrates += hweight16(mask->control[band]._mcs[i]);	\
			phy.mcs = ffs(mask->control[band]._mcs[i]) - 1;		\
			if (_ht)						\
				phy.mcs += 8 * i;				\
		}								\
	} while (0)

	if (sta->deflink.he_cap.has_he) {
<<<<<<< HEAD
		__sta_phy_bitrate_mask_check(he_mcs, he_gi, 1);
	} else if (sta->deflink.vht_cap.vht_supported) {
		__sta_phy_bitrate_mask_check(vht_mcs, gi, 0);
	} else if (sta->deflink.ht_cap.ht_supported) {
		__sta_phy_bitrate_mask_check(ht_mcs, gi, 0);
=======
		__sta_phy_bitrate_mask_check(he_mcs, he_gi, 0, 1);
	} else if (sta->deflink.vht_cap.vht_supported) {
		__sta_phy_bitrate_mask_check(vht_mcs, gi, 0, 0);
	} else if (sta->deflink.ht_cap.ht_supported) {
		__sta_phy_bitrate_mask_check(ht_mcs, gi, 1, 0);
>>>>>>> 7365df19
	} else {
		nrates = hweight32(mask->control[band].legacy);
		phy.mcs = ffs(mask->control[band].legacy) - 1;
	}
#undef __sta_phy_bitrate_mask_check

	/* fall back to auto rate control */
	if (mask->control[band].gi == NL80211_TXRATE_DEFAULT_GI &&
	    mask->control[band].he_gi == GENMASK(7, 0) &&
	    mask->control[band].he_ltf == GENMASK(7, 0) &&
	    nrates != 1)
		return 0;

	/* fixed single rate */
	if (nrates == 1) {
		ret = mt7915_mcu_set_fixed_rate_ctrl(dev, vif, sta, &phy,
						     RATE_PARAM_FIXED_MCS);
		if (ret)
			return ret;
	}

	/* fixed GI */
	if (mask->control[band].gi != NL80211_TXRATE_DEFAULT_GI ||
	    mask->control[band].he_gi != GENMASK(7, 0)) {
		struct mt7915_sta *msta = (struct mt7915_sta *)sta->drv_priv;
		u32 addr;

		/* firmware updates only TXCMD but doesn't take WTBL into
		 * account, so driver should update here to reflect the
		 * actual txrate hardware sends out.
		 */
		addr = mt7915_mac_wtbl_lmac_addr(dev, msta->wcid.idx, 7);
		if (sta->deflink.he_cap.has_he)
			mt76_rmw_field(dev, addr, GENMASK(31, 24), phy.sgi);
		else
			mt76_rmw_field(dev, addr, GENMASK(15, 12), phy.sgi);

		ret = mt7915_mcu_set_fixed_rate_ctrl(dev, vif, sta, &phy,
						     RATE_PARAM_FIXED_GI);
		if (ret)
			return ret;
	}

	/* fixed HE_LTF */
	if (mask->control[band].he_ltf != GENMASK(7, 0)) {
		ret = mt7915_mcu_set_fixed_rate_ctrl(dev, vif, sta, &phy,
						     RATE_PARAM_FIXED_HE_LTF);
		if (ret)
			return ret;
	}

	return 0;
}

static void
mt7915_mcu_sta_rate_ctrl_tlv(struct sk_buff *skb, struct mt7915_dev *dev,
			     struct ieee80211_vif *vif, struct ieee80211_sta *sta)
{
	struct mt7915_vif *mvif = (struct mt7915_vif *)vif->drv_priv;
	struct mt76_phy *mphy = mvif->phy->mt76;
	struct cfg80211_chan_def *chandef = &mphy->chandef;
	struct cfg80211_bitrate_mask *mask = &mvif->bitrate_mask;
	enum nl80211_band band = chandef->chan->band;
	struct sta_rec_ra *ra;
	struct tlv *tlv;
	u32 supp_rate = sta->deflink.supp_rates[band];
	u32 cap = sta->wme ? STA_CAP_WMM : 0;

	tlv = mt76_connac_mcu_add_tlv(skb, STA_REC_RA, sizeof(*ra));
	ra = (struct sta_rec_ra *)tlv;

	ra->valid = true;
	ra->auto_rate = true;
	ra->phy_mode = mt76_connac_get_phy_mode(mphy, vif, band, sta);
	ra->channel = chandef->chan->hw_value;
	ra->bw = sta->deflink.bandwidth;
	ra->phy.bw = sta->deflink.bandwidth;
<<<<<<< HEAD
	ra->mmps_mode = mt7915_mcu_get_mmps_mode(sta->smps_mode);
=======
	ra->mmps_mode = mt7915_mcu_get_mmps_mode(sta->deflink.smps_mode);
>>>>>>> 7365df19

	if (supp_rate) {
		supp_rate &= mask->control[band].legacy;
		ra->rate_len = hweight32(supp_rate);

		if (band == NL80211_BAND_2GHZ) {
			ra->supp_mode = MODE_CCK;
			ra->supp_cck_rate = supp_rate & GENMASK(3, 0);

			if (ra->rate_len > 4) {
				ra->supp_mode |= MODE_OFDM;
				ra->supp_ofdm_rate = supp_rate >> 4;
			}
		} else {
			ra->supp_mode = MODE_OFDM;
			ra->supp_ofdm_rate = supp_rate;
		}
	}

	if (sta->deflink.ht_cap.ht_supported) {
		ra->supp_mode |= MODE_HT;
		ra->af = sta->deflink.ht_cap.ampdu_factor;
		ra->ht_gf = !!(sta->deflink.ht_cap.cap & IEEE80211_HT_CAP_GRN_FLD);

		cap |= STA_CAP_HT;
		if (sta->deflink.ht_cap.cap & IEEE80211_HT_CAP_SGI_20)
			cap |= STA_CAP_SGI_20;
		if (sta->deflink.ht_cap.cap & IEEE80211_HT_CAP_SGI_40)
			cap |= STA_CAP_SGI_40;
		if (sta->deflink.ht_cap.cap & IEEE80211_HT_CAP_TX_STBC)
			cap |= STA_CAP_TX_STBC;
		if (sta->deflink.ht_cap.cap & IEEE80211_HT_CAP_RX_STBC)
			cap |= STA_CAP_RX_STBC;
		if (mvif->cap.ht_ldpc &&
		    (sta->deflink.ht_cap.cap & IEEE80211_HT_CAP_LDPC_CODING))
			cap |= STA_CAP_LDPC;

		mt7915_mcu_set_sta_ht_mcs(sta, ra->ht_mcs,
					  mask->control[band].ht_mcs);
		ra->supp_ht_mcs = *(__le32 *)ra->ht_mcs;
	}

	if (sta->deflink.vht_cap.vht_supported) {
		u8 af;

		ra->supp_mode |= MODE_VHT;
		af = FIELD_GET(IEEE80211_VHT_CAP_MAX_A_MPDU_LENGTH_EXPONENT_MASK,
			       sta->deflink.vht_cap.cap);
		ra->af = max_t(u8, ra->af, af);

		cap |= STA_CAP_VHT;
		if (sta->deflink.vht_cap.cap & IEEE80211_VHT_CAP_SHORT_GI_80)
			cap |= STA_CAP_VHT_SGI_80;
		if (sta->deflink.vht_cap.cap & IEEE80211_VHT_CAP_SHORT_GI_160)
			cap |= STA_CAP_VHT_SGI_160;
		if (sta->deflink.vht_cap.cap & IEEE80211_VHT_CAP_TXSTBC)
			cap |= STA_CAP_VHT_TX_STBC;
		if (sta->deflink.vht_cap.cap & IEEE80211_VHT_CAP_RXSTBC_1)
			cap |= STA_CAP_VHT_RX_STBC;
		if (mvif->cap.vht_ldpc &&
		    (sta->deflink.vht_cap.cap & IEEE80211_VHT_CAP_RXLDPC))
			cap |= STA_CAP_VHT_LDPC;

		mt7915_mcu_set_sta_vht_mcs(sta, ra->supp_vht_mcs,
					   mask->control[band].vht_mcs);
	}

	if (sta->deflink.he_cap.has_he) {
		ra->supp_mode |= MODE_HE;
		cap |= STA_CAP_HE;

		if (sta->deflink.he_6ghz_capa.capa)
			ra->af = le16_get_bits(sta->deflink.he_6ghz_capa.capa,
					       IEEE80211_HE_6GHZ_CAP_MAX_AMPDU_LEN_EXP);
	}

	ra->sta_cap = cpu_to_le32(cap);
}

int mt7915_mcu_add_rate_ctrl(struct mt7915_dev *dev, struct ieee80211_vif *vif,
			     struct ieee80211_sta *sta, bool changed)
{
	struct mt7915_vif *mvif = (struct mt7915_vif *)vif->drv_priv;
	struct mt7915_sta *msta = (struct mt7915_sta *)sta->drv_priv;
	struct sk_buff *skb;
	int ret;

	skb = mt76_connac_mcu_alloc_sta_req(&dev->mt76, &mvif->mt76,
					    &msta->wcid);
	if (IS_ERR(skb))
		return PTR_ERR(skb);

	/* firmware rc algorithm refers to sta_rec_he for HE control.
	 * once dev->rc_work changes the settings driver should also
	 * update sta_rec_he here.
	 */
	if (changed)
		mt7915_mcu_sta_he_tlv(skb, sta, vif);

	/* sta_rec_ra accommodates BW, NSS and only MCS range format
	 * i.e 0-{7,8,9} for VHT.
	 */
	mt7915_mcu_sta_rate_ctrl_tlv(skb, dev, vif, sta);

	ret = mt76_mcu_skb_send_msg(&dev->mt76, skb,
				    MCU_EXT_CMD(STA_REC_UPDATE), true);
	if (ret)
		return ret;

	/* sta_rec_ra_fixed accommodates single rate, (HE)GI and HE_LTE,
	 * and updates as peer fixed rate parameters, which overrides
	 * sta_rec_ra and firmware rate control algorithm.
	 */
	return mt7915_mcu_add_rate_ctrl_fixed(dev, vif, sta);
}

static int
mt7915_mcu_add_group(struct mt7915_dev *dev, struct ieee80211_vif *vif,
		     struct ieee80211_sta *sta)
{
#define MT_STA_BSS_GROUP		1
	struct mt7915_vif *mvif = (struct mt7915_vif *)vif->drv_priv;
	struct mt7915_sta *msta;
	struct {
		__le32 action;
		u8 wlan_idx_lo;
		u8 status;
		u8 wlan_idx_hi;
		u8 rsv0[5];
		__le32 val;
		u8 rsv1[8];
	} __packed req = {
		.action = cpu_to_le32(MT_STA_BSS_GROUP),
		.val = cpu_to_le32(mvif->mt76.idx % 16),
	};

	msta = sta ? (struct mt7915_sta *)sta->drv_priv : &mvif->sta;
	req.wlan_idx_lo = to_wcid_lo(msta->wcid.idx);
	req.wlan_idx_hi = to_wcid_hi(msta->wcid.idx);

	return mt76_mcu_send_msg(&dev->mt76, MCU_EXT_CMD(SET_DRR_CTRL), &req,
				 sizeof(req), true);
}

int mt7915_mcu_add_sta(struct mt7915_dev *dev, struct ieee80211_vif *vif,
		       struct ieee80211_sta *sta, bool enable)
{
	struct mt7915_vif *mvif = (struct mt7915_vif *)vif->drv_priv;
	struct mt7915_sta *msta;
	struct sk_buff *skb;
	int ret;

	msta = sta ? (struct mt7915_sta *)sta->drv_priv : &mvif->sta;

	skb = mt76_connac_mcu_alloc_sta_req(&dev->mt76, &mvif->mt76,
					    &msta->wcid);
	if (IS_ERR(skb))
		return PTR_ERR(skb);

	/* starec basic */
	mt76_connac_mcu_sta_basic_tlv(skb, vif, sta, enable,
			!rcu_access_pointer(dev->mt76.wcid[msta->wcid.idx]));
	if (!enable)
		goto out;

	/* tag order is in accordance with firmware dependency. */
	if (sta) {
		/* starec bfer */
		mt7915_mcu_sta_bfer_tlv(dev, skb, vif, sta);
		/* starec ht */
		mt7915_mcu_sta_ht_tlv(skb, sta);
		/* starec vht */
		mt7915_mcu_sta_vht_tlv(skb, sta);
		/* starec uapsd */
		mt76_connac_mcu_sta_uapsd(skb, vif, sta);
	}

	ret = mt7915_mcu_sta_wtbl_tlv(dev, skb, vif, sta);
	if (ret) {
		dev_kfree_skb(skb);
		return ret;
	}

	if (sta) {
		/* starec amsdu */
		mt7915_mcu_sta_amsdu_tlv(dev, skb, vif, sta);
		/* starec he */
		mt7915_mcu_sta_he_tlv(skb, sta, vif);
		/* starec muru */
		mt7915_mcu_sta_muru_tlv(dev, skb, sta, vif);
		/* starec bfee */
		mt7915_mcu_sta_bfee_tlv(dev, skb, vif, sta);
	}

	ret = mt7915_mcu_add_group(dev, vif, sta);
	if (ret) {
		dev_kfree_skb(skb);
		return ret;
	}
out:
	return mt76_mcu_skb_send_msg(&dev->mt76, skb,
				     MCU_EXT_CMD(STA_REC_UPDATE), true);
}

int mt7915_mcu_add_dev_info(struct mt7915_phy *phy,
			    struct ieee80211_vif *vif, bool enable)
{
	struct mt7915_dev *dev = phy->dev;
	struct mt7915_vif *mvif = (struct mt7915_vif *)vif->drv_priv;
	struct {
		struct req_hdr {
			u8 omac_idx;
			u8 dbdc_idx;
			__le16 tlv_num;
			u8 is_tlv_append;
			u8 rsv[3];
		} __packed hdr;
		struct req_tlv {
			__le16 tag;
			__le16 len;
			u8 active;
			u8 dbdc_idx;
			u8 omac_addr[ETH_ALEN];
		} __packed tlv;
	} data = {
		.hdr = {
			.omac_idx = mvif->mt76.omac_idx,
			.dbdc_idx = mvif->mt76.band_idx,
			.tlv_num = cpu_to_le16(1),
			.is_tlv_append = 1,
		},
		.tlv = {
			.tag = cpu_to_le16(DEV_INFO_ACTIVE),
			.len = cpu_to_le16(sizeof(struct req_tlv)),
			.active = enable,
			.dbdc_idx = mvif->mt76.band_idx,
		},
	};

	if (mvif->mt76.omac_idx >= REPEATER_BSSID_START)
		return mt7915_mcu_muar_config(phy, vif, false, enable);

	memcpy(data.tlv.omac_addr, vif->addr, ETH_ALEN);
	return mt76_mcu_send_msg(&dev->mt76, MCU_EXT_CMD(DEV_INFO_UPDATE),
				 &data, sizeof(data), true);
}

static void
mt7915_mcu_beacon_cntdwn(struct ieee80211_vif *vif, struct sk_buff *rskb,
			 struct sk_buff *skb, struct bss_info_bcn *bcn,
			 struct ieee80211_mutable_offsets *offs)
{
	struct bss_info_bcn_cntdwn *info;
	struct tlv *tlv;
	int sub_tag;

	if (!offs->cntdwn_counter_offs[0])
		return;

	sub_tag = vif->bss_conf.csa_active ? BSS_INFO_BCN_CSA : BSS_INFO_BCN_BCC;
	tlv = mt7915_mcu_add_nested_subtlv(rskb, sub_tag, sizeof(*info),
					   &bcn->sub_ntlv, &bcn->len);
	info = (struct bss_info_bcn_cntdwn *)tlv;
	info->cnt = skb->data[offs->cntdwn_counter_offs[0]];
}

static void
mt7915_mcu_beacon_mbss(struct sk_buff *rskb, struct sk_buff *skb,
		       struct ieee80211_vif *vif, struct bss_info_bcn *bcn,
		       struct ieee80211_mutable_offsets *offs)
{
	struct bss_info_bcn_mbss *mbss;
	const struct element *elem;
	struct tlv *tlv;

	if (!vif->bss_conf.bssid_indicator)
		return;

	tlv = mt7915_mcu_add_nested_subtlv(rskb, BSS_INFO_BCN_MBSSID,
					   sizeof(*mbss), &bcn->sub_ntlv,
					   &bcn->len);

	mbss = (struct bss_info_bcn_mbss *)tlv;
	mbss->offset[0] = cpu_to_le16(offs->tim_offset);
	mbss->bitmap = cpu_to_le32(1);

	for_each_element_id(elem, WLAN_EID_MULTIPLE_BSSID,
			    &skb->data[offs->mbssid_off],
			    skb->len - offs->mbssid_off) {
		const struct element *sub_elem;

		if (elem->datalen < 2)
			continue;

		for_each_element(sub_elem, elem->data + 1, elem->datalen - 1) {
			const struct ieee80211_bssid_index *idx;
			const u8 *idx_ie;

			if (sub_elem->id || sub_elem->datalen < 4)
				continue; /* not a valid BSS profile */

			/* Find WLAN_EID_MULTI_BSSID_IDX
			 * in the merged nontransmitted profile
			 */
			idx_ie = cfg80211_find_ie(WLAN_EID_MULTI_BSSID_IDX,
						  sub_elem->data,
						  sub_elem->datalen);
			if (!idx_ie || idx_ie[1] < sizeof(*idx))
				continue;

			idx = (void *)(idx_ie + 2);
			if (!idx->bssid_index || idx->bssid_index > 31)
				continue;

			mbss->offset[idx->bssid_index] =
				cpu_to_le16(idx_ie - skb->data);
			mbss->bitmap |= cpu_to_le32(BIT(idx->bssid_index));
		}
	}
}

static void
mt7915_mcu_beacon_cont(struct mt7915_dev *dev, struct ieee80211_vif *vif,
		       struct sk_buff *rskb, struct sk_buff *skb,
		       struct bss_info_bcn *bcn,
		       struct ieee80211_mutable_offsets *offs)
{
	struct mt76_wcid *wcid = &dev->mt76.global_wcid;
	struct bss_info_bcn_cont *cont;
	struct tlv *tlv;
	u8 *buf;
	int len = sizeof(*cont) + MT_TXD_SIZE + skb->len;

	len = (len & 0x3) ? ((len | 0x3) + 1) : len;
	tlv = mt7915_mcu_add_nested_subtlv(rskb, BSS_INFO_BCN_CONTENT,
					   len, &bcn->sub_ntlv, &bcn->len);

	cont = (struct bss_info_bcn_cont *)tlv;
	cont->pkt_len = cpu_to_le16(MT_TXD_SIZE + skb->len);
	cont->tim_ofs = cpu_to_le16(offs->tim_offset);

	if (offs->cntdwn_counter_offs[0]) {
		u16 offset = offs->cntdwn_counter_offs[0];

		if (vif->bss_conf.csa_active)
			cont->csa_ofs = cpu_to_le16(offset - 4);
		if (vif->bss_conf.color_change_active)
			cont->bcc_ofs = cpu_to_le16(offset - 3);
	}

	buf = (u8 *)tlv + sizeof(*cont);
	mt7915_mac_write_txwi(&dev->mt76, (__le32 *)buf, skb, wcid, 0, NULL,
			      0, BSS_CHANGED_BEACON);
	memcpy(buf + MT_TXD_SIZE, skb->data, skb->len);
}

static void
mt7915_mcu_beacon_check_caps(struct mt7915_phy *phy, struct ieee80211_vif *vif,
			     struct sk_buff *skb)
{
	struct mt7915_vif *mvif = (struct mt7915_vif *)vif->drv_priv;
	struct mt7915_vif_cap *vc = &mvif->cap;
	const struct ieee80211_he_cap_elem *he;
	const struct ieee80211_vht_cap *vht;
	const struct ieee80211_ht_cap *ht;
	struct ieee80211_mgmt *mgmt = (struct ieee80211_mgmt *)skb->data;
	const u8 *ie;
	u32 len, bc;

	/* Check missing configuration options to allow AP mode in mac80211
	 * to remain in sync with hostapd settings, and get a subset of
	 * beacon and hardware capabilities.
	 */
	if (WARN_ON_ONCE(skb->len <= (mgmt->u.beacon.variable - skb->data)))
		return;

	memset(vc, 0, sizeof(*vc));

	len = skb->len - (mgmt->u.beacon.variable - skb->data);

	ie = cfg80211_find_ie(WLAN_EID_HT_CAPABILITY, mgmt->u.beacon.variable,
			      len);
	if (ie && ie[1] >= sizeof(*ht)) {
		ht = (void *)(ie + 2);
		vc->ht_ldpc = !!(le16_to_cpu(ht->cap_info) &
				 IEEE80211_HT_CAP_LDPC_CODING);
	}

	ie = cfg80211_find_ie(WLAN_EID_VHT_CAPABILITY, mgmt->u.beacon.variable,
			      len);
	if (ie && ie[1] >= sizeof(*vht)) {
		u32 pc = phy->mt76->sband_5g.sband.vht_cap.cap;

		vht = (void *)(ie + 2);
		bc = le32_to_cpu(vht->vht_cap_info);

		vc->vht_ldpc = !!(bc & IEEE80211_VHT_CAP_RXLDPC);
		vc->vht_su_ebfer =
			(bc & IEEE80211_VHT_CAP_SU_BEAMFORMER_CAPABLE) &&
			(pc & IEEE80211_VHT_CAP_SU_BEAMFORMER_CAPABLE);
		vc->vht_su_ebfee =
			(bc & IEEE80211_VHT_CAP_SU_BEAMFORMEE_CAPABLE) &&
			(pc & IEEE80211_VHT_CAP_SU_BEAMFORMEE_CAPABLE);
		vc->vht_mu_ebfer =
			(bc & IEEE80211_VHT_CAP_MU_BEAMFORMER_CAPABLE) &&
			(pc & IEEE80211_VHT_CAP_MU_BEAMFORMER_CAPABLE);
		vc->vht_mu_ebfee =
			(bc & IEEE80211_VHT_CAP_MU_BEAMFORMEE_CAPABLE) &&
			(pc & IEEE80211_VHT_CAP_MU_BEAMFORMEE_CAPABLE);
	}

	ie = cfg80211_find_ext_ie(WLAN_EID_EXT_HE_CAPABILITY,
				  mgmt->u.beacon.variable, len);
	if (ie && ie[1] >= sizeof(*he) + 1) {
		const struct ieee80211_sta_he_cap *pc =
			mt76_connac_get_he_phy_cap(phy->mt76, vif);
		const struct ieee80211_he_cap_elem *pe = &pc->he_cap_elem;

		he = (void *)(ie + 3);

		vc->he_ldpc =
			HE_PHY(CAP1_LDPC_CODING_IN_PAYLOAD, pe->phy_cap_info[1]);
		vc->he_su_ebfer =
			HE_PHY(CAP3_SU_BEAMFORMER, he->phy_cap_info[3]) &&
			HE_PHY(CAP3_SU_BEAMFORMER, pe->phy_cap_info[3]);
		vc->he_su_ebfee =
			HE_PHY(CAP4_SU_BEAMFORMEE, he->phy_cap_info[4]) &&
			HE_PHY(CAP4_SU_BEAMFORMEE, pe->phy_cap_info[4]);
		vc->he_mu_ebfer =
			HE_PHY(CAP4_MU_BEAMFORMER, he->phy_cap_info[4]) &&
			HE_PHY(CAP4_MU_BEAMFORMER, pe->phy_cap_info[4]);
	}
}

static void
mt7915_mcu_beacon_inband_discov(struct mt7915_dev *dev, struct ieee80211_vif *vif,
				struct sk_buff *rskb, struct bss_info_bcn *bcn,
				u32 changed)
{
#define OFFLOAD_TX_MODE_SU	BIT(0)
#define OFFLOAD_TX_MODE_MU	BIT(1)
	struct ieee80211_hw *hw = mt76_hw(dev);
	struct mt7915_phy *phy = mt7915_hw_phy(hw);
	struct mt7915_vif *mvif = (struct mt7915_vif *)vif->drv_priv;
	struct cfg80211_chan_def *chandef = &mvif->phy->mt76->chandef;
	enum nl80211_band band = chandef->chan->band;
	struct mt76_wcid *wcid = &dev->mt76.global_wcid;
	struct bss_info_inband_discovery *discov;
	struct ieee80211_tx_info *info;
	struct sk_buff *skb = NULL;
	struct tlv *tlv;
	bool ext_phy = phy != &dev->phy;
	u8 *buf, interval;
	int len;

	if (changed & BSS_CHANGED_FILS_DISCOVERY &&
	    vif->bss_conf.fils_discovery.max_interval) {
		interval = vif->bss_conf.fils_discovery.max_interval;
		skb = ieee80211_get_fils_discovery_tmpl(hw, vif);
	} else if (changed & BSS_CHANGED_UNSOL_BCAST_PROBE_RESP &&
		   vif->bss_conf.unsol_bcast_probe_resp_interval) {
		interval = vif->bss_conf.unsol_bcast_probe_resp_interval;
		skb = ieee80211_get_unsol_bcast_probe_resp_tmpl(hw, vif);
	}

	if (!skb)
		return;

	info = IEEE80211_SKB_CB(skb);
	info->control.vif = vif;
	info->band = band;

	info->hw_queue |= FIELD_PREP(MT_TX_HW_QUEUE_PHY, ext_phy);

	len = sizeof(*discov) + MT_TXD_SIZE + skb->len;
	len = (len & 0x3) ? ((len | 0x3) + 1) : len;

	if (len > (MT7915_MAX_BSS_OFFLOAD_SIZE - rskb->len)) {
		dev_err(dev->mt76.dev, "inband discovery size limit exceed\n");
		dev_kfree_skb(skb);
		return;
	}

	tlv = mt7915_mcu_add_nested_subtlv(rskb, BSS_INFO_BCN_DISCOV,
					   len, &bcn->sub_ntlv, &bcn->len);
	discov = (struct bss_info_inband_discovery *)tlv;
	discov->tx_mode = OFFLOAD_TX_MODE_SU;
	/* 0: UNSOL PROBE RESP, 1: FILS DISCOV */
	discov->tx_type = !!(changed & BSS_CHANGED_FILS_DISCOVERY);
	discov->tx_interval = interval;
	discov->prob_rsp_len = cpu_to_le16(MT_TXD_SIZE + skb->len);
	discov->enable = true;

	buf = (u8 *)tlv + sizeof(*discov);

	mt7915_mac_write_txwi(&dev->mt76, (__le32 *)buf, skb, wcid, 0, NULL,
			      0, changed);
	memcpy(buf + MT_TXD_SIZE, skb->data, skb->len);

	dev_kfree_skb(skb);
}

int mt7915_mcu_add_beacon(struct ieee80211_hw *hw, struct ieee80211_vif *vif,
			  int en, u32 changed)
{
	struct mt7915_dev *dev = mt7915_hw_dev(hw);
	struct mt7915_phy *phy = mt7915_hw_phy(hw);
	struct mt7915_vif *mvif = (struct mt7915_vif *)vif->drv_priv;
	struct ieee80211_mutable_offsets offs;
	struct ieee80211_tx_info *info;
	struct sk_buff *skb, *rskb;
	struct tlv *tlv;
	struct bss_info_bcn *bcn;
	int len = MT7915_MAX_BSS_OFFLOAD_SIZE;
	bool ext_phy = phy != &dev->phy;

	if (vif->bss_conf.nontransmitted)
		return 0;

	rskb = __mt76_connac_mcu_alloc_sta_req(&dev->mt76, &mvif->mt76,
					       NULL, len);
	if (IS_ERR(rskb))
		return PTR_ERR(rskb);

	tlv = mt76_connac_mcu_add_tlv(rskb, BSS_INFO_OFFLOAD, sizeof(*bcn));
	bcn = (struct bss_info_bcn *)tlv;
	bcn->enable = en;

	if (!en)
		goto out;

	skb = ieee80211_beacon_get_template(hw, vif, &offs, 0);
	if (!skb)
		return -EINVAL;

	if (skb->len > MT7915_MAX_BEACON_SIZE - MT_TXD_SIZE) {
		dev_err(dev->mt76.dev, "Bcn size limit exceed\n");
		dev_kfree_skb(skb);
		return -EINVAL;
	}

	info = IEEE80211_SKB_CB(skb);
	info->hw_queue = FIELD_PREP(MT_TX_HW_QUEUE_PHY, ext_phy);

	mt7915_mcu_beacon_check_caps(phy, vif, skb);

	mt7915_mcu_beacon_cntdwn(vif, rskb, skb, bcn, &offs);
	mt7915_mcu_beacon_mbss(rskb, skb, vif, bcn, &offs);
	mt7915_mcu_beacon_cont(dev, vif, rskb, skb, bcn, &offs);
	dev_kfree_skb(skb);

	if (changed & BSS_CHANGED_UNSOL_BCAST_PROBE_RESP ||
	    changed & BSS_CHANGED_FILS_DISCOVERY)
		mt7915_mcu_beacon_inband_discov(dev, vif, rskb,
						bcn, changed);

out:
	return mt76_mcu_skb_send_msg(&phy->dev->mt76, rskb,
				     MCU_EXT_CMD(BSS_INFO_UPDATE), true);
}

static int mt7915_driver_own(struct mt7915_dev *dev, u8 band)
{
	mt76_wr(dev, MT_TOP_LPCR_HOST_BAND(band), MT_TOP_LPCR_HOST_DRV_OWN);
	if (!mt76_poll_msec(dev, MT_TOP_LPCR_HOST_BAND(band),
			    MT_TOP_LPCR_HOST_FW_OWN_STAT, 0, 500)) {
		dev_err(dev->mt76.dev, "Timeout for driver own\n");
		return -EIO;
	}

	/* clear irq when the driver own success */
	mt76_wr(dev, MT_TOP_LPCR_HOST_BAND_IRQ_STAT(band),
		MT_TOP_LPCR_HOST_BAND_STAT);

	return 0;
}

static int
mt7915_firmware_state(struct mt7915_dev *dev, bool wa)
{
	u32 state = FIELD_PREP(MT_TOP_MISC_FW_STATE,
			       wa ? FW_STATE_RDY : FW_STATE_FW_DOWNLOAD);

	if (!mt76_poll_msec(dev, MT_TOP_MISC, MT_TOP_MISC_FW_STATE,
			    state, 1000)) {
		dev_err(dev->mt76.dev, "Timeout for initializing firmware\n");
		return -EIO;
	}
	return 0;
}

static int mt7915_load_firmware(struct mt7915_dev *dev)
{
	int ret;

	/* make sure fw is download state */
	if (mt7915_firmware_state(dev, false)) {
		/* restart firmware once */
		__mt76_mcu_restart(&dev->mt76);
		ret = mt7915_firmware_state(dev, false);
		if (ret) {
			dev_err(dev->mt76.dev,
				"Firmware is not ready for download\n");
			return ret;
		}
	}

	ret = mt76_connac2_load_patch(&dev->mt76, fw_name_var(dev, ROM_PATCH));
	if (ret)
		return ret;

	ret = mt76_connac2_load_ram(&dev->mt76, fw_name_var(dev, FIRMWARE_WM),
				    fw_name(dev, FIRMWARE_WA));
	if (ret)
		return ret;

	ret = mt7915_firmware_state(dev, true);
	if (ret)
		return ret;

	mt76_queue_tx_cleanup(dev, dev->mt76.q_mcu[MT_MCUQ_FWDL], false);

	dev_dbg(dev->mt76.dev, "Firmware init done\n");

	return 0;
}

int mt7915_mcu_fw_log_2_host(struct mt7915_dev *dev, u8 type, u8 ctrl)
{
	struct {
		u8 ctrl_val;
		u8 pad[3];
	} data = {
		.ctrl_val = ctrl
	};

	if (type == MCU_FW_LOG_WA)
		return mt76_mcu_send_msg(&dev->mt76, MCU_WA_EXT_CMD(FW_LOG_2_HOST),
					 &data, sizeof(data), true);

	return mt76_mcu_send_msg(&dev->mt76, MCU_EXT_CMD(FW_LOG_2_HOST), &data,
				 sizeof(data), true);
}

int mt7915_mcu_fw_dbg_ctrl(struct mt7915_dev *dev, u32 module, u8 level)
{
	struct {
		u8 ver;
		u8 pad;
		__le16 len;
		u8 level;
		u8 rsv[3];
		__le32 module_idx;
	} data = {
		.module_idx = cpu_to_le32(module),
		.level = level,
	};

	return mt76_mcu_send_msg(&dev->mt76, MCU_EXT_CMD(FW_DBG_CTRL), &data,
				 sizeof(data), false);
}

int mt7915_mcu_muru_debug_set(struct mt7915_dev *dev, bool enabled)
{
	struct {
		__le32 cmd;
		u8 enable;
	} data = {
		.cmd = cpu_to_le32(MURU_SET_TXC_TX_STATS_EN),
		.enable = enabled,
	};

	return mt76_mcu_send_msg(&dev->mt76, MCU_EXT_CMD(MURU_CTRL), &data,
				sizeof(data), false);
}

int mt7915_mcu_muru_debug_get(struct mt7915_phy *phy, void *ms)
{
	struct mt7915_dev *dev = phy->dev;
	struct sk_buff *skb;
	struct mt7915_mcu_muru_stats *mu_stats =
				(struct mt7915_mcu_muru_stats *)ms;
	int ret;

	struct {
		__le32 cmd;
		u8 band_idx;
	} req = {
		.cmd = cpu_to_le32(MURU_GET_TXC_TX_STATS),
		.band_idx = phy->band_idx,
	};

	ret = mt76_mcu_send_and_get_msg(&dev->mt76, MCU_EXT_CMD(MURU_CTRL),
					&req, sizeof(req), true, &skb);
	if (ret)
		return ret;

	memcpy(mu_stats, skb->data, sizeof(struct mt7915_mcu_muru_stats));
	dev_kfree_skb(skb);

	return 0;
}

static int mt7915_mcu_set_mwds(struct mt7915_dev *dev, bool enabled)
{
	struct {
		u8 enable;
		u8 _rsv[3];
	} __packed req = {
		.enable = enabled
	};

	return mt76_mcu_send_msg(&dev->mt76, MCU_WA_EXT_CMD(MWDS_SUPPORT), &req,
				 sizeof(req), false);
}

int mt7915_mcu_set_muru_ctrl(struct mt7915_dev *dev, u32 cmd, u32 val)
{
	struct {
		__le32 cmd;
		u8 val[4];
	} __packed req = {
		.cmd = cpu_to_le32(cmd),
	};

	put_unaligned_le32(val, req.val);

	return mt76_mcu_send_msg(&dev->mt76, MCU_EXT_CMD(MURU_CTRL), &req,
				 sizeof(req), false);
}

static int
mt7915_mcu_init_rx_airtime(struct mt7915_dev *dev)
{
#define RX_AIRTIME_FEATURE_CTRL		1
#define RX_AIRTIME_BITWISE_CTRL		2
#define RX_AIRTIME_CLEAR_EN	1
	struct {
		__le16 field;
		__le16 sub_field;
		__le32 set_status;
		__le32 get_status;
		u8 _rsv[12];

		bool airtime_en;
		bool mibtime_en;
		bool earlyend_en;
		u8 _rsv1[9];

		bool airtime_clear;
		bool mibtime_clear;
		u8 _rsv2[98];
	} __packed req = {
		.field = cpu_to_le16(RX_AIRTIME_BITWISE_CTRL),
		.sub_field = cpu_to_le16(RX_AIRTIME_CLEAR_EN),
		.airtime_clear = true,
	};
	int ret;

	ret = mt76_mcu_send_msg(&dev->mt76, MCU_EXT_CMD(RX_AIRTIME_CTRL), &req,
				sizeof(req), true);
	if (ret)
		return ret;

	req.field = cpu_to_le16(RX_AIRTIME_FEATURE_CTRL);
	req.sub_field = cpu_to_le16(RX_AIRTIME_CLEAR_EN);
	req.airtime_en = true;

	return mt76_mcu_send_msg(&dev->mt76, MCU_EXT_CMD(RX_AIRTIME_CTRL), &req,
				 sizeof(req), true);
}

int mt7915_mcu_init(struct mt7915_dev *dev)
{
	static const struct mt76_mcu_ops mt7915_mcu_ops = {
		.headroom = sizeof(struct mt76_connac2_mcu_txd),
		.mcu_skb_send_msg = mt7915_mcu_send_message,
		.mcu_parse_response = mt7915_mcu_parse_response,
		.mcu_restart = mt76_connac_mcu_restart,
	};
	int ret;

	dev->mt76.mcu_ops = &mt7915_mcu_ops;

	/* force firmware operation mode into normal state,
	 * which should be set before firmware download stage.
	 */
	mt76_wr(dev, MT_SWDEF_MODE, MT_SWDEF_NORMAL_MODE);

	ret = mt7915_driver_own(dev, 0);
	if (ret)
		return ret;
	/* set driver own for band1 when two hif exist */
	if (dev->hif2) {
		ret = mt7915_driver_own(dev, 1);
		if (ret)
			return ret;
	}

	ret = mt7915_load_firmware(dev);
	if (ret)
		return ret;

	set_bit(MT76_STATE_MCU_RUNNING, &dev->mphy.state);
	ret = mt7915_mcu_fw_log_2_host(dev, MCU_FW_LOG_WM, 0);
	if (ret)
		return ret;

	ret = mt7915_mcu_fw_log_2_host(dev, MCU_FW_LOG_WA, 0);
	if (ret)
		return ret;

	if (mtk_wed_device_active(&dev->mt76.mmio.wed))
		mt7915_mcu_wa_cmd(dev, MCU_WA_PARAM_CMD(CAPABILITY), 0, 0, 0);

	ret = mt7915_mcu_set_mwds(dev, 1);
	if (ret)
		return ret;

	ret = mt7915_mcu_set_muru_ctrl(dev, MURU_SET_PLATFORM_TYPE,
				       MURU_PLATFORM_TYPE_PERF_LEVEL_2);
	if (ret)
		return ret;

	ret = mt7915_mcu_init_rx_airtime(dev);
	if (ret)
		return ret;

	return mt7915_mcu_wa_cmd(dev, MCU_WA_PARAM_CMD(SET),
				 MCU_WA_PARAM_RED, 0, 0);
}

void mt7915_mcu_exit(struct mt7915_dev *dev)
{
	__mt76_mcu_restart(&dev->mt76);
	if (mt7915_firmware_state(dev, false)) {
		dev_err(dev->mt76.dev, "Failed to exit mcu\n");
		return;
	}

	mt76_wr(dev, MT_TOP_LPCR_HOST_BAND(0), MT_TOP_LPCR_HOST_FW_OWN);
	if (dev->hif2)
		mt76_wr(dev, MT_TOP_LPCR_HOST_BAND(1),
			MT_TOP_LPCR_HOST_FW_OWN);
	skb_queue_purge(&dev->mt76.mcu.res_q);
}

static int
mt7915_mcu_set_rx_hdr_trans_blacklist(struct mt7915_dev *dev, int band)
{
	struct {
		u8 operation;
		u8 count;
		u8 _rsv[2];
		u8 index;
		u8 enable;
		__le16 etype;
	} req = {
		.operation = 1,
		.count = 1,
		.enable = 1,
		.etype = cpu_to_le16(ETH_P_PAE),
	};

	return mt76_mcu_send_msg(&dev->mt76, MCU_EXT_CMD(RX_HDR_TRANS),
				 &req, sizeof(req), false);
}

int mt7915_mcu_set_mac(struct mt7915_dev *dev, int band,
		       bool enable, bool hdr_trans)
{
	struct {
		u8 operation;
		u8 enable;
		u8 check_bssid;
		u8 insert_vlan;
		u8 remove_vlan;
		u8 tid;
		u8 mode;
		u8 rsv;
	} __packed req_trans = {
		.enable = hdr_trans,
	};
	struct {
		u8 enable;
		u8 band;
		u8 rsv[2];
	} __packed req_mac = {
		.enable = enable,
		.band = band,
	};
	int ret;

	ret = mt76_mcu_send_msg(&dev->mt76, MCU_EXT_CMD(RX_HDR_TRANS),
				&req_trans, sizeof(req_trans), false);
	if (ret)
		return ret;

	if (hdr_trans)
		mt7915_mcu_set_rx_hdr_trans_blacklist(dev, band);

	return mt76_mcu_send_msg(&dev->mt76, MCU_EXT_CMD(MAC_INIT_CTRL),
				 &req_mac, sizeof(req_mac), true);
}

int mt7915_mcu_update_edca(struct mt7915_dev *dev, void *param)
{
	struct mt7915_mcu_tx *req = (struct mt7915_mcu_tx *)param;
	u8 num = req->total;
	size_t len = sizeof(*req) -
		     (IEEE80211_NUM_ACS - num) * sizeof(struct edca);

	return mt76_mcu_send_msg(&dev->mt76, MCU_EXT_CMD(EDCA_UPDATE), req,
				 len, true);
}

int mt7915_mcu_set_tx(struct mt7915_dev *dev, struct ieee80211_vif *vif)
{
#define TX_CMD_MODE		1
	struct mt7915_mcu_tx req = {
		.valid = true,
		.mode = TX_CMD_MODE,
		.total = IEEE80211_NUM_ACS,
	};
	struct mt7915_vif *mvif = (struct mt7915_vif *)vif->drv_priv;
	int ac;

	for (ac = 0; ac < IEEE80211_NUM_ACS; ac++) {
		struct ieee80211_tx_queue_params *q = &mvif->queue_params[ac];
		struct edca *e = &req.edca[ac];

		e->set = WMM_PARAM_SET;
		e->queue = ac + mvif->mt76.wmm_idx * MT76_CONNAC_MAX_WMM_SETS;
		e->aifs = q->aifs;
		e->txop = cpu_to_le16(q->txop);

		if (q->cw_min)
			e->cw_min = fls(q->cw_min);
		else
			e->cw_min = 5;

		if (q->cw_max)
			e->cw_max = cpu_to_le16(fls(q->cw_max));
		else
			e->cw_max = cpu_to_le16(10);
	}

	return mt7915_mcu_update_edca(dev, &req);
}

int mt7915_mcu_set_fcc5_lpn(struct mt7915_dev *dev, int val)
{
	struct {
		__le32 tag;
		__le16 min_lpn;
		u8 rsv[2];
	} __packed req = {
		.tag = cpu_to_le32(0x1),
		.min_lpn = cpu_to_le16(val),
	};

	return mt76_mcu_send_msg(&dev->mt76, MCU_EXT_CMD(SET_RDD_TH), &req,
				 sizeof(req), true);
}

int mt7915_mcu_set_pulse_th(struct mt7915_dev *dev,
			    const struct mt7915_dfs_pulse *pulse)
{
	struct {
		__le32 tag;

		__le32 max_width;		/* us */
		__le32 max_pwr;			/* dbm */
		__le32 min_pwr;			/* dbm */
		__le32 min_stgr_pri;		/* us */
		__le32 max_stgr_pri;		/* us */
		__le32 min_cr_pri;		/* us */
		__le32 max_cr_pri;		/* us */
	} __packed req = {
		.tag = cpu_to_le32(0x3),

#define __req_field(field) .field = cpu_to_le32(pulse->field)
		__req_field(max_width),
		__req_field(max_pwr),
		__req_field(min_pwr),
		__req_field(min_stgr_pri),
		__req_field(max_stgr_pri),
		__req_field(min_cr_pri),
		__req_field(max_cr_pri),
#undef __req_field
	};

	return mt76_mcu_send_msg(&dev->mt76, MCU_EXT_CMD(SET_RDD_TH), &req,
				 sizeof(req), true);
}

int mt7915_mcu_set_radar_th(struct mt7915_dev *dev, int index,
			    const struct mt7915_dfs_pattern *pattern)
{
	struct {
		__le32 tag;
		__le16 radar_type;

		u8 enb;
		u8 stgr;
		u8 min_crpn;
		u8 max_crpn;
		u8 min_crpr;
		u8 min_pw;
		__le32 min_pri;
		__le32 max_pri;
		u8 max_pw;
		u8 min_crbn;
		u8 max_crbn;
		u8 min_stgpn;
		u8 max_stgpn;
		u8 min_stgpr;
		u8 rsv[2];
		__le32 min_stgpr_diff;
	} __packed req = {
		.tag = cpu_to_le32(0x2),
		.radar_type = cpu_to_le16(index),

#define __req_field_u8(field) .field = pattern->field
#define __req_field_u32(field) .field = cpu_to_le32(pattern->field)
		__req_field_u8(enb),
		__req_field_u8(stgr),
		__req_field_u8(min_crpn),
		__req_field_u8(max_crpn),
		__req_field_u8(min_crpr),
		__req_field_u8(min_pw),
		__req_field_u32(min_pri),
		__req_field_u32(max_pri),
		__req_field_u8(max_pw),
		__req_field_u8(min_crbn),
		__req_field_u8(max_crbn),
		__req_field_u8(min_stgpn),
		__req_field_u8(max_stgpn),
		__req_field_u8(min_stgpr),
		__req_field_u32(min_stgpr_diff),
#undef __req_field_u8
#undef __req_field_u32
	};

	return mt76_mcu_send_msg(&dev->mt76, MCU_EXT_CMD(SET_RDD_TH), &req,
				 sizeof(req), true);
}

static int
mt7915_mcu_background_chain_ctrl(struct mt7915_phy *phy,
				 struct cfg80211_chan_def *chandef,
				 int cmd)
{
	struct mt7915_dev *dev = phy->dev;
	struct mt76_phy *mphy = phy->mt76;
	struct ieee80211_channel *chan = mphy->chandef.chan;
	int freq = mphy->chandef.center_freq1;
	struct mt7915_mcu_background_chain_ctrl req = {
		.monitor_scan_type = 2, /* simple rx */
	};

	if (!chandef && cmd != CH_SWITCH_BACKGROUND_SCAN_STOP)
		return -EINVAL;

	if (!cfg80211_chandef_valid(&mphy->chandef))
		return -EINVAL;

	switch (cmd) {
	case CH_SWITCH_BACKGROUND_SCAN_START: {
		req.chan = chan->hw_value;
		req.central_chan = ieee80211_frequency_to_channel(freq);
		req.bw = mt76_connac_chan_bw(&mphy->chandef);
		req.monitor_chan = chandef->chan->hw_value;
		req.monitor_central_chan =
			ieee80211_frequency_to_channel(chandef->center_freq1);
		req.monitor_bw = mt76_connac_chan_bw(chandef);
		req.band_idx = phy != &dev->phy;
		req.scan_mode = 1;
		break;
	}
	case CH_SWITCH_BACKGROUND_SCAN_RUNNING:
		req.monitor_chan = chandef->chan->hw_value;
		req.monitor_central_chan =
			ieee80211_frequency_to_channel(chandef->center_freq1);
		req.band_idx = phy != &dev->phy;
		req.scan_mode = 2;
		break;
	case CH_SWITCH_BACKGROUND_SCAN_STOP:
		req.chan = chan->hw_value;
		req.central_chan = ieee80211_frequency_to_channel(freq);
		req.bw = mt76_connac_chan_bw(&mphy->chandef);
		req.tx_stream = hweight8(mphy->antenna_mask);
		req.rx_stream = mphy->antenna_mask;
		break;
	default:
		return -EINVAL;
	}
	req.band = chandef ? chandef->chan->band == NL80211_BAND_5GHZ : 1;

	return mt76_mcu_send_msg(&dev->mt76, MCU_EXT_CMD(OFFCH_SCAN_CTRL),
				 &req, sizeof(req), false);
}

int mt7915_mcu_rdd_background_enable(struct mt7915_phy *phy,
				     struct cfg80211_chan_def *chandef)
{
	struct mt7915_dev *dev = phy->dev;
	int err, region;

	if (!chandef) { /* disable offchain */
		err = mt76_connac_mcu_rdd_cmd(&dev->mt76, RDD_STOP, MT_RX_SEL2,
					      0, 0);
		if (err)
			return err;

		return mt7915_mcu_background_chain_ctrl(phy, NULL,
				CH_SWITCH_BACKGROUND_SCAN_STOP);
	}

	err = mt7915_mcu_background_chain_ctrl(phy, chandef,
					       CH_SWITCH_BACKGROUND_SCAN_START);
	if (err)
		return err;

	switch (dev->mt76.region) {
	case NL80211_DFS_ETSI:
		region = 0;
		break;
	case NL80211_DFS_JP:
		region = 2;
		break;
	case NL80211_DFS_FCC:
	default:
		region = 1;
		break;
	}

	return mt76_connac_mcu_rdd_cmd(&dev->mt76, RDD_START, MT_RX_SEL2,
				       0, region);
}

int mt7915_mcu_set_chan_info(struct mt7915_phy *phy, int cmd)
{
	static const u8 ch_band[] = {
		[NL80211_BAND_2GHZ] = 0,
		[NL80211_BAND_5GHZ] = 1,
		[NL80211_BAND_6GHZ] = 2,
	};
	struct mt7915_dev *dev = phy->dev;
	struct cfg80211_chan_def *chandef = &phy->mt76->chandef;
	int freq1 = chandef->center_freq1;
	struct {
		u8 control_ch;
		u8 center_ch;
		u8 bw;
		u8 tx_streams_num;
		u8 rx_streams;	/* mask or num */
		u8 switch_reason;
		u8 band_idx;
		u8 center_ch2;	/* for 80+80 only */
		__le16 cac_case;
		u8 channel_band;
		u8 rsv0;
		__le32 outband_freq;
		u8 txpower_drop;
		u8 ap_bw;
		u8 ap_center_ch;
		u8 rsv1[57];
	} __packed req = {
		.control_ch = chandef->chan->hw_value,
		.center_ch = ieee80211_frequency_to_channel(freq1),
		.bw = mt76_connac_chan_bw(chandef),
		.tx_streams_num = hweight8(phy->mt76->antenna_mask),
		.rx_streams = phy->mt76->antenna_mask,
		.band_idx = phy->band_idx,
		.channel_band = ch_band[chandef->chan->band],
	};

#ifdef CONFIG_NL80211_TESTMODE
	if (phy->mt76->test.tx_antenna_mask &&
	    (phy->mt76->test.state == MT76_TM_STATE_TX_FRAMES ||
	     phy->mt76->test.state == MT76_TM_STATE_RX_FRAMES ||
	     phy->mt76->test.state == MT76_TM_STATE_TX_CONT)) {
		req.tx_streams_num = fls(phy->mt76->test.tx_antenna_mask);
		req.rx_streams = phy->mt76->test.tx_antenna_mask;

		if (phy != &dev->phy)
			req.rx_streams >>= dev->chainshift;
	}
#endif

	if (cmd == MCU_EXT_CMD(SET_RX_PATH) ||
	    dev->mt76.hw->conf.flags & IEEE80211_CONF_MONITOR)
		req.switch_reason = CH_SWITCH_NORMAL;
	else if (phy->mt76->hw->conf.flags & IEEE80211_CONF_OFFCHANNEL)
		req.switch_reason = CH_SWITCH_SCAN_BYPASS_DPD;
	else if (!cfg80211_reg_can_beacon(phy->mt76->hw->wiphy, chandef,
					  NL80211_IFTYPE_AP))
		req.switch_reason = CH_SWITCH_DFS;
	else
		req.switch_reason = CH_SWITCH_NORMAL;

	if (cmd == MCU_EXT_CMD(CHANNEL_SWITCH))
		req.rx_streams = hweight8(req.rx_streams);

	if (chandef->width == NL80211_CHAN_WIDTH_80P80) {
		int freq2 = chandef->center_freq2;

		req.center_ch2 = ieee80211_frequency_to_channel(freq2);
	}

	return mt76_mcu_send_msg(&dev->mt76, cmd, &req, sizeof(req), true);
}

static int mt7915_mcu_set_eeprom_flash(struct mt7915_dev *dev)
{
#define MAX_PAGE_IDX_MASK	GENMASK(7, 5)
#define PAGE_IDX_MASK		GENMASK(4, 2)
#define PER_PAGE_SIZE		0x400
	struct mt7915_mcu_eeprom req = { .buffer_mode = EE_MODE_BUFFER };
	u16 eeprom_size = mt7915_eeprom_size(dev);
	u8 total = DIV_ROUND_UP(eeprom_size, PER_PAGE_SIZE);
	u8 *eep = (u8 *)dev->mt76.eeprom.data;
	int eep_len;
	int i;

	for (i = 0; i < total; i++, eep += eep_len) {
		struct sk_buff *skb;
		int ret;

		if (i == total - 1 && !!(eeprom_size % PER_PAGE_SIZE))
			eep_len = eeprom_size % PER_PAGE_SIZE;
		else
			eep_len = PER_PAGE_SIZE;

		skb = mt76_mcu_msg_alloc(&dev->mt76, NULL,
					 sizeof(req) + eep_len);
		if (!skb)
			return -ENOMEM;

		req.format = FIELD_PREP(MAX_PAGE_IDX_MASK, total - 1) |
			     FIELD_PREP(PAGE_IDX_MASK, i) | EE_FORMAT_WHOLE;
		req.len = cpu_to_le16(eep_len);

		skb_put_data(skb, &req, sizeof(req));
		skb_put_data(skb, eep, eep_len);

		ret = mt76_mcu_skb_send_msg(&dev->mt76, skb,
					    MCU_EXT_CMD(EFUSE_BUFFER_MODE), true);
		if (ret)
			return ret;
	}

	return 0;
}

int mt7915_mcu_set_eeprom(struct mt7915_dev *dev)
{
	struct mt7915_mcu_eeprom req = {
		.buffer_mode = EE_MODE_EFUSE,
		.format = EE_FORMAT_WHOLE,
	};

	if (dev->flash_mode)
		return mt7915_mcu_set_eeprom_flash(dev);

	return mt76_mcu_send_msg(&dev->mt76, MCU_EXT_CMD(EFUSE_BUFFER_MODE),
				 &req, sizeof(req), true);
}

int mt7915_mcu_get_eeprom(struct mt7915_dev *dev, u32 offset)
{
	struct mt7915_mcu_eeprom_info req = {
		.addr = cpu_to_le32(round_down(offset,
				    MT7915_EEPROM_BLOCK_SIZE)),
	};
	struct mt7915_mcu_eeprom_info *res;
	struct sk_buff *skb;
	int ret;
	u8 *buf;

	ret = mt76_mcu_send_and_get_msg(&dev->mt76, MCU_EXT_QUERY(EFUSE_ACCESS), &req,
				sizeof(req), true, &skb);
	if (ret)
		return ret;

	res = (struct mt7915_mcu_eeprom_info *)skb->data;
	buf = dev->mt76.eeprom.data + le32_to_cpu(res->addr);
	memcpy(buf, res->data, MT7915_EEPROM_BLOCK_SIZE);
	dev_kfree_skb(skb);

	return 0;
}

int mt7915_mcu_get_eeprom_free_block(struct mt7915_dev *dev, u8 *block_num)
{
	struct {
		u8 _rsv;
		u8 version;
		u8 die_idx;
		u8 _rsv2;
	} __packed req = {
		.version = 1,
	};
	struct sk_buff *skb;
	int ret;

	ret = mt76_mcu_send_and_get_msg(&dev->mt76, MCU_EXT_QUERY(EFUSE_FREE_BLOCK), &req,
					sizeof(req), true, &skb);
	if (ret)
		return ret;

	*block_num = *(u8 *)skb->data;
	dev_kfree_skb(skb);

	return 0;
}

static int mt7915_mcu_set_pre_cal(struct mt7915_dev *dev, u8 idx,
				  u8 *data, u32 len, int cmd)
{
	struct {
		u8 dir;
		u8 valid;
		__le16 bitmap;
		s8 precal;
		u8 action;
		u8 band;
		u8 idx;
		u8 rsv[4];
		__le32 len;
	} req = {};
	struct sk_buff *skb;

	skb = mt76_mcu_msg_alloc(&dev->mt76, NULL, sizeof(req) + len);
	if (!skb)
		return -ENOMEM;

	req.idx = idx;
	req.len = cpu_to_le32(len);
	skb_put_data(skb, &req, sizeof(req));
	skb_put_data(skb, data, len);

	return mt76_mcu_skb_send_msg(&dev->mt76, skb, cmd, false);
}

int mt7915_mcu_apply_group_cal(struct mt7915_dev *dev)
{
	u8 idx = 0, *cal = dev->cal, *eep = dev->mt76.eeprom.data;
	u32 total = MT_EE_CAL_GROUP_SIZE;

	if (!(eep[MT_EE_DO_PRE_CAL] & MT_EE_WIFI_CAL_GROUP))
		return 0;

	/*
	 * Items: Rx DCOC, RSSI DCOC, Tx TSSI DCOC, Tx LPFG
	 * Tx FDIQ, Tx DCIQ, Rx FDIQ, Rx FIIQ, ADCDCOC
	 */
	while (total > 0) {
		int ret, len;

		len = min_t(u32, total, MT_EE_CAL_UNIT);

		ret = mt7915_mcu_set_pre_cal(dev, idx, cal, len,
					     MCU_EXT_CMD(GROUP_PRE_CAL_INFO));
		if (ret)
			return ret;

		total -= len;
		cal += len;
		idx++;
	}

	return 0;
}

static int mt7915_find_freq_idx(const u16 *freqs, int n_freqs, u16 cur)
{
	int i;

	for (i = 0; i < n_freqs; i++)
		if (cur == freqs[i])
			return i;

	return -1;
}

static int mt7915_dpd_freq_idx(u16 freq, u8 bw)
{
	static const u16 freq_list[] = {
		5180, 5200, 5220, 5240,
		5260, 5280, 5300, 5320,
		5500, 5520, 5540, 5560,
		5580, 5600, 5620, 5640,
		5660, 5680, 5700, 5745,
		5765, 5785, 5805, 5825
	};
	int offset_2g = ARRAY_SIZE(freq_list);
	int idx;

	if (freq < 4000) {
		if (freq < 2432)
			return offset_2g;
		if (freq < 2457)
			return offset_2g + 1;

		return offset_2g + 2;
	}

	if (bw == NL80211_CHAN_WIDTH_80P80 || bw == NL80211_CHAN_WIDTH_160)
		return -1;

	if (bw != NL80211_CHAN_WIDTH_20) {
		idx = mt7915_find_freq_idx(freq_list, ARRAY_SIZE(freq_list),
					   freq + 10);
		if (idx >= 0)
			return idx;

		idx = mt7915_find_freq_idx(freq_list, ARRAY_SIZE(freq_list),
					   freq - 10);
		if (idx >= 0)
			return idx;
	}

	return mt7915_find_freq_idx(freq_list, ARRAY_SIZE(freq_list), freq);
}

int mt7915_mcu_apply_tx_dpd(struct mt7915_phy *phy)
{
	struct mt7915_dev *dev = phy->dev;
	struct cfg80211_chan_def *chandef = &phy->mt76->chandef;
	u16 total = 2, center_freq = chandef->center_freq1;
	u8 *cal = dev->cal, *eep = dev->mt76.eeprom.data;
	int idx;

	if (!(eep[MT_EE_DO_PRE_CAL] & MT_EE_WIFI_CAL_DPD))
		return 0;

	idx = mt7915_dpd_freq_idx(center_freq, chandef->width);
	if (idx < 0)
		return -EINVAL;

	/* Items: Tx DPD, Tx Flatness */
	idx = idx * 2;
	cal += MT_EE_CAL_GROUP_SIZE;

	while (total--) {
		int ret;

		cal += (idx * MT_EE_CAL_UNIT);
		ret = mt7915_mcu_set_pre_cal(dev, idx, cal, MT_EE_CAL_UNIT,
					     MCU_EXT_CMD(DPD_PRE_CAL_INFO));
		if (ret)
			return ret;

		idx++;
	}

	return 0;
}

int mt7915_mcu_get_chan_mib_info(struct mt7915_phy *phy, bool chan_switch)
{
	/* strict order */
	static const u32 offs[] = {
		MIB_BUSY_TIME, MIB_TX_TIME, MIB_RX_TIME, MIB_OBSS_AIRTIME,
		MIB_BUSY_TIME_V2, MIB_TX_TIME_V2, MIB_RX_TIME_V2,
		MIB_OBSS_AIRTIME_V2
	};
	struct mt76_channel_state *state = phy->mt76->chan_state;
	struct mt76_channel_state *state_ts = &phy->state_ts;
	struct mt7915_dev *dev = phy->dev;
	struct mt7915_mcu_mib *res, req[4];
	struct sk_buff *skb;
	int i, ret, start = 0, ofs = 20;

	if (!is_mt7915(&dev->mt76)) {
		start = 4;
		ofs = 0;
	}

	for (i = 0; i < 4; i++) {
		req[i].band = cpu_to_le32(phy != &dev->phy);
		req[i].offs = cpu_to_le32(offs[i + start]);
	}

	ret = mt76_mcu_send_and_get_msg(&dev->mt76, MCU_EXT_CMD(GET_MIB_INFO),
					req, sizeof(req), true, &skb);
	if (ret)
		return ret;

	res = (struct mt7915_mcu_mib *)(skb->data + ofs);

	if (chan_switch)
		goto out;

#define __res_u64(s) le64_to_cpu(res[s].data)
	state->cc_busy += __res_u64(0) - state_ts->cc_busy;
	state->cc_tx += __res_u64(1) - state_ts->cc_tx;
	state->cc_bss_rx += __res_u64(2) - state_ts->cc_bss_rx;
	state->cc_rx += __res_u64(2) + __res_u64(3) - state_ts->cc_rx;

out:
	state_ts->cc_busy = __res_u64(0);
	state_ts->cc_tx = __res_u64(1);
	state_ts->cc_bss_rx = __res_u64(2);
	state_ts->cc_rx = __res_u64(2) + __res_u64(3);
#undef __res_u64

	dev_kfree_skb(skb);

	return 0;
}

int mt7915_mcu_get_temperature(struct mt7915_phy *phy)
{
	struct mt7915_dev *dev = phy->dev;
	struct {
		u8 ctrl_id;
		u8 action;
		u8 dbdc_idx;
		u8 rsv[5];
	} req = {
		.ctrl_id = THERMAL_SENSOR_TEMP_QUERY,
		.dbdc_idx = phy != &dev->phy,
	};

	return mt76_mcu_send_msg(&dev->mt76, MCU_EXT_CMD(THERMAL_CTRL), &req,
				 sizeof(req), true);
}

int mt7915_mcu_set_thermal_throttling(struct mt7915_phy *phy, u8 state)
{
	struct mt7915_dev *dev = phy->dev;
	struct {
		struct mt7915_mcu_thermal_ctrl ctrl;

		__le32 trigger_temp;
		__le32 restore_temp;
		__le16 sustain_time;
		u8 rsv[2];
	} __packed req = {
		.ctrl = {
			.band_idx = phy->band_idx,
		},
	};
	int level;

	if (!state) {
		req.ctrl.ctrl_id = THERMAL_PROTECT_DISABLE;
		goto out;
	}

	/* set duty cycle and level */
	for (level = 0; level < 4; level++) {
		int ret;

		req.ctrl.ctrl_id = THERMAL_PROTECT_DUTY_CONFIG;
		req.ctrl.duty.duty_level = level;
		req.ctrl.duty.duty_cycle = state;
		state /= 2;

		ret = mt76_mcu_send_msg(&dev->mt76, MCU_EXT_CMD(THERMAL_PROT),
					&req, sizeof(req.ctrl), false);
		if (ret)
			return ret;
	}

	/* set high-temperature trigger threshold */
	req.ctrl.ctrl_id = THERMAL_PROTECT_ENABLE;
	/* add a safety margin ~10 */
	req.restore_temp = cpu_to_le32(phy->throttle_temp[0] - 10);
	req.trigger_temp = cpu_to_le32(phy->throttle_temp[1]);
	req.sustain_time = cpu_to_le16(10);

out:
	req.ctrl.type.protect_type = 1;
	req.ctrl.type.trigger_type = 1;

	return mt76_mcu_send_msg(&dev->mt76, MCU_EXT_CMD(THERMAL_PROT),
				 &req, sizeof(req), false);
}

int mt7915_mcu_set_txpower_sku(struct mt7915_phy *phy)
{
	struct mt7915_dev *dev = phy->dev;
	struct mt76_phy *mphy = phy->mt76;
	struct ieee80211_hw *hw = mphy->hw;
	struct mt7915_sku_val {
		u8 format_id;
		u8 limit_type;
		u8 dbdc_idx;
		s8 val[MT7915_SKU_RATE_NUM];
	} __packed req = {
		.format_id = 4,
		.dbdc_idx = phy != &dev->phy,
	};
	struct mt76_power_limits limits_array;
	s8 *la = (s8 *)&limits_array;
	int i, idx, n_chains = hweight8(mphy->antenna_mask);
	int tx_power = hw->conf.power_level * 2;

	tx_power = mt76_get_sar_power(mphy, mphy->chandef.chan,
				      tx_power);
	tx_power -= mt76_tx_power_nss_delta(n_chains);
	tx_power = mt76_get_rate_power_limits(mphy, mphy->chandef.chan,
					      &limits_array, tx_power);
	mphy->txpower_cur = tx_power;

	for (i = 0, idx = 0; i < ARRAY_SIZE(mt7915_sku_group_len); i++) {
		u8 mcs_num, len = mt7915_sku_group_len[i];
		int j;

		if (i >= SKU_HT_BW20 && i <= SKU_VHT_BW160) {
			mcs_num = 10;

			if (i == SKU_HT_BW20 || i == SKU_VHT_BW20)
				la = (s8 *)&limits_array + 12;
		} else {
			mcs_num = len;
		}

		for (j = 0; j < min_t(u8, mcs_num, len); j++)
			req.val[idx + j] = la[j];

		la += mcs_num;
		idx += len;
	}

	return mt76_mcu_send_msg(&dev->mt76,
				 MCU_EXT_CMD(TX_POWER_FEATURE_CTRL), &req,
				 sizeof(req), true);
}

int mt7915_mcu_get_txpower_sku(struct mt7915_phy *phy, s8 *txpower, int len)
{
#define RATE_POWER_INFO	2
	struct mt7915_dev *dev = phy->dev;
	struct {
		u8 format_id;
		u8 category;
		u8 band;
		u8 _rsv;
	} __packed req = {
		.format_id = 7,
		.category = RATE_POWER_INFO,
		.band = phy != &dev->phy,
	};
	s8 res[MT7915_SKU_RATE_NUM][2];
	struct sk_buff *skb;
	int ret, i;

	ret = mt76_mcu_send_and_get_msg(&dev->mt76,
					MCU_EXT_CMD(TX_POWER_FEATURE_CTRL),
					&req, sizeof(req), true, &skb);
	if (ret)
		return ret;

	memcpy(res, skb->data + 4, sizeof(res));
	for (i = 0; i < len; i++)
		txpower[i] = res[i][req.band];

	dev_kfree_skb(skb);

	return 0;
}

int mt7915_mcu_set_test_param(struct mt7915_dev *dev, u8 param, bool test_mode,
			      u8 en)
{
	struct {
		u8 test_mode_en;
		u8 param_idx;
		u8 _rsv[2];

		u8 enable;
		u8 _rsv2[3];

		u8 pad[8];
	} __packed req = {
		.test_mode_en = test_mode,
		.param_idx = param,
		.enable = en,
	};

	return mt76_mcu_send_msg(&dev->mt76, MCU_EXT_CMD(ATE_CTRL), &req,
				 sizeof(req), false);
}

int mt7915_mcu_set_sku_en(struct mt7915_phy *phy, bool enable)
{
	struct mt7915_dev *dev = phy->dev;
	struct mt7915_sku {
		u8 format_id;
		u8 sku_enable;
		u8 dbdc_idx;
		u8 rsv;
	} __packed req = {
		.format_id = 0,
		.dbdc_idx = phy != &dev->phy,
		.sku_enable = enable,
	};

	return mt76_mcu_send_msg(&dev->mt76,
				 MCU_EXT_CMD(TX_POWER_FEATURE_CTRL), &req,
				 sizeof(req), true);
}

int mt7915_mcu_set_ser(struct mt7915_dev *dev, u8 action, u8 set, u8 band)
{
	struct {
		u8 action;
		u8 set;
		u8 band;
		u8 rsv;
	} req = {
		.action = action,
		.set = set,
		.band = band,
	};

	return mt76_mcu_send_msg(&dev->mt76, MCU_EXT_CMD(SET_SER_TRIGGER),
				 &req, sizeof(req), false);
}

int mt7915_mcu_set_txbf(struct mt7915_dev *dev, u8 action)
{
	struct {
		u8 action;
		union {
			struct {
				u8 snd_mode;
				u8 sta_num;
				u8 rsv;
				u8 wlan_idx[4];
				__le32 snd_period;	/* ms */
			} __packed snd;
			struct {
				bool ebf;
				bool ibf;
				u8 rsv;
			} __packed type;
			struct {
				u8 bf_num;
				u8 bf_bitmap;
				u8 bf_sel[8];
				u8 rsv[5];
			} __packed mod;
		};
	} __packed req = {
		.action = action,
	};

#define MT_BF_PROCESSING	4
	switch (action) {
	case MT_BF_SOUNDING_ON:
		req.snd.snd_mode = MT_BF_PROCESSING;
		break;
	case MT_BF_TYPE_UPDATE:
		req.type.ebf = true;
		req.type.ibf = dev->ibf;
		break;
	case MT_BF_MODULE_UPDATE:
		req.mod.bf_num = 2;
		req.mod.bf_bitmap = GENMASK(1, 0);
		break;
	default:
		return -EINVAL;
	}

	return mt76_mcu_send_msg(&dev->mt76, MCU_EXT_CMD(TXBF_ACTION), &req,
				 sizeof(req), true);
}

int mt7915_mcu_add_obss_spr(struct mt7915_dev *dev, struct ieee80211_vif *vif,
			    bool enable)
{
#define MT_SPR_ENABLE		1
	struct mt7915_vif *mvif = (struct mt7915_vif *)vif->drv_priv;
	struct {
		u8 action;
		u8 arg_num;
		u8 band_idx;
		u8 status;
		u8 drop_tx_idx;
		u8 sta_idx;	/* 256 sta */
		u8 rsv[2];
		__le32 val;
	} __packed req = {
		.action = MT_SPR_ENABLE,
		.arg_num = 1,
		.band_idx = mvif->mt76.band_idx,
		.val = cpu_to_le32(enable),
	};

	return mt76_mcu_send_msg(&dev->mt76, MCU_EXT_CMD(SET_SPR), &req,
				 sizeof(req), true);
}

int mt7915_mcu_get_rx_rate(struct mt7915_phy *phy, struct ieee80211_vif *vif,
			   struct ieee80211_sta *sta, struct rate_info *rate)
{
	struct mt7915_vif *mvif = (struct mt7915_vif *)vif->drv_priv;
	struct mt7915_sta *msta = (struct mt7915_sta *)sta->drv_priv;
	struct mt7915_dev *dev = phy->dev;
	struct mt76_phy *mphy = phy->mt76;
	struct {
		u8 category;
		u8 band;
		__le16 wcid;
	} __packed req = {
		.category = MCU_PHY_STATE_CONTENTION_RX_RATE,
		.band = mvif->mt76.band_idx,
		.wcid = cpu_to_le16(msta->wcid.idx),
	};
	struct ieee80211_supported_band *sband;
	struct mt7915_mcu_phy_rx_info *res;
	struct sk_buff *skb;
	int ret;
	bool cck = false;

	ret = mt76_mcu_send_and_get_msg(&dev->mt76, MCU_EXT_CMD(PHY_STAT_INFO),
					&req, sizeof(req), true, &skb);
	if (ret)
		return ret;

	res = (struct mt7915_mcu_phy_rx_info *)skb->data;

	rate->mcs = res->rate;
	rate->nss = res->nsts + 1;

	switch (res->mode) {
	case MT_PHY_TYPE_CCK:
		cck = true;
		fallthrough;
	case MT_PHY_TYPE_OFDM:
		if (mphy->chandef.chan->band == NL80211_BAND_5GHZ)
			sband = &mphy->sband_5g.sband;
		else if (mphy->chandef.chan->band == NL80211_BAND_6GHZ)
			sband = &mphy->sband_6g.sband;
		else
			sband = &mphy->sband_2g.sband;

		rate->mcs = mt76_get_rate(&dev->mt76, sband, rate->mcs, cck);
		rate->legacy = sband->bitrates[rate->mcs].bitrate;
		break;
	case MT_PHY_TYPE_HT:
	case MT_PHY_TYPE_HT_GF:
		if (rate->mcs > 31) {
			ret = -EINVAL;
			goto out;
		}

		rate->flags = RATE_INFO_FLAGS_MCS;
		if (res->gi)
			rate->flags |= RATE_INFO_FLAGS_SHORT_GI;
		break;
	case MT_PHY_TYPE_VHT:
		if (rate->mcs > 9) {
			ret = -EINVAL;
			goto out;
		}

		rate->flags = RATE_INFO_FLAGS_VHT_MCS;
		if (res->gi)
			rate->flags |= RATE_INFO_FLAGS_SHORT_GI;
		break;
	case MT_PHY_TYPE_HE_SU:
	case MT_PHY_TYPE_HE_EXT_SU:
	case MT_PHY_TYPE_HE_TB:
	case MT_PHY_TYPE_HE_MU:
		if (res->gi > NL80211_RATE_INFO_HE_GI_3_2 || rate->mcs > 11) {
			ret = -EINVAL;
			goto out;
		}
		rate->he_gi = res->gi;
		rate->flags = RATE_INFO_FLAGS_HE_MCS;
		break;
	default:
		ret = -EINVAL;
		goto out;
	}

	switch (res->bw) {
	case IEEE80211_STA_RX_BW_160:
		rate->bw = RATE_INFO_BW_160;
		break;
	case IEEE80211_STA_RX_BW_80:
		rate->bw = RATE_INFO_BW_80;
		break;
	case IEEE80211_STA_RX_BW_40:
		rate->bw = RATE_INFO_BW_40;
		break;
	default:
		rate->bw = RATE_INFO_BW_20;
		break;
	}

out:
	dev_kfree_skb(skb);

	return ret;
}

int mt7915_mcu_update_bss_color(struct mt7915_dev *dev, struct ieee80211_vif *vif,
				struct cfg80211_he_bss_color *he_bss_color)
{
	int len = sizeof(struct sta_req_hdr) + sizeof(struct bss_info_color);
	struct mt7915_vif *mvif = (struct mt7915_vif *)vif->drv_priv;
	struct bss_info_color *bss_color;
	struct sk_buff *skb;
	struct tlv *tlv;

	skb = __mt76_connac_mcu_alloc_sta_req(&dev->mt76, &mvif->mt76,
					      NULL, len);
	if (IS_ERR(skb))
		return PTR_ERR(skb);

	tlv = mt76_connac_mcu_add_tlv(skb, BSS_INFO_BSS_COLOR,
				      sizeof(*bss_color));
	bss_color = (struct bss_info_color *)tlv;
	bss_color->disable = !he_bss_color->enabled;
	bss_color->color = he_bss_color->color;

	return mt76_mcu_skb_send_msg(&dev->mt76, skb,
				     MCU_EXT_CMD(BSS_INFO_UPDATE), true);
}

#define TWT_AGRT_TRIGGER	BIT(0)
#define TWT_AGRT_ANNOUNCE	BIT(1)
#define TWT_AGRT_PROTECT	BIT(2)

int mt7915_mcu_twt_agrt_update(struct mt7915_dev *dev,
			       struct mt7915_vif *mvif,
			       struct mt7915_twt_flow *flow,
			       int cmd)
{
	struct {
		u8 tbl_idx;
		u8 cmd;
		u8 own_mac_idx;
		u8 flowid; /* 0xff for group id */
		__le16 peer_id; /* specify the peer_id (msb=0)
				 * or group_id (msb=1)
				 */
		u8 duration; /* 256 us */
		u8 bss_idx;
		__le64 start_tsf;
		__le16 mantissa;
		u8 exponent;
		u8 is_ap;
		u8 agrt_params;
		u8 rsv[23];
	} __packed req = {
		.tbl_idx = flow->table_id,
		.cmd = cmd,
		.own_mac_idx = mvif->mt76.omac_idx,
		.flowid = flow->id,
		.peer_id = cpu_to_le16(flow->wcid),
		.duration = flow->duration,
		.bss_idx = mvif->mt76.idx,
		.start_tsf = cpu_to_le64(flow->tsf),
		.mantissa = flow->mantissa,
		.exponent = flow->exp,
		.is_ap = true,
	};

	if (flow->protection)
		req.agrt_params |= TWT_AGRT_PROTECT;
	if (!flow->flowtype)
		req.agrt_params |= TWT_AGRT_ANNOUNCE;
	if (flow->trigger)
		req.agrt_params |= TWT_AGRT_TRIGGER;

	return mt76_mcu_send_msg(&dev->mt76, MCU_EXT_CMD(TWT_AGRT_UPDATE),
				 &req, sizeof(req), true);
}

int mt7915_mcu_rf_regval(struct mt7915_dev *dev, u32 regidx, u32 *val, bool set)
{
	struct {
		__le32 idx;
		__le32 ofs;
		__le32 data;
	} __packed req = {
		.idx = cpu_to_le32(u32_get_bits(regidx, GENMASK(31, 28))),
		.ofs = cpu_to_le32(u32_get_bits(regidx, GENMASK(27, 0))),
		.data = set ? cpu_to_le32(*val) : 0,
	};
	struct sk_buff *skb;
	int ret;

	if (set)
		return mt76_mcu_send_msg(&dev->mt76, MCU_EXT_CMD(RF_REG_ACCESS),
					 &req, sizeof(req), false);

	ret = mt76_mcu_send_and_get_msg(&dev->mt76, MCU_EXT_QUERY(RF_REG_ACCESS),
					&req, sizeof(req), true, &skb);
	if (ret)
		return ret;

	*val = le32_to_cpu(*(__le32 *)(skb->data + 8));
	dev_kfree_skb(skb);

	return 0;
}<|MERGE_RESOLUTION|>--- conflicted
+++ resolved
@@ -1379,19 +1379,11 @@
 	} while (0)
 
 	if (sta->deflink.he_cap.has_he) {
-<<<<<<< HEAD
-		__sta_phy_bitrate_mask_check(he_mcs, he_gi, 1);
-	} else if (sta->deflink.vht_cap.vht_supported) {
-		__sta_phy_bitrate_mask_check(vht_mcs, gi, 0);
-	} else if (sta->deflink.ht_cap.ht_supported) {
-		__sta_phy_bitrate_mask_check(ht_mcs, gi, 0);
-=======
 		__sta_phy_bitrate_mask_check(he_mcs, he_gi, 0, 1);
 	} else if (sta->deflink.vht_cap.vht_supported) {
 		__sta_phy_bitrate_mask_check(vht_mcs, gi, 0, 0);
 	} else if (sta->deflink.ht_cap.ht_supported) {
 		__sta_phy_bitrate_mask_check(ht_mcs, gi, 1, 0);
->>>>>>> 7365df19
 	} else {
 		nrates = hweight32(mask->control[band].legacy);
 		phy.mcs = ffs(mask->control[band].legacy) - 1;
@@ -1469,11 +1461,7 @@
 	ra->channel = chandef->chan->hw_value;
 	ra->bw = sta->deflink.bandwidth;
 	ra->phy.bw = sta->deflink.bandwidth;
-<<<<<<< HEAD
-	ra->mmps_mode = mt7915_mcu_get_mmps_mode(sta->smps_mode);
-=======
 	ra->mmps_mode = mt7915_mcu_get_mmps_mode(sta->deflink.smps_mode);
->>>>>>> 7365df19
 
 	if (supp_rate) {
 		supp_rate &= mask->control[band].legacy;
