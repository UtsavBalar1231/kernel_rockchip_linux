// SPDX-License-Identifier: GPL-2.0+
/* drivers/net/phy/realtek.c
 *
 * Driver for Realtek PHYs
 *
 * Author: Johnson Leung <r58129@freescale.com>
 *
 * Copyright (c) 2004 Freescale Semiconductor, Inc.
 */
#include <linux/bitops.h>
#include <linux/of.h>
#include <linux/phy.h>
#include <linux/module.h>
#include <linux/delay.h>

#define RTL821x_PHYSR				0x11
#define RTL821x_PHYSR_DUPLEX			BIT(13)
#define RTL821x_PHYSR_SPEED			GENMASK(15, 14)

#define RTL821x_INER				0x12
#define RTL8211B_INER_INIT			0x6400
#define RTL8211E_INER_LINK_STATUS		BIT(10)
#define RTL8211F_INER_LINK_STATUS		BIT(4)

#define RTL821x_INSR				0x13

#define RTL821x_EXT_PAGE_SELECT			0x1e
#define RTL821x_PAGE_SELECT			0x1f

#define RTL8211F_PHYCR1				0x18
#define RTL8211F_PHYCR2				0x19
#define RTL8211F_INSR				0x1d

#define RTL8211F_TX_DELAY			BIT(8)
#define RTL8211F_RX_DELAY			BIT(3)

#define RTL8211F_ALDPS_PLL_OFF			BIT(1)
#define RTL8211F_ALDPS_ENABLE			BIT(2)
#define RTL8211F_ALDPS_XTAL_OFF			BIT(12)

#define RTL8211E_CTRL_DELAY			BIT(13)
#define RTL8211E_TX_DELAY			BIT(12)
#define RTL8211E_RX_DELAY			BIT(11)

#define RTL8211F_CLKOUT_EN			BIT(0)

#define RTL8201F_ISR				0x1e
#define RTL8201F_ISR_ANERR			BIT(15)
#define RTL8201F_ISR_DUPLEX			BIT(13)
#define RTL8201F_ISR_LINK			BIT(11)
#define RTL8201F_ISR_MASK			(RTL8201F_ISR_ANERR | \
						 RTL8201F_ISR_DUPLEX | \
						 RTL8201F_ISR_LINK)
#define RTL8201F_IER				0x13

#define RTL8366RB_POWER_SAVE			0x15
#define RTL8366RB_POWER_SAVE_ON			BIT(12)

#define RTL_SUPPORTS_5000FULL			BIT(14)
#define RTL_SUPPORTS_2500FULL			BIT(13)
#define RTL_SUPPORTS_10000FULL			BIT(0)
#define RTL_ADV_2500FULL			BIT(7)
#define RTL_LPADV_10000FULL			BIT(11)
#define RTL_LPADV_5000FULL			BIT(6)
#define RTL_LPADV_2500FULL			BIT(5)

#define RTL9000A_GINMR				0x14
#define RTL9000A_GINMR_LINK_STATUS		BIT(4)

#define RTLGEN_SPEED_MASK			0x0630

#define RTL_GENERIC_PHYID			0x001cc800
#define RTL_8211FVD_PHYID			0x001cc878

MODULE_DESCRIPTION("Realtek PHY driver");
MODULE_AUTHOR("Johnson Leung");
MODULE_LICENSE("GPL");

struct rtl821x_priv {
	u16 phycr1;
	u16 phycr2;
	bool has_phycr2;
};

static int rtl821x_read_page(struct phy_device *phydev)
{
	return __phy_read(phydev, RTL821x_PAGE_SELECT);
}

static int rtl821x_write_page(struct phy_device *phydev, int page)
{
	return __phy_write(phydev, RTL821x_PAGE_SELECT, page);
}

static int rtl821x_probe(struct phy_device *phydev)
{
	struct device *dev = &phydev->mdio.dev;
	struct rtl821x_priv *priv;
	u32 phy_id = phydev->drv->phy_id;
	int ret;

	priv = devm_kzalloc(dev, sizeof(*priv), GFP_KERNEL);
	if (!priv)
		return -ENOMEM;

	ret = phy_read_paged(phydev, 0xa43, RTL8211F_PHYCR1);
	if (ret < 0)
		return ret;

	priv->phycr1 = ret & (RTL8211F_ALDPS_PLL_OFF | RTL8211F_ALDPS_ENABLE | RTL8211F_ALDPS_XTAL_OFF);
	if (of_property_read_bool(dev->of_node, "realtek,aldps-enable"))
		priv->phycr1 |= RTL8211F_ALDPS_PLL_OFF | RTL8211F_ALDPS_ENABLE | RTL8211F_ALDPS_XTAL_OFF;

	priv->has_phycr2 = !(phy_id == RTL_8211FVD_PHYID);
	if (priv->has_phycr2) {
		ret = phy_read_paged(phydev, 0xa43, RTL8211F_PHYCR2);
		if (ret < 0)
			return ret;

		priv->phycr2 = ret & RTL8211F_CLKOUT_EN;
		if (of_property_read_bool(dev->of_node, "realtek,clkout-disable"))
			priv->phycr2 &= ~RTL8211F_CLKOUT_EN;
	}

	phydev->priv = priv;

	return 0;
}

static int rtl8201_ack_interrupt(struct phy_device *phydev)
{
	int err;

	err = phy_read(phydev, RTL8201F_ISR);

	return (err < 0) ? err : 0;
}

static int rtl821x_ack_interrupt(struct phy_device *phydev)
{
	int err;

	err = phy_read(phydev, RTL821x_INSR);

	return (err < 0) ? err : 0;
}

static int rtl8211f_ack_interrupt(struct phy_device *phydev)
{
	int err;

	err = phy_read_paged(phydev, 0xa43, RTL8211F_INSR);

	return (err < 0) ? err : 0;
}

static int rtl8201_config_intr(struct phy_device *phydev)
{
	u16 val;
	int err;

	if (phydev->interrupts == PHY_INTERRUPT_ENABLED) {
		err = rtl8201_ack_interrupt(phydev);
		if (err)
			return err;

		val = BIT(13) | BIT(12) | BIT(11);
		err = phy_write_paged(phydev, 0x7, RTL8201F_IER, val);
	} else {
		val = 0;
		err = phy_write_paged(phydev, 0x7, RTL8201F_IER, val);
		if (err)
			return err;

		err = rtl8201_ack_interrupt(phydev);
	}

	return err;
}

static int rtl8211b_config_intr(struct phy_device *phydev)
{
	int err;

	if (phydev->interrupts == PHY_INTERRUPT_ENABLED) {
		err = rtl821x_ack_interrupt(phydev);
		if (err)
			return err;

		err = phy_write(phydev, RTL821x_INER,
				RTL8211B_INER_INIT);
	} else {
		err = phy_write(phydev, RTL821x_INER, 0);
		if (err)
			return err;

		err = rtl821x_ack_interrupt(phydev);
	}

	return err;
}

static int rtl8211e_config_intr(struct phy_device *phydev)
{
	int err;

	if (phydev->interrupts == PHY_INTERRUPT_ENABLED) {
		err = rtl821x_ack_interrupt(phydev);
		if (err)
			return err;

		err = phy_write(phydev, RTL821x_INER,
				RTL8211E_INER_LINK_STATUS);
	} else {
		err = phy_write(phydev, RTL821x_INER, 0);
		if (err)
			return err;

		err = rtl821x_ack_interrupt(phydev);
	}

	return err;
}

static int rtl8211f_config_intr(struct phy_device *phydev)
{
	u16 val;
	int err;

	if (phydev->interrupts == PHY_INTERRUPT_ENABLED) {
		err = rtl8211f_ack_interrupt(phydev);
		if (err)
			return err;

		val = RTL8211F_INER_LINK_STATUS;
		err = phy_write_paged(phydev, 0xa42, RTL821x_INER, val);
	} else {
		val = 0;
		err = phy_write_paged(phydev, 0xa42, RTL821x_INER, val);
		if (err)
			return err;

		err = rtl8211f_ack_interrupt(phydev);
	}

	return err;
}

static irqreturn_t rtl8201_handle_interrupt(struct phy_device *phydev)
{
	int irq_status;

	irq_status = phy_read(phydev, RTL8201F_ISR);
	if (irq_status < 0) {
		phy_error(phydev);
		return IRQ_NONE;
	}

	if (!(irq_status & RTL8201F_ISR_MASK))
		return IRQ_NONE;

	phy_trigger_machine(phydev);

	return IRQ_HANDLED;
}

static irqreturn_t rtl821x_handle_interrupt(struct phy_device *phydev)
{
	int irq_status, irq_enabled;

	irq_status = phy_read(phydev, RTL821x_INSR);
	if (irq_status < 0) {
		phy_error(phydev);
		return IRQ_NONE;
	}

	irq_enabled = phy_read(phydev, RTL821x_INER);
	if (irq_enabled < 0) {
		phy_error(phydev);
		return IRQ_NONE;
	}

	if (!(irq_status & irq_enabled))
		return IRQ_NONE;

	phy_trigger_machine(phydev);

	return IRQ_HANDLED;
}

static irqreturn_t rtl8211f_handle_interrupt(struct phy_device *phydev)
{
	int irq_status;

	irq_status = phy_read_paged(phydev, 0xa43, RTL8211F_INSR);
	if (irq_status < 0) {
		phy_error(phydev);
		return IRQ_NONE;
	}

	if (!(irq_status & RTL8211F_INER_LINK_STATUS))
		return IRQ_NONE;

	phy_trigger_machine(phydev);

	return IRQ_HANDLED;
}

static int rtl8211_config_aneg(struct phy_device *phydev)
{
	int ret;

	ret = genphy_config_aneg(phydev);
	if (ret < 0)
		return ret;

	/* Quirk was copied from vendor driver. Unfortunately it includes no
	 * description of the magic numbers.
	 */
	if (phydev->speed == SPEED_100 && phydev->autoneg == AUTONEG_DISABLE) {
		phy_write(phydev, 0x17, 0x2138);
		phy_write(phydev, 0x0e, 0x0260);
	} else {
		phy_write(phydev, 0x17, 0x2108);
		phy_write(phydev, 0x0e, 0x0000);
	}

	return 0;
}

static int rtl8211c_config_init(struct phy_device *phydev)
{
	/* RTL8211C has an issue when operating in Gigabit slave mode */
	return phy_set_bits(phydev, MII_CTRL1000,
			    CTL1000_ENABLE_MASTER | CTL1000_AS_MASTER);
}

static int rtl8211f_config_init(struct phy_device *phydev)
{
	struct rtl821x_priv *priv = phydev->priv;
	struct device *dev = &phydev->mdio.dev;
	u16 val_txdly, val_rxdly;
	int ret;

	ret = phy_modify_paged_changed(phydev, 0xa43, RTL8211F_PHYCR1,
				       RTL8211F_ALDPS_PLL_OFF | RTL8211F_ALDPS_ENABLE | RTL8211F_ALDPS_XTAL_OFF,
				       priv->phycr1);
	if (ret < 0) {
		dev_err(dev, "aldps mode  configuration failed: %pe\n",
			ERR_PTR(ret));
		return ret;
	}

	switch (phydev->interface) {
	case PHY_INTERFACE_MODE_RGMII:
		val_txdly = 0;
		val_rxdly = 0;
		break;

	case PHY_INTERFACE_MODE_RGMII_RXID:
		val_txdly = 0;
		val_rxdly = RTL8211F_RX_DELAY;
		break;

	case PHY_INTERFACE_MODE_RGMII_TXID:
		val_txdly = RTL8211F_TX_DELAY;
		val_rxdly = 0;
		break;

	case PHY_INTERFACE_MODE_RGMII_ID:
		val_txdly = RTL8211F_TX_DELAY;
		val_rxdly = RTL8211F_RX_DELAY;
		break;

	default: /* the rest of the modes imply leaving delay as is. */
		return 0;
	}

	ret = phy_modify_paged_changed(phydev, 0xd08, 0x11, RTL8211F_TX_DELAY,
				       val_txdly);
	if (ret < 0) {
		dev_err(dev, "Failed to update the TX delay register\n");
		return ret;
	} else if (ret) {
		dev_dbg(dev,
			"%s 2ns TX delay (and changing the value from pin-strapping RXD1 or the bootloader)\n",
			val_txdly ? "Enabling" : "Disabling");
	} else {
		dev_dbg(dev,
			"2ns TX delay was already %s (by pin-strapping RXD1 or bootloader configuration)\n",
			val_txdly ? "enabled" : "disabled");
	}

	ret = phy_modify_paged_changed(phydev, 0xd08, 0x15, RTL8211F_RX_DELAY,
				       val_rxdly);
	if (ret < 0) {
		dev_err(dev, "Failed to update the RX delay register\n");
		return ret;
	} else if (ret) {
		dev_dbg(dev,
			"%s 2ns RX delay (and changing the value from pin-strapping RXD0 or the bootloader)\n",
			val_rxdly ? "Enabling" : "Disabling");
	} else {
		dev_dbg(dev,
			"2ns RX delay was already %s (by pin-strapping RXD0 or bootloader configuration)\n",
			val_rxdly ? "enabled" : "disabled");
	}

	if (priv->has_phycr2) {
		ret = phy_modify_paged(phydev, 0xa43, RTL8211F_PHYCR2,
				       RTL8211F_CLKOUT_EN, priv->phycr2);
		if (ret < 0) {
			dev_err(dev, "clkout configuration failed: %pe\n",
				ERR_PTR(ret));
			return ret;
		}
	}

	return genphy_soft_reset(phydev);
}

static int rtl821x_resume(struct phy_device *phydev)
{
	int ret;

	ret = genphy_resume(phydev);
	if (ret < 0)
		return ret;

	msleep(20);

	return 0;
}

static int rtl8211e_config_init(struct phy_device *phydev)
{
	int ret = 0, oldpage;
	u16 val;

	/* enable TX/RX delay for rgmii-* modes, and disable them for rgmii. */
	switch (phydev->interface) {
	case PHY_INTERFACE_MODE_RGMII:
		val = RTL8211E_CTRL_DELAY | 0;
		break;
	case PHY_INTERFACE_MODE_RGMII_ID:
		val = RTL8211E_CTRL_DELAY | RTL8211E_TX_DELAY | RTL8211E_RX_DELAY;
		break;
	case PHY_INTERFACE_MODE_RGMII_RXID:
		val = RTL8211E_CTRL_DELAY | RTL8211E_RX_DELAY;
		break;
	case PHY_INTERFACE_MODE_RGMII_TXID:
		val = RTL8211E_CTRL_DELAY | RTL8211E_TX_DELAY;
		break;
	default: /* the rest of the modes imply leaving delays as is. */
		return 0;
	}

	/* According to a sample driver there is a 0x1c config register on the
	 * 0xa4 extension page (0x7) layout. It can be used to disable/enable
	 * the RX/TX delays otherwise controlled by RXDLY/TXDLY pins.
	 * The configuration register definition:
	 * 14 = reserved
	 * 13 = Force Tx RX Delay controlled by bit12 bit11,
	 * 12 = RX Delay, 11 = TX Delay
	 * 10:0 = Test && debug settings reserved by realtek
	 */
	oldpage = phy_select_page(phydev, 0x7);
	if (oldpage < 0)
		goto err_restore_page;

	ret = __phy_write(phydev, RTL821x_EXT_PAGE_SELECT, 0xa4);
	if (ret)
		goto err_restore_page;

	ret = __phy_modify(phydev, 0x1c, RTL8211E_CTRL_DELAY
			   | RTL8211E_TX_DELAY | RTL8211E_RX_DELAY,
			   val);

err_restore_page:
	return phy_restore_page(phydev, oldpage, ret);
}

static int rtl8211b_suspend(struct phy_device *phydev)
{
	phy_write(phydev, MII_MMD_DATA, BIT(9));

	return genphy_suspend(phydev);
}

static int rtl8211b_resume(struct phy_device *phydev)
{
	phy_write(phydev, MII_MMD_DATA, 0);

	return genphy_resume(phydev);
}

static int rtl8366rb_config_init(struct phy_device *phydev)
{
	int ret;

	ret = phy_set_bits(phydev, RTL8366RB_POWER_SAVE,
			   RTL8366RB_POWER_SAVE_ON);
	if (ret) {
		dev_err(&phydev->mdio.dev,
			"error enabling power management\n");
	}

	return ret;
}

/* get actual speed to cover the downshift case */
static int rtlgen_get_speed(struct phy_device *phydev)
{
	int val;

	if (!phydev->link)
		return 0;

	val = phy_read_paged(phydev, 0xa43, 0x12);
	if (val < 0)
		return val;

	switch (val & RTLGEN_SPEED_MASK) {
	case 0x0000:
		phydev->speed = SPEED_10;
		break;
	case 0x0010:
		phydev->speed = SPEED_100;
		break;
	case 0x0020:
		phydev->speed = SPEED_1000;
		break;
	case 0x0200:
		phydev->speed = SPEED_10000;
		break;
	case 0x0210:
		phydev->speed = SPEED_2500;
		break;
	case 0x0220:
		phydev->speed = SPEED_5000;
		break;
	default:
		break;
	}

	return 0;
}

static int rtlgen_read_status(struct phy_device *phydev)
{
	int ret;

	ret = genphy_read_status(phydev);
	if (ret < 0)
		return ret;

	return rtlgen_get_speed(phydev);
}

static int rtlgen_read_mmd(struct phy_device *phydev, int devnum, u16 regnum)
{
	int ret;

	if (devnum == MDIO_MMD_PCS && regnum == MDIO_PCS_EEE_ABLE) {
		rtl821x_write_page(phydev, 0xa5c);
		ret = __phy_read(phydev, 0x12);
		rtl821x_write_page(phydev, 0);
	} else if (devnum == MDIO_MMD_AN && regnum == MDIO_AN_EEE_ADV) {
		rtl821x_write_page(phydev, 0xa5d);
		ret = __phy_read(phydev, 0x10);
		rtl821x_write_page(phydev, 0);
	} else if (devnum == MDIO_MMD_AN && regnum == MDIO_AN_EEE_LPABLE) {
		rtl821x_write_page(phydev, 0xa5d);
		ret = __phy_read(phydev, 0x11);
		rtl821x_write_page(phydev, 0);
	} else {
		ret = -EOPNOTSUPP;
	}

	return ret;
}

static int rtlgen_write_mmd(struct phy_device *phydev, int devnum, u16 regnum,
			    u16 val)
{
	int ret;

	if (devnum == MDIO_MMD_AN && regnum == MDIO_AN_EEE_ADV) {
		rtl821x_write_page(phydev, 0xa5d);
		ret = __phy_write(phydev, 0x10, val);
		rtl821x_write_page(phydev, 0);
	} else {
		ret = -EOPNOTSUPP;
	}

	return ret;
}

static int rtl822x_read_mmd(struct phy_device *phydev, int devnum, u16 regnum)
{
	int ret = rtlgen_read_mmd(phydev, devnum, regnum);

	if (ret != -EOPNOTSUPP)
		return ret;

	if (devnum == MDIO_MMD_PCS && regnum == MDIO_PCS_EEE_ABLE2) {
		rtl821x_write_page(phydev, 0xa6e);
		ret = __phy_read(phydev, 0x16);
		rtl821x_write_page(phydev, 0);
	} else if (devnum == MDIO_MMD_AN && regnum == MDIO_AN_EEE_ADV2) {
		rtl821x_write_page(phydev, 0xa6d);
		ret = __phy_read(phydev, 0x12);
		rtl821x_write_page(phydev, 0);
	} else if (devnum == MDIO_MMD_AN && regnum == MDIO_AN_EEE_LPABLE2) {
		rtl821x_write_page(phydev, 0xa6d);
		ret = __phy_read(phydev, 0x10);
		rtl821x_write_page(phydev, 0);
	}

	return ret;
}

static int rtl822x_write_mmd(struct phy_device *phydev, int devnum, u16 regnum,
			     u16 val)
{
	int ret = rtlgen_write_mmd(phydev, devnum, regnum, val);

	if (ret != -EOPNOTSUPP)
		return ret;

	if (devnum == MDIO_MMD_AN && regnum == MDIO_AN_EEE_ADV2) {
		rtl821x_write_page(phydev, 0xa6d);
		ret = __phy_write(phydev, 0x12, val);
		rtl821x_write_page(phydev, 0);
	}

	return ret;
}

static int rtl822x_get_features(struct phy_device *phydev)
{
	int val;

	val = phy_read_paged(phydev, 0xa61, 0x13);
	if (val < 0)
		return val;

	linkmode_mod_bit(ETHTOOL_LINK_MODE_2500baseT_Full_BIT,
			 phydev->supported, val & RTL_SUPPORTS_2500FULL);
	linkmode_mod_bit(ETHTOOL_LINK_MODE_5000baseT_Full_BIT,
			 phydev->supported, val & RTL_SUPPORTS_5000FULL);
	linkmode_mod_bit(ETHTOOL_LINK_MODE_10000baseT_Full_BIT,
			 phydev->supported, val & RTL_SUPPORTS_10000FULL);

	return genphy_read_abilities(phydev);
}

static int rtl822x_config_aneg(struct phy_device *phydev)
{
	int ret = 0;

	if (phydev->autoneg == AUTONEG_ENABLE) {
		u16 adv2500 = 0;

		if (linkmode_test_bit(ETHTOOL_LINK_MODE_2500baseT_Full_BIT,
				      phydev->advertising))
			adv2500 = RTL_ADV_2500FULL;

		ret = phy_modify_paged_changed(phydev, 0xa5d, 0x12,
					       RTL_ADV_2500FULL, adv2500);
		if (ret < 0)
			return ret;
	}

	return __genphy_config_aneg(phydev, ret);
}

static int rtl822x_read_status(struct phy_device *phydev)
{
	int ret;

	if (phydev->autoneg == AUTONEG_ENABLE) {
		int lpadv = phy_read_paged(phydev, 0xa5d, 0x13);

		if (lpadv < 0)
			return lpadv;

		linkmode_mod_bit(ETHTOOL_LINK_MODE_10000baseT_Full_BIT,
			phydev->lp_advertising, lpadv & RTL_LPADV_10000FULL);
		linkmode_mod_bit(ETHTOOL_LINK_MODE_5000baseT_Full_BIT,
			phydev->lp_advertising, lpadv & RTL_LPADV_5000FULL);
		linkmode_mod_bit(ETHTOOL_LINK_MODE_2500baseT_Full_BIT,
			phydev->lp_advertising, lpadv & RTL_LPADV_2500FULL);
	}

	ret = genphy_read_status(phydev);
	if (ret < 0)
		return ret;

	return rtlgen_get_speed(phydev);
}

static bool rtlgen_supports_2_5gbps(struct phy_device *phydev)
{
	int val;

	phy_write(phydev, RTL821x_PAGE_SELECT, 0xa61);
	val = phy_read(phydev, 0x13);
	phy_write(phydev, RTL821x_PAGE_SELECT, 0);

	return val >= 0 && val & RTL_SUPPORTS_2500FULL;
}

static int rtlgen_match_phy_device(struct phy_device *phydev)
{
	return phydev->phy_id == RTL_GENERIC_PHYID &&
	       !rtlgen_supports_2_5gbps(phydev);
}

static int rtl8226_match_phy_device(struct phy_device *phydev)
{
	return phydev->phy_id == RTL_GENERIC_PHYID &&
	       rtlgen_supports_2_5gbps(phydev);
}

static int rtlgen_resume(struct phy_device *phydev)
{
	int ret = genphy_resume(phydev);

	/* Internal PHY's from RTL8168h up may not be instantly ready */
	msleep(20);

	return ret;
}

<<<<<<< HEAD
static int rtl9000a_config_init(struct phy_device *phydev)
{
	phydev->autoneg = AUTONEG_DISABLE;
	phydev->speed = SPEED_100;
=======
static int rtl9010a_config_init(struct phy_device *phydev)
{
	phydev->autoneg = AUTONEG_DISABLE;
	phydev->speed = SPEED_1000;
>>>>>>> a8f20dd9
	phydev->duplex = DUPLEX_FULL;

	return 0;
}

<<<<<<< HEAD
static int rtl9000a_config_aneg(struct phy_device *phydev)
{
	int ret;
	u16 ctl = 0;

	switch (phydev->master_slave_set) {
	case MASTER_SLAVE_CFG_MASTER_FORCE:
		ctl |= CTL1000_AS_MASTER;
		break;
	case MASTER_SLAVE_CFG_SLAVE_FORCE:
		break;
	case MASTER_SLAVE_CFG_UNKNOWN:
	case MASTER_SLAVE_CFG_UNSUPPORTED:
		return 0;
	default:
		phydev_warn(phydev, "Unsupported Master/Slave mode\n");
		return -EOPNOTSUPP;
	}

	ret = phy_modify_changed(phydev, MII_CTRL1000, CTL1000_AS_MASTER, ctl);
	if (ret == 1)
		ret = genphy_soft_reset(phydev);

	return ret;
}

static int rtl9000a_read_status(struct phy_device *phydev)
{
	int ret;

	phydev->master_slave_get = MASTER_SLAVE_CFG_UNKNOWN;
	phydev->master_slave_state = MASTER_SLAVE_STATE_UNKNOWN;

	ret = genphy_update_link(phydev);
	if (ret)
		return ret;

	ret = phy_read(phydev, MII_CTRL1000);
	if (ret < 0)
		return ret;
	if (ret & CTL1000_AS_MASTER)
		phydev->master_slave_get = MASTER_SLAVE_CFG_MASTER_FORCE;
	else
		phydev->master_slave_get = MASTER_SLAVE_CFG_SLAVE_FORCE;

	ret = phy_read(phydev, MII_STAT1000);
	if (ret < 0)
		return ret;
	if (ret & LPA_1000MSRES)
		phydev->master_slave_state = MASTER_SLAVE_STATE_MASTER;
	else
		phydev->master_slave_state = MASTER_SLAVE_STATE_SLAVE;

	return 0;
}

static int rtl9000a_ack_interrupt(struct phy_device *phydev)
{
	int err;

	err = phy_read(phydev, RTL8211F_INSR);

	return (err < 0) ? err : 0;
}

static int rtl9000a_config_intr(struct phy_device *phydev)
{
	u16 val;
	int err;

	if (phydev->interrupts == PHY_INTERRUPT_ENABLED) {
		err = rtl9000a_ack_interrupt(phydev);
		if (err)
			return err;

		val = (u16)~RTL9000A_GINMR_LINK_STATUS;
		err = phy_write_paged(phydev, 0xa42, RTL9000A_GINMR, val);
	} else {
		val = ~0;
		err = phy_write_paged(phydev, 0xa42, RTL9000A_GINMR, val);
		if (err)
			return err;

		err = rtl9000a_ack_interrupt(phydev);
	}

	return phy_write_paged(phydev, 0xa42, RTL9000A_GINMR, val);
}

static irqreturn_t rtl9000a_handle_interrupt(struct phy_device *phydev)
{
	int irq_status;

	irq_status = phy_read(phydev, RTL8211F_INSR);
	if (irq_status < 0) {
		phy_error(phydev);
		return IRQ_NONE;
	}

	if (!(irq_status & RTL8211F_INER_LINK_STATUS))
		return IRQ_NONE;

	phy_trigger_machine(phydev);

	return IRQ_HANDLED;
=======
static int rtl9010a_config_aneg(struct phy_device *phydev)
{
	return 0;
}

static int rtl9010a_get_features(struct phy_device *phydev)
{
	linkmode_set_bit(ETHTOOL_LINK_MODE_100baseT1_Full_BIT,
			 phydev->supported);
	linkmode_set_bit(ETHTOOL_LINK_MODE_1000baseT1_Full_BIT,
			 phydev->supported);

	return 0;
}

static int rtl9010a_read_status(struct phy_device *phydev)
{
	int ret;
	u16 val;
	int link_status, local_status, remote_status;

	ret = genphy_read_status(phydev);
	if (ret < 0)
		return ret;

	val = phy_read(phydev, 0x01);
	val = phy_read(phydev, 0x01);
	link_status = val & 0x0004 ? 1 : 0;

	if (phydev->speed == SPEED_1000) {
		val = phy_read(phydev, 0x0a);
		local_status = val & 0x2000 ? 1 : 0;
		remote_status = val & 0x1000 ? 1 : 0;
	} else {
		phy_write(phydev, 0x1f, 0xa64);
		val = phy_read(phydev, 0x17);
		local_status = val & 0x0004 ? 1 : 0;
		remote_status = val & 0x0400 ? 1 : 0;
	}

	if (link_status && local_status && remote_status)
		phydev->link = 1;
	else
		phydev->link = 0;

	return 0;
>>>>>>> a8f20dd9
}

static struct phy_driver realtek_drvs[] = {
	{
		PHY_ID_MATCH_EXACT(0x00008201),
		.name           = "RTL8201CP Ethernet",
		.read_page	= rtl821x_read_page,
		.write_page	= rtl821x_write_page,
	}, {
		PHY_ID_MATCH_EXACT(0x001cc816),
		.name		= "RTL8201F Fast Ethernet",
		.config_intr	= &rtl8201_config_intr,
		.handle_interrupt = rtl8201_handle_interrupt,
		.suspend	= genphy_suspend,
		.resume		= genphy_resume,
		.read_page	= rtl821x_read_page,
		.write_page	= rtl821x_write_page,
	}, {
		PHY_ID_MATCH_MODEL(0x001cc880),
		.name		= "RTL8208 Fast Ethernet",
		.read_mmd	= genphy_read_mmd_unsupported,
		.write_mmd	= genphy_write_mmd_unsupported,
		.suspend	= genphy_suspend,
		.resume		= genphy_resume,
		.read_page	= rtl821x_read_page,
		.write_page	= rtl821x_write_page,
	}, {
		PHY_ID_MATCH_EXACT(0x001cc910),
		.name		= "RTL8211 Gigabit Ethernet",
		.config_aneg	= rtl8211_config_aneg,
		.read_mmd	= &genphy_read_mmd_unsupported,
		.write_mmd	= &genphy_write_mmd_unsupported,
		.read_page	= rtl821x_read_page,
		.write_page	= rtl821x_write_page,
	}, {
		PHY_ID_MATCH_EXACT(0x001cc912),
		.name		= "RTL8211B Gigabit Ethernet",
		.config_intr	= &rtl8211b_config_intr,
		.handle_interrupt = rtl821x_handle_interrupt,
		.read_mmd	= &genphy_read_mmd_unsupported,
		.write_mmd	= &genphy_write_mmd_unsupported,
		.suspend	= rtl8211b_suspend,
		.resume		= rtl8211b_resume,
		.read_page	= rtl821x_read_page,
		.write_page	= rtl821x_write_page,
	}, {
		PHY_ID_MATCH_EXACT(0x001cc913),
		.name		= "RTL8211C Gigabit Ethernet",
		.config_init	= rtl8211c_config_init,
		.read_mmd	= &genphy_read_mmd_unsupported,
		.write_mmd	= &genphy_write_mmd_unsupported,
		.read_page	= rtl821x_read_page,
		.write_page	= rtl821x_write_page,
	}, {
		PHY_ID_MATCH_EXACT(0x001cc914),
		.name		= "RTL8211DN Gigabit Ethernet",
		.config_intr	= rtl8211e_config_intr,
		.handle_interrupt = rtl821x_handle_interrupt,
		.suspend	= genphy_suspend,
		.resume		= genphy_resume,
		.read_page	= rtl821x_read_page,
		.write_page	= rtl821x_write_page,
	}, {
		PHY_ID_MATCH_EXACT(0x001cc915),
		.name		= "RTL8211E Gigabit Ethernet",
		.config_init	= &rtl8211e_config_init,
		.config_intr	= &rtl8211e_config_intr,
		.handle_interrupt = rtl821x_handle_interrupt,
		.suspend	= genphy_suspend,
		.resume		= genphy_resume,
		.read_page	= rtl821x_read_page,
		.write_page	= rtl821x_write_page,
	}, {
		PHY_ID_MATCH_EXACT(0x001cc916),
		.name		= "RTL8211F Gigabit Ethernet",
		.probe		= rtl821x_probe,
		.config_init	= &rtl8211f_config_init,
		.read_status	= rtlgen_read_status,
		.config_intr	= &rtl8211f_config_intr,
		.handle_interrupt = rtl8211f_handle_interrupt,
		.suspend	= genphy_suspend,
		.resume		= rtl821x_resume,
		.read_page	= rtl821x_read_page,
		.write_page	= rtl821x_write_page,
	}, {
		PHY_ID_MATCH_EXACT(RTL_8211FVD_PHYID),
		.name		= "RTL8211F-VD Gigabit Ethernet",
		.probe		= rtl821x_probe,
		.config_init	= &rtl8211f_config_init,
		.read_status	= rtlgen_read_status,
		.config_intr	= &rtl8211f_config_intr,
		.handle_interrupt = rtl8211f_handle_interrupt,
		.suspend	= genphy_suspend,
		.resume		= rtl821x_resume,
		.read_page	= rtl821x_read_page,
		.write_page	= rtl821x_write_page,
	}, {
		.name		= "Generic FE-GE Realtek PHY",
		.match_phy_device = rtlgen_match_phy_device,
		.read_status	= rtlgen_read_status,
		.suspend	= genphy_suspend,
		.resume		= rtlgen_resume,
		.read_page	= rtl821x_read_page,
		.write_page	= rtl821x_write_page,
		.read_mmd	= rtlgen_read_mmd,
		.write_mmd	= rtlgen_write_mmd,
	}, {
		.name		= "RTL8226 2.5Gbps PHY",
		.match_phy_device = rtl8226_match_phy_device,
		.get_features	= rtl822x_get_features,
		.config_aneg	= rtl822x_config_aneg,
		.read_status	= rtl822x_read_status,
		.suspend	= genphy_suspend,
		.resume		= rtlgen_resume,
		.read_page	= rtl821x_read_page,
		.write_page	= rtl821x_write_page,
		.read_mmd	= rtl822x_read_mmd,
		.write_mmd	= rtl822x_write_mmd,
	}, {
		PHY_ID_MATCH_EXACT(0x001cc840),
		.name		= "RTL8226B_RTL8221B 2.5Gbps PHY",
		.get_features	= rtl822x_get_features,
		.config_aneg	= rtl822x_config_aneg,
		.read_status	= rtl822x_read_status,
		.suspend	= genphy_suspend,
		.resume		= rtlgen_resume,
		.read_page	= rtl821x_read_page,
		.write_page	= rtl821x_write_page,
		.read_mmd	= rtl822x_read_mmd,
		.write_mmd	= rtl822x_write_mmd,
	}, {
		PHY_ID_MATCH_EXACT(0x001cc838),
		.name           = "RTL8226-CG 2.5Gbps PHY",
		.get_features   = rtl822x_get_features,
		.config_aneg    = rtl822x_config_aneg,
		.read_status    = rtl822x_read_status,
		.suspend        = genphy_suspend,
		.resume         = rtlgen_resume,
		.read_page      = rtl821x_read_page,
		.write_page     = rtl821x_write_page,
	}, {
		PHY_ID_MATCH_EXACT(0x001cc848),
		.name           = "RTL8226B-CG_RTL8221B-CG 2.5Gbps PHY",
		.get_features   = rtl822x_get_features,
		.config_aneg    = rtl822x_config_aneg,
		.read_status    = rtl822x_read_status,
		.suspend        = genphy_suspend,
		.resume         = rtlgen_resume,
		.read_page      = rtl821x_read_page,
		.write_page     = rtl821x_write_page,
	}, {
		PHY_ID_MATCH_EXACT(0x001cc849),
		.name           = "RTL8221B-VB-CG 2.5Gbps PHY",
		.get_features   = rtl822x_get_features,
		.config_aneg    = rtl822x_config_aneg,
		.read_status    = rtl822x_read_status,
		.suspend        = genphy_suspend,
		.resume         = rtlgen_resume,
		.read_page      = rtl821x_read_page,
		.write_page     = rtl821x_write_page,
	}, {
		PHY_ID_MATCH_EXACT(0x001cc84a),
		.name           = "RTL8221B-VM-CG 2.5Gbps PHY",
		.get_features   = rtl822x_get_features,
		.config_aneg    = rtl822x_config_aneg,
		.read_status    = rtl822x_read_status,
		.suspend        = genphy_suspend,
		.resume         = rtlgen_resume,
		.read_page      = rtl821x_read_page,
		.write_page     = rtl821x_write_page,
	}, {
		PHY_ID_MATCH_EXACT(0x001cc961),
		.name		= "RTL8366RB Gigabit Ethernet",
		.config_init	= &rtl8366rb_config_init,
		/* These interrupts are handled by the irq controller
		 * embedded inside the RTL8366RB, they get unmasked when the
		 * irq is requested and ACKed by reading the status register,
		 * which is done by the irqchip code.
		 */
		.config_intr	= genphy_no_config_intr,
		.handle_interrupt = genphy_handle_interrupt_no_ack,
		.suspend	= genphy_suspend,
		.resume		= genphy_resume,
	}, {
		PHY_ID_MATCH_EXACT(0x001ccb00),
		.name		= "RTL9000AA_RTL9000AN Ethernet",
		.features       = PHY_BASIC_T1_FEATURES,
		.config_init	= rtl9000a_config_init,
		.config_aneg	= rtl9000a_config_aneg,
		.read_status	= rtl9000a_read_status,
		.config_intr	= rtl9000a_config_intr,
		.handle_interrupt = rtl9000a_handle_interrupt,
		.suspend	= genphy_suspend,
		.resume		= genphy_resume,
		.read_page	= rtl821x_read_page,
		.write_page	= rtl821x_write_page,
	}, {
		PHY_ID_MATCH_EXACT(0x001cc942),
		.name		= "RTL8365MB-VC Gigabit Ethernet",
		/* Interrupt handling analogous to RTL8366RB */
		.config_intr	= genphy_no_config_intr,
		.handle_interrupt = genphy_handle_interrupt_no_ack,
		.suspend	= genphy_suspend,
		.resume		= genphy_resume,
	}, {
		PHY_ID_MATCH_EXACT(0x001ccb30),
		.name		= "RTL9010AA_RTL9010AR_RTL9010AS Ethernet",
		.config_init	= rtl9010a_config_init,
		.config_aneg	= rtl9010a_config_aneg,
		.read_status	= rtl9010a_read_status,
		.get_features	= rtl9010a_get_features,
		.suspend	= genphy_suspend,
		.resume		= genphy_resume,
		.read_page	= rtl821x_read_page,
		.write_page	= rtl821x_write_page,
	},
};

module_phy_driver(realtek_drvs);

static const struct mdio_device_id __maybe_unused realtek_tbl[] = {
	{ PHY_ID_MATCH_VENDOR(0x001cc800) },
	{ PHY_ID_MATCH_VENDOR(0x001ccb30) },
	{ }
};

MODULE_DEVICE_TABLE(mdio, realtek_tbl);<|MERGE_RESOLUTION|>--- conflicted
+++ resolved
@@ -733,23 +733,15 @@
 	return ret;
 }
 
-<<<<<<< HEAD
 static int rtl9000a_config_init(struct phy_device *phydev)
 {
 	phydev->autoneg = AUTONEG_DISABLE;
 	phydev->speed = SPEED_100;
-=======
-static int rtl9010a_config_init(struct phy_device *phydev)
-{
-	phydev->autoneg = AUTONEG_DISABLE;
-	phydev->speed = SPEED_1000;
->>>>>>> a8f20dd9
 	phydev->duplex = DUPLEX_FULL;
 
 	return 0;
 }
 
-<<<<<<< HEAD
 static int rtl9000a_config_aneg(struct phy_device *phydev)
 {
 	int ret;
@@ -855,7 +847,17 @@
 	phy_trigger_machine(phydev);
 
 	return IRQ_HANDLED;
-=======
+}
+
+static int rtl9010a_config_init(struct phy_device *phydev)
+{
+	phydev->autoneg = AUTONEG_DISABLE;
+	phydev->speed = SPEED_1000;
+	phydev->duplex = DUPLEX_FULL;
+
+	return 0;
+}
+
 static int rtl9010a_config_aneg(struct phy_device *phydev)
 {
 	return 0;
@@ -902,7 +904,6 @@
 		phydev->link = 0;
 
 	return 0;
->>>>>>> a8f20dd9
 }
 
 static struct phy_driver realtek_drvs[] = {
