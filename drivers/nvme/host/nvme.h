--- conflicted
+++ resolved
@@ -151,15 +151,14 @@
 	NVME_QUIRK_BOGUS_NID			= (1 << 18),
 
 	/*
-<<<<<<< HEAD
+	 * No temperature thresholds for channels other than 0 (Composite).
+	 */
+	NVME_QUIRK_NO_SECONDARY_TEMP_THRESH	= (1 << 19),
+
+	/*
 	 * Limit io queue depth to 32
 	 */
 	NVME_QUIRK_LIMIT_IOQD32			= (1 << 31),
-=======
-	 * No temperature thresholds for channels other than 0 (Composite).
-	 */
-	NVME_QUIRK_NO_SECONDARY_TEMP_THRESH	= (1 << 19),
->>>>>>> 52a953d0
 };
 
 /*
