--- conflicted
+++ resolved
@@ -566,15 +566,11 @@
 	if (state->period == pwm->state.period &&
 	    state->duty_cycle == pwm->state.duty_cycle &&
 	    state->polarity == pwm->state.polarity &&
-<<<<<<< HEAD
-	    state->enabled == pwm->state.enabled &&
-	    state->usage_power == pwm->state.usage_power)
-=======
 #ifdef CONFIG_PWM_ROCKCHIP_ONESHOT
 	    state->oneshot_count == pwm->state.oneshot_count &&
 #endif
-	    state->enabled == pwm->state.enabled)
->>>>>>> 52f971ee
+	    state->enabled == pwm->state.enabled &&
+	    state->usage_power == pwm->state.usage_power)
 		return 0;
 
 	err = chip->ops->apply(chip, pwm, state);
