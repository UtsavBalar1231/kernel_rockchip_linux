// SPDX-License-Identifier: GPL-2.0-or-later
/*
 *  ACPI-WMI mapping driver
 *
 *  Copyright (C) 2007-2008 Carlos Corbacho <carlos@strangeworlds.co.uk>
 *
 *  GUID parsing code from ldm.c is:
 *   Copyright (C) 2001,2002 Richard Russon <ldm@flatcap.org>
 *   Copyright (c) 2001-2007 Anton Altaparmakov
 *   Copyright (C) 2001,2002 Jakob Kemi <jakob.kemi@telia.com>
 *
 *  WMI bus infrastructure by Andrew Lutomirski and Darren Hart:
 *    Copyright (C) 2015 Andrew Lutomirski
 *    Copyright (C) 2017 VMware, Inc. All Rights Reserved.
 */

#define pr_fmt(fmt)	KBUILD_MODNAME ": " fmt

#include <linux/acpi.h>
#include <linux/bits.h>
#include <linux/build_bug.h>
#include <linux/device.h>
#include <linux/init.h>
#include <linux/kernel.h>
#include <linux/list.h>
#include <linux/module.h>
#include <linux/platform_device.h>
#include <linux/slab.h>
#include <linux/sysfs.h>
#include <linux/types.h>
#include <linux/uuid.h>
#include <linux/wmi.h>
#include <linux/fs.h>

MODULE_AUTHOR("Carlos Corbacho");
MODULE_DESCRIPTION("ACPI-WMI Mapping Driver");
MODULE_LICENSE("GPL");

static LIST_HEAD(wmi_block_list);

struct guid_block {
	guid_t guid;
	union {
		char object_id[2];
		struct {
			unsigned char notify_id;
			unsigned char reserved;
		};
	};
	u8 instance_count;
	u8 flags;
} __packed;
static_assert(sizeof(typeof_member(struct guid_block, guid)) == 16);
static_assert(sizeof(struct guid_block) == 20);
static_assert(__alignof__(struct guid_block) == 1);

enum {	/* wmi_block flags */
	WMI_READ_TAKES_NO_ARGS,
	WMI_PROBED,
};

struct wmi_block {
	struct wmi_device dev;
	struct list_head list;
	struct guid_block gblock;
	struct acpi_device *acpi_device;
	wmi_notify_handler handler;
	void *handler_data;
	unsigned long flags;
};


/*
 * If the GUID data block is marked as expensive, we must enable and
 * explicitily disable data collection.
 */
#define ACPI_WMI_EXPENSIVE   BIT(0)
#define ACPI_WMI_METHOD      BIT(1)	/* GUID is a method */
#define ACPI_WMI_STRING      BIT(2)	/* GUID takes & returns a string */
#define ACPI_WMI_EVENT       BIT(3)	/* GUID is an event */

static const struct acpi_device_id wmi_device_ids[] = {
	{"PNP0C14", 0},
	{"pnp0c14", 0},
	{ }
};
MODULE_DEVICE_TABLE(acpi, wmi_device_ids);

/* allow duplicate GUIDs as these device drivers use struct wmi_driver */
static const char * const allow_duplicates[] = {
	"05901221-D566-11D1-B2F0-00A0C9062910",	/* wmi-bmof */
	"8A42EA14-4F2A-FD45-6422-0087F7A7E608",	/* dell-wmi-ddv */
<<<<<<< HEAD
	"F1DDEE52-063C-4784-A11E-8A06684B9B01",	/* dell-smm-hwmon */
=======
	"44FADEB1-B204-40F2-8581-394BBDC1B651",	/* intel-wmi-sbl-fw-update */
	"86CCFD48-205E-4A77-9C48-2021CBEDE341",	/* intel-wmi-thunderbolt */
>>>>>>> 119652b8
	NULL
};

#define dev_to_wblock(__dev)	container_of_const(__dev, struct wmi_block, dev.dev)
#define dev_to_wdev(__dev)	container_of_const(__dev, struct wmi_device, dev)

/*
 * GUID parsing functions
 */

static bool guid_parse_and_compare(const char *string, const guid_t *guid)
{
	guid_t guid_input;

	if (guid_parse(string, &guid_input))
		return false;

	return guid_equal(&guid_input, guid);
}

static const void *find_guid_context(struct wmi_block *wblock,
				     struct wmi_driver *wdriver)
{
	const struct wmi_device_id *id;

	id = wdriver->id_table;
	if (!id)
		return NULL;

	while (*id->guid_string) {
		if (guid_parse_and_compare(id->guid_string, &wblock->gblock.guid))
			return id->context;
		id++;
	}
	return NULL;
}

static int get_subobj_info(acpi_handle handle, const char *pathname,
			   struct acpi_device_info **info)
{
	acpi_handle subobj_handle;
	acpi_status status;

	status = acpi_get_handle(handle, pathname, &subobj_handle);
	if (status == AE_NOT_FOUND)
		return -ENOENT;

	if (ACPI_FAILURE(status))
		return -EIO;

	status = acpi_get_object_info(subobj_handle, info);
	if (ACPI_FAILURE(status))
		return -EIO;

	return 0;
}

static acpi_status wmi_method_enable(struct wmi_block *wblock, bool enable)
{
	struct guid_block *block;
	char method[5];
	acpi_status status;
	acpi_handle handle;

	block = &wblock->gblock;
	handle = wblock->acpi_device->handle;

	snprintf(method, 5, "WE%02X", block->notify_id);
	status = acpi_execute_simple_method(handle, method, enable);
	if (status == AE_NOT_FOUND)
		return AE_OK;

	return status;
}

#define WMI_ACPI_METHOD_NAME_SIZE 5

static inline void get_acpi_method_name(const struct wmi_block *wblock,
					const char method,
					char buffer[static WMI_ACPI_METHOD_NAME_SIZE])
{
	static_assert(ARRAY_SIZE(wblock->gblock.object_id) == 2);
	static_assert(WMI_ACPI_METHOD_NAME_SIZE >= 5);

	buffer[0] = 'W';
	buffer[1] = method;
	buffer[2] = wblock->gblock.object_id[0];
	buffer[3] = wblock->gblock.object_id[1];
	buffer[4] = '\0';
}

static inline acpi_object_type get_param_acpi_type(const struct wmi_block *wblock)
{
	if (wblock->gblock.flags & ACPI_WMI_STRING)
		return ACPI_TYPE_STRING;
	else
		return ACPI_TYPE_BUFFER;
}

static acpi_status get_event_data(const struct wmi_block *wblock, struct acpi_buffer *out)
{
	union acpi_object param = {
		.integer = {
			.type = ACPI_TYPE_INTEGER,
			.value = wblock->gblock.notify_id,
		}
	};
	struct acpi_object_list input = {
		.count = 1,
		.pointer = &param,
	};

	return acpi_evaluate_object(wblock->acpi_device->handle, "_WED", &input, out);
}

static int wmidev_match_guid(struct device *dev, const void *data)
{
	struct wmi_block *wblock = dev_to_wblock(dev);
	const guid_t *guid = data;

	if (guid_equal(guid, &wblock->gblock.guid))
		return 1;

	return 0;
}

static struct bus_type wmi_bus_type;

static struct wmi_device *wmi_find_device_by_guid(const char *guid_string)
{
	struct device *dev;
	guid_t guid;
	int ret;

	ret = guid_parse(guid_string, &guid);
	if (ret < 0)
		return ERR_PTR(ret);

	dev = bus_find_device(&wmi_bus_type, NULL, &guid, wmidev_match_guid);
	if (!dev)
		return ERR_PTR(-ENODEV);

	return dev_to_wdev(dev);
}

static void wmi_device_put(struct wmi_device *wdev)
{
	put_device(&wdev->dev);
}

/*
 * Exported WMI functions
 */

/**
 * wmi_instance_count - Get number of WMI object instances
 * @guid_string: 36 char string of the form fa50ff2b-f2e8-45de-83fa-65417f2f49ba
 *
 * Get the number of WMI object instances.
 *
 * Returns: Number of WMI object instances or negative error code.
 */
int wmi_instance_count(const char *guid_string)
{
	struct wmi_device *wdev;
	int ret;

	wdev = wmi_find_device_by_guid(guid_string);
	if (IS_ERR(wdev))
		return PTR_ERR(wdev);

	ret = wmidev_instance_count(wdev);
	wmi_device_put(wdev);

	return ret;
}
EXPORT_SYMBOL_GPL(wmi_instance_count);

/**
 * wmidev_instance_count - Get number of WMI object instances
 * @wdev: A wmi bus device from a driver
 *
 * Get the number of WMI object instances.
 *
 * Returns: Number of WMI object instances.
 */
u8 wmidev_instance_count(struct wmi_device *wdev)
{
	struct wmi_block *wblock = container_of(wdev, struct wmi_block, dev);

	return wblock->gblock.instance_count;
}
EXPORT_SYMBOL_GPL(wmidev_instance_count);

/**
 * wmi_evaluate_method - Evaluate a WMI method (deprecated)
 * @guid_string: 36 char string of the form fa50ff2b-f2e8-45de-83fa-65417f2f49ba
 * @instance: Instance index
 * @method_id: Method ID to call
 * @in: Buffer containing input for the method call
 * @out: Empty buffer to return the method results
 *
 * Call an ACPI-WMI method, the caller must free @out.
 *
 * Return: acpi_status signaling success or error.
 */
acpi_status wmi_evaluate_method(const char *guid_string, u8 instance, u32 method_id,
				const struct acpi_buffer *in, struct acpi_buffer *out)
{
	struct wmi_device *wdev;
	acpi_status status;

	wdev = wmi_find_device_by_guid(guid_string);
	if (IS_ERR(wdev))
		return AE_ERROR;

	status = wmidev_evaluate_method(wdev, instance, method_id, in, out);

	wmi_device_put(wdev);

	return status;
}
EXPORT_SYMBOL_GPL(wmi_evaluate_method);

/**
 * wmidev_evaluate_method - Evaluate a WMI method
 * @wdev: A wmi bus device from a driver
 * @instance: Instance index
 * @method_id: Method ID to call
 * @in: Buffer containing input for the method call
 * @out: Empty buffer to return the method results
 *
 * Call an ACPI-WMI method, the caller must free @out.
 *
 * Return: acpi_status signaling success or error.
 */
acpi_status wmidev_evaluate_method(struct wmi_device *wdev, u8 instance, u32 method_id,
				   const struct acpi_buffer *in, struct acpi_buffer *out)
{
	struct guid_block *block;
	struct wmi_block *wblock;
	acpi_handle handle;
	struct acpi_object_list input;
	union acpi_object params[3];
	char method[WMI_ACPI_METHOD_NAME_SIZE];

	wblock = container_of(wdev, struct wmi_block, dev);
	block = &wblock->gblock;
	handle = wblock->acpi_device->handle;

	if (!(block->flags & ACPI_WMI_METHOD))
		return AE_BAD_DATA;

	if (block->instance_count <= instance)
		return AE_BAD_PARAMETER;

	input.count = 2;
	input.pointer = params;
	params[0].type = ACPI_TYPE_INTEGER;
	params[0].integer.value = instance;
	params[1].type = ACPI_TYPE_INTEGER;
	params[1].integer.value = method_id;

	if (in) {
		input.count = 3;

		params[2].type = get_param_acpi_type(wblock);
		params[2].buffer.length = in->length;
		params[2].buffer.pointer = in->pointer;
	}

	get_acpi_method_name(wblock, 'M', method);

	return acpi_evaluate_object(handle, method, &input, out);
}
EXPORT_SYMBOL_GPL(wmidev_evaluate_method);

static acpi_status __query_block(struct wmi_block *wblock, u8 instance,
				 struct acpi_buffer *out)
{
	struct guid_block *block;
	acpi_handle handle;
	acpi_status status, wc_status = AE_ERROR;
	struct acpi_object_list input;
	union acpi_object wq_params[1];
	char wc_method[WMI_ACPI_METHOD_NAME_SIZE];
	char method[WMI_ACPI_METHOD_NAME_SIZE];

	if (!out)
		return AE_BAD_PARAMETER;

	block = &wblock->gblock;
	handle = wblock->acpi_device->handle;

	if (block->instance_count <= instance)
		return AE_BAD_PARAMETER;

	/* Check GUID is a data block */
	if (block->flags & (ACPI_WMI_EVENT | ACPI_WMI_METHOD))
		return AE_ERROR;

	input.count = 1;
	input.pointer = wq_params;
	wq_params[0].type = ACPI_TYPE_INTEGER;
	wq_params[0].integer.value = instance;

	if (instance == 0 && test_bit(WMI_READ_TAKES_NO_ARGS, &wblock->flags))
		input.count = 0;

	/*
	 * If ACPI_WMI_EXPENSIVE, call the relevant WCxx method first to
	 * enable collection.
	 */
	if (block->flags & ACPI_WMI_EXPENSIVE) {
		get_acpi_method_name(wblock, 'C', wc_method);

		/*
		 * Some GUIDs break the specification by declaring themselves
		 * expensive, but have no corresponding WCxx method. So we
		 * should not fail if this happens.
		 */
		wc_status = acpi_execute_simple_method(handle, wc_method, 1);
	}

	get_acpi_method_name(wblock, 'Q', method);
	status = acpi_evaluate_object(handle, method, &input, out);

	/*
	 * If ACPI_WMI_EXPENSIVE, call the relevant WCxx method, even if
	 * the WQxx method failed - we should disable collection anyway.
	 */
	if ((block->flags & ACPI_WMI_EXPENSIVE) && ACPI_SUCCESS(wc_status)) {
		/*
		 * Ignore whether this WCxx call succeeds or not since
		 * the previously executed WQxx method call might have
		 * succeeded, and returning the failing status code
		 * of this call would throw away the result of the WQxx
		 * call, potentially leaking memory.
		 */
		acpi_execute_simple_method(handle, wc_method, 0);
	}

	return status;
}

/**
 * wmi_query_block - Return contents of a WMI block (deprecated)
 * @guid_string: 36 char string of the form fa50ff2b-f2e8-45de-83fa-65417f2f49ba
 * @instance: Instance index
 * @out: Empty buffer to return the contents of the data block to
 *
 * Query a ACPI-WMI block, the caller must free @out.
 *
 * Return: ACPI object containing the content of the WMI block.
 */
acpi_status wmi_query_block(const char *guid_string, u8 instance,
			    struct acpi_buffer *out)
{
	struct wmi_block *wblock;
	struct wmi_device *wdev;
	acpi_status status;

	wdev = wmi_find_device_by_guid(guid_string);
	if (IS_ERR(wdev))
		return AE_ERROR;

	wblock = container_of(wdev, struct wmi_block, dev);
	status = __query_block(wblock, instance, out);

	wmi_device_put(wdev);

	return status;
}
EXPORT_SYMBOL_GPL(wmi_query_block);

/**
 * wmidev_block_query - Return contents of a WMI block
 * @wdev: A wmi bus device from a driver
 * @instance: Instance index
 *
 * Query an ACPI-WMI block, the caller must free the result.
 *
 * Return: ACPI object containing the content of the WMI block.
 */
union acpi_object *wmidev_block_query(struct wmi_device *wdev, u8 instance)
{
	struct acpi_buffer out = { ACPI_ALLOCATE_BUFFER, NULL };
	struct wmi_block *wblock = container_of(wdev, struct wmi_block, dev);

	if (ACPI_FAILURE(__query_block(wblock, instance, &out)))
		return NULL;

	return out.pointer;
}
EXPORT_SYMBOL_GPL(wmidev_block_query);

/**
 * wmi_set_block - Write to a WMI block (deprecated)
 * @guid_string: 36 char string of the form fa50ff2b-f2e8-45de-83fa-65417f2f49ba
 * @instance: Instance index
 * @in: Buffer containing new values for the data block
 *
 * Write the contents of the input buffer to an ACPI-WMI data block.
 *
 * Return: acpi_status signaling success or error.
 */
acpi_status wmi_set_block(const char *guid_string, u8 instance, const struct acpi_buffer *in)
{
	struct wmi_device *wdev;
	acpi_status status;

	wdev = wmi_find_device_by_guid(guid_string);
	if (IS_ERR(wdev))
		return AE_ERROR;

	status =  wmidev_block_set(wdev, instance, in);
	wmi_device_put(wdev);

	return status;
}
EXPORT_SYMBOL_GPL(wmi_set_block);

/**
 * wmidev_block_set - Write to a WMI block
 * @wdev: A wmi bus device from a driver
 * @instance: Instance index
 * @in: Buffer containing new values for the data block
 *
 * Write contents of the input buffer to an ACPI-WMI data block.
 *
 * Return: acpi_status signaling success or error.
 */
acpi_status wmidev_block_set(struct wmi_device *wdev, u8 instance, const struct acpi_buffer *in)
{
	struct wmi_block *wblock = container_of(wdev, struct wmi_block, dev);
	acpi_handle handle = wblock->acpi_device->handle;
	struct guid_block *block = &wblock->gblock;
	char method[WMI_ACPI_METHOD_NAME_SIZE];
	struct acpi_object_list input;
	union acpi_object params[2];

	if (!in)
		return AE_BAD_DATA;

	if (block->instance_count <= instance)
		return AE_BAD_PARAMETER;

	/* Check GUID is a data block */
	if (block->flags & (ACPI_WMI_EVENT | ACPI_WMI_METHOD))
		return AE_ERROR;

	input.count = 2;
	input.pointer = params;
	params[0].type = ACPI_TYPE_INTEGER;
	params[0].integer.value = instance;
	params[1].type = get_param_acpi_type(wblock);
	params[1].buffer.length = in->length;
	params[1].buffer.pointer = in->pointer;

	get_acpi_method_name(wblock, 'S', method);

	return acpi_evaluate_object(handle, method, &input, NULL);
}
EXPORT_SYMBOL_GPL(wmidev_block_set);

/**
 * wmi_install_notify_handler - Register handler for WMI events (deprecated)
 * @guid: 36 char string of the form fa50ff2b-f2e8-45de-83fa-65417f2f49ba
 * @handler: Function to handle notifications
 * @data: Data to be returned to handler when event is fired
 *
 * Register a handler for events sent to the ACPI-WMI mapper device.
 *
 * Return: acpi_status signaling success or error.
 */
acpi_status wmi_install_notify_handler(const char *guid,
				       wmi_notify_handler handler,
				       void *data)
{
	struct wmi_block *block;
	acpi_status status = AE_NOT_EXIST;
	guid_t guid_input;

	if (!guid || !handler)
		return AE_BAD_PARAMETER;

	if (guid_parse(guid, &guid_input))
		return AE_BAD_PARAMETER;

	list_for_each_entry(block, &wmi_block_list, list) {
		acpi_status wmi_status;

		if (guid_equal(&block->gblock.guid, &guid_input)) {
			if (block->handler)
				return AE_ALREADY_ACQUIRED;

			block->handler = handler;
			block->handler_data = data;

			wmi_status = wmi_method_enable(block, true);
			if ((wmi_status != AE_OK) ||
			    ((wmi_status == AE_OK) && (status == AE_NOT_EXIST)))
				status = wmi_status;
		}
	}

	return status;
}
EXPORT_SYMBOL_GPL(wmi_install_notify_handler);

/**
 * wmi_remove_notify_handler - Unregister handler for WMI events (deprecated)
 * @guid: 36 char string of the form fa50ff2b-f2e8-45de-83fa-65417f2f49ba
 *
 * Unregister handler for events sent to the ACPI-WMI mapper device.
 *
 * Return: acpi_status signaling success or error.
 */
acpi_status wmi_remove_notify_handler(const char *guid)
{
	struct wmi_block *block;
	acpi_status status = AE_NOT_EXIST;
	guid_t guid_input;

	if (!guid)
		return AE_BAD_PARAMETER;

	if (guid_parse(guid, &guid_input))
		return AE_BAD_PARAMETER;

	list_for_each_entry(block, &wmi_block_list, list) {
		acpi_status wmi_status;

		if (guid_equal(&block->gblock.guid, &guid_input)) {
			if (!block->handler)
				return AE_NULL_ENTRY;

			wmi_status = wmi_method_enable(block, false);
			block->handler = NULL;
			block->handler_data = NULL;
			if (wmi_status != AE_OK || (wmi_status == AE_OK && status == AE_NOT_EXIST))
				status = wmi_status;
		}
	}

	return status;
}
EXPORT_SYMBOL_GPL(wmi_remove_notify_handler);

/**
 * wmi_get_event_data - Get WMI data associated with an event (deprecated)
 *
 * @event: Event to find
 * @out: Buffer to hold event data
 *
 * Get extra data associated with an WMI event, the caller needs to free @out.
 *
 * Return: acpi_status signaling success or error.
 */
acpi_status wmi_get_event_data(u32 event, struct acpi_buffer *out)
{
	struct wmi_block *wblock;

	list_for_each_entry(wblock, &wmi_block_list, list) {
		struct guid_block *gblock = &wblock->gblock;

		if ((gblock->flags & ACPI_WMI_EVENT) && gblock->notify_id == event)
			return get_event_data(wblock, out);
	}

	return AE_NOT_FOUND;
}
EXPORT_SYMBOL_GPL(wmi_get_event_data);

/**
 * wmi_has_guid - Check if a GUID is available
 * @guid_string: 36 char string of the form fa50ff2b-f2e8-45de-83fa-65417f2f49ba
 *
 * Check if a given GUID is defined by _WDG.
 *
 * Return: True if GUID is available, false otherwise.
 */
bool wmi_has_guid(const char *guid_string)
{
	struct wmi_device *wdev;

	wdev = wmi_find_device_by_guid(guid_string);
	if (IS_ERR(wdev))
		return false;

	wmi_device_put(wdev);

	return true;
}
EXPORT_SYMBOL_GPL(wmi_has_guid);

/**
 * wmi_get_acpi_device_uid() - Get _UID name of ACPI device that defines GUID (deprecated)
 * @guid_string: 36 char string of the form fa50ff2b-f2e8-45de-83fa-65417f2f49ba
 *
 * Find the _UID of ACPI device associated with this WMI GUID.
 *
 * Return: The ACPI _UID field value or NULL if the WMI GUID was not found.
 */
char *wmi_get_acpi_device_uid(const char *guid_string)
{
	struct wmi_block *wblock;
	struct wmi_device *wdev;
	char *uid;

	wdev = wmi_find_device_by_guid(guid_string);
	if (IS_ERR(wdev))
		return NULL;

	wblock = container_of(wdev, struct wmi_block, dev);
	uid = acpi_device_uid(wblock->acpi_device);

	wmi_device_put(wdev);

	return uid;
}
EXPORT_SYMBOL_GPL(wmi_get_acpi_device_uid);

static inline struct wmi_driver *drv_to_wdrv(struct device_driver *drv)
{
	return container_of(drv, struct wmi_driver, driver);
}

/*
 * sysfs interface
 */
static ssize_t modalias_show(struct device *dev, struct device_attribute *attr,
			     char *buf)
{
	struct wmi_block *wblock = dev_to_wblock(dev);

	return sysfs_emit(buf, "wmi:%pUL\n", &wblock->gblock.guid);
}
static DEVICE_ATTR_RO(modalias);

static ssize_t guid_show(struct device *dev, struct device_attribute *attr,
			 char *buf)
{
	struct wmi_block *wblock = dev_to_wblock(dev);

	return sysfs_emit(buf, "%pUL\n", &wblock->gblock.guid);
}
static DEVICE_ATTR_RO(guid);

static ssize_t instance_count_show(struct device *dev,
				   struct device_attribute *attr, char *buf)
{
	struct wmi_block *wblock = dev_to_wblock(dev);

	return sysfs_emit(buf, "%d\n", (int)wblock->gblock.instance_count);
}
static DEVICE_ATTR_RO(instance_count);

static ssize_t expensive_show(struct device *dev,
			      struct device_attribute *attr, char *buf)
{
	struct wmi_block *wblock = dev_to_wblock(dev);

	return sysfs_emit(buf, "%d\n",
			  (wblock->gblock.flags & ACPI_WMI_EXPENSIVE) != 0);
}
static DEVICE_ATTR_RO(expensive);

static struct attribute *wmi_attrs[] = {
	&dev_attr_modalias.attr,
	&dev_attr_guid.attr,
	&dev_attr_instance_count.attr,
	&dev_attr_expensive.attr,
	NULL
};
ATTRIBUTE_GROUPS(wmi);

static ssize_t notify_id_show(struct device *dev, struct device_attribute *attr,
			      char *buf)
{
	struct wmi_block *wblock = dev_to_wblock(dev);

	return sysfs_emit(buf, "%02X\n", (unsigned int)wblock->gblock.notify_id);
}
static DEVICE_ATTR_RO(notify_id);

static struct attribute *wmi_event_attrs[] = {
	&dev_attr_notify_id.attr,
	NULL
};
ATTRIBUTE_GROUPS(wmi_event);

static ssize_t object_id_show(struct device *dev, struct device_attribute *attr,
			      char *buf)
{
	struct wmi_block *wblock = dev_to_wblock(dev);

	return sysfs_emit(buf, "%c%c\n", wblock->gblock.object_id[0],
			  wblock->gblock.object_id[1]);
}
static DEVICE_ATTR_RO(object_id);

static ssize_t setable_show(struct device *dev, struct device_attribute *attr,
			    char *buf)
{
	struct wmi_device *wdev = dev_to_wdev(dev);

	return sysfs_emit(buf, "%d\n", (int)wdev->setable);
}
static DEVICE_ATTR_RO(setable);

static struct attribute *wmi_data_attrs[] = {
	&dev_attr_object_id.attr,
	&dev_attr_setable.attr,
	NULL
};
ATTRIBUTE_GROUPS(wmi_data);

static struct attribute *wmi_method_attrs[] = {
	&dev_attr_object_id.attr,
	NULL
};
ATTRIBUTE_GROUPS(wmi_method);

static int wmi_dev_uevent(const struct device *dev, struct kobj_uevent_env *env)
{
	const struct wmi_block *wblock = dev_to_wblock(dev);

	if (add_uevent_var(env, "MODALIAS=wmi:%pUL", &wblock->gblock.guid))
		return -ENOMEM;

	if (add_uevent_var(env, "WMI_GUID=%pUL", &wblock->gblock.guid))
		return -ENOMEM;

	return 0;
}

static void wmi_dev_release(struct device *dev)
{
	struct wmi_block *wblock = dev_to_wblock(dev);

	kfree(wblock);
}

static int wmi_dev_match(struct device *dev, struct device_driver *driver)
{
	struct wmi_driver *wmi_driver = drv_to_wdrv(driver);
	struct wmi_block *wblock = dev_to_wblock(dev);
	const struct wmi_device_id *id = wmi_driver->id_table;

	if (id == NULL)
		return 0;

	while (*id->guid_string) {
		if (guid_parse_and_compare(id->guid_string, &wblock->gblock.guid))
			return 1;

		id++;
	}

	return 0;
}

static int wmi_dev_probe(struct device *dev)
{
	struct wmi_block *wblock = dev_to_wblock(dev);
	struct wmi_driver *wdriver = drv_to_wdrv(dev->driver);
	int ret = 0;

	if (ACPI_FAILURE(wmi_method_enable(wblock, true)))
		dev_warn(dev, "failed to enable device -- probing anyway\n");

	if (wdriver->probe) {
		ret = wdriver->probe(dev_to_wdev(dev),
				find_guid_context(wblock, wdriver));
		if (!ret) {
			if (ACPI_FAILURE(wmi_method_enable(wblock, false)))
				dev_warn(dev, "Failed to disable device\n");

			return ret;
		}
	}

	set_bit(WMI_PROBED, &wblock->flags);

	return 0;
}

static void wmi_dev_remove(struct device *dev)
{
	struct wmi_block *wblock = dev_to_wblock(dev);
	struct wmi_driver *wdriver = drv_to_wdrv(dev->driver);

	clear_bit(WMI_PROBED, &wblock->flags);

	if (wdriver->remove)
		wdriver->remove(dev_to_wdev(dev));

	if (ACPI_FAILURE(wmi_method_enable(wblock, false)))
		dev_warn(dev, "failed to disable device\n");
}

static struct class wmi_bus_class = {
	.name = "wmi_bus",
};

static struct bus_type wmi_bus_type = {
	.name = "wmi",
	.dev_groups = wmi_groups,
	.match = wmi_dev_match,
	.uevent = wmi_dev_uevent,
	.probe = wmi_dev_probe,
	.remove = wmi_dev_remove,
};

static const struct device_type wmi_type_event = {
	.name = "event",
	.groups = wmi_event_groups,
	.release = wmi_dev_release,
};

static const struct device_type wmi_type_method = {
	.name = "method",
	.groups = wmi_method_groups,
	.release = wmi_dev_release,
};

static const struct device_type wmi_type_data = {
	.name = "data",
	.groups = wmi_data_groups,
	.release = wmi_dev_release,
};

/*
 * _WDG is a static list that is only parsed at startup,
 * so it's safe to count entries without extra protection.
 */
static int guid_count(const guid_t *guid)
{
	struct wmi_block *wblock;
	int count = 0;

	list_for_each_entry(wblock, &wmi_block_list, list) {
		if (guid_equal(&wblock->gblock.guid, guid))
			count++;
	}

	return count;
}

static int wmi_create_device(struct device *wmi_bus_dev,
			     struct wmi_block *wblock,
			     struct acpi_device *device)
{
	struct acpi_device_info *info;
	char method[WMI_ACPI_METHOD_NAME_SIZE];
	int result;
	uint count;

	if (wblock->gblock.flags & ACPI_WMI_EVENT) {
		wblock->dev.dev.type = &wmi_type_event;
		goto out_init;
	}

	if (wblock->gblock.flags & ACPI_WMI_METHOD) {
		wblock->dev.dev.type = &wmi_type_method;
		goto out_init;
	}

	/*
	 * Data Block Query Control Method (WQxx by convention) is
	 * required per the WMI documentation. If it is not present,
	 * we ignore this data block.
	 */
	get_acpi_method_name(wblock, 'Q', method);
	result = get_subobj_info(device->handle, method, &info);

	if (result) {
		dev_warn(wmi_bus_dev,
			 "%s data block query control method not found\n",
			 method);
		return result;
	}

	wblock->dev.dev.type = &wmi_type_data;

	/*
	 * The Microsoft documentation specifically states:
	 *
	 *   Data blocks registered with only a single instance
	 *   can ignore the parameter.
	 *
	 * ACPICA will get mad at us if we call the method with the wrong number
	 * of arguments, so check what our method expects.  (On some Dell
	 * laptops, WQxx may not be a method at all.)
	 */
	if (info->type != ACPI_TYPE_METHOD || info->param_count == 0)
		set_bit(WMI_READ_TAKES_NO_ARGS, &wblock->flags);

	kfree(info);

	get_acpi_method_name(wblock, 'S', method);
	if (acpi_has_method(device->handle, method))
		wblock->dev.setable = true;

 out_init:
	wblock->dev.dev.bus = &wmi_bus_type;
	wblock->dev.dev.parent = wmi_bus_dev;

	count = guid_count(&wblock->gblock.guid);
	if (count)
		dev_set_name(&wblock->dev.dev, "%pUL-%d", &wblock->gblock.guid, count);
	else
		dev_set_name(&wblock->dev.dev, "%pUL", &wblock->gblock.guid);

	device_initialize(&wblock->dev.dev);

	return 0;
}

static int wmi_add_device(struct platform_device *pdev, struct wmi_device *wdev)
{
	struct device_link *link;

	/*
	 * Many aggregate WMI drivers do not use -EPROBE_DEFER when they
	 * are unable to find a WMI device during probe, instead they require
	 * all WMI devices associated with an platform device to become available
	 * at once. This device link thus prevents WMI drivers from probing until
	 * the associated platform device has finished probing (and has registered
	 * all discovered WMI devices).
	 */

	link = device_link_add(&wdev->dev, &pdev->dev, DL_FLAG_AUTOREMOVE_SUPPLIER);
	if (!link)
		return -EINVAL;

	return device_add(&wdev->dev);
}

static bool guid_already_parsed_for_legacy(struct acpi_device *device, const guid_t *guid)
{
	struct wmi_block *wblock;

	list_for_each_entry(wblock, &wmi_block_list, list) {
		/* skip warning and register if we know the driver will use struct wmi_driver */
		for (int i = 0; allow_duplicates[i] != NULL; i++) {
			if (guid_parse_and_compare(allow_duplicates[i], guid))
				return false;
		}
		if (guid_equal(&wblock->gblock.guid, guid)) {
			/*
			 * Because we historically didn't track the relationship
			 * between GUIDs and ACPI nodes, we don't know whether
			 * we need to suppress GUIDs that are unique on a
			 * given node but duplicated across nodes.
			 */
			dev_warn(&device->dev, "duplicate WMI GUID %pUL (first instance was on %s)\n",
				 guid, dev_name(&wblock->acpi_device->dev));
			return true;
		}
	}

	return false;
}

/*
 * Parse the _WDG method for the GUID data blocks
 */
static int parse_wdg(struct device *wmi_bus_dev, struct platform_device *pdev)
{
	struct acpi_device *device = ACPI_COMPANION(&pdev->dev);
	struct acpi_buffer out = {ACPI_ALLOCATE_BUFFER, NULL};
	const struct guid_block *gblock;
	struct wmi_block *wblock;
	union acpi_object *obj;
	acpi_status status;
	u32 i, total;
	int retval;

	status = acpi_evaluate_object(device->handle, "_WDG", NULL, &out);
	if (ACPI_FAILURE(status))
		return -ENXIO;

	obj = out.pointer;
	if (!obj)
		return -ENXIO;

	if (obj->type != ACPI_TYPE_BUFFER) {
		kfree(obj);
		return -ENXIO;
	}

	gblock = (const struct guid_block *)obj->buffer.pointer;
	total = obj->buffer.length / sizeof(struct guid_block);

	for (i = 0; i < total; i++) {
		if (!gblock[i].instance_count) {
			dev_info(wmi_bus_dev, FW_INFO "%pUL has zero instances\n", &gblock[i].guid);
			continue;
		}

		if (!gblock[i].instance_count) {
			dev_info(wmi_bus_dev, FW_INFO "%pUL has zero instances\n", &gblock[i].guid);
			continue;
		}

		if (guid_already_parsed_for_legacy(device, &gblock[i].guid))
			continue;

		wblock = kzalloc(sizeof(*wblock), GFP_KERNEL);
		if (!wblock) {
			dev_err(wmi_bus_dev, "Failed to allocate %pUL\n", &gblock[i].guid);
			continue;
		}

		wblock->acpi_device = device;
		wblock->gblock = gblock[i];

		retval = wmi_create_device(wmi_bus_dev, wblock, device);
		if (retval) {
			kfree(wblock);
			continue;
		}

		list_add_tail(&wblock->list, &wmi_block_list);

		retval = wmi_add_device(pdev, &wblock->dev);
		if (retval) {
			dev_err(wmi_bus_dev, "failed to register %pUL\n",
				&wblock->gblock.guid);

			list_del(&wblock->list);
			put_device(&wblock->dev.dev);
		}
	}

	kfree(obj);

	return 0;
}

/*
 * WMI can have EmbeddedControl access regions. In which case, we just want to
 * hand these off to the EC driver.
 */
static acpi_status
acpi_wmi_ec_space_handler(u32 function, acpi_physical_address address,
			  u32 bits, u64 *value,
			  void *handler_context, void *region_context)
{
	int result = 0;
	u8 temp = 0;

	if ((address > 0xFF) || !value)
		return AE_BAD_PARAMETER;

	if (function != ACPI_READ && function != ACPI_WRITE)
		return AE_BAD_PARAMETER;

	if (bits != 8)
		return AE_BAD_PARAMETER;

	if (function == ACPI_READ) {
		result = ec_read(address, &temp);
		*value = temp;
	} else {
		temp = 0xff & *value;
		result = ec_write(address, temp);
	}

	switch (result) {
	case -EINVAL:
		return AE_BAD_PARAMETER;
	case -ENODEV:
		return AE_NOT_FOUND;
	case -ETIME:
		return AE_TIME;
	default:
		return AE_OK;
	}
}

static int wmi_notify_device(struct device *dev, void *data)
{
	struct wmi_block *wblock = dev_to_wblock(dev);
	u32 *event = data;

	if (!(wblock->gblock.flags & ACPI_WMI_EVENT && wblock->gblock.notify_id == *event))
		return 0;

	/* If a driver is bound, then notify the driver. */
	if (test_bit(WMI_PROBED, &wblock->flags) && wblock->dev.dev.driver) {
		struct wmi_driver *driver = drv_to_wdrv(wblock->dev.dev.driver);
		struct acpi_buffer evdata = { ACPI_ALLOCATE_BUFFER, NULL };
		acpi_status status;

		if (!driver->no_notify_data) {
			status = get_event_data(wblock, &evdata);
			if (ACPI_FAILURE(status)) {
				dev_warn(&wblock->dev.dev, "failed to get event data\n");
				return -EIO;
			}
		}

		if (driver->notify)
			driver->notify(&wblock->dev, evdata.pointer);

		kfree(evdata.pointer);
	} else if (wblock->handler) {
		/* Legacy handler */
		wblock->handler(*event, wblock->handler_data);
	}

	acpi_bus_generate_netlink_event(wblock->acpi_device->pnp.device_class,
					dev_name(&wblock->dev.dev), *event, 0);

	return -EBUSY;
}

static void acpi_wmi_notify_handler(acpi_handle handle, u32 event, void *context)
{
	struct device *wmi_bus_dev = context;

	device_for_each_child(wmi_bus_dev, &event, wmi_notify_device);
}

static int wmi_remove_device(struct device *dev, void *data)
{
	struct wmi_block *wblock = dev_to_wblock(dev);

	list_del(&wblock->list);
	device_unregister(dev);

	return 0;
}

static void acpi_wmi_remove(struct platform_device *device)
{
	struct device *wmi_bus_device = dev_get_drvdata(&device->dev);

	device_for_each_child_reverse(wmi_bus_device, NULL, wmi_remove_device);
}

static void acpi_wmi_remove_notify_handler(void *data)
{
	struct acpi_device *acpi_device = data;

	acpi_remove_notify_handler(acpi_device->handle, ACPI_ALL_NOTIFY, acpi_wmi_notify_handler);
}

static void acpi_wmi_remove_address_space_handler(void *data)
{
	struct acpi_device *acpi_device = data;

	acpi_remove_address_space_handler(acpi_device->handle, ACPI_ADR_SPACE_EC,
					  &acpi_wmi_ec_space_handler);
}

static void acpi_wmi_remove_bus_device(void *data)
{
	struct device *wmi_bus_dev = data;

	device_unregister(wmi_bus_dev);
}

static int acpi_wmi_probe(struct platform_device *device)
{
	struct acpi_device *acpi_device;
	struct device *wmi_bus_dev;
	acpi_status status;
	int error;

	acpi_device = ACPI_COMPANION(&device->dev);
	if (!acpi_device) {
		dev_err(&device->dev, "ACPI companion is missing\n");
		return -ENODEV;
	}

	wmi_bus_dev = device_create(&wmi_bus_class, &device->dev, MKDEV(0, 0), NULL, "wmi_bus-%s",
				    dev_name(&device->dev));
	if (IS_ERR(wmi_bus_dev))
		return PTR_ERR(wmi_bus_dev);

	error = devm_add_action_or_reset(&device->dev, acpi_wmi_remove_bus_device, wmi_bus_dev);
	if (error < 0)
		return error;

	dev_set_drvdata(&device->dev, wmi_bus_dev);

	status = acpi_install_address_space_handler(acpi_device->handle,
						    ACPI_ADR_SPACE_EC,
						    &acpi_wmi_ec_space_handler,
						    NULL, NULL);
	if (ACPI_FAILURE(status)) {
		dev_err(&device->dev, "Error installing EC region handler\n");
		return -ENODEV;
	}
	error = devm_add_action_or_reset(&device->dev, acpi_wmi_remove_address_space_handler,
					 acpi_device);
	if (error < 0)
		return error;

	status = acpi_install_notify_handler(acpi_device->handle, ACPI_ALL_NOTIFY,
					     acpi_wmi_notify_handler, wmi_bus_dev);
	if (ACPI_FAILURE(status)) {
		dev_err(&device->dev, "Error installing notify handler\n");
		return -ENODEV;
	}
	error = devm_add_action_or_reset(&device->dev, acpi_wmi_remove_notify_handler,
					 acpi_device);
	if (error < 0)
		return error;

	error = parse_wdg(wmi_bus_dev, device);
	if (error) {
		pr_err("Failed to parse WDG method\n");
		return error;
	}

	return 0;
}

int __must_check __wmi_driver_register(struct wmi_driver *driver,
				       struct module *owner)
{
	driver->driver.owner = owner;
	driver->driver.bus = &wmi_bus_type;

	return driver_register(&driver->driver);
}
EXPORT_SYMBOL(__wmi_driver_register);

/**
 * wmi_driver_unregister() - Unregister a WMI driver
 * @driver: WMI driver to unregister
 *
 * Unregisters a WMI driver from the WMI bus.
 */
void wmi_driver_unregister(struct wmi_driver *driver)
{
	driver_unregister(&driver->driver);
}
EXPORT_SYMBOL(wmi_driver_unregister);

static struct platform_driver acpi_wmi_driver = {
	.driver = {
		.name = "acpi-wmi",
		.acpi_match_table = wmi_device_ids,
	},
	.probe = acpi_wmi_probe,
	.remove_new = acpi_wmi_remove,
};

static int __init acpi_wmi_init(void)
{
	int error;

	if (acpi_disabled)
		return -ENODEV;

	error = class_register(&wmi_bus_class);
	if (error)
		return error;

	error = bus_register(&wmi_bus_type);
	if (error)
		goto err_unreg_class;

	error = platform_driver_register(&acpi_wmi_driver);
	if (error) {
		pr_err("Error loading mapper\n");
		goto err_unreg_bus;
	}

	return 0;

err_unreg_bus:
	bus_unregister(&wmi_bus_type);

err_unreg_class:
	class_unregister(&wmi_bus_class);

	return error;
}

static void __exit acpi_wmi_exit(void)
{
	platform_driver_unregister(&acpi_wmi_driver);
	bus_unregister(&wmi_bus_type);
	class_unregister(&wmi_bus_class);
}

subsys_initcall_sync(acpi_wmi_init);
module_exit(acpi_wmi_exit);<|MERGE_RESOLUTION|>--- conflicted
+++ resolved
@@ -90,12 +90,9 @@
 static const char * const allow_duplicates[] = {
 	"05901221-D566-11D1-B2F0-00A0C9062910",	/* wmi-bmof */
 	"8A42EA14-4F2A-FD45-6422-0087F7A7E608",	/* dell-wmi-ddv */
-<<<<<<< HEAD
 	"F1DDEE52-063C-4784-A11E-8A06684B9B01",	/* dell-smm-hwmon */
-=======
 	"44FADEB1-B204-40F2-8581-394BBDC1B651",	/* intel-wmi-sbl-fw-update */
 	"86CCFD48-205E-4A77-9C48-2021CBEDE341",	/* intel-wmi-thunderbolt */
->>>>>>> 119652b8
 	NULL
 };
 
@@ -1098,11 +1095,6 @@
 			continue;
 		}
 
-		if (!gblock[i].instance_count) {
-			dev_info(wmi_bus_dev, FW_INFO "%pUL has zero instances\n", &gblock[i].guid);
-			continue;
-		}
-
 		if (guid_already_parsed_for_legacy(device, &gblock[i].guid))
 			continue;
 
