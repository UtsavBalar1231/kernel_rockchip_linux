--- conflicted
+++ resolved
@@ -603,15 +603,7 @@
 
 	/* Do not start DMA if it is going to be terminate */
 	if (to_terminate)
-<<<<<<< HEAD
 		return;
-
-	if (list_empty(&tdc->pending_sg_req)) {
-		pm_runtime_put(tdc->tdma->dev);
-=======
->>>>>>> 358c7c61
-		return;
-	}
 
 	if (list_empty(&tdc->pending_sg_req)) {
 		pm_runtime_put(tdc->tdma->dev);
@@ -824,8 +816,6 @@
 static void tegra_dma_synchronize(struct dma_chan *dc)
 {
 	struct tegra_dma_channel *tdc = to_tegra_dma_chan(dc);
-<<<<<<< HEAD
-=======
 	int err;
 
 	err = pm_runtime_get_sync(tdc->tdma->dev);
@@ -833,7 +823,6 @@
 		dev_err(tdc2dev(tdc), "Failed to synchronize DMA: %d\n", err);
 		return;
 	}
->>>>>>> 358c7c61
 
 	/*
 	 * CPU, which handles interrupt, could be busy in
@@ -843,11 +832,8 @@
 	wait_event(tdc->wq, tegra_dma_eoc_interrupt_deasserted(tdc));
 
 	tasklet_kill(&tdc->tasklet);
-<<<<<<< HEAD
-=======
 
 	pm_runtime_put(tdc->tdma->dev);
->>>>>>> 358c7c61
 }
 
 static unsigned int tegra_dma_sg_bytes_xferred(struct tegra_dma_channel *tdc,
