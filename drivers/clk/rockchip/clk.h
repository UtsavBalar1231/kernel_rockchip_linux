--- conflicted
+++ resolved
@@ -19,6 +19,7 @@
 
 #include <linux/io.h>
 #include <linux/clk-provider.h>
+#include <linux/panic_notifier.h>
 
 struct clk;
 
@@ -169,8 +170,6 @@
 #define RV1126_EMMC_CON0		0x450
 #define RV1126_EMMC_CON1		0x454
 
-<<<<<<< HEAD
-=======
 /*
  * register positions shared by RK1808 RK2928, RK3036,
  * RK3066, RK3188 and RK3228
@@ -197,7 +196,6 @@
 #define RK1808_PMU_CLKSEL_CON(x)	((x) * 0x4 + 0x4040)
 #define RK1808_PMU_CLKGATE_CON(x)	((x) * 0x4 + 0x4080)
 
->>>>>>> 52f971ee
 #define RK2928_PLL_CON(x)		((x) * 0x4)
 #define RK2928_MODE_CON		0x40
 #define RK2928_CLKSEL_CON(x)	((x) * 0x4 + 0x44)
@@ -307,8 +305,6 @@
 #define RK3399_PMU_CLKGATE_CON(x)	((x) * 0x4 + 0x100)
 #define RK3399_PMU_SOFTRST_CON(x)	((x) * 0x4 + 0x110)
 
-<<<<<<< HEAD
-=======
 #define RK3528_PMU_CRU_BASE		0x10000
 #define RK3528_PCIE_CRU_BASE		0x20000
 #define RK3528_DDRPHY_CRU_BASE		0x28000
@@ -376,7 +372,6 @@
 #define RK3562_SDMMC1_CON0		0x62c
 #define RK3562_SDMMC1_CON1		0x630
 
->>>>>>> 52f971ee
 #define RK3568_PLL_CON(x)		RK2928_PLL_CON(x)
 #define RK3568_MODE_CON0		0xc0
 #define RK3568_MISC_CON0		0xc4
@@ -405,8 +400,6 @@
 #define RK3568_PMU_CLKGATE_CON(x)	((x) * 0x4 + 0x180)
 #define RK3568_PMU_SOFTRST_CON(x)	((x) * 0x4 + 0x200)
 
-<<<<<<< HEAD
-=======
 #define RK3588_PHP_CRU_BASE		0x8000
 #define RK3588_PMU_CRU_BASE		0x30000
 #define RK3588_BIGCORE0_CRU_BASE	0x50000
@@ -452,7 +445,6 @@
 #define RK3588_DSU_CLKGATE_CON(x)	((x) * 0x4 + RK3588_DSU_CRU_BASE + 0x800)
 #define RK3588_DSU_SOFTRST_CON(x)	((x) * 0x4 + RK3588_DSU_CRU_BASE + 0xa00)
 
->>>>>>> 52f971ee
 enum rockchip_pll_type {
 	pll_rk3036,
 	pll_rk3066,
@@ -537,8 +529,6 @@
 			unsigned int dsmpd;
 			unsigned int frac;
 		};
-<<<<<<< HEAD
-=======
 		struct {
 			/* for RK3588 */
 			unsigned int m;
@@ -546,7 +536,6 @@
 			unsigned int s;
 			unsigned int k;
 		};
->>>>>>> 52f971ee
 	};
 };
 
@@ -630,11 +619,7 @@
 	u32 val;
 };
 
-<<<<<<< HEAD
-#define ROCKCHIP_CPUCLK_NUM_DIVIDERS	5
-=======
 #define ROCKCHIP_CPUCLK_NUM_DIVIDERS	6
->>>>>>> 52f971ee
 #define ROCKCHIP_CPUCLK_MAX_CORES	4
 struct rockchip_cpuclk_rate_table {
 	unsigned long prate;
@@ -649,11 +634,8 @@
  * @div_core_shift[]:	cores divider offset used to divide the pll value
  * @div_core_mask[]:	cores divider mask
  * @num_cores:	number of cpu cores
-<<<<<<< HEAD
-=======
  * @mux_core_reg:       register offset of the cores select parent
  * @mux_core_alt:       mux value to select alternate parent
->>>>>>> 52f971ee
  * @mux_core_main:	mux value to select main parent of core
  * @mux_core_shift:	offset of the core multiplexer
  * @mux_core_mask:	core multiplexer mask
@@ -663,18 +645,12 @@
 	u8	div_core_shift[ROCKCHIP_CPUCLK_MAX_CORES];
 	u32	div_core_mask[ROCKCHIP_CPUCLK_MAX_CORES];
 	int	num_cores;
-<<<<<<< HEAD
-=======
 	int	mux_core_reg;
->>>>>>> 52f971ee
 	u8	mux_core_alt;
 	u8	mux_core_main;
 	u8	mux_core_shift;
 	u32	mux_core_mask;
-<<<<<<< HEAD
-=======
 	const char	*pll_name;
->>>>>>> 52f971ee
 };
 
 struct clk *rockchip_clk_register_cpuclk(const char *name,
