// SPDX-License-Identifier: GPL-2.0-only
/*
 * Copyright (c) 2014 MundoReader S.L.
 * Author: Heiko Stuebner <heiko@sntech.de>
 *
 * based on clk/samsung/clk-cpu.c
 * Copyright (c) 2014 Samsung Electronics Co., Ltd.
 * Author: Thomas Abraham <thomas.ab@samsung.com>
 *
 * A CPU clock is defined as a clock supplied to a CPU or a group of CPUs.
 * The CPU clock is typically derived from a hierarchy of clock
 * blocks which includes mux and divider blocks. There are a number of other
 * auxiliary clocks supplied to the CPU domain such as the debug blocks and AXI
 * clock for CPU domain. The rates of these auxiliary clocks are related to the
 * CPU clock rate and this relation is usually specified in the hardware manual
 * of the SoC or supplied after the SoC characterization.
 *
 * The below implementation of the CPU clock allows the rate changes of the CPU
 * clock and the corresponding rate changes of the auxillary clocks of the CPU
 * domain. The platform clock driver provides a clock register configuration
 * for each configurable rate which is then used to program the clock hardware
 * registers to acheive a fast co-oridinated rate change for all the CPU domain
 * clocks.
 *
 * On a rate change request for the CPU clock, the rate change is propagated
 * upto the PLL supplying the clock to the CPU domain clock blocks. While the
 * CPU domain PLL is reconfigured, the CPU domain clocks are driven using an
 * alternate clock source. If required, the alternate clock source is divided
 * down in order to keep the output clock rate within the previous OPP limits.
 */

#include <linux/of.h>
#include <linux/slab.h>
#include <linux/io.h>
#include <linux/clk.h>
#include <linux/clk-provider.h>
#include "clk.h"

/**
 * struct rockchip_cpuclk: information about clock supplied to a CPU core.
 * @hw:		handle between ccf and cpu clock.
 * @alt_parent:	alternate parent clock to use when switching the speed
 *		of the primary parent clock.
 * @reg_base:	base register for cpu-clock values.
 * @clk_nb:	clock notifier registered for changes in clock speed of the
 *		primary parent clock.
 * @rate_count:	number of rates in the rate_table
 * @rate_table:	pll-rates and their associated dividers
 * @reg_data:	cpu-specific register settings
 * @lock:	clock lock
 */
struct rockchip_cpuclk {
	struct clk_hw				hw;
<<<<<<< HEAD
=======
	struct clk_hw				*pll_hw;

	struct clk_mux				cpu_mux;
	const struct clk_ops			*cpu_mux_ops;

>>>>>>> 52f971ee
	struct clk				*alt_parent;
	void __iomem				*reg_base;
	struct notifier_block			clk_nb;
	unsigned int				rate_count;
	struct rockchip_cpuclk_rate_table	*rate_table;
	const struct rockchip_cpuclk_reg_data	*reg_data;
	spinlock_t				*lock;
};

#define to_rockchip_cpuclk_hw(hw) container_of(hw, struct rockchip_cpuclk, hw)
#define to_rockchip_cpuclk_nb(nb) \
			container_of(nb, struct rockchip_cpuclk, clk_nb)

static const struct rockchip_cpuclk_rate_table *rockchip_get_cpuclk_settings(
			    struct rockchip_cpuclk *cpuclk, unsigned long rate)
{
	const struct rockchip_cpuclk_rate_table *rate_table =
							cpuclk->rate_table;
	int i;

	for (i = 0; i < cpuclk->rate_count; i++) {
		if (rate == rate_table[i].prate)
			return &rate_table[i];
	}

	return NULL;
}

static unsigned long rockchip_cpuclk_recalc_rate(struct clk_hw *hw,
					unsigned long parent_rate)
{
	struct rockchip_cpuclk *cpuclk = to_rockchip_cpuclk_hw(hw);
	const struct rockchip_cpuclk_reg_data *reg_data = cpuclk->reg_data;
	u32 clksel0 = readl_relaxed(cpuclk->reg_base + reg_data->core_reg[0]);

	clksel0 >>= reg_data->div_core_shift[0];
	clksel0 &= reg_data->div_core_mask[0];
	return parent_rate / (clksel0 + 1);
}

static const struct clk_ops rockchip_cpuclk_ops = {
	.recalc_rate = rockchip_cpuclk_recalc_rate,
};

static void rockchip_cpuclk_set_dividers(struct rockchip_cpuclk *cpuclk,
				const struct rockchip_cpuclk_rate_table *rate)
{
	int i;

	/* alternate parent is active now. set the dividers */
	for (i = 0; i < ARRAY_SIZE(rate->divs); i++) {
		const struct rockchip_cpuclk_clksel *clksel = &rate->divs[i];

		if (!clksel->reg)
			continue;

		pr_debug("%s: setting reg 0x%x to 0x%x\n",
			 __func__, clksel->reg, clksel->val);
		writel(clksel->val, cpuclk->reg_base + clksel->reg);
	}
}

static void rockchip_cpuclk_set_pre_muxs(struct rockchip_cpuclk *cpuclk,
					 const struct rockchip_cpuclk_rate_table *rate)
{
	int i;

	/* alternate parent is active now. set the pre_muxs */
	for (i = 0; i < ARRAY_SIZE(rate->pre_muxs); i++) {
		const struct rockchip_cpuclk_clksel *clksel = &rate->pre_muxs[i];

		if (!clksel->reg)
			break;

		pr_debug("%s: setting reg 0x%x to 0x%x\n",
			 __func__, clksel->reg, clksel->val);
		writel(clksel->val, cpuclk->reg_base + clksel->reg);
	}
}

static void rockchip_cpuclk_set_post_muxs(struct rockchip_cpuclk *cpuclk,
					  const struct rockchip_cpuclk_rate_table *rate)
{
	int i;

	/* alternate parent is active now. set the muxs */
	for (i = 0; i < ARRAY_SIZE(rate->post_muxs); i++) {
		const struct rockchip_cpuclk_clksel *clksel = &rate->post_muxs[i];

		if (!clksel->reg)
			break;

		pr_debug("%s: setting reg 0x%x to 0x%x\n",
			 __func__, clksel->reg, clksel->val);
		writel(clksel->val, cpuclk->reg_base + clksel->reg);
	}
}

static int rockchip_cpuclk_pre_rate_change(struct rockchip_cpuclk *cpuclk,
					   struct clk_notifier_data *ndata)
{
	const struct rockchip_cpuclk_reg_data *reg_data = cpuclk->reg_data;
	const struct rockchip_cpuclk_rate_table *rate;
	unsigned long alt_prate, alt_div;
	unsigned long flags;
	int i = 0;

	/* check validity of the new rate */
	rate = rockchip_get_cpuclk_settings(cpuclk, ndata->new_rate);
	if (!rate) {
		pr_err("%s: Invalid rate : %lu for cpuclk\n",
		       __func__, ndata->new_rate);
		return -EINVAL;
	}

	if (IS_ENABLED(CONFIG_ROCKCHIP_CLK_BOOST))
		rockchip_boost_enable_recovery_sw_low(cpuclk->pll_hw);

	alt_prate = clk_get_rate(cpuclk->alt_parent);

	spin_lock_irqsave(cpuclk->lock, flags);

	/*
	 * If the old parent clock speed is less than the clock speed
	 * of the alternate parent, then it should be ensured that at no point
	 * the armclk speed is more than the old_rate until the dividers are
	 * set.
	 */
	if (alt_prate > ndata->old_rate) {
		/* calculate dividers */
		alt_div =  DIV_ROUND_UP(alt_prate, ndata->old_rate) - 1;
		if (alt_div > reg_data->div_core_mask[0]) {
			pr_warn("%s: limiting alt-divider %lu to %d\n",
				__func__, alt_div, reg_data->div_core_mask[0]);
			alt_div = reg_data->div_core_mask[0];
		}

		/*
		 * Change parents and add dividers in a single transaction.
		 *
		 * NOTE: we do this in a single transaction so we're never
		 * dividing the primary parent by the extra dividers that were
		 * needed for the alt.
		 */
		pr_debug("%s: setting div %lu as alt-rate %lu > old-rate %lu\n",
			 __func__, alt_div, alt_prate, ndata->old_rate);

		for (i = 0; i < reg_data->num_cores; i++) {
			writel(HIWORD_UPDATE(alt_div, reg_data->div_core_mask[i],
					     reg_data->div_core_shift[i]),
			       cpuclk->reg_base + reg_data->core_reg[i]);
		}
	}
<<<<<<< HEAD
	/* select alternate parent */
	writel(HIWORD_UPDATE(reg_data->mux_core_alt,
			     reg_data->mux_core_mask,
			     reg_data->mux_core_shift),
	       cpuclk->reg_base + reg_data->core_reg[0]);
=======

	if (IS_ENABLED(CONFIG_ROCKCHIP_CLK_BOOST))
		rockchip_boost_add_core_div(cpuclk->pll_hw, alt_prate);

	rockchip_cpuclk_set_pre_muxs(cpuclk, rate);

	/* select alternate parent */
	if (reg_data->mux_core_reg)
		writel(HIWORD_UPDATE(reg_data->mux_core_alt,
				     reg_data->mux_core_mask,
				     reg_data->mux_core_shift),
		       cpuclk->reg_base + reg_data->mux_core_reg);
	else
		writel(HIWORD_UPDATE(reg_data->mux_core_alt,
				     reg_data->mux_core_mask,
				     reg_data->mux_core_shift),
		       cpuclk->reg_base + reg_data->core_reg[0]);
>>>>>>> 52f971ee

	spin_unlock_irqrestore(cpuclk->lock, flags);
	return 0;
}

static int rockchip_cpuclk_post_rate_change(struct rockchip_cpuclk *cpuclk,
					    struct clk_notifier_data *ndata)
{
	const struct rockchip_cpuclk_reg_data *reg_data = cpuclk->reg_data;
	const struct rockchip_cpuclk_rate_table *rate;
	unsigned long flags;
	int i = 0;

	rate = rockchip_get_cpuclk_settings(cpuclk, ndata->new_rate);
	if (!rate) {
		pr_err("%s: Invalid rate : %lu for cpuclk\n",
		       __func__, ndata->new_rate);
		return -EINVAL;
	}

	spin_lock_irqsave(cpuclk->lock, flags);

	if (ndata->old_rate < ndata->new_rate)
		rockchip_cpuclk_set_dividers(cpuclk, rate);

	/*
	 * post-rate change event, re-mux to primary parent and remove dividers.
	 *
	 * NOTE: we do this in a single transaction so we're never dividing the
	 * primary parent by the extra dividers that were needed for the alt.
	 */

<<<<<<< HEAD
	writel(HIWORD_UPDATE(reg_data->mux_core_main,
			     reg_data->mux_core_mask,
			     reg_data->mux_core_shift),
	       cpuclk->reg_base + reg_data->core_reg[0]);
=======
	if (reg_data->mux_core_reg)
		writel(HIWORD_UPDATE(reg_data->mux_core_main,
				     reg_data->mux_core_mask,
				     reg_data->mux_core_shift),
		       cpuclk->reg_base + reg_data->mux_core_reg);
	else
		writel(HIWORD_UPDATE(reg_data->mux_core_main,
				     reg_data->mux_core_mask,
				     reg_data->mux_core_shift),
		       cpuclk->reg_base + reg_data->core_reg[0]);

	rockchip_cpuclk_set_post_muxs(cpuclk, rate);
>>>>>>> 52f971ee

	/* remove dividers */
	for (i = 0; i < reg_data->num_cores; i++) {
		writel(HIWORD_UPDATE(0, reg_data->div_core_mask[i],
				     reg_data->div_core_shift[i]),
		       cpuclk->reg_base + reg_data->core_reg[i]);
	}

	if (ndata->old_rate > ndata->new_rate)
		rockchip_cpuclk_set_dividers(cpuclk, rate);

	if (IS_ENABLED(CONFIG_ROCKCHIP_CLK_BOOST))
		rockchip_boost_disable_recovery_sw(cpuclk->pll_hw);

	spin_unlock_irqrestore(cpuclk->lock, flags);
	return 0;
}

/*
 * This clock notifier is called when the frequency of the parent clock
 * of cpuclk is to be changed. This notifier handles the setting up all
 * the divider clocks, remux to temporary parent and handling the safe
 * frequency levels when using temporary parent.
 */
static int rockchip_cpuclk_notifier_cb(struct notifier_block *nb,
					unsigned long event, void *data)
{
	struct clk_notifier_data *ndata = data;
	struct rockchip_cpuclk *cpuclk = to_rockchip_cpuclk_nb(nb);
	int ret = 0;

	pr_debug("%s: event %lu, old_rate %lu, new_rate: %lu\n",
		 __func__, event, ndata->old_rate, ndata->new_rate);
	if (event == PRE_RATE_CHANGE)
		ret = rockchip_cpuclk_pre_rate_change(cpuclk, ndata);
	else if (event == POST_RATE_CHANGE)
		ret = rockchip_cpuclk_post_rate_change(cpuclk, ndata);

	return notifier_from_errno(ret);
}

struct clk *rockchip_clk_register_cpuclk(const char *name,
			u8 num_parents,
			struct clk *parent, struct clk *alt_parent,
			const struct rockchip_cpuclk_reg_data *reg_data,
			const struct rockchip_cpuclk_rate_table *rates,
			int nrates, void __iomem *reg_base, spinlock_t *lock)
{
	struct rockchip_cpuclk *cpuclk;
	struct clk_init_data init;
	struct clk *clk, *cclk, *pll_clk;
	const char *parent_name;
	int ret;

	if (num_parents < 2) {
		pr_err("%s: needs at least two parent clocks\n", __func__);
		return ERR_PTR(-EINVAL);
	}

	if (IS_ERR(parent) || IS_ERR(alt_parent)) {
		pr_err("%s: invalid parent clock(s)\n", __func__);
		return ERR_PTR(-EINVAL);
	}

	cpuclk = kzalloc(sizeof(*cpuclk), GFP_KERNEL);
	if (!cpuclk)
		return ERR_PTR(-ENOMEM);

	parent_name = clk_hw_get_name(__clk_get_hw(parent));
	init.name = name;
	init.parent_names = &parent_name;
	init.num_parents = 1;
	init.ops = &rockchip_cpuclk_ops;

	/* only allow rate changes when we have a rate table */
	init.flags = (nrates > 0) ? CLK_SET_RATE_PARENT : 0;

	/* disallow automatic parent changes by ccf */
	init.flags |= CLK_SET_RATE_NO_REPARENT;

	init.flags |= CLK_GET_RATE_NOCACHE;

	cpuclk->reg_base = reg_base;
	cpuclk->lock = lock;
	cpuclk->reg_data = reg_data;
	cpuclk->clk_nb.notifier_call = rockchip_cpuclk_notifier_cb;
	cpuclk->hw.init = &init;
	if (IS_ENABLED(CONFIG_ROCKCHIP_CLK_BOOST) && reg_data->pll_name) {
		pll_clk = clk_get_parent(parent);
		if (!pll_clk) {
			pr_err("%s: could not lookup pll clock: (%s)\n",
			       __func__, reg_data->pll_name);
			ret = -EINVAL;
			goto free_cpuclk;
		}
		cpuclk->pll_hw = __clk_get_hw(pll_clk);
		rockchip_boost_init(cpuclk->pll_hw);
	}

	cpuclk->alt_parent = alt_parent;
	if (!cpuclk->alt_parent) {
		pr_err("%s: could not lookup alternate parent: (%d)\n",
		       __func__, reg_data->mux_core_alt);
		ret = -EINVAL;
		goto free_cpuclk;
	}

	ret = clk_prepare_enable(cpuclk->alt_parent);
	if (ret) {
		pr_err("%s: could not enable alternate parent\n",
		       __func__);
		goto free_cpuclk;
	}

	clk = parent;
	if (!clk) {
		pr_err("%s: could not lookup parent clock: (%d) %s\n",
		       __func__, reg_data->mux_core_main,
		       parent_name);
		ret = -EINVAL;
		goto free_alt_parent;
	}

	ret = clk_notifier_register(clk, &cpuclk->clk_nb);
	if (ret) {
		pr_err("%s: failed to register clock notifier for %s\n",
				__func__, name);
		goto free_alt_parent;
	}

	if (nrates > 0) {
		cpuclk->rate_count = nrates;
		cpuclk->rate_table = kmemdup(rates,
					     sizeof(*rates) * nrates,
					     GFP_KERNEL);
		if (!cpuclk->rate_table) {
			ret = -ENOMEM;
			goto unregister_notifier;
		}
	}

	cclk = clk_register(NULL, &cpuclk->hw);
	if (IS_ERR(cclk)) {
		pr_err("%s: could not register cpuclk %s\n", __func__,	name);
		ret = PTR_ERR(cclk);
		goto free_rate_table;
	}

	return cclk;

free_rate_table:
	kfree(cpuclk->rate_table);
unregister_notifier:
	clk_notifier_unregister(clk, &cpuclk->clk_nb);
free_alt_parent:
	clk_disable_unprepare(cpuclk->alt_parent);
free_cpuclk:
	kfree(cpuclk);
	return ERR_PTR(ret);
}<|MERGE_RESOLUTION|>--- conflicted
+++ resolved
@@ -51,14 +51,7 @@
  */
 struct rockchip_cpuclk {
 	struct clk_hw				hw;
-<<<<<<< HEAD
-=======
 	struct clk_hw				*pll_hw;
-
-	struct clk_mux				cpu_mux;
-	const struct clk_ops			*cpu_mux_ops;
-
->>>>>>> 52f971ee
 	struct clk				*alt_parent;
 	void __iomem				*reg_base;
 	struct notifier_block			clk_nb;
@@ -212,13 +205,6 @@
 			       cpuclk->reg_base + reg_data->core_reg[i]);
 		}
 	}
-<<<<<<< HEAD
-	/* select alternate parent */
-	writel(HIWORD_UPDATE(reg_data->mux_core_alt,
-			     reg_data->mux_core_mask,
-			     reg_data->mux_core_shift),
-	       cpuclk->reg_base + reg_data->core_reg[0]);
-=======
 
 	if (IS_ENABLED(CONFIG_ROCKCHIP_CLK_BOOST))
 		rockchip_boost_add_core_div(cpuclk->pll_hw, alt_prate);
@@ -236,7 +222,6 @@
 				     reg_data->mux_core_mask,
 				     reg_data->mux_core_shift),
 		       cpuclk->reg_base + reg_data->core_reg[0]);
->>>>>>> 52f971ee
 
 	spin_unlock_irqrestore(cpuclk->lock, flags);
 	return 0;
@@ -269,12 +254,6 @@
 	 * primary parent by the extra dividers that were needed for the alt.
 	 */
 
-<<<<<<< HEAD
-	writel(HIWORD_UPDATE(reg_data->mux_core_main,
-			     reg_data->mux_core_mask,
-			     reg_data->mux_core_shift),
-	       cpuclk->reg_base + reg_data->core_reg[0]);
-=======
 	if (reg_data->mux_core_reg)
 		writel(HIWORD_UPDATE(reg_data->mux_core_main,
 				     reg_data->mux_core_mask,
@@ -287,7 +266,6 @@
 		       cpuclk->reg_base + reg_data->core_reg[0]);
 
 	rockchip_cpuclk_set_post_muxs(cpuclk, rate);
->>>>>>> 52f971ee
 
 	/* remove dividers */
 	for (i = 0; i < reg_data->num_cores; i++) {
