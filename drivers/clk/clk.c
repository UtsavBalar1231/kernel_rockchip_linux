// SPDX-License-Identifier: GPL-2.0
/*
 * Copyright (C) 2010-2011 Canonical Ltd <jeremy.kerr@canonical.com>
 * Copyright (C) 2011-2012 Linaro Ltd <mturquette@linaro.org>
 *
 * Standard functionality for the common clock API.  See Documentation/driver-api/clk.rst
 */

#include <linux/clk.h>
#include <linux/clk-provider.h>
#include <linux/clk/clk-conf.h>
#include <linux/module.h>
#include <linux/mutex.h>
#include <linux/spinlock.h>
#include <linux/err.h>
#include <linux/list.h>
#include <linux/slab.h>
#include <linux/of.h>
#include <linux/device.h>
#include <linux/init.h>
#include <linux/pm_runtime.h>
#include <linux/sched.h>
#include <linux/clkdev.h>

#include "clk.h"

static DEFINE_SPINLOCK(enable_lock);
static DEFINE_MUTEX(prepare_lock);

static struct task_struct *prepare_owner;
static struct task_struct *enable_owner;

static int prepare_refcnt;
static int enable_refcnt;

static HLIST_HEAD(clk_root_list);
static HLIST_HEAD(clk_orphan_list);
static LIST_HEAD(clk_notifier_list);

static const struct hlist_head *all_lists[] = {
	&clk_root_list,
	&clk_orphan_list,
	NULL,
};

/***    private data structures    ***/

struct clk_parent_map {
	const struct clk_hw	*hw;
	struct clk_core		*core;
	const char		*fw_name;
	const char		*name;
	int			index;
};

struct clk_core {
	const char		*name;
	const struct clk_ops	*ops;
	struct clk_hw		*hw;
	struct module		*owner;
	struct device		*dev;
	struct device_node	*of_node;
	struct clk_core		*parent;
	struct clk_parent_map	*parents;
	u8			num_parents;
	u8			new_parent_index;
	unsigned long		rate;
	unsigned long		req_rate;
	unsigned long		new_rate;
	struct clk_core		*new_parent;
	struct clk_core		*new_child;
	unsigned long		flags;
	bool			orphan;
	bool			rpm_enabled;
	unsigned int		enable_count;
	unsigned int		prepare_count;
	unsigned int		protect_count;
	unsigned long		min_rate;
	unsigned long		max_rate;
	unsigned long		accuracy;
	int			phase;
	struct clk_duty		duty;
	struct hlist_head	children;
	struct hlist_node	child_node;
	struct hlist_head	clks;
	unsigned int		notifier_count;
#ifdef CONFIG_DEBUG_FS
	struct dentry		*dentry;
	struct hlist_node	debug_node;
#endif
	struct kref		ref;
};

#define CREATE_TRACE_POINTS
#include <trace/events/clk.h>

struct clk {
	struct clk_core	*core;
	struct device *dev;
	const char *dev_id;
	const char *con_id;
	unsigned long min_rate;
	unsigned long max_rate;
	unsigned int exclusive_count;
	struct hlist_node clks_node;
};

/***           runtime pm          ***/
static int clk_pm_runtime_get(struct clk_core *core)
{
	if (!core->rpm_enabled)
		return 0;

	return pm_runtime_resume_and_get(core->dev);
}

static void clk_pm_runtime_put(struct clk_core *core)
{
	if (!core->rpm_enabled)
		return;

	pm_runtime_put_sync(core->dev);
}

/***           locking             ***/
static void clk_prepare_lock(void)
{
	if (!mutex_trylock(&prepare_lock)) {
		if (prepare_owner == current) {
			prepare_refcnt++;
			return;
		}
		mutex_lock(&prepare_lock);
	}
	WARN_ON_ONCE(prepare_owner != NULL);
	WARN_ON_ONCE(prepare_refcnt != 0);
	prepare_owner = current;
	prepare_refcnt = 1;
}

static void clk_prepare_unlock(void)
{
	WARN_ON_ONCE(prepare_owner != current);
	WARN_ON_ONCE(prepare_refcnt == 0);

	if (--prepare_refcnt)
		return;
	prepare_owner = NULL;
	mutex_unlock(&prepare_lock);
}

static unsigned long clk_enable_lock(void)
	__acquires(enable_lock)
{
	unsigned long flags;

	/*
	 * On UP systems, spin_trylock_irqsave() always returns true, even if
	 * we already hold the lock. So, in that case, we rely only on
	 * reference counting.
	 */
	if (!IS_ENABLED(CONFIG_SMP) ||
	    !spin_trylock_irqsave(&enable_lock, flags)) {
		if (enable_owner == current) {
			enable_refcnt++;
			__acquire(enable_lock);
			if (!IS_ENABLED(CONFIG_SMP))
				local_save_flags(flags);
			return flags;
		}
		spin_lock_irqsave(&enable_lock, flags);
	}
	WARN_ON_ONCE(enable_owner != NULL);
	WARN_ON_ONCE(enable_refcnt != 0);
	enable_owner = current;
	enable_refcnt = 1;
	return flags;
}

static void clk_enable_unlock(unsigned long flags)
	__releases(enable_lock)
{
	WARN_ON_ONCE(enable_owner != current);
	WARN_ON_ONCE(enable_refcnt == 0);

	if (--enable_refcnt) {
		__release(enable_lock);
		return;
	}
	enable_owner = NULL;
	spin_unlock_irqrestore(&enable_lock, flags);
}

static bool clk_core_rate_is_protected(struct clk_core *core)
{
	return core->protect_count;
}

static bool clk_core_is_prepared(struct clk_core *core)
{
	bool ret = false;

	/*
	 * .is_prepared is optional for clocks that can prepare
	 * fall back to software usage counter if it is missing
	 */
	if (!core->ops->is_prepared)
		return core->prepare_count;

	if (!clk_pm_runtime_get(core)) {
		ret = core->ops->is_prepared(core->hw);
		clk_pm_runtime_put(core);
	}

	return ret;
}

static bool clk_core_is_enabled(struct clk_core *core)
{
	bool ret = false;

	/*
	 * .is_enabled is only mandatory for clocks that gate
	 * fall back to software usage counter if .is_enabled is missing
	 */
	if (!core->ops->is_enabled)
		return core->enable_count;

	/*
	 * Check if clock controller's device is runtime active before
	 * calling .is_enabled callback. If not, assume that clock is
	 * disabled, because we might be called from atomic context, from
	 * which pm_runtime_get() is not allowed.
	 * This function is called mainly from clk_disable_unused_subtree,
	 * which ensures proper runtime pm activation of controller before
	 * taking enable spinlock, but the below check is needed if one tries
	 * to call it from other places.
	 */
	if (core->rpm_enabled) {
		pm_runtime_get_noresume(core->dev);
		if (!pm_runtime_active(core->dev)) {
			ret = false;
			goto done;
		}
	}

	ret = core->ops->is_enabled(core->hw);
done:
	if (core->rpm_enabled)
		pm_runtime_put(core->dev);

	return ret;
}

/***    helper functions   ***/

const char *__clk_get_name(const struct clk *clk)
{
	return !clk ? NULL : clk->core->name;
}
EXPORT_SYMBOL_GPL(__clk_get_name);

const char *clk_hw_get_name(const struct clk_hw *hw)
{
	return hw->core->name;
}
EXPORT_SYMBOL_GPL(clk_hw_get_name);

struct clk_hw *__clk_get_hw(struct clk *clk)
{
	return !clk ? NULL : clk->core->hw;
}
EXPORT_SYMBOL_GPL(__clk_get_hw);

unsigned int clk_hw_get_num_parents(const struct clk_hw *hw)
{
	return hw->core->num_parents;
}
EXPORT_SYMBOL_GPL(clk_hw_get_num_parents);

struct clk_hw *clk_hw_get_parent(const struct clk_hw *hw)
{
	return hw->core->parent ? hw->core->parent->hw : NULL;
}
EXPORT_SYMBOL_GPL(clk_hw_get_parent);

static struct clk_core *__clk_lookup_subtree(const char *name,
					     struct clk_core *core)
{
	struct clk_core *child;
	struct clk_core *ret;

	if (!strcmp(core->name, name))
		return core;

	hlist_for_each_entry(child, &core->children, child_node) {
		ret = __clk_lookup_subtree(name, child);
		if (ret)
			return ret;
	}

	return NULL;
}

static struct clk_core *clk_core_lookup(const char *name)
{
	struct clk_core *root_clk;
	struct clk_core *ret;

	if (!name)
		return NULL;

	/* search the 'proper' clk tree first */
	hlist_for_each_entry(root_clk, &clk_root_list, child_node) {
		ret = __clk_lookup_subtree(name, root_clk);
		if (ret)
			return ret;
	}

	/* if not found, then search the orphan tree */
	hlist_for_each_entry(root_clk, &clk_orphan_list, child_node) {
		ret = __clk_lookup_subtree(name, root_clk);
		if (ret)
			return ret;
	}

	return NULL;
}

#ifdef CONFIG_OF
static int of_parse_clkspec(const struct device_node *np, int index,
			    const char *name, struct of_phandle_args *out_args);
static struct clk_hw *
of_clk_get_hw_from_clkspec(struct of_phandle_args *clkspec);
#else
static inline int of_parse_clkspec(const struct device_node *np, int index,
				   const char *name,
				   struct of_phandle_args *out_args)
{
	return -ENOENT;
}
static inline struct clk_hw *
of_clk_get_hw_from_clkspec(struct of_phandle_args *clkspec)
{
	return ERR_PTR(-ENOENT);
}
#endif

/**
 * clk_core_get - Find the clk_core parent of a clk
 * @core: clk to find parent of
 * @p_index: parent index to search for
 *
 * This is the preferred method for clk providers to find the parent of a
 * clk when that parent is external to the clk controller. The parent_names
 * array is indexed and treated as a local name matching a string in the device
 * node's 'clock-names' property or as the 'con_id' matching the device's
 * dev_name() in a clk_lookup. This allows clk providers to use their own
 * namespace instead of looking for a globally unique parent string.
 *
 * For example the following DT snippet would allow a clock registered by the
 * clock-controller@c001 that has a clk_init_data::parent_data array
 * with 'xtal' in the 'name' member to find the clock provided by the
 * clock-controller@f00abcd without needing to get the globally unique name of
 * the xtal clk.
 *
 *      parent: clock-controller@f00abcd {
 *              reg = <0xf00abcd 0xabcd>;
 *              #clock-cells = <0>;
 *      };
 *
 *      clock-controller@c001 {
 *              reg = <0xc001 0xf00d>;
 *              clocks = <&parent>;
 *              clock-names = "xtal";
 *              #clock-cells = <1>;
 *      };
 *
 * Returns: -ENOENT when the provider can't be found or the clk doesn't
 * exist in the provider or the name can't be found in the DT node or
 * in a clkdev lookup. NULL when the provider knows about the clk but it
 * isn't provided on this system.
 * A valid clk_core pointer when the clk can be found in the provider.
 */
static struct clk_core *clk_core_get(struct clk_core *core, u8 p_index)
{
	const char *name = core->parents[p_index].fw_name;
	int index = core->parents[p_index].index;
	struct clk_hw *hw = ERR_PTR(-ENOENT);
	struct device *dev = core->dev;
	const char *dev_id = dev ? dev_name(dev) : NULL;
	struct device_node *np = core->of_node;
	struct of_phandle_args clkspec;

	if (np && (name || index >= 0) &&
	    !of_parse_clkspec(np, index, name, &clkspec)) {
		hw = of_clk_get_hw_from_clkspec(&clkspec);
		of_node_put(clkspec.np);
	} else if (name) {
		/*
		 * If the DT search above couldn't find the provider fallback to
		 * looking up via clkdev based clk_lookups.
		 */
		hw = clk_find_hw(dev_id, name);
	}

	if (IS_ERR(hw))
		return ERR_CAST(hw);

	return hw->core;
}

static void clk_core_fill_parent_index(struct clk_core *core, u8 index)
{
	struct clk_parent_map *entry = &core->parents[index];
	struct clk_core *parent;

	if (entry->hw) {
		parent = entry->hw->core;
	} else {
		parent = clk_core_get(core, index);
		if (PTR_ERR(parent) == -ENOENT && entry->name)
			parent = clk_core_lookup(entry->name);
	}

	/*
	 * We have a direct reference but it isn't registered yet?
	 * Orphan it and let clk_reparent() update the orphan status
	 * when the parent is registered.
	 */
	if (!parent)
		parent = ERR_PTR(-EPROBE_DEFER);

	/* Only cache it if it's not an error */
	if (!IS_ERR(parent))
		entry->core = parent;
}

static struct clk_core *clk_core_get_parent_by_index(struct clk_core *core,
							 u8 index)
{
	if (!core || index >= core->num_parents || !core->parents)
		return NULL;

	if (!core->parents[index].core)
		clk_core_fill_parent_index(core, index);

	return core->parents[index].core;
}

struct clk_hw *
clk_hw_get_parent_by_index(const struct clk_hw *hw, unsigned int index)
{
	struct clk_core *parent;

	parent = clk_core_get_parent_by_index(hw->core, index);

	return !parent ? NULL : parent->hw;
}
EXPORT_SYMBOL_GPL(clk_hw_get_parent_by_index);

unsigned int __clk_get_enable_count(struct clk *clk)
{
	return !clk ? 0 : clk->core->enable_count;
}

static unsigned long clk_core_get_rate_nolock(struct clk_core *core)
{
	if (!core)
		return 0;

	if (!core->num_parents || core->parent)
		return core->rate;

	/*
	 * Clk must have a parent because num_parents > 0 but the parent isn't
	 * known yet. Best to return 0 as the rate of this clk until we can
	 * properly recalc the rate based on the parent's rate.
	 */
	return 0;
}

unsigned long clk_hw_get_rate(const struct clk_hw *hw)
{
	return clk_core_get_rate_nolock(hw->core);
}
EXPORT_SYMBOL_GPL(clk_hw_get_rate);

static unsigned long clk_core_get_accuracy_no_lock(struct clk_core *core)
{
	if (!core)
		return 0;

	return core->accuracy;
}

unsigned long clk_hw_get_flags(const struct clk_hw *hw)
{
	return hw->core->flags;
}
EXPORT_SYMBOL_GPL(clk_hw_get_flags);

bool clk_hw_is_prepared(const struct clk_hw *hw)
{
	return clk_core_is_prepared(hw->core);
}
EXPORT_SYMBOL_GPL(clk_hw_is_prepared);

bool clk_hw_rate_is_protected(const struct clk_hw *hw)
{
	return clk_core_rate_is_protected(hw->core);
}
EXPORT_SYMBOL_GPL(clk_hw_rate_is_protected);

bool clk_hw_is_enabled(const struct clk_hw *hw)
{
	return clk_core_is_enabled(hw->core);
}
EXPORT_SYMBOL_GPL(clk_hw_is_enabled);

bool __clk_is_enabled(struct clk *clk)
{
	if (!clk)
		return false;

	return clk_core_is_enabled(clk->core);
}
EXPORT_SYMBOL_GPL(__clk_is_enabled);

static bool mux_is_better_rate(unsigned long rate, unsigned long now,
			   unsigned long best, unsigned long flags)
{
	if (flags & CLK_MUX_ROUND_CLOSEST)
		return abs(now - rate) < abs(best - rate);

	return now <= rate && now > best;
}

static void clk_core_init_rate_req(struct clk_core * const core,
				   struct clk_rate_request *req,
				   unsigned long rate);

static int clk_core_round_rate_nolock(struct clk_core *core,
				      struct clk_rate_request *req);

static bool clk_core_has_parent(struct clk_core *core, const struct clk_core *parent)
{
	struct clk_core *tmp;
	unsigned int i;

	/* Optimize for the case where the parent is already the parent. */
	if (core->parent == parent)
		return true;

	for (i = 0; i < core->num_parents; i++) {
		tmp = clk_core_get_parent_by_index(core, i);
		if (!tmp)
			continue;

		if (tmp == parent)
			return true;
	}

	return false;
}

static void
clk_core_forward_rate_req(struct clk_core *core,
			  const struct clk_rate_request *old_req,
			  struct clk_core *parent,
			  struct clk_rate_request *req,
			  unsigned long parent_rate)
{
	if (WARN_ON(!clk_core_has_parent(core, parent)))
		return;

	clk_core_init_rate_req(parent, req, parent_rate);

	if (req->min_rate < old_req->min_rate)
		req->min_rate = old_req->min_rate;

	if (req->max_rate > old_req->max_rate)
		req->max_rate = old_req->max_rate;
}

int clk_mux_determine_rate_flags(struct clk_hw *hw,
				 struct clk_rate_request *req,
				 unsigned long flags)
{
	struct clk_core *core = hw->core, *parent, *best_parent = NULL;
	int i, num_parents, ret;
	unsigned long best = 0;

	/* if NO_REPARENT flag set, pass through to current parent */
	if (core->flags & CLK_SET_RATE_NO_REPARENT) {
		parent = core->parent;
		if (core->flags & CLK_SET_RATE_PARENT) {
			struct clk_rate_request parent_req;

			if (!parent) {
				req->rate = 0;
				return 0;
			}

			clk_core_forward_rate_req(core, req, parent, &parent_req, req->rate);
			ret = clk_core_round_rate_nolock(parent, &parent_req);
			if (ret)
				return ret;

			best = parent_req.rate;
		} else if (parent) {
			best = clk_core_get_rate_nolock(parent);
		} else {
			best = clk_core_get_rate_nolock(core);
		}

		goto out;
	}

	/* find the parent that can provide the fastest rate <= rate */
	num_parents = core->num_parents;
	for (i = 0; i < num_parents; i++) {
		unsigned long parent_rate;

		parent = clk_core_get_parent_by_index(core, i);
		if (!parent)
			continue;

		if (core->flags & CLK_SET_RATE_PARENT) {
			struct clk_rate_request parent_req;

			clk_core_forward_rate_req(core, req, parent, &parent_req, req->rate);
			ret = clk_core_round_rate_nolock(parent, &parent_req);
			if (ret)
				continue;

			parent_rate = parent_req.rate;
		} else {
			parent_rate = clk_core_get_rate_nolock(parent);
		}

		if (mux_is_better_rate(req->rate, parent_rate,
				       best, flags)) {
			best_parent = parent;
			best = parent_rate;
		}
	}

	if (!best_parent)
		return -EINVAL;

out:
	if (best_parent)
		req->best_parent_hw = best_parent->hw;
	req->best_parent_rate = best;
	req->rate = best;

	return 0;
}
EXPORT_SYMBOL_GPL(clk_mux_determine_rate_flags);

struct clk *__clk_lookup(const char *name)
{
	struct clk_core *core = clk_core_lookup(name);

	return !core ? NULL : core->hw->clk;
}

static void clk_core_get_boundaries(struct clk_core *core,
				    unsigned long *min_rate,
				    unsigned long *max_rate)
{
	struct clk *clk_user;

	lockdep_assert_held(&prepare_lock);

	*min_rate = core->min_rate;
	*max_rate = core->max_rate;

	hlist_for_each_entry(clk_user, &core->clks, clks_node)
		*min_rate = max(*min_rate, clk_user->min_rate);

	hlist_for_each_entry(clk_user, &core->clks, clks_node)
		*max_rate = min(*max_rate, clk_user->max_rate);
}

/*
 * clk_hw_get_rate_range() - returns the clock rate range for a hw clk
 * @hw: the hw clk we want to get the range from
 * @min_rate: pointer to the variable that will hold the minimum
 * @max_rate: pointer to the variable that will hold the maximum
 *
 * Fills the @min_rate and @max_rate variables with the minimum and
 * maximum that clock can reach.
 */
void clk_hw_get_rate_range(struct clk_hw *hw, unsigned long *min_rate,
			   unsigned long *max_rate)
{
	clk_core_get_boundaries(hw->core, min_rate, max_rate);
}
EXPORT_SYMBOL_GPL(clk_hw_get_rate_range);

static bool clk_core_check_boundaries(struct clk_core *core,
				      unsigned long min_rate,
				      unsigned long max_rate)
{
	struct clk *user;

	lockdep_assert_held(&prepare_lock);

	if (min_rate > core->max_rate || max_rate < core->min_rate)
		return false;

	hlist_for_each_entry(user, &core->clks, clks_node)
		if (min_rate > user->max_rate || max_rate < user->min_rate)
			return false;

	return true;
}

void clk_hw_set_rate_range(struct clk_hw *hw, unsigned long min_rate,
			   unsigned long max_rate)
{
	hw->core->min_rate = min_rate;
	hw->core->max_rate = max_rate;
}
EXPORT_SYMBOL_GPL(clk_hw_set_rate_range);

/*
 * __clk_mux_determine_rate - clk_ops::determine_rate implementation for a mux type clk
 * @hw: mux type clk to determine rate on
 * @req: rate request, also used to return preferred parent and frequencies
 *
 * Helper for finding best parent to provide a given frequency. This can be used
 * directly as a determine_rate callback (e.g. for a mux), or from a more
 * complex clock that may combine a mux with other operations.
 *
 * Returns: 0 on success, -EERROR value on error
 */
int __clk_mux_determine_rate(struct clk_hw *hw,
			     struct clk_rate_request *req)
{
	return clk_mux_determine_rate_flags(hw, req, 0);
}
EXPORT_SYMBOL_GPL(__clk_mux_determine_rate);

int __clk_mux_determine_rate_closest(struct clk_hw *hw,
				     struct clk_rate_request *req)
{
	return clk_mux_determine_rate_flags(hw, req, CLK_MUX_ROUND_CLOSEST);
}
EXPORT_SYMBOL_GPL(__clk_mux_determine_rate_closest);

/***        clk api        ***/

static void clk_core_rate_unprotect(struct clk_core *core)
{
	lockdep_assert_held(&prepare_lock);

	if (!core)
		return;

	if (WARN(core->protect_count == 0,
	    "%s already unprotected\n", core->name))
		return;

	if (--core->protect_count > 0)
		return;

	clk_core_rate_unprotect(core->parent);
}

static int clk_core_rate_nuke_protect(struct clk_core *core)
{
	int ret;

	lockdep_assert_held(&prepare_lock);

	if (!core)
		return -EINVAL;

	if (core->protect_count == 0)
		return 0;

	ret = core->protect_count;
	core->protect_count = 1;
	clk_core_rate_unprotect(core);

	return ret;
}

/**
 * clk_rate_exclusive_put - release exclusivity over clock rate control
 * @clk: the clk over which the exclusivity is released
 *
 * clk_rate_exclusive_put() completes a critical section during which a clock
 * consumer cannot tolerate any other consumer making any operation on the
 * clock which could result in a rate change or rate glitch. Exclusive clocks
 * cannot have their rate changed, either directly or indirectly due to changes
 * further up the parent chain of clocks. As a result, clocks up parent chain
 * also get under exclusive control of the calling consumer.
 *
 * If exlusivity is claimed more than once on clock, even by the same consumer,
 * the rate effectively gets locked as exclusivity can't be preempted.
 *
 * Calls to clk_rate_exclusive_put() must be balanced with calls to
 * clk_rate_exclusive_get(). Calls to this function may sleep, and do not return
 * error status.
 */
void clk_rate_exclusive_put(struct clk *clk)
{
	if (!clk)
		return;

	clk_prepare_lock();

	/*
	 * if there is something wrong with this consumer protect count, stop
	 * here before messing with the provider
	 */
	if (WARN_ON(clk->exclusive_count <= 0))
		goto out;

	clk_core_rate_unprotect(clk->core);
	clk->exclusive_count--;
out:
	clk_prepare_unlock();
}
EXPORT_SYMBOL_GPL(clk_rate_exclusive_put);

static void clk_core_rate_protect(struct clk_core *core)
{
	lockdep_assert_held(&prepare_lock);

	if (!core)
		return;

	if (core->protect_count == 0)
		clk_core_rate_protect(core->parent);

	core->protect_count++;
}

static void clk_core_rate_restore_protect(struct clk_core *core, int count)
{
	lockdep_assert_held(&prepare_lock);

	if (!core)
		return;

	if (count == 0)
		return;

	clk_core_rate_protect(core);
	core->protect_count = count;
}

/**
 * clk_rate_exclusive_get - get exclusivity over the clk rate control
 * @clk: the clk over which the exclusity of rate control is requested
 *
 * clk_rate_exclusive_get() begins a critical section during which a clock
 * consumer cannot tolerate any other consumer making any operation on the
 * clock which could result in a rate change or rate glitch. Exclusive clocks
 * cannot have their rate changed, either directly or indirectly due to changes
 * further up the parent chain of clocks. As a result, clocks up parent chain
 * also get under exclusive control of the calling consumer.
 *
 * If exlusivity is claimed more than once on clock, even by the same consumer,
 * the rate effectively gets locked as exclusivity can't be preempted.
 *
 * Calls to clk_rate_exclusive_get() should be balanced with calls to
 * clk_rate_exclusive_put(). Calls to this function may sleep.
 * Returns 0 on success, -EERROR otherwise
 */
int clk_rate_exclusive_get(struct clk *clk)
{
	if (!clk)
		return 0;

	clk_prepare_lock();
	clk_core_rate_protect(clk->core);
	clk->exclusive_count++;
	clk_prepare_unlock();

	return 0;
}
EXPORT_SYMBOL_GPL(clk_rate_exclusive_get);

static void clk_core_unprepare(struct clk_core *core)
{
	lockdep_assert_held(&prepare_lock);

	if (!core)
		return;

	if (WARN(core->prepare_count == 0,
	    "%s already unprepared\n", core->name))
		return;

	if (WARN(core->prepare_count == 1 && core->flags & CLK_IS_CRITICAL,
	    "Unpreparing critical %s\n", core->name))
		return;

	if (core->flags & CLK_SET_RATE_GATE)
		clk_core_rate_unprotect(core);

	if (--core->prepare_count > 0)
		return;

	WARN(core->enable_count > 0, "Unpreparing enabled %s\n", core->name);

	trace_clk_unprepare(core);

	if (core->ops->unprepare)
		core->ops->unprepare(core->hw);

	trace_clk_unprepare_complete(core);
	clk_core_unprepare(core->parent);
	clk_pm_runtime_put(core);
}

static void clk_core_unprepare_lock(struct clk_core *core)
{
	clk_prepare_lock();
	clk_core_unprepare(core);
	clk_prepare_unlock();
}

/**
 * clk_unprepare - undo preparation of a clock source
 * @clk: the clk being unprepared
 *
 * clk_unprepare may sleep, which differentiates it from clk_disable.  In a
 * simple case, clk_unprepare can be used instead of clk_disable to gate a clk
 * if the operation may sleep.  One example is a clk which is accessed over
 * I2c.  In the complex case a clk gate operation may require a fast and a slow
 * part.  It is this reason that clk_unprepare and clk_disable are not mutually
 * exclusive.  In fact clk_disable must be called before clk_unprepare.
 */
void clk_unprepare(struct clk *clk)
{
	if (IS_ERR_OR_NULL(clk))
		return;

	clk_core_unprepare_lock(clk->core);
}
EXPORT_SYMBOL_GPL(clk_unprepare);

static int clk_core_prepare(struct clk_core *core)
{
	int ret = 0;

	lockdep_assert_held(&prepare_lock);

	if (!core)
		return 0;

	if (core->prepare_count == 0) {
		ret = clk_pm_runtime_get(core);
		if (ret)
			return ret;

		ret = clk_core_prepare(core->parent);
		if (ret)
			goto runtime_put;

		trace_clk_prepare(core);

		if (core->ops->prepare)
			ret = core->ops->prepare(core->hw);

		trace_clk_prepare_complete(core);

		if (ret)
			goto unprepare;
	}

	core->prepare_count++;

	/*
	 * CLK_SET_RATE_GATE is a special case of clock protection
	 * Instead of a consumer claiming exclusive rate control, it is
	 * actually the provider which prevents any consumer from making any
	 * operation which could result in a rate change or rate glitch while
	 * the clock is prepared.
	 */
	if (core->flags & CLK_SET_RATE_GATE)
		clk_core_rate_protect(core);

	return 0;
unprepare:
	clk_core_unprepare(core->parent);
runtime_put:
	clk_pm_runtime_put(core);
	return ret;
}

static int clk_core_prepare_lock(struct clk_core *core)
{
	int ret;

	clk_prepare_lock();
	ret = clk_core_prepare(core);
	clk_prepare_unlock();

	return ret;
}

/**
 * clk_prepare - prepare a clock source
 * @clk: the clk being prepared
 *
 * clk_prepare may sleep, which differentiates it from clk_enable.  In a simple
 * case, clk_prepare can be used instead of clk_enable to ungate a clk if the
 * operation may sleep.  One example is a clk which is accessed over I2c.  In
 * the complex case a clk ungate operation may require a fast and a slow part.
 * It is this reason that clk_prepare and clk_enable are not mutually
 * exclusive.  In fact clk_prepare must be called before clk_enable.
 * Returns 0 on success, -EERROR otherwise.
 */
int clk_prepare(struct clk *clk)
{
	if (!clk)
		return 0;

	return clk_core_prepare_lock(clk->core);
}
EXPORT_SYMBOL_GPL(clk_prepare);

static void clk_core_disable(struct clk_core *core)
{
	lockdep_assert_held(&enable_lock);

	if (!core)
		return;

	if (WARN(core->enable_count == 0, "%s already disabled\n", core->name))
		return;

	if (WARN(core->enable_count == 1 && core->flags & CLK_IS_CRITICAL,
	    "Disabling critical %s\n", core->name))
		return;

	if (--core->enable_count > 0)
		return;

	trace_clk_disable_rcuidle(core);

	if (core->ops->disable)
		core->ops->disable(core->hw);

	trace_clk_disable_complete_rcuidle(core);

	clk_core_disable(core->parent);
}

static void clk_core_disable_lock(struct clk_core *core)
{
	unsigned long flags;

	flags = clk_enable_lock();
	clk_core_disable(core);
	clk_enable_unlock(flags);
}

/**
 * clk_disable - gate a clock
 * @clk: the clk being gated
 *
 * clk_disable must not sleep, which differentiates it from clk_unprepare.  In
 * a simple case, clk_disable can be used instead of clk_unprepare to gate a
 * clk if the operation is fast and will never sleep.  One example is a
 * SoC-internal clk which is controlled via simple register writes.  In the
 * complex case a clk gate operation may require a fast and a slow part.  It is
 * this reason that clk_unprepare and clk_disable are not mutually exclusive.
 * In fact clk_disable must be called before clk_unprepare.
 */
void clk_disable(struct clk *clk)
{
	if (IS_ERR_OR_NULL(clk))
		return;

	clk_core_disable_lock(clk->core);
}
EXPORT_SYMBOL_GPL(clk_disable);

static int clk_core_enable(struct clk_core *core)
{
	int ret = 0;

	lockdep_assert_held(&enable_lock);

	if (!core)
		return 0;

	if (WARN(core->prepare_count == 0,
	    "Enabling unprepared %s\n", core->name))
		return -ESHUTDOWN;

	if (core->enable_count == 0) {
		ret = clk_core_enable(core->parent);

		if (ret)
			return ret;

		trace_clk_enable_rcuidle(core);

		if (core->ops->enable)
			ret = core->ops->enable(core->hw);

		trace_clk_enable_complete_rcuidle(core);

		if (ret) {
			clk_core_disable(core->parent);
			return ret;
		}
	}

	core->enable_count++;
	return 0;
}

static int clk_core_enable_lock(struct clk_core *core)
{
	unsigned long flags;
	int ret;

	flags = clk_enable_lock();
	ret = clk_core_enable(core);
	clk_enable_unlock(flags);

	return ret;
}

/**
 * clk_gate_restore_context - restore context for poweroff
 * @hw: the clk_hw pointer of clock whose state is to be restored
 *
 * The clock gate restore context function enables or disables
 * the gate clocks based on the enable_count. This is done in cases
 * where the clock context is lost and based on the enable_count
 * the clock either needs to be enabled/disabled. This
 * helps restore the state of gate clocks.
 */
void clk_gate_restore_context(struct clk_hw *hw)
{
	struct clk_core *core = hw->core;

	if (core->enable_count)
		core->ops->enable(hw);
	else
		core->ops->disable(hw);
}
EXPORT_SYMBOL_GPL(clk_gate_restore_context);

static int clk_core_save_context(struct clk_core *core)
{
	struct clk_core *child;
	int ret = 0;

	hlist_for_each_entry(child, &core->children, child_node) {
		ret = clk_core_save_context(child);
		if (ret < 0)
			return ret;
	}

	if (core->ops && core->ops->save_context)
		ret = core->ops->save_context(core->hw);

	return ret;
}

static void clk_core_restore_context(struct clk_core *core)
{
	struct clk_core *child;

	if (core->ops && core->ops->restore_context)
		core->ops->restore_context(core->hw);

	hlist_for_each_entry(child, &core->children, child_node)
		clk_core_restore_context(child);
}

/**
 * clk_save_context - save clock context for poweroff
 *
 * Saves the context of the clock register for powerstates in which the
 * contents of the registers will be lost. Occurs deep within the suspend
 * code.  Returns 0 on success.
 */
int clk_save_context(void)
{
	struct clk_core *clk;
	int ret;

	hlist_for_each_entry(clk, &clk_root_list, child_node) {
		ret = clk_core_save_context(clk);
		if (ret < 0)
			return ret;
	}

	hlist_for_each_entry(clk, &clk_orphan_list, child_node) {
		ret = clk_core_save_context(clk);
		if (ret < 0)
			return ret;
	}

	return 0;
}
EXPORT_SYMBOL_GPL(clk_save_context);

/**
 * clk_restore_context - restore clock context after poweroff
 *
 * Restore the saved clock context upon resume.
 *
 */
void clk_restore_context(void)
{
	struct clk_core *core;

	hlist_for_each_entry(core, &clk_root_list, child_node)
		clk_core_restore_context(core);

	hlist_for_each_entry(core, &clk_orphan_list, child_node)
		clk_core_restore_context(core);
}
EXPORT_SYMBOL_GPL(clk_restore_context);

/**
 * clk_enable - ungate a clock
 * @clk: the clk being ungated
 *
 * clk_enable must not sleep, which differentiates it from clk_prepare.  In a
 * simple case, clk_enable can be used instead of clk_prepare to ungate a clk
 * if the operation will never sleep.  One example is a SoC-internal clk which
 * is controlled via simple register writes.  In the complex case a clk ungate
 * operation may require a fast and a slow part.  It is this reason that
 * clk_enable and clk_prepare are not mutually exclusive.  In fact clk_prepare
 * must be called before clk_enable.  Returns 0 on success, -EERROR
 * otherwise.
 */
int clk_enable(struct clk *clk)
{
	if (!clk)
		return 0;

	return clk_core_enable_lock(clk->core);
}
EXPORT_SYMBOL_GPL(clk_enable);

/**
 * clk_is_enabled_when_prepared - indicate if preparing a clock also enables it.
 * @clk: clock source
 *
 * Returns true if clk_prepare() implicitly enables the clock, effectively
 * making clk_enable()/clk_disable() no-ops, false otherwise.
 *
 * This is of interest mainly to power management code where actually
 * disabling the clock also requires unpreparing it to have any material
 * effect.
 *
 * Regardless of the value returned here, the caller must always invoke
 * clk_enable() or clk_prepare_enable()  and counterparts for usage counts
 * to be right.
 */
bool clk_is_enabled_when_prepared(struct clk *clk)
{
	return clk && !(clk->core->ops->enable && clk->core->ops->disable);
}
EXPORT_SYMBOL_GPL(clk_is_enabled_when_prepared);

static int clk_core_prepare_enable(struct clk_core *core)
{
	int ret;

	ret = clk_core_prepare_lock(core);
	if (ret)
		return ret;

	ret = clk_core_enable_lock(core);
	if (ret)
		clk_core_unprepare_lock(core);

	return ret;
}

static void clk_core_disable_unprepare(struct clk_core *core)
{
	clk_core_disable_lock(core);
	clk_core_unprepare_lock(core);
}

static void __init clk_unprepare_unused_subtree(struct clk_core *core)
{
	struct clk_core *child;

	lockdep_assert_held(&prepare_lock);

	hlist_for_each_entry(child, &core->children, child_node)
		clk_unprepare_unused_subtree(child);

	if (core->prepare_count)
		return;

	if (core->flags & CLK_IGNORE_UNUSED)
		return;

	if (clk_pm_runtime_get(core))
		return;

	if (clk_core_is_prepared(core)) {
		trace_clk_unprepare(core);
		if (core->ops->unprepare_unused)
			core->ops->unprepare_unused(core->hw);
		else if (core->ops->unprepare)
			core->ops->unprepare(core->hw);
		trace_clk_unprepare_complete(core);
	}

	clk_pm_runtime_put(core);
}

static void __init clk_disable_unused_subtree(struct clk_core *core)
{
	struct clk_core *child;
	unsigned long flags;

	lockdep_assert_held(&prepare_lock);

	hlist_for_each_entry(child, &core->children, child_node)
		clk_disable_unused_subtree(child);

	if (core->flags & CLK_OPS_PARENT_ENABLE)
		clk_core_prepare_enable(core->parent);

	if (clk_pm_runtime_get(core))
		goto unprepare_out;

	flags = clk_enable_lock();

	if (core->enable_count)
		goto unlock_out;

	if (core->flags & CLK_IGNORE_UNUSED)
		goto unlock_out;

	/*
	 * some gate clocks have special needs during the disable-unused
	 * sequence.  call .disable_unused if available, otherwise fall
	 * back to .disable
	 */
	if (clk_core_is_enabled(core)) {
		trace_clk_disable(core);
		if (core->ops->disable_unused)
			core->ops->disable_unused(core->hw);
		else if (core->ops->disable)
			core->ops->disable(core->hw);
		trace_clk_disable_complete(core);
	}

unlock_out:
	clk_enable_unlock(flags);
	clk_pm_runtime_put(core);
unprepare_out:
	if (core->flags & CLK_OPS_PARENT_ENABLE)
		clk_core_disable_unprepare(core->parent);
}

static bool clk_ignore_unused __initdata;
static int __init clk_ignore_unused_setup(char *__unused)
{
	clk_ignore_unused = true;
	return 1;
}
__setup("clk_ignore_unused", clk_ignore_unused_setup);

static int __init clk_disable_unused(void)
{
	struct clk_core *core;

	if (clk_ignore_unused) {
		pr_warn("clk: Not disabling unused clocks\n");
		return 0;
	}

	clk_prepare_lock();

	hlist_for_each_entry(core, &clk_root_list, child_node)
		clk_disable_unused_subtree(core);

	hlist_for_each_entry(core, &clk_orphan_list, child_node)
		clk_disable_unused_subtree(core);

	hlist_for_each_entry(core, &clk_root_list, child_node)
		clk_unprepare_unused_subtree(core);

	hlist_for_each_entry(core, &clk_orphan_list, child_node)
		clk_unprepare_unused_subtree(core);

	clk_prepare_unlock();

	return 0;
}
late_initcall_sync(clk_disable_unused);

static int clk_core_determine_round_nolock(struct clk_core *core,
					   struct clk_rate_request *req)
{
	long rate;

	lockdep_assert_held(&prepare_lock);

	if (!core)
		return 0;

	/*
	 * Some clock providers hand-craft their clk_rate_requests and
	 * might not fill min_rate and max_rate.
	 *
	 * If it's the case, clamping the rate is equivalent to setting
	 * the rate to 0 which is bad. Skip the clamping but complain so
	 * that it gets fixed, hopefully.
	 */
	if (!req->min_rate && !req->max_rate)
		pr_warn("%s: %s: clk_rate_request has initialized min or max rate.\n",
			__func__, core->name);
	else
		req->rate = clamp(req->rate, req->min_rate, req->max_rate);

	/*
	 * At this point, core protection will be disabled
	 * - if the provider is not protected at all
	 * - if the calling consumer is the only one which has exclusivity
	 *   over the provider
	 */
	if (clk_core_rate_is_protected(core)) {
		req->rate = core->rate;
	} else if (core->ops->determine_rate) {
		return core->ops->determine_rate(core->hw, req);
	} else if (core->ops->round_rate) {
		rate = core->ops->round_rate(core->hw, req->rate,
					     &req->best_parent_rate);
		if (rate < 0)
			return rate;

		req->rate = rate;
	} else {
		return -EINVAL;
	}

	return 0;
}

static void clk_core_init_rate_req(struct clk_core * const core,
				   struct clk_rate_request *req,
				   unsigned long rate)
{
	struct clk_core *parent;

	if (WARN_ON(!req))
		return;

	memset(req, 0, sizeof(*req));
	req->max_rate = ULONG_MAX;

	if (!core)
		return;

	req->rate = rate;
	clk_core_get_boundaries(core, &req->min_rate, &req->max_rate);

	parent = core->parent;
	if (parent) {
		req->best_parent_hw = parent->hw;
		req->best_parent_rate = parent->rate;
	} else {
		req->best_parent_hw = NULL;
		req->best_parent_rate = 0;
	}
}

/**
 * clk_hw_init_rate_request - Initializes a clk_rate_request
 * @hw: the clk for which we want to submit a rate request
 * @req: the clk_rate_request structure we want to initialise
 * @rate: the rate which is to be requested
 *
 * Initializes a clk_rate_request structure to submit to
 * __clk_determine_rate() or similar functions.
 */
void clk_hw_init_rate_request(const struct clk_hw *hw,
			      struct clk_rate_request *req,
			      unsigned long rate)
{
	if (WARN_ON(!hw || !req))
		return;

	clk_core_init_rate_req(hw->core, req, rate);
}
EXPORT_SYMBOL_GPL(clk_hw_init_rate_request);

/**
 * clk_hw_forward_rate_request - Forwards a clk_rate_request to a clock's parent
 * @hw: the original clock that got the rate request
 * @old_req: the original clk_rate_request structure we want to forward
 * @parent: the clk we want to forward @old_req to
 * @req: the clk_rate_request structure we want to initialise
 * @parent_rate: The rate which is to be requested to @parent
 *
 * Initializes a clk_rate_request structure to submit to a clock parent
 * in __clk_determine_rate() or similar functions.
 */
void clk_hw_forward_rate_request(const struct clk_hw *hw,
				 const struct clk_rate_request *old_req,
				 const struct clk_hw *parent,
				 struct clk_rate_request *req,
				 unsigned long parent_rate)
{
	if (WARN_ON(!hw || !old_req || !parent || !req))
		return;

	clk_core_forward_rate_req(hw->core, old_req,
				  parent->core, req,
				  parent_rate);
}

static bool clk_core_can_round(struct clk_core * const core)
{
	return core->ops->determine_rate || core->ops->round_rate;
}

static int clk_core_round_rate_nolock(struct clk_core *core,
				      struct clk_rate_request *req)
{
	int ret;

	lockdep_assert_held(&prepare_lock);

	if (!core) {
		req->rate = 0;
		return 0;
	}

	if (clk_core_can_round(core))
		return clk_core_determine_round_nolock(core, req);

	if (core->flags & CLK_SET_RATE_PARENT) {
		struct clk_rate_request parent_req;

		clk_core_forward_rate_req(core, req, core->parent, &parent_req, req->rate);
		ret = clk_core_round_rate_nolock(core->parent, &parent_req);
		if (ret)
			return ret;

		req->best_parent_rate = parent_req.rate;
		req->rate = parent_req.rate;

		return 0;
	}

	req->rate = core->rate;
	return 0;
}

/**
 * __clk_determine_rate - get the closest rate actually supported by a clock
 * @hw: determine the rate of this clock
 * @req: target rate request
 *
 * Useful for clk_ops such as .set_rate and .determine_rate.
 */
int __clk_determine_rate(struct clk_hw *hw, struct clk_rate_request *req)
{
	if (!hw) {
		req->rate = 0;
		return 0;
	}

	return clk_core_round_rate_nolock(hw->core, req);
}
EXPORT_SYMBOL_GPL(__clk_determine_rate);

/**
 * clk_hw_round_rate() - round the given rate for a hw clk
 * @hw: the hw clk for which we are rounding a rate
 * @rate: the rate which is to be rounded
 *
 * Takes in a rate as input and rounds it to a rate that the clk can actually
 * use.
 *
 * Context: prepare_lock must be held.
 *          For clk providers to call from within clk_ops such as .round_rate,
 *          .determine_rate.
 *
 * Return: returns rounded rate of hw clk if clk supports round_rate operation
 *         else returns the parent rate.
 */
unsigned long clk_hw_round_rate(struct clk_hw *hw, unsigned long rate)
{
	int ret;
	struct clk_rate_request req;

	clk_core_init_rate_req(hw->core, &req, rate);

	ret = clk_core_round_rate_nolock(hw->core, &req);
	if (ret)
		return 0;

	return req.rate;
}
EXPORT_SYMBOL_GPL(clk_hw_round_rate);

/**
 * clk_round_rate - round the given rate for a clk
 * @clk: the clk for which we are rounding a rate
 * @rate: the rate which is to be rounded
 *
 * Takes in a rate as input and rounds it to a rate that the clk can actually
 * use which is then returned.  If clk doesn't support round_rate operation
 * then the parent rate is returned.
 */
long clk_round_rate(struct clk *clk, unsigned long rate)
{
	struct clk_rate_request req;
	int ret;

	if (!clk)
		return 0;

	clk_prepare_lock();

	if (clk->exclusive_count)
		clk_core_rate_unprotect(clk->core);

	clk_core_init_rate_req(clk->core, &req, rate);

	ret = clk_core_round_rate_nolock(clk->core, &req);

	if (clk->exclusive_count)
		clk_core_rate_protect(clk->core);

	clk_prepare_unlock();

	if (ret)
		return ret;

	return req.rate;
}
EXPORT_SYMBOL_GPL(clk_round_rate);

/**
 * __clk_notify - call clk notifier chain
 * @core: clk that is changing rate
 * @msg: clk notifier type (see include/linux/clk.h)
 * @old_rate: old clk rate
 * @new_rate: new clk rate
 *
 * Triggers a notifier call chain on the clk rate-change notification
 * for 'clk'.  Passes a pointer to the struct clk and the previous
 * and current rates to the notifier callback.  Intended to be called by
 * internal clock code only.  Returns NOTIFY_DONE from the last driver
 * called if all went well, or NOTIFY_STOP or NOTIFY_BAD immediately if
 * a driver returns that.
 */
static int __clk_notify(struct clk_core *core, unsigned long msg,
		unsigned long old_rate, unsigned long new_rate)
{
	struct clk_notifier *cn;
	struct clk_notifier_data cnd;
	int ret = NOTIFY_DONE;

	cnd.old_rate = old_rate;
	cnd.new_rate = new_rate;

	list_for_each_entry(cn, &clk_notifier_list, node) {
		if (cn->clk->core == core) {
			cnd.clk = cn->clk;
			ret = srcu_notifier_call_chain(&cn->notifier_head, msg,
					&cnd);
			if (ret & NOTIFY_STOP_MASK)
				return ret;
		}
	}

	return ret;
}

/**
 * __clk_recalc_accuracies
 * @core: first clk in the subtree
 *
 * Walks the subtree of clks starting with clk and recalculates accuracies as
 * it goes.  Note that if a clk does not implement the .recalc_accuracy
 * callback then it is assumed that the clock will take on the accuracy of its
 * parent.
 */
static void __clk_recalc_accuracies(struct clk_core *core)
{
	unsigned long parent_accuracy = 0;
	struct clk_core *child;

	lockdep_assert_held(&prepare_lock);

	if (core->parent)
		parent_accuracy = core->parent->accuracy;

	if (core->ops->recalc_accuracy)
		core->accuracy = core->ops->recalc_accuracy(core->hw,
							  parent_accuracy);
	else
		core->accuracy = parent_accuracy;

	hlist_for_each_entry(child, &core->children, child_node)
		__clk_recalc_accuracies(child);
}

static long clk_core_get_accuracy_recalc(struct clk_core *core)
{
	if (core && (core->flags & CLK_GET_ACCURACY_NOCACHE))
		__clk_recalc_accuracies(core);

	return clk_core_get_accuracy_no_lock(core);
}

/**
 * clk_get_accuracy - return the accuracy of clk
 * @clk: the clk whose accuracy is being returned
 *
 * Simply returns the cached accuracy of the clk, unless
 * CLK_GET_ACCURACY_NOCACHE flag is set, which means a recalc_rate will be
 * issued.
 * If clk is NULL then returns 0.
 */
long clk_get_accuracy(struct clk *clk)
{
	long accuracy;

	if (!clk)
		return 0;

	clk_prepare_lock();
	accuracy = clk_core_get_accuracy_recalc(clk->core);
	clk_prepare_unlock();

	return accuracy;
}
EXPORT_SYMBOL_GPL(clk_get_accuracy);

static unsigned long clk_recalc(struct clk_core *core,
				unsigned long parent_rate)
{
	unsigned long rate = parent_rate;

	if (core->ops->recalc_rate && !clk_pm_runtime_get(core)) {
		rate = core->ops->recalc_rate(core->hw, parent_rate);
		clk_pm_runtime_put(core);
	}
	return rate;
}

/**
 * __clk_recalc_rates
 * @core: first clk in the subtree
 * @update_req: Whether req_rate should be updated with the new rate
 * @msg: notification type (see include/linux/clk.h)
 *
 * Walks the subtree of clks starting with clk and recalculates rates as it
 * goes.  Note that if a clk does not implement the .recalc_rate callback then
 * it is assumed that the clock will take on the rate of its parent.
 *
 * clk_recalc_rates also propagates the POST_RATE_CHANGE notification,
 * if necessary.
 */
static void __clk_recalc_rates(struct clk_core *core, bool update_req,
			       unsigned long msg)
{
	unsigned long old_rate;
	unsigned long parent_rate = 0;
	struct clk_core *child;

	lockdep_assert_held(&prepare_lock);

	old_rate = core->rate;

	if (core->parent)
		parent_rate = core->parent->rate;

	core->rate = clk_recalc(core, parent_rate);
	if (update_req)
		core->req_rate = core->rate;

	/*
	 * ignore NOTIFY_STOP and NOTIFY_BAD return values for POST_RATE_CHANGE
	 * & ABORT_RATE_CHANGE notifiers
	 */
	if (core->notifier_count && msg)
		__clk_notify(core, msg, old_rate, core->rate);

	hlist_for_each_entry(child, &core->children, child_node)
		__clk_recalc_rates(child, update_req, msg);
}

static unsigned long clk_core_get_rate_recalc(struct clk_core *core)
{
	if (core && (core->flags & CLK_GET_RATE_NOCACHE))
		__clk_recalc_rates(core, false, 0);

	return clk_core_get_rate_nolock(core);
}

/**
 * clk_get_rate - return the rate of clk
 * @clk: the clk whose rate is being returned
 *
 * Simply returns the cached rate of the clk, unless CLK_GET_RATE_NOCACHE flag
 * is set, which means a recalc_rate will be issued. Can be called regardless of
 * the clock enabledness. If clk is NULL, or if an error occurred, then returns
 * 0.
 */
unsigned long clk_get_rate(struct clk *clk)
{
	unsigned long rate;

	if (!clk)
		return 0;

	clk_prepare_lock();
	rate = clk_core_get_rate_recalc(clk->core);
	clk_prepare_unlock();

	return rate;
}
EXPORT_SYMBOL_GPL(clk_get_rate);

static int clk_fetch_parent_index(struct clk_core *core,
				  struct clk_core *parent)
{
	int i;

	if (!parent)
		return -EINVAL;

	for (i = 0; i < core->num_parents; i++) {
		/* Found it first try! */
		if (core->parents[i].core == parent)
			return i;

		/* Something else is here, so keep looking */
		if (core->parents[i].core)
			continue;

		/* Maybe core hasn't been cached but the hw is all we know? */
		if (core->parents[i].hw) {
			if (core->parents[i].hw == parent->hw)
				break;

			/* Didn't match, but we're expecting a clk_hw */
			continue;
		}

		/* Maybe it hasn't been cached (clk_set_parent() path) */
		if (parent == clk_core_get(core, i))
			break;

		/* Fallback to comparing globally unique names */
		if (core->parents[i].name &&
		    !strcmp(parent->name, core->parents[i].name))
			break;
	}

	if (i == core->num_parents)
		return -EINVAL;

	core->parents[i].core = parent;
	return i;
}

/**
 * clk_hw_get_parent_index - return the index of the parent clock
 * @hw: clk_hw associated with the clk being consumed
 *
 * Fetches and returns the index of parent clock. Returns -EINVAL if the given
 * clock does not have a current parent.
 */
int clk_hw_get_parent_index(struct clk_hw *hw)
{
	struct clk_hw *parent = clk_hw_get_parent(hw);

	if (WARN_ON(parent == NULL))
		return -EINVAL;

	return clk_fetch_parent_index(hw->core, parent->core);
}
EXPORT_SYMBOL_GPL(clk_hw_get_parent_index);

/*
 * Update the orphan status of @core and all its children.
 */
static void clk_core_update_orphan_status(struct clk_core *core, bool is_orphan)
{
	struct clk_core *child;

	core->orphan = is_orphan;

	hlist_for_each_entry(child, &core->children, child_node)
		clk_core_update_orphan_status(child, is_orphan);
}

static void clk_reparent(struct clk_core *core, struct clk_core *new_parent)
{
	bool was_orphan = core->orphan;

	hlist_del(&core->child_node);

	if (new_parent) {
		bool becomes_orphan = new_parent->orphan;

		/* avoid duplicate POST_RATE_CHANGE notifications */
		if (new_parent->new_child == core)
			new_parent->new_child = NULL;

		hlist_add_head(&core->child_node, &new_parent->children);

		if (was_orphan != becomes_orphan)
			clk_core_update_orphan_status(core, becomes_orphan);
	} else {
		hlist_add_head(&core->child_node, &clk_orphan_list);
		if (!was_orphan)
			clk_core_update_orphan_status(core, true);
	}

	core->parent = new_parent;
}

static struct clk_core *__clk_set_parent_before(struct clk_core *core,
					   struct clk_core *parent)
{
	unsigned long flags;
	struct clk_core *old_parent = core->parent;

	/*
	 * 1. enable parents for CLK_OPS_PARENT_ENABLE clock
	 *
	 * 2. Migrate prepare state between parents and prevent race with
	 * clk_enable().
	 *
	 * If the clock is not prepared, then a race with
	 * clk_enable/disable() is impossible since we already have the
	 * prepare lock (future calls to clk_enable() need to be preceded by
	 * a clk_prepare()).
	 *
	 * If the clock is prepared, migrate the prepared state to the new
	 * parent and also protect against a race with clk_enable() by
	 * forcing the clock and the new parent on.  This ensures that all
	 * future calls to clk_enable() are practically NOPs with respect to
	 * hardware and software states.
	 *
	 * See also: Comment for clk_set_parent() below.
	 */

	/* enable old_parent & parent if CLK_OPS_PARENT_ENABLE is set */
	if (core->flags & CLK_OPS_PARENT_ENABLE) {
		clk_core_prepare_enable(old_parent);
		clk_core_prepare_enable(parent);
	}

	/* migrate prepare count if > 0 */
	if (core->prepare_count) {
		clk_core_prepare_enable(parent);
		clk_core_enable_lock(core);
	}

	/* update the clk tree topology */
	flags = clk_enable_lock();
	clk_reparent(core, parent);
	clk_enable_unlock(flags);

	return old_parent;
}

static void __clk_set_parent_after(struct clk_core *core,
				   struct clk_core *parent,
				   struct clk_core *old_parent)
{
	/*
	 * Finish the migration of prepare state and undo the changes done
	 * for preventing a race with clk_enable().
	 */
	if (core->prepare_count) {
		clk_core_disable_lock(core);
		clk_core_disable_unprepare(old_parent);
	}

	/* re-balance ref counting if CLK_OPS_PARENT_ENABLE is set */
	if (core->flags & CLK_OPS_PARENT_ENABLE) {
		clk_core_disable_unprepare(parent);
		clk_core_disable_unprepare(old_parent);
	}
}

static int __clk_set_parent(struct clk_core *core, struct clk_core *parent,
			    u8 p_index)
{
	unsigned long flags;
	int ret = 0;
	struct clk_core *old_parent;

	old_parent = __clk_set_parent_before(core, parent);

	trace_clk_set_parent(core, parent);

	/* change clock input source */
	if (parent && core->ops->set_parent)
		ret = core->ops->set_parent(core->hw, p_index);

	trace_clk_set_parent_complete(core, parent);

	if (ret) {
		flags = clk_enable_lock();
		clk_reparent(core, old_parent);
		clk_enable_unlock(flags);

		__clk_set_parent_after(core, old_parent, parent);

		return ret;
	}

	__clk_set_parent_after(core, parent, old_parent);

	return 0;
}

/**
 * __clk_speculate_rates
 * @core: first clk in the subtree
 * @parent_rate: the "future" rate of clk's parent
 *
 * Walks the subtree of clks starting with clk, speculating rates as it
 * goes and firing off PRE_RATE_CHANGE notifications as necessary.
 *
 * Unlike clk_recalc_rates, clk_speculate_rates exists only for sending
 * pre-rate change notifications and returns early if no clks in the
 * subtree have subscribed to the notifications.  Note that if a clk does not
 * implement the .recalc_rate callback then it is assumed that the clock will
 * take on the rate of its parent.
 */
static int __clk_speculate_rates(struct clk_core *core,
				 unsigned long parent_rate)
{
	struct clk_core *child;
	unsigned long new_rate;
	int ret = NOTIFY_DONE;

	lockdep_assert_held(&prepare_lock);

	new_rate = clk_recalc(core, parent_rate);

	/* abort rate change if a driver returns NOTIFY_BAD or NOTIFY_STOP */
	if (core->notifier_count)
		ret = __clk_notify(core, PRE_RATE_CHANGE, core->rate, new_rate);

	if (ret & NOTIFY_STOP_MASK) {
		pr_debug("%s: clk notifier callback for clock %s aborted with error %d\n",
				__func__, core->name, ret);
		goto out;
	}

	hlist_for_each_entry(child, &core->children, child_node) {
		ret = __clk_speculate_rates(child, new_rate);
		if (ret & NOTIFY_STOP_MASK)
			break;
	}

out:
	return ret;
}

static void clk_calc_subtree(struct clk_core *core, unsigned long new_rate,
			     struct clk_core *new_parent, u8 p_index)
{
	struct clk_core *child;

	core->new_rate = new_rate;
	core->new_parent = new_parent;
	core->new_parent_index = p_index;
	/* include clk in new parent's PRE_RATE_CHANGE notifications */
	core->new_child = NULL;
	if (new_parent && new_parent != core->parent)
		new_parent->new_child = core;

	hlist_for_each_entry(child, &core->children, child_node) {
		child->new_rate = clk_recalc(child, new_rate);
		clk_calc_subtree(child, child->new_rate, NULL, 0);
	}
}

/*
 * calculate the new rates returning the topmost clock that has to be
 * changed.
 */
static struct clk_core *clk_calc_new_rates(struct clk_core *core,
					   unsigned long rate)
{
	struct clk_core *top = core;
	struct clk_core *old_parent, *parent;
	unsigned long best_parent_rate = 0;
	unsigned long new_rate;
	unsigned long min_rate;
	unsigned long max_rate;
	int p_index = 0;
	long ret;

	/* sanity */
	if (IS_ERR_OR_NULL(core))
		return NULL;

	/* save parent rate, if it exists */
	parent = old_parent = core->parent;
	if (parent)
		best_parent_rate = parent->rate;

	clk_core_get_boundaries(core, &min_rate, &max_rate);

	/* find the closest rate and parent clk/rate */
	if (clk_core_can_round(core)) {
		struct clk_rate_request req;

		clk_core_init_rate_req(core, &req, rate);

		ret = clk_core_determine_round_nolock(core, &req);
		if (ret < 0)
			return NULL;

		best_parent_rate = req.best_parent_rate;
		new_rate = req.rate;
		parent = req.best_parent_hw ? req.best_parent_hw->core : NULL;

		if (new_rate < min_rate || new_rate > max_rate)
			return NULL;
	} else if (!parent || !(core->flags & CLK_SET_RATE_PARENT)) {
		/* pass-through clock without adjustable parent */
		core->new_rate = core->rate;
		return NULL;
	} else {
		/* pass-through clock with adjustable parent */
		top = clk_calc_new_rates(parent, rate);
		new_rate = parent->new_rate;
		goto out;
	}

	/* some clocks must be gated to change parent */
	if (parent != old_parent &&
	    (core->flags & CLK_SET_PARENT_GATE) && core->prepare_count) {
		pr_debug("%s: %s not gated but wants to reparent\n",
			 __func__, core->name);
		return NULL;
	}

	/* try finding the new parent index */
	if (parent && core->num_parents > 1) {
		p_index = clk_fetch_parent_index(core, parent);
		if (p_index < 0) {
			pr_debug("%s: clk %s can not be parent of clk %s\n",
				 __func__, parent->name, core->name);
			return NULL;
		}
	}

	if ((core->flags & CLK_SET_RATE_PARENT) && parent &&
	    best_parent_rate != parent->rate)
		top = clk_calc_new_rates(parent, best_parent_rate);

out:
	clk_calc_subtree(core, new_rate, parent, p_index);

	return top;
}

/*
 * Notify about rate changes in a subtree. Always walk down the whole tree
 * so that in case of an error we can walk down the whole tree again and
 * abort the change.
 */
static struct clk_core *clk_propagate_rate_change(struct clk_core *core,
						  unsigned long event)
{
	struct clk_core *child, *tmp_clk, *fail_clk = NULL;
	int ret = NOTIFY_DONE;

	if (core->rate == core->new_rate)
		return NULL;

	if (core->notifier_count) {
		ret = __clk_notify(core, event, core->rate, core->new_rate);
		if (ret & NOTIFY_STOP_MASK)
			fail_clk = core;
	}

	hlist_for_each_entry(child, &core->children, child_node) {
		/* Skip children who will be reparented to another clock */
		if (child->new_parent && child->new_parent != core)
			continue;
		tmp_clk = clk_propagate_rate_change(child, event);
		if (tmp_clk)
			fail_clk = tmp_clk;
	}

	/* handle the new child who might not be in core->children yet */
	if (core->new_child) {
		tmp_clk = clk_propagate_rate_change(core->new_child, event);
		if (tmp_clk)
			fail_clk = tmp_clk;
	}

	return fail_clk;
}

/*
 * walk down a subtree and set the new rates notifying the rate
 * change on the way
 */
static void clk_change_rate(struct clk_core *core)
{
	struct clk_core *child;
	struct hlist_node *tmp;
	unsigned long old_rate;
	unsigned long best_parent_rate = 0;
	bool skip_set_rate = false;
	struct clk_core *old_parent;
	struct clk_core *parent = NULL;

	old_rate = core->rate;

	if (core->new_parent) {
		parent = core->new_parent;
		best_parent_rate = core->new_parent->rate;
	} else if (core->parent) {
		parent = core->parent;
		best_parent_rate = core->parent->rate;
	}

	if (clk_pm_runtime_get(core))
		return;

	if (core->flags & CLK_SET_RATE_UNGATE) {
		clk_core_prepare(core);
		clk_core_enable_lock(core);
	}

	if (core->new_parent && core->new_parent != core->parent) {
		old_parent = __clk_set_parent_before(core, core->new_parent);
		trace_clk_set_parent(core, core->new_parent);

		if (core->ops->set_rate_and_parent) {
			skip_set_rate = true;
			core->ops->set_rate_and_parent(core->hw, core->new_rate,
					best_parent_rate,
					core->new_parent_index);
		} else if (core->ops->set_parent) {
			core->ops->set_parent(core->hw, core->new_parent_index);
		}

		trace_clk_set_parent_complete(core, core->new_parent);
		__clk_set_parent_after(core, core->new_parent, old_parent);
	}

	if (core->flags & CLK_OPS_PARENT_ENABLE)
		clk_core_prepare_enable(parent);

	trace_clk_set_rate(core, core->new_rate);

	if (!skip_set_rate && core->ops->set_rate)
		core->ops->set_rate(core->hw, core->new_rate, best_parent_rate);

	trace_clk_set_rate_complete(core, core->new_rate);

	core->rate = clk_recalc(core, best_parent_rate);

	if (core->flags & CLK_SET_RATE_UNGATE) {
		clk_core_disable_lock(core);
		clk_core_unprepare(core);
	}

	if (core->flags & CLK_OPS_PARENT_ENABLE)
		clk_core_disable_unprepare(parent);

	if (core->notifier_count && old_rate != core->rate)
		__clk_notify(core, POST_RATE_CHANGE, old_rate, core->rate);

	if (core->flags & CLK_RECALC_NEW_RATES)
		(void)clk_calc_new_rates(core, core->new_rate);

	/*
	 * Use safe iteration, as change_rate can actually swap parents
	 * for certain clock types.
	 */
	hlist_for_each_entry_safe(child, tmp, &core->children, child_node) {
		/* Skip children who will be reparented to another clock */
		if (child->new_parent && child->new_parent != core)
			continue;
		clk_change_rate(child);
	}

	/* handle the new child who might not be in core->children yet */
	if (core->new_child)
		clk_change_rate(core->new_child);

	clk_pm_runtime_put(core);
}

static unsigned long clk_core_req_round_rate_nolock(struct clk_core *core,
						     unsigned long req_rate)
{
	int ret, cnt;
	struct clk_rate_request req;

	lockdep_assert_held(&prepare_lock);

	if (!core)
		return 0;

	/* simulate what the rate would be if it could be freely set */
	cnt = clk_core_rate_nuke_protect(core);
	if (cnt < 0)
		return cnt;

	clk_core_init_rate_req(core, &req, req_rate);

	ret = clk_core_round_rate_nolock(core, &req);

	/* restore the protection */
	clk_core_rate_restore_protect(core, cnt);

	return ret ? 0 : req.rate;
}

static int clk_core_set_rate_nolock(struct clk_core *core,
				    unsigned long req_rate)
{
	struct clk_core *top, *fail_clk;
	unsigned long rate;
	int ret;

	if (!core)
		return 0;

	rate = clk_core_req_round_rate_nolock(core, req_rate);

	/* bail early if nothing to do */
	if (rate == clk_core_get_rate_nolock(core))
		return 0;

	/* fail on a direct rate set of a protected provider */
	if (clk_core_rate_is_protected(core))
		return -EBUSY;

	/* calculate new rates and get the topmost changed clock */
	top = clk_calc_new_rates(core, req_rate);
	if (!top)
		return -EINVAL;

	ret = clk_pm_runtime_get(core);
	if (ret)
		return ret;

	/* notify that we are about to change rates */
	fail_clk = clk_propagate_rate_change(top, PRE_RATE_CHANGE);
	if (fail_clk) {
		pr_debug("%s: failed to set %s rate\n", __func__,
				fail_clk->name);
		clk_propagate_rate_change(top, ABORT_RATE_CHANGE);
		ret = -EBUSY;
		goto err;
	}

	/* change the rates */
	clk_change_rate(top);

	core->req_rate = req_rate;
err:
	clk_pm_runtime_put(core);

	return ret;
}

/**
 * clk_set_rate - specify a new rate for clk
 * @clk: the clk whose rate is being changed
 * @rate: the new rate for clk
 *
 * In the simplest case clk_set_rate will only adjust the rate of clk.
 *
 * Setting the CLK_SET_RATE_PARENT flag allows the rate change operation to
 * propagate up to clk's parent; whether or not this happens depends on the
 * outcome of clk's .round_rate implementation.  If *parent_rate is unchanged
 * after calling .round_rate then upstream parent propagation is ignored.  If
 * *parent_rate comes back with a new rate for clk's parent then we propagate
 * up to clk's parent and set its rate.  Upward propagation will continue
 * until either a clk does not support the CLK_SET_RATE_PARENT flag or
 * .round_rate stops requesting changes to clk's parent_rate.
 *
 * Rate changes are accomplished via tree traversal that also recalculates the
 * rates for the clocks and fires off POST_RATE_CHANGE notifiers.
 *
 * Returns 0 on success, -EERROR otherwise.
 */
int clk_set_rate(struct clk *clk, unsigned long rate)
{
	int ret;

	if (!clk)
		return 0;

	/* prevent racing with updates to the clock topology */
	clk_prepare_lock();

	if (clk->exclusive_count)
		clk_core_rate_unprotect(clk->core);

	ret = clk_core_set_rate_nolock(clk->core, rate);

	if (clk->exclusive_count)
		clk_core_rate_protect(clk->core);

	clk_prepare_unlock();

	return ret;
}
EXPORT_SYMBOL_GPL(clk_set_rate);

/**
 * clk_set_rate_exclusive - specify a new rate and get exclusive control
 * @clk: the clk whose rate is being changed
 * @rate: the new rate for clk
 *
 * This is a combination of clk_set_rate() and clk_rate_exclusive_get()
 * within a critical section
 *
 * This can be used initially to ensure that at least 1 consumer is
 * satisfied when several consumers are competing for exclusivity over the
 * same clock provider.
 *
 * The exclusivity is not applied if setting the rate failed.
 *
 * Calls to clk_rate_exclusive_get() should be balanced with calls to
 * clk_rate_exclusive_put().
 *
 * Returns 0 on success, -EERROR otherwise.
 */
int clk_set_rate_exclusive(struct clk *clk, unsigned long rate)
{
	int ret;

	if (!clk)
		return 0;

	/* prevent racing with updates to the clock topology */
	clk_prepare_lock();

	/*
	 * The temporary protection removal is not here, on purpose
	 * This function is meant to be used instead of clk_rate_protect,
	 * so before the consumer code path protect the clock provider
	 */

	ret = clk_core_set_rate_nolock(clk->core, rate);
	if (!ret) {
		clk_core_rate_protect(clk->core);
		clk->exclusive_count++;
	}

	clk_prepare_unlock();

	return ret;
}
EXPORT_SYMBOL_GPL(clk_set_rate_exclusive);

static int clk_set_rate_range_nolock(struct clk *clk,
				     unsigned long min,
				     unsigned long max)
{
	int ret = 0;
	unsigned long old_min, old_max, rate;

	lockdep_assert_held(&prepare_lock);

	if (!clk)
		return 0;

	trace_clk_set_rate_range(clk->core, min, max);

	if (min > max) {
		pr_err("%s: clk %s dev %s con %s: invalid range [%lu, %lu]\n",
		       __func__, clk->core->name, clk->dev_id, clk->con_id,
		       min, max);
		return -EINVAL;
	}

	if (clk->exclusive_count)
		clk_core_rate_unprotect(clk->core);

	/* Save the current values in case we need to rollback the change */
	old_min = clk->min_rate;
	old_max = clk->max_rate;
	clk->min_rate = min;
	clk->max_rate = max;

	if (!clk_core_check_boundaries(clk->core, min, max)) {
		ret = -EINVAL;
		goto out;
	}

	rate = clk->core->req_rate;
	if (clk->core->flags & CLK_GET_RATE_NOCACHE)
		rate = clk_core_get_rate_recalc(clk->core);

	/*
	 * Since the boundaries have been changed, let's give the
	 * opportunity to the provider to adjust the clock rate based on
	 * the new boundaries.
	 *
	 * We also need to handle the case where the clock is currently
	 * outside of the boundaries. Clamping the last requested rate
	 * to the current minimum and maximum will also handle this.
	 *
	 * FIXME:
	 * There is a catch. It may fail for the usual reason (clock
	 * broken, clock protected, etc) but also because:
	 * - round_rate() was not favorable and fell on the wrong
	 *   side of the boundary
	 * - the determine_rate() callback does not really check for
	 *   this corner case when determining the rate
	 */
	rate = clamp(rate, min, max);
	ret = clk_core_set_rate_nolock(clk->core, rate);
	if (ret) {
		/* rollback the changes */
		clk->min_rate = old_min;
		clk->max_rate = old_max;
	}

out:
	if (clk->exclusive_count)
		clk_core_rate_protect(clk->core);

	return ret;
}

/**
 * clk_set_rate_range - set a rate range for a clock source
 * @clk: clock source
 * @min: desired minimum clock rate in Hz, inclusive
 * @max: desired maximum clock rate in Hz, inclusive
 *
 * Return: 0 for success or negative errno on failure.
 */
int clk_set_rate_range(struct clk *clk, unsigned long min, unsigned long max)
{
	int ret;

	if (!clk)
		return 0;

	clk_prepare_lock();

	ret = clk_set_rate_range_nolock(clk, min, max);

	clk_prepare_unlock();

	return ret;
}
EXPORT_SYMBOL_GPL(clk_set_rate_range);

/**
 * clk_set_min_rate - set a minimum clock rate for a clock source
 * @clk: clock source
 * @rate: desired minimum clock rate in Hz, inclusive
 *
 * Returns success (0) or negative errno.
 */
int clk_set_min_rate(struct clk *clk, unsigned long rate)
{
	if (!clk)
		return 0;

	trace_clk_set_min_rate(clk->core, rate);

	return clk_set_rate_range(clk, rate, clk->max_rate);
}
EXPORT_SYMBOL_GPL(clk_set_min_rate);

/**
 * clk_set_max_rate - set a maximum clock rate for a clock source
 * @clk: clock source
 * @rate: desired maximum clock rate in Hz, inclusive
 *
 * Returns success (0) or negative errno.
 */
int clk_set_max_rate(struct clk *clk, unsigned long rate)
{
	if (!clk)
		return 0;

	trace_clk_set_max_rate(clk->core, rate);

	return clk_set_rate_range(clk, clk->min_rate, rate);
}
EXPORT_SYMBOL_GPL(clk_set_max_rate);

/**
 * clk_get_parent - return the parent of a clk
 * @clk: the clk whose parent gets returned
 *
 * Simply returns clk->parent.  Returns NULL if clk is NULL.
 */
struct clk *clk_get_parent(struct clk *clk)
{
	struct clk *parent;

	if (!clk)
		return NULL;

	clk_prepare_lock();
	/* TODO: Create a per-user clk and change callers to call clk_put */
	parent = !clk->core->parent ? NULL : clk->core->parent->hw->clk;
	clk_prepare_unlock();

	return parent;
}
EXPORT_SYMBOL_GPL(clk_get_parent);

static struct clk_core *__clk_init_parent(struct clk_core *core)
{
	u8 index = 0;

	if (core->num_parents > 1 && core->ops->get_parent)
		index = core->ops->get_parent(core->hw);

	return clk_core_get_parent_by_index(core, index);
}

static void clk_core_reparent(struct clk_core *core,
				  struct clk_core *new_parent)
{
	clk_reparent(core, new_parent);
	__clk_recalc_accuracies(core);
	__clk_recalc_rates(core, true, POST_RATE_CHANGE);
}

void clk_hw_reparent(struct clk_hw *hw, struct clk_hw *new_parent)
{
	if (!hw)
		return;

	clk_core_reparent(hw->core, !new_parent ? NULL : new_parent->core);
}

/**
 * clk_has_parent - check if a clock is a possible parent for another
 * @clk: clock source
 * @parent: parent clock source
 *
 * This function can be used in drivers that need to check that a clock can be
 * the parent of another without actually changing the parent.
 *
 * Returns true if @parent is a possible parent for @clk, false otherwise.
 */
bool clk_has_parent(const struct clk *clk, const struct clk *parent)
{
	/* NULL clocks should be nops, so return success if either is NULL. */
	if (!clk || !parent)
		return true;

	return clk_core_has_parent(clk->core, parent->core);
}
EXPORT_SYMBOL_GPL(clk_has_parent);

static int clk_core_set_parent_nolock(struct clk_core *core,
				      struct clk_core *parent)
{
	int ret = 0;
	int p_index = 0;
	unsigned long p_rate = 0;

	lockdep_assert_held(&prepare_lock);

	if (!core)
		return 0;

	if (core->parent == parent)
		return 0;

	/* verify ops for multi-parent clks */
	if (core->num_parents > 1 && !core->ops->set_parent)
		return -EPERM;

	/* check that we are allowed to re-parent if the clock is in use */
	if ((core->flags & CLK_SET_PARENT_GATE) && core->prepare_count)
		return -EBUSY;

	if (clk_core_rate_is_protected(core))
		return -EBUSY;

	/* try finding the new parent index */
	if (parent) {
		p_index = clk_fetch_parent_index(core, parent);
		if (p_index < 0) {
			pr_debug("%s: clk %s can not be parent of clk %s\n",
					__func__, parent->name, core->name);
			return p_index;
		}
		p_rate = parent->rate;
	}

	ret = clk_pm_runtime_get(core);
	if (ret)
		return ret;

	/* propagate PRE_RATE_CHANGE notifications */
	ret = __clk_speculate_rates(core, p_rate);

	/* abort if a driver objects */
	if (ret & NOTIFY_STOP_MASK)
		goto runtime_put;

	/* do the re-parent */
	ret = __clk_set_parent(core, parent, p_index);

	/* propagate rate an accuracy recalculation accordingly */
	if (ret) {
		__clk_recalc_rates(core, true, ABORT_RATE_CHANGE);
	} else {
		__clk_recalc_rates(core, true, POST_RATE_CHANGE);
		__clk_recalc_accuracies(core);
	}

runtime_put:
	clk_pm_runtime_put(core);

	return ret;
}

int clk_hw_set_parent(struct clk_hw *hw, struct clk_hw *parent)
{
	return clk_core_set_parent_nolock(hw->core, parent->core);
}
EXPORT_SYMBOL_GPL(clk_hw_set_parent);

/**
 * clk_set_parent - switch the parent of a mux clk
 * @clk: the mux clk whose input we are switching
 * @parent: the new input to clk
 *
 * Re-parent clk to use parent as its new input source.  If clk is in
 * prepared state, the clk will get enabled for the duration of this call. If
 * that's not acceptable for a specific clk (Eg: the consumer can't handle
 * that, the reparenting is glitchy in hardware, etc), use the
 * CLK_SET_PARENT_GATE flag to allow reparenting only when clk is unprepared.
 *
 * After successfully changing clk's parent clk_set_parent will update the
 * clk topology, sysfs topology and propagate rate recalculation via
 * __clk_recalc_rates.
 *
 * Returns 0 on success, -EERROR otherwise.
 */
int clk_set_parent(struct clk *clk, struct clk *parent)
{
	int ret;

	if (!clk)
		return 0;

	clk_prepare_lock();

	if (clk->exclusive_count)
		clk_core_rate_unprotect(clk->core);

	ret = clk_core_set_parent_nolock(clk->core,
					 parent ? parent->core : NULL);

	if (clk->exclusive_count)
		clk_core_rate_protect(clk->core);

	clk_prepare_unlock();

	return ret;
}
EXPORT_SYMBOL_GPL(clk_set_parent);

static int clk_core_set_phase_nolock(struct clk_core *core, int degrees)
{
	int ret = -EINVAL;

	lockdep_assert_held(&prepare_lock);

	if (!core)
		return 0;

	if (clk_core_rate_is_protected(core))
		return -EBUSY;

	trace_clk_set_phase(core, degrees);

	if (core->ops->set_phase) {
		ret = core->ops->set_phase(core->hw, degrees);
		if (!ret)
			core->phase = degrees;
	}

	trace_clk_set_phase_complete(core, degrees);

	return ret;
}

/**
 * clk_set_phase - adjust the phase shift of a clock signal
 * @clk: clock signal source
 * @degrees: number of degrees the signal is shifted
 *
 * Shifts the phase of a clock signal by the specified
 * degrees. Returns 0 on success, -EERROR otherwise.
 *
 * This function makes no distinction about the input or reference
 * signal that we adjust the clock signal phase against. For example
 * phase locked-loop clock signal generators we may shift phase with
 * respect to feedback clock signal input, but for other cases the
 * clock phase may be shifted with respect to some other, unspecified
 * signal.
 *
 * Additionally the concept of phase shift does not propagate through
 * the clock tree hierarchy, which sets it apart from clock rates and
 * clock accuracy. A parent clock phase attribute does not have an
 * impact on the phase attribute of a child clock.
 */
int clk_set_phase(struct clk *clk, int degrees)
{
	int ret;

	if (!clk)
		return 0;

	/* sanity check degrees */
	degrees %= 360;
	if (degrees < 0)
		degrees += 360;

	clk_prepare_lock();

	if (clk->exclusive_count)
		clk_core_rate_unprotect(clk->core);

	ret = clk_core_set_phase_nolock(clk->core, degrees);

	if (clk->exclusive_count)
		clk_core_rate_protect(clk->core);

	clk_prepare_unlock();

	return ret;
}
EXPORT_SYMBOL_GPL(clk_set_phase);

static int clk_core_get_phase(struct clk_core *core)
{
	int ret;

	lockdep_assert_held(&prepare_lock);
	if (!core->ops->get_phase)
		return 0;

	/* Always try to update cached phase if possible */
	ret = core->ops->get_phase(core->hw);
	if (ret >= 0)
		core->phase = ret;

	return ret;
}

/**
 * clk_get_phase - return the phase shift of a clock signal
 * @clk: clock signal source
 *
 * Returns the phase shift of a clock node in degrees, otherwise returns
 * -EERROR.
 */
int clk_get_phase(struct clk *clk)
{
	int ret;

	if (!clk)
		return 0;

	clk_prepare_lock();
	ret = clk_core_get_phase(clk->core);
	clk_prepare_unlock();

	return ret;
}
EXPORT_SYMBOL_GPL(clk_get_phase);

static void clk_core_reset_duty_cycle_nolock(struct clk_core *core)
{
	/* Assume a default value of 50% */
	core->duty.num = 1;
	core->duty.den = 2;
}

static int clk_core_update_duty_cycle_parent_nolock(struct clk_core *core);

static int clk_core_update_duty_cycle_nolock(struct clk_core *core)
{
	struct clk_duty *duty = &core->duty;
	int ret = 0;

	if (!core->ops->get_duty_cycle)
		return clk_core_update_duty_cycle_parent_nolock(core);

	ret = core->ops->get_duty_cycle(core->hw, duty);
	if (ret)
		goto reset;

	/* Don't trust the clock provider too much */
	if (duty->den == 0 || duty->num > duty->den) {
		ret = -EINVAL;
		goto reset;
	}

	return 0;

reset:
	clk_core_reset_duty_cycle_nolock(core);
	return ret;
}

static int clk_core_update_duty_cycle_parent_nolock(struct clk_core *core)
{
	int ret = 0;

	if (core->parent &&
	    core->flags & CLK_DUTY_CYCLE_PARENT) {
		ret = clk_core_update_duty_cycle_nolock(core->parent);
		memcpy(&core->duty, &core->parent->duty, sizeof(core->duty));
	} else {
		clk_core_reset_duty_cycle_nolock(core);
	}

	return ret;
}

static int clk_core_set_duty_cycle_parent_nolock(struct clk_core *core,
						 struct clk_duty *duty);

static int clk_core_set_duty_cycle_nolock(struct clk_core *core,
					  struct clk_duty *duty)
{
	int ret;

	lockdep_assert_held(&prepare_lock);

	if (clk_core_rate_is_protected(core))
		return -EBUSY;

	trace_clk_set_duty_cycle(core, duty);

	if (!core->ops->set_duty_cycle)
		return clk_core_set_duty_cycle_parent_nolock(core, duty);

	ret = core->ops->set_duty_cycle(core->hw, duty);
	if (!ret)
		memcpy(&core->duty, duty, sizeof(*duty));

	trace_clk_set_duty_cycle_complete(core, duty);

	return ret;
}

static int clk_core_set_duty_cycle_parent_nolock(struct clk_core *core,
						 struct clk_duty *duty)
{
	int ret = 0;

	if (core->parent &&
	    core->flags & (CLK_DUTY_CYCLE_PARENT | CLK_SET_RATE_PARENT)) {
		ret = clk_core_set_duty_cycle_nolock(core->parent, duty);
		memcpy(&core->duty, &core->parent->duty, sizeof(core->duty));
	}

	return ret;
}

/**
 * clk_set_duty_cycle - adjust the duty cycle ratio of a clock signal
 * @clk: clock signal source
 * @num: numerator of the duty cycle ratio to be applied
 * @den: denominator of the duty cycle ratio to be applied
 *
 * Apply the duty cycle ratio if the ratio is valid and the clock can
 * perform this operation
 *
 * Returns (0) on success, a negative errno otherwise.
 */
int clk_set_duty_cycle(struct clk *clk, unsigned int num, unsigned int den)
{
	int ret;
	struct clk_duty duty;

	if (!clk)
		return 0;

	/* sanity check the ratio */
	if (den == 0 || num > den)
		return -EINVAL;

	duty.num = num;
	duty.den = den;

	clk_prepare_lock();

	if (clk->exclusive_count)
		clk_core_rate_unprotect(clk->core);

	ret = clk_core_set_duty_cycle_nolock(clk->core, &duty);

	if (clk->exclusive_count)
		clk_core_rate_protect(clk->core);

	clk_prepare_unlock();

	return ret;
}
EXPORT_SYMBOL_GPL(clk_set_duty_cycle);

static int clk_core_get_scaled_duty_cycle(struct clk_core *core,
					  unsigned int scale)
{
	struct clk_duty *duty = &core->duty;
	int ret;

	clk_prepare_lock();

	ret = clk_core_update_duty_cycle_nolock(core);
	if (!ret)
		ret = mult_frac(scale, duty->num, duty->den);

	clk_prepare_unlock();

	return ret;
}

/**
 * clk_get_scaled_duty_cycle - return the duty cycle ratio of a clock signal
 * @clk: clock signal source
 * @scale: scaling factor to be applied to represent the ratio as an integer
 *
 * Returns the duty cycle ratio of a clock node multiplied by the provided
 * scaling factor, or negative errno on error.
 */
int clk_get_scaled_duty_cycle(struct clk *clk, unsigned int scale)
{
	if (!clk)
		return 0;

	return clk_core_get_scaled_duty_cycle(clk->core, scale);
}
EXPORT_SYMBOL_GPL(clk_get_scaled_duty_cycle);

/**
 * clk_is_match - check if two clk's point to the same hardware clock
 * @p: clk compared against q
 * @q: clk compared against p
 *
 * Returns true if the two struct clk pointers both point to the same hardware
 * clock node. Put differently, returns true if struct clk *p and struct clk *q
 * share the same struct clk_core object.
 *
 * Returns false otherwise. Note that two NULL clks are treated as matching.
 */
bool clk_is_match(const struct clk *p, const struct clk *q)
{
	/* trivial case: identical struct clk's or both NULL */
	if (p == q)
		return true;

	/* true if clk->core pointers match. Avoid dereferencing garbage */
	if (!IS_ERR_OR_NULL(p) && !IS_ERR_OR_NULL(q))
		if (p->core == q->core)
			return true;

	return false;
}
EXPORT_SYMBOL_GPL(clk_is_match);

/***        debugfs support        ***/

#ifdef CONFIG_DEBUG_FS
#include <linux/debugfs.h>

static struct dentry *rootdir;
static int inited = 0;
static DEFINE_MUTEX(clk_debug_lock);
static HLIST_HEAD(clk_debug_list);

static struct hlist_head *orphan_list[] = {
	&clk_orphan_list,
	NULL,
};

static void clk_summary_show_one(struct seq_file *s, struct clk_core *c,
				 int level)
{
	int phase;

	seq_printf(s, "%*s%-*s %7d %8d %8d %11lu %10lu ",
		   level * 3 + 1, "",
		   30 - level * 3, c->name,
		   c->enable_count, c->prepare_count, c->protect_count,
		   clk_core_get_rate_recalc(c),
		   clk_core_get_accuracy_recalc(c));

	phase = clk_core_get_phase(c);
	if (phase >= 0)
		seq_printf(s, "%5d", phase);
	else
		seq_puts(s, "-----");

	seq_printf(s, " %6d", clk_core_get_scaled_duty_cycle(c, 100000));

	if (c->ops->is_enabled)
		seq_printf(s, " %9c\n", clk_core_is_enabled(c) ? 'Y' : 'N');
	else if (!c->ops->enable)
		seq_printf(s, " %9c\n", 'Y');
	else
		seq_printf(s, " %9c\n", '?');
}

static void clk_summary_show_subtree(struct seq_file *s, struct clk_core *c,
				     int level)
{
	struct clk_core *child;

	clk_pm_runtime_get(c);
	clk_summary_show_one(s, c, level);
	clk_pm_runtime_put(c);

	hlist_for_each_entry(child, &c->children, child_node)
		clk_summary_show_subtree(s, child, level + 1);
}

static int clk_summary_show(struct seq_file *s, void *data)
{
	struct clk_core *c;
	struct hlist_head **lists = (struct hlist_head **)s->private;

	seq_puts(s, "                                 enable  prepare  protect                                duty  hardware\n");
	seq_puts(s, "   clock                          count    count    count        rate   accuracy phase  cycle    enable\n");
	seq_puts(s, "-------------------------------------------------------------------------------------------------------\n");

	clk_prepare_lock();

	for (; *lists; lists++)
		hlist_for_each_entry(c, *lists, child_node)
			clk_summary_show_subtree(s, c, 0);

	clk_prepare_unlock();

	return 0;
}
DEFINE_SHOW_ATTRIBUTE(clk_summary);

static void clk_dump_one(struct seq_file *s, struct clk_core *c, int level)
{
	int phase;
	unsigned long min_rate, max_rate;

	clk_core_get_boundaries(c, &min_rate, &max_rate);

	/* This should be JSON format, i.e. elements separated with a comma */
	seq_printf(s, "\"%s\": { ", c->name);
	seq_printf(s, "\"enable_count\": %d,", c->enable_count);
	seq_printf(s, "\"prepare_count\": %d,", c->prepare_count);
	seq_printf(s, "\"protect_count\": %d,", c->protect_count);
	seq_printf(s, "\"rate\": %lu,", clk_core_get_rate_recalc(c));
	seq_printf(s, "\"min_rate\": %lu,", min_rate);
	seq_printf(s, "\"max_rate\": %lu,", max_rate);
	seq_printf(s, "\"accuracy\": %lu,", clk_core_get_accuracy_recalc(c));
	phase = clk_core_get_phase(c);
	if (phase >= 0)
		seq_printf(s, "\"phase\": %d,", phase);
	seq_printf(s, "\"duty_cycle\": %u",
		   clk_core_get_scaled_duty_cycle(c, 100000));
}

static void clk_dump_subtree(struct seq_file *s, struct clk_core *c, int level)
{
	struct clk_core *child;

	clk_dump_one(s, c, level);

	hlist_for_each_entry(child, &c->children, child_node) {
		seq_putc(s, ',');
		clk_dump_subtree(s, child, level + 1);
	}

	seq_putc(s, '}');
}

static int clk_dump_show(struct seq_file *s, void *data)
{
	struct clk_core *c;
	bool first_node = true;
	struct hlist_head **lists = (struct hlist_head **)s->private;

	seq_putc(s, '{');
	clk_prepare_lock();

	for (; *lists; lists++) {
		hlist_for_each_entry(c, *lists, child_node) {
			if (!first_node)
				seq_putc(s, ',');
			first_node = false;
			clk_dump_subtree(s, c, 0);
		}
	}

	clk_prepare_unlock();

	seq_puts(s, "}\n");
	return 0;
}
DEFINE_SHOW_ATTRIBUTE(clk_dump);

<<<<<<< HEAD
#undef CLOCK_ALLOW_WRITE_DEBUGFS
=======
#ifdef CONFIG_ANDROID_BINDER_IPC
#define CLOCK_ALLOW_WRITE_DEBUGFS
#else
#undef CLOCK_ALLOW_WRITE_DEBUGFS
#endif
>>>>>>> 52f971ee
#ifdef CLOCK_ALLOW_WRITE_DEBUGFS
/*
 * This can be dangerous, therefore don't provide any real compile time
 * configuration option for this feature.
 * People who want to use this will need to modify the source code directly.
 */
static int clk_rate_set(void *data, u64 val)
{
	struct clk_core *core = data;
	int ret;

	clk_prepare_lock();
	ret = clk_core_set_rate_nolock(core, val);
	clk_prepare_unlock();

	return ret;
}

#define clk_rate_mode	0644

static int clk_prepare_enable_set(void *data, u64 val)
{
	struct clk_core *core = data;
	int ret = 0;

	if (val)
		ret = clk_prepare_enable(core->hw->clk);
	else
		clk_disable_unprepare(core->hw->clk);

	return ret;
}

static int clk_prepare_enable_get(void *data, u64 *val)
{
	struct clk_core *core = data;

	*val = core->enable_count && core->prepare_count;
	return 0;
}

DEFINE_DEBUGFS_ATTRIBUTE(clk_prepare_enable_fops, clk_prepare_enable_get,
			 clk_prepare_enable_set, "%llu\n");

#else
#define clk_rate_set	NULL
#define clk_rate_mode	0444
#endif

static int clk_rate_get(void *data, u64 *val)
{
	struct clk_core *core = data;

	clk_prepare_lock();
	*val = clk_core_get_rate_recalc(core);
	clk_prepare_unlock();

	return 0;
}

DEFINE_DEBUGFS_ATTRIBUTE(clk_rate_fops, clk_rate_get, clk_rate_set, "%llu\n");

static const struct {
	unsigned long flag;
	const char *name;
} clk_flags[] = {
#define ENTRY(f) { f, #f }
	ENTRY(CLK_SET_RATE_GATE),
	ENTRY(CLK_SET_PARENT_GATE),
	ENTRY(CLK_SET_RATE_PARENT),
	ENTRY(CLK_IGNORE_UNUSED),
	ENTRY(CLK_GET_RATE_NOCACHE),
	ENTRY(CLK_SET_RATE_NO_REPARENT),
	ENTRY(CLK_GET_ACCURACY_NOCACHE),
	ENTRY(CLK_RECALC_NEW_RATES),
	ENTRY(CLK_SET_RATE_UNGATE),
	ENTRY(CLK_IS_CRITICAL),
	ENTRY(CLK_OPS_PARENT_ENABLE),
	ENTRY(CLK_DUTY_CYCLE_PARENT),
#undef ENTRY
};

static int clk_flags_show(struct seq_file *s, void *data)
{
	struct clk_core *core = s->private;
	unsigned long flags = core->flags;
	unsigned int i;

	for (i = 0; flags && i < ARRAY_SIZE(clk_flags); i++) {
		if (flags & clk_flags[i].flag) {
			seq_printf(s, "%s\n", clk_flags[i].name);
			flags &= ~clk_flags[i].flag;
		}
	}
	if (flags) {
		/* Unknown flags */
		seq_printf(s, "0x%lx\n", flags);
	}

	return 0;
}
DEFINE_SHOW_ATTRIBUTE(clk_flags);

static void possible_parent_show(struct seq_file *s, struct clk_core *core,
				 unsigned int i, char terminator)
{
	struct clk_core *parent;

	/*
	 * Go through the following options to fetch a parent's name.
	 *
	 * 1. Fetch the registered parent clock and use its name
	 * 2. Use the global (fallback) name if specified
	 * 3. Use the local fw_name if provided
	 * 4. Fetch parent clock's clock-output-name if DT index was set
	 *
	 * This may still fail in some cases, such as when the parent is
	 * specified directly via a struct clk_hw pointer, but it isn't
	 * registered (yet).
	 */
	parent = clk_core_get_parent_by_index(core, i);
	if (parent)
		seq_puts(s, parent->name);
	else if (core->parents[i].name)
		seq_puts(s, core->parents[i].name);
	else if (core->parents[i].fw_name)
		seq_printf(s, "<%s>(fw)", core->parents[i].fw_name);
	else if (core->parents[i].index >= 0)
		seq_puts(s,
			 of_clk_get_parent_name(core->of_node,
						core->parents[i].index));
	else
		seq_puts(s, "(missing)");

	seq_putc(s, terminator);
}

static int possible_parents_show(struct seq_file *s, void *data)
{
	struct clk_core *core = s->private;
	int i;

	for (i = 0; i < core->num_parents - 1; i++)
		possible_parent_show(s, core, i, ' ');

	possible_parent_show(s, core, i, '\n');

	return 0;
}
DEFINE_SHOW_ATTRIBUTE(possible_parents);

static int current_parent_show(struct seq_file *s, void *data)
{
	struct clk_core *core = s->private;

	if (core->parent)
		seq_printf(s, "%s\n", core->parent->name);

	return 0;
}
DEFINE_SHOW_ATTRIBUTE(current_parent);

#ifdef CLOCK_ALLOW_WRITE_DEBUGFS
static ssize_t current_parent_write(struct file *file, const char __user *ubuf,
				    size_t count, loff_t *ppos)
{
	struct seq_file *s = file->private_data;
	struct clk_core *core = s->private;
	struct clk_core *parent;
	u8 idx;
	int err;

	err = kstrtou8_from_user(ubuf, count, 0, &idx);
	if (err < 0)
		return err;

	parent = clk_core_get_parent_by_index(core, idx);
	if (!parent)
		return -ENOENT;

	clk_prepare_lock();
	err = clk_core_set_parent_nolock(core, parent);
	clk_prepare_unlock();
	if (err)
		return err;

	return count;
}

static const struct file_operations current_parent_rw_fops = {
	.open		= current_parent_open,
	.write		= current_parent_write,
	.read		= seq_read,
	.llseek		= seq_lseek,
	.release	= single_release,
};
#endif

static int clk_duty_cycle_show(struct seq_file *s, void *data)
{
	struct clk_core *core = s->private;
	struct clk_duty *duty = &core->duty;

	seq_printf(s, "%u/%u\n", duty->num, duty->den);

	return 0;
}
DEFINE_SHOW_ATTRIBUTE(clk_duty_cycle);

static int clk_min_rate_show(struct seq_file *s, void *data)
{
	struct clk_core *core = s->private;
	unsigned long min_rate, max_rate;

	clk_prepare_lock();
	clk_core_get_boundaries(core, &min_rate, &max_rate);
	clk_prepare_unlock();
	seq_printf(s, "%lu\n", min_rate);

	return 0;
}
DEFINE_SHOW_ATTRIBUTE(clk_min_rate);

static int clk_max_rate_show(struct seq_file *s, void *data)
{
	struct clk_core *core = s->private;
	unsigned long min_rate, max_rate;

	clk_prepare_lock();
	clk_core_get_boundaries(core, &min_rate, &max_rate);
	clk_prepare_unlock();
	seq_printf(s, "%lu\n", max_rate);

	return 0;
}
DEFINE_SHOW_ATTRIBUTE(clk_max_rate);

static void clk_debug_create_one(struct clk_core *core, struct dentry *pdentry)
{
	struct dentry *root;

	if (!core || !pdentry)
		return;

	root = debugfs_create_dir(core->name, pdentry);
	core->dentry = root;

	debugfs_create_file("clk_rate", clk_rate_mode, root, core,
			    &clk_rate_fops);
	debugfs_create_file("clk_min_rate", 0444, root, core, &clk_min_rate_fops);
	debugfs_create_file("clk_max_rate", 0444, root, core, &clk_max_rate_fops);
	debugfs_create_ulong("clk_accuracy", 0444, root, &core->accuracy);
	debugfs_create_u32("clk_phase", 0444, root, &core->phase);
	debugfs_create_file("clk_flags", 0444, root, core, &clk_flags_fops);
	debugfs_create_u32("clk_prepare_count", 0444, root, &core->prepare_count);
	debugfs_create_u32("clk_enable_count", 0444, root, &core->enable_count);
	debugfs_create_u32("clk_protect_count", 0444, root, &core->protect_count);
	debugfs_create_u32("clk_notifier_count", 0444, root, &core->notifier_count);
	debugfs_create_file("clk_duty_cycle", 0444, root, core,
			    &clk_duty_cycle_fops);
#ifdef CLOCK_ALLOW_WRITE_DEBUGFS
	debugfs_create_file("clk_prepare_enable", 0644, root, core,
			    &clk_prepare_enable_fops);

	if (core->num_parents > 1)
		debugfs_create_file("clk_parent", 0644, root, core,
				    &current_parent_rw_fops);
	else
#endif
	if (core->num_parents > 0)
		debugfs_create_file("clk_parent", 0444, root, core,
				    &current_parent_fops);

	if (core->num_parents > 1)
		debugfs_create_file("clk_possible_parents", 0444, root, core,
				    &possible_parents_fops);

	if (core->ops->debug_init)
		core->ops->debug_init(core->hw, core->dentry);
}

/**
 * clk_debug_register - add a clk node to the debugfs clk directory
 * @core: the clk being added to the debugfs clk directory
 *
 * Dynamically adds a clk to the debugfs clk directory if debugfs has been
 * initialized.  Otherwise it bails out early since the debugfs clk directory
 * will be created lazily by clk_debug_init as part of a late_initcall.
 */
static void clk_debug_register(struct clk_core *core)
{
	mutex_lock(&clk_debug_lock);
	hlist_add_head(&core->debug_node, &clk_debug_list);
	if (inited)
		clk_debug_create_one(core, rootdir);
	mutex_unlock(&clk_debug_lock);
}

 /**
 * clk_debug_unregister - remove a clk node from the debugfs clk directory
 * @core: the clk being removed from the debugfs clk directory
 *
 * Dynamically removes a clk and all its child nodes from the
 * debugfs clk directory if clk->dentry points to debugfs created by
 * clk_debug_register in __clk_core_init.
 */
static void clk_debug_unregister(struct clk_core *core)
{
	mutex_lock(&clk_debug_lock);
	hlist_del_init(&core->debug_node);
	debugfs_remove_recursive(core->dentry);
	core->dentry = NULL;
	mutex_unlock(&clk_debug_lock);
}

/**
 * clk_debug_init - lazily populate the debugfs clk directory
 *
 * clks are often initialized very early during boot before memory can be
 * dynamically allocated and well before debugfs is setup. This function
 * populates the debugfs clk directory once at boot-time when we know that
 * debugfs is setup. It should only be called once at boot-time, all other clks
 * added dynamically will be done so with clk_debug_register.
 */
static int __init clk_debug_init(void)
{
	struct clk_core *core;

#ifdef CLOCK_ALLOW_WRITE_DEBUGFS
	pr_warn("\n");
	pr_warn("********************************************************************\n");
	pr_warn("**     NOTICE NOTICE NOTICE NOTICE NOTICE NOTICE NOTICE           **\n");
	pr_warn("**                                                                **\n");
	pr_warn("**  WRITEABLE clk DebugFS SUPPORT HAS BEEN ENABLED IN THIS KERNEL **\n");
	pr_warn("**                                                                **\n");
	pr_warn("** This means that this kernel is built to expose clk operations  **\n");
	pr_warn("** such as parent or rate setting, enabling, disabling, etc.      **\n");
	pr_warn("** to userspace, which may compromise security on your system.    **\n");
	pr_warn("**                                                                **\n");
	pr_warn("** If you see this message and you are not debugging the          **\n");
	pr_warn("** kernel, report this immediately to your vendor!                **\n");
	pr_warn("**                                                                **\n");
	pr_warn("**     NOTICE NOTICE NOTICE NOTICE NOTICE NOTICE NOTICE           **\n");
	pr_warn("********************************************************************\n");
#endif

	rootdir = debugfs_create_dir("clk", NULL);

	debugfs_create_file("clk_summary", 0444, rootdir, &all_lists,
			    &clk_summary_fops);
	debugfs_create_file("clk_dump", 0444, rootdir, &all_lists,
			    &clk_dump_fops);
	debugfs_create_file("clk_orphan_summary", 0444, rootdir, &orphan_list,
			    &clk_summary_fops);
	debugfs_create_file("clk_orphan_dump", 0444, rootdir, &orphan_list,
			    &clk_dump_fops);

	mutex_lock(&clk_debug_lock);
	hlist_for_each_entry(core, &clk_debug_list, debug_node)
		clk_debug_create_one(core, rootdir);

	inited = 1;
	mutex_unlock(&clk_debug_lock);

	return 0;
}
late_initcall(clk_debug_init);
#else
static inline void clk_debug_register(struct clk_core *core) { }
static inline void clk_debug_unregister(struct clk_core *core)
{
}
#endif

static void clk_core_reparent_orphans_nolock(void)
{
	struct clk_core *orphan;
	struct hlist_node *tmp2;

	/*
	 * walk the list of orphan clocks and reparent any that newly finds a
	 * parent.
	 */
	hlist_for_each_entry_safe(orphan, tmp2, &clk_orphan_list, child_node) {
		struct clk_core *parent = __clk_init_parent(orphan);

		/*
		 * We need to use __clk_set_parent_before() and _after() to
		 * properly migrate any prepare/enable count of the orphan
		 * clock. This is important for CLK_IS_CRITICAL clocks, which
		 * are enabled during init but might not have a parent yet.
		 */
		if (parent) {
			/* update the clk tree topology */
			__clk_set_parent_before(orphan, parent);
			__clk_set_parent_after(orphan, parent, NULL);
			__clk_recalc_accuracies(orphan);
			__clk_recalc_rates(orphan, true, 0);

			/*
			 * __clk_init_parent() will set the initial req_rate to
			 * 0 if the clock doesn't have clk_ops::recalc_rate and
			 * is an orphan when it's registered.
			 *
			 * 'req_rate' is used by clk_set_rate_range() and
			 * clk_put() to trigger a clk_set_rate() call whenever
			 * the boundaries are modified. Let's make sure
			 * 'req_rate' is set to something non-zero so that
			 * clk_set_rate_range() doesn't drop the frequency.
			 */
			orphan->req_rate = orphan->rate;
		}
	}
}

/**
 * __clk_core_init - initialize the data structures in a struct clk_core
 * @core:	clk_core being initialized
 *
 * Initializes the lists in struct clk_core, queries the hardware for the
 * parent and rate and sets them both.
 */
static int __clk_core_init(struct clk_core *core)
{
	int ret;
	struct clk_core *parent;
	unsigned long rate;
	int phase;

	clk_prepare_lock();

	/*
	 * Set hw->core after grabbing the prepare_lock to synchronize with
	 * callers of clk_core_fill_parent_index() where we treat hw->core
	 * being NULL as the clk not being registered yet. This is crucial so
	 * that clks aren't parented until their parent is fully registered.
	 */
	core->hw->core = core;

	ret = clk_pm_runtime_get(core);
	if (ret)
		goto unlock;

	/* check to see if a clock with this name is already registered */
	if (clk_core_lookup(core->name)) {
		pr_debug("%s: clk %s already initialized\n",
				__func__, core->name);
		ret = -EEXIST;
		goto out;
	}

	/* check that clk_ops are sane.  See Documentation/driver-api/clk.rst */
	if (core->ops->set_rate &&
	    !((core->ops->round_rate || core->ops->determine_rate) &&
	      core->ops->recalc_rate)) {
		pr_err("%s: %s must implement .round_rate or .determine_rate in addition to .recalc_rate\n",
		       __func__, core->name);
		ret = -EINVAL;
		goto out;
	}

	if (core->ops->set_parent && !core->ops->get_parent) {
		pr_err("%s: %s must implement .get_parent & .set_parent\n",
		       __func__, core->name);
		ret = -EINVAL;
		goto out;
	}

	if (core->num_parents > 1 && !core->ops->get_parent) {
		pr_err("%s: %s must implement .get_parent as it has multi parents\n",
		       __func__, core->name);
		ret = -EINVAL;
		goto out;
	}

	if (core->ops->set_rate_and_parent &&
			!(core->ops->set_parent && core->ops->set_rate)) {
		pr_err("%s: %s must implement .set_parent & .set_rate\n",
				__func__, core->name);
		ret = -EINVAL;
		goto out;
	}

	/*
	 * optional platform-specific magic
	 *
	 * The .init callback is not used by any of the basic clock types, but
	 * exists for weird hardware that must perform initialization magic for
	 * CCF to get an accurate view of clock for any other callbacks. It may
	 * also be used needs to perform dynamic allocations. Such allocation
	 * must be freed in the terminate() callback.
	 * This callback shall not be used to initialize the parameters state,
	 * such as rate, parent, etc ...
	 *
	 * If it exist, this callback should called before any other callback of
	 * the clock
	 */
	if (core->ops->init) {
		ret = core->ops->init(core->hw);
		if (ret)
			goto out;
	}

	parent = core->parent = __clk_init_parent(core);

	/*
	 * Populate core->parent if parent has already been clk_core_init'd. If
	 * parent has not yet been clk_core_init'd then place clk in the orphan
	 * list.  If clk doesn't have any parents then place it in the root
	 * clk list.
	 *
	 * Every time a new clk is clk_init'd then we walk the list of orphan
	 * clocks and re-parent any that are children of the clock currently
	 * being clk_init'd.
	 */
	if (parent) {
		hlist_add_head(&core->child_node, &parent->children);
		core->orphan = parent->orphan;
	} else if (!core->num_parents) {
		hlist_add_head(&core->child_node, &clk_root_list);
		core->orphan = false;
	} else {
		hlist_add_head(&core->child_node, &clk_orphan_list);
		core->orphan = true;
	}

	/*
	 * Set clk's accuracy.  The preferred method is to use
	 * .recalc_accuracy. For simple clocks and lazy developers the default
	 * fallback is to use the parent's accuracy.  If a clock doesn't have a
	 * parent (or is orphaned) then accuracy is set to zero (perfect
	 * clock).
	 */
	if (core->ops->recalc_accuracy)
		core->accuracy = core->ops->recalc_accuracy(core->hw,
					clk_core_get_accuracy_no_lock(parent));
	else if (parent)
		core->accuracy = parent->accuracy;
	else
		core->accuracy = 0;

	/*
	 * Set clk's phase by clk_core_get_phase() caching the phase.
	 * Since a phase is by definition relative to its parent, just
	 * query the current clock phase, or just assume it's in phase.
	 */
	phase = clk_core_get_phase(core);
	if (phase < 0) {
		ret = phase;
		pr_warn("%s: Failed to get phase for clk '%s'\n", __func__,
			core->name);
		goto out;
	}

	/*
	 * Set clk's duty cycle.
	 */
	clk_core_update_duty_cycle_nolock(core);

	/*
	 * Set clk's rate.  The preferred method is to use .recalc_rate.  For
	 * simple clocks and lazy developers the default fallback is to use the
	 * parent's rate.  If a clock doesn't have a parent (or is orphaned)
	 * then rate is set to zero.
	 */
	if (core->ops->recalc_rate)
		rate = core->ops->recalc_rate(core->hw,
				clk_core_get_rate_nolock(parent));
	else if (parent)
		rate = parent->rate;
	else
		rate = 0;
	core->rate = core->req_rate = rate;

	/*
	 * Enable CLK_IS_CRITICAL clocks so newly added critical clocks
	 * don't get accidentally disabled when walking the orphan tree and
	 * reparenting clocks
	 */
	if (core->flags & CLK_IS_CRITICAL) {
		ret = clk_core_prepare(core);
		if (ret) {
			pr_warn("%s: critical clk '%s' failed to prepare\n",
			       __func__, core->name);
			goto out;
		}

		ret = clk_core_enable_lock(core);
		if (ret) {
			pr_warn("%s: critical clk '%s' failed to enable\n",
			       __func__, core->name);
			clk_core_unprepare(core);
			goto out;
		}
	}

	clk_core_reparent_orphans_nolock();

	kref_init(&core->ref);
out:
	clk_pm_runtime_put(core);
unlock:
	if (ret) {
		hlist_del_init(&core->child_node);
		core->hw->core = NULL;
	}

	clk_prepare_unlock();

	if (!ret)
		clk_debug_register(core);

	return ret;
}

/**
 * clk_core_link_consumer - Add a clk consumer to the list of consumers in a clk_core
 * @core: clk to add consumer to
 * @clk: consumer to link to a clk
 */
static void clk_core_link_consumer(struct clk_core *core, struct clk *clk)
{
	clk_prepare_lock();
	hlist_add_head(&clk->clks_node, &core->clks);
	clk_prepare_unlock();
}

/**
 * clk_core_unlink_consumer - Remove a clk consumer from the list of consumers in a clk_core
 * @clk: consumer to unlink
 */
static void clk_core_unlink_consumer(struct clk *clk)
{
	lockdep_assert_held(&prepare_lock);
	hlist_del(&clk->clks_node);
}

/**
 * alloc_clk - Allocate a clk consumer, but leave it unlinked to the clk_core
 * @core: clk to allocate a consumer for
 * @dev_id: string describing device name
 * @con_id: connection ID string on device
 *
 * Returns: clk consumer left unlinked from the consumer list
 */
static struct clk *alloc_clk(struct clk_core *core, const char *dev_id,
			     const char *con_id)
{
	struct clk *clk;

	clk = kzalloc(sizeof(*clk), GFP_KERNEL);
	if (!clk)
		return ERR_PTR(-ENOMEM);

	clk->core = core;
	clk->dev_id = dev_id;
	clk->con_id = kstrdup_const(con_id, GFP_KERNEL);
	clk->max_rate = ULONG_MAX;

	return clk;
}

/**
 * free_clk - Free a clk consumer
 * @clk: clk consumer to free
 *
 * Note, this assumes the clk has been unlinked from the clk_core consumer
 * list.
 */
static void free_clk(struct clk *clk)
{
	kfree_const(clk->con_id);
	kfree(clk);
}

/**
 * clk_hw_create_clk: Allocate and link a clk consumer to a clk_core given
 * a clk_hw
 * @dev: clk consumer device
 * @hw: clk_hw associated with the clk being consumed
 * @dev_id: string describing device name
 * @con_id: connection ID string on device
 *
 * This is the main function used to create a clk pointer for use by clk
 * consumers. It connects a consumer to the clk_core and clk_hw structures
 * used by the framework and clk provider respectively.
 */
struct clk *clk_hw_create_clk(struct device *dev, struct clk_hw *hw,
			      const char *dev_id, const char *con_id)
{
	struct clk *clk;
	struct clk_core *core;

	/* This is to allow this function to be chained to others */
	if (IS_ERR_OR_NULL(hw))
		return ERR_CAST(hw);

	core = hw->core;
	clk = alloc_clk(core, dev_id, con_id);
	if (IS_ERR(clk))
		return clk;
	clk->dev = dev;

	if (!try_module_get(core->owner)) {
		free_clk(clk);
		return ERR_PTR(-ENOENT);
	}

	kref_get(&core->ref);
	clk_core_link_consumer(core, clk);

	return clk;
}

/**
 * clk_hw_get_clk - get clk consumer given an clk_hw
 * @hw: clk_hw associated with the clk being consumed
 * @con_id: connection ID string on device
 *
 * Returns: new clk consumer
 * This is the function to be used by providers which need
 * to get a consumer clk and act on the clock element
 * Calls to this function must be balanced with calls clk_put()
 */
struct clk *clk_hw_get_clk(struct clk_hw *hw, const char *con_id)
{
	struct device *dev = hw->core->dev;
	const char *name = dev ? dev_name(dev) : NULL;

	return clk_hw_create_clk(dev, hw, name, con_id);
}
EXPORT_SYMBOL(clk_hw_get_clk);

static int clk_cpy_name(const char **dst_p, const char *src, bool must_exist)
{
	const char *dst;

	if (!src) {
		if (must_exist)
			return -EINVAL;
		return 0;
	}

	*dst_p = dst = kstrdup_const(src, GFP_KERNEL);
	if (!dst)
		return -ENOMEM;

	return 0;
}

static int clk_core_populate_parent_map(struct clk_core *core,
					const struct clk_init_data *init)
{
	u8 num_parents = init->num_parents;
	const char * const *parent_names = init->parent_names;
	const struct clk_hw **parent_hws = init->parent_hws;
	const struct clk_parent_data *parent_data = init->parent_data;
	int i, ret = 0;
	struct clk_parent_map *parents, *parent;

	if (!num_parents)
		return 0;

	/*
	 * Avoid unnecessary string look-ups of clk_core's possible parents by
	 * having a cache of names/clk_hw pointers to clk_core pointers.
	 */
	parents = kcalloc(num_parents, sizeof(*parents), GFP_KERNEL);
	core->parents = parents;
	if (!parents)
		return -ENOMEM;

	/* Copy everything over because it might be __initdata */
	for (i = 0, parent = parents; i < num_parents; i++, parent++) {
		parent->index = -1;
		if (parent_names) {
			/* throw a WARN if any entries are NULL */
			WARN(!parent_names[i],
				"%s: invalid NULL in %s's .parent_names\n",
				__func__, core->name);
			ret = clk_cpy_name(&parent->name, parent_names[i],
					   true);
		} else if (parent_data) {
			parent->hw = parent_data[i].hw;
			parent->index = parent_data[i].index;
			ret = clk_cpy_name(&parent->fw_name,
					   parent_data[i].fw_name, false);
			if (!ret)
				ret = clk_cpy_name(&parent->name,
						   parent_data[i].name,
						   false);
		} else if (parent_hws) {
			parent->hw = parent_hws[i];
		} else {
			ret = -EINVAL;
			WARN(1, "Must specify parents if num_parents > 0\n");
		}

		if (ret) {
			do {
				kfree_const(parents[i].name);
				kfree_const(parents[i].fw_name);
			} while (--i >= 0);
			kfree(parents);

			return ret;
		}
	}

	return 0;
}

static void clk_core_free_parent_map(struct clk_core *core)
{
	int i = core->num_parents;

	if (!core->num_parents)
		return;

	while (--i >= 0) {
		kfree_const(core->parents[i].name);
		kfree_const(core->parents[i].fw_name);
	}

	kfree(core->parents);
}

static struct clk *
__clk_register(struct device *dev, struct device_node *np, struct clk_hw *hw)
{
	int ret;
	struct clk_core *core;
	const struct clk_init_data *init = hw->init;

	/*
	 * The init data is not supposed to be used outside of registration path.
	 * Set it to NULL so that provider drivers can't use it either and so that
	 * we catch use of hw->init early on in the core.
	 */
	hw->init = NULL;

	core = kzalloc(sizeof(*core), GFP_KERNEL);
	if (!core) {
		ret = -ENOMEM;
		goto fail_out;
	}

	core->name = kstrdup_const(init->name, GFP_KERNEL);
	if (!core->name) {
		ret = -ENOMEM;
		goto fail_name;
	}

	if (WARN_ON(!init->ops)) {
		ret = -EINVAL;
		goto fail_ops;
	}
	core->ops = init->ops;

	if (dev && pm_runtime_enabled(dev))
		core->rpm_enabled = true;
	core->dev = dev;
	core->of_node = np;
	if (dev && dev->driver)
		core->owner = dev->driver->owner;
	core->hw = hw;
	core->flags = init->flags;
	core->num_parents = init->num_parents;
	core->min_rate = 0;
	core->max_rate = ULONG_MAX;

	ret = clk_core_populate_parent_map(core, init);
	if (ret)
		goto fail_parents;

	INIT_HLIST_HEAD(&core->clks);

	/*
	 * Don't call clk_hw_create_clk() here because that would pin the
	 * provider module to itself and prevent it from ever being removed.
	 */
	hw->clk = alloc_clk(core, NULL, NULL);
	if (IS_ERR(hw->clk)) {
		ret = PTR_ERR(hw->clk);
		goto fail_create_clk;
	}

	clk_core_link_consumer(core, hw->clk);

	ret = __clk_core_init(core);
	if (!ret)
		return hw->clk;

	clk_prepare_lock();
	clk_core_unlink_consumer(hw->clk);
	clk_prepare_unlock();

	free_clk(hw->clk);
	hw->clk = NULL;

fail_create_clk:
	clk_core_free_parent_map(core);
fail_parents:
fail_ops:
	kfree_const(core->name);
fail_name:
	kfree(core);
fail_out:
	return ERR_PTR(ret);
}

/**
 * dev_or_parent_of_node() - Get device node of @dev or @dev's parent
 * @dev: Device to get device node of
 *
 * Return: device node pointer of @dev, or the device node pointer of
 * @dev->parent if dev doesn't have a device node, or NULL if neither
 * @dev or @dev->parent have a device node.
 */
static struct device_node *dev_or_parent_of_node(struct device *dev)
{
	struct device_node *np;

	if (!dev)
		return NULL;

	np = dev_of_node(dev);
	if (!np)
		np = dev_of_node(dev->parent);

	return np;
}

/**
 * clk_register - allocate a new clock, register it and return an opaque cookie
 * @dev: device that is registering this clock
 * @hw: link to hardware-specific clock data
 *
 * clk_register is the *deprecated* interface for populating the clock tree with
 * new clock nodes. Use clk_hw_register() instead.
 *
 * Returns: a pointer to the newly allocated struct clk which
 * cannot be dereferenced by driver code but may be used in conjunction with the
 * rest of the clock API.  In the event of an error clk_register will return an
 * error code; drivers must test for an error code after calling clk_register.
 */
struct clk *clk_register(struct device *dev, struct clk_hw *hw)
{
	return __clk_register(dev, dev_or_parent_of_node(dev), hw);
}
EXPORT_SYMBOL_GPL(clk_register);

/**
 * clk_hw_register - register a clk_hw and return an error code
 * @dev: device that is registering this clock
 * @hw: link to hardware-specific clock data
 *
 * clk_hw_register is the primary interface for populating the clock tree with
 * new clock nodes. It returns an integer equal to zero indicating success or
 * less than zero indicating failure. Drivers must test for an error code after
 * calling clk_hw_register().
 */
int clk_hw_register(struct device *dev, struct clk_hw *hw)
{
	return PTR_ERR_OR_ZERO(__clk_register(dev, dev_or_parent_of_node(dev),
			       hw));
}
EXPORT_SYMBOL_GPL(clk_hw_register);

/*
 * of_clk_hw_register - register a clk_hw and return an error code
 * @node: device_node of device that is registering this clock
 * @hw: link to hardware-specific clock data
 *
 * of_clk_hw_register() is the primary interface for populating the clock tree
 * with new clock nodes when a struct device is not available, but a struct
 * device_node is. It returns an integer equal to zero indicating success or
 * less than zero indicating failure. Drivers must test for an error code after
 * calling of_clk_hw_register().
 */
int of_clk_hw_register(struct device_node *node, struct clk_hw *hw)
{
	return PTR_ERR_OR_ZERO(__clk_register(NULL, node, hw));
}
EXPORT_SYMBOL_GPL(of_clk_hw_register);

/* Free memory allocated for a clock. */
static void __clk_release(struct kref *ref)
{
	struct clk_core *core = container_of(ref, struct clk_core, ref);

	lockdep_assert_held(&prepare_lock);

	clk_core_free_parent_map(core);
	kfree_const(core->name);
	kfree(core);
}

/*
 * Empty clk_ops for unregistered clocks. These are used temporarily
 * after clk_unregister() was called on a clock and until last clock
 * consumer calls clk_put() and the struct clk object is freed.
 */
static int clk_nodrv_prepare_enable(struct clk_hw *hw)
{
	return -ENXIO;
}

static void clk_nodrv_disable_unprepare(struct clk_hw *hw)
{
	WARN_ON_ONCE(1);
}

static int clk_nodrv_set_rate(struct clk_hw *hw, unsigned long rate,
					unsigned long parent_rate)
{
	return -ENXIO;
}

static int clk_nodrv_set_parent(struct clk_hw *hw, u8 index)
{
	return -ENXIO;
}

static const struct clk_ops clk_nodrv_ops = {
	.enable		= clk_nodrv_prepare_enable,
	.disable	= clk_nodrv_disable_unprepare,
	.prepare	= clk_nodrv_prepare_enable,
	.unprepare	= clk_nodrv_disable_unprepare,
	.set_rate	= clk_nodrv_set_rate,
	.set_parent	= clk_nodrv_set_parent,
};

static void clk_core_evict_parent_cache_subtree(struct clk_core *root,
						const struct clk_core *target)
{
	int i;
	struct clk_core *child;

	for (i = 0; i < root->num_parents; i++)
		if (root->parents[i].core == target)
			root->parents[i].core = NULL;

	hlist_for_each_entry(child, &root->children, child_node)
		clk_core_evict_parent_cache_subtree(child, target);
}

/* Remove this clk from all parent caches */
static void clk_core_evict_parent_cache(struct clk_core *core)
{
	const struct hlist_head **lists;
	struct clk_core *root;

	lockdep_assert_held(&prepare_lock);

	for (lists = all_lists; *lists; lists++)
		hlist_for_each_entry(root, *lists, child_node)
			clk_core_evict_parent_cache_subtree(root, core);

}

/**
 * clk_unregister - unregister a currently registered clock
 * @clk: clock to unregister
 */
void clk_unregister(struct clk *clk)
{
	unsigned long flags;
	const struct clk_ops *ops;

	if (!clk || WARN_ON_ONCE(IS_ERR(clk)))
		return;

	clk_debug_unregister(clk->core);

	clk_prepare_lock();

	ops = clk->core->ops;
	if (ops == &clk_nodrv_ops) {
		pr_err("%s: unregistered clock: %s\n", __func__,
		       clk->core->name);
		goto unlock;
	}
	/*
	 * Assign empty clock ops for consumers that might still hold
	 * a reference to this clock.
	 */
	flags = clk_enable_lock();
	clk->core->ops = &clk_nodrv_ops;
	clk_enable_unlock(flags);

	if (ops->terminate)
		ops->terminate(clk->core->hw);

	if (!hlist_empty(&clk->core->children)) {
		struct clk_core *child;
		struct hlist_node *t;

		/* Reparent all children to the orphan list. */
		hlist_for_each_entry_safe(child, t, &clk->core->children,
					  child_node)
			clk_core_set_parent_nolock(child, NULL);
	}

	clk_core_evict_parent_cache(clk->core);

	hlist_del_init(&clk->core->child_node);

	if (clk->core->prepare_count)
		pr_warn("%s: unregistering prepared clock: %s\n",
					__func__, clk->core->name);

	if (clk->core->protect_count)
		pr_warn("%s: unregistering protected clock: %s\n",
					__func__, clk->core->name);

	kref_put(&clk->core->ref, __clk_release);
	free_clk(clk);
unlock:
	clk_prepare_unlock();
}
EXPORT_SYMBOL_GPL(clk_unregister);

/**
 * clk_hw_unregister - unregister a currently registered clk_hw
 * @hw: hardware-specific clock data to unregister
 */
void clk_hw_unregister(struct clk_hw *hw)
{
	clk_unregister(hw->clk);
}
EXPORT_SYMBOL_GPL(clk_hw_unregister);

static void devm_clk_unregister_cb(struct device *dev, void *res)
{
	clk_unregister(*(struct clk **)res);
}

static void devm_clk_hw_unregister_cb(struct device *dev, void *res)
{
	clk_hw_unregister(*(struct clk_hw **)res);
}

/**
 * devm_clk_register - resource managed clk_register()
 * @dev: device that is registering this clock
 * @hw: link to hardware-specific clock data
 *
 * Managed clk_register(). This function is *deprecated*, use devm_clk_hw_register() instead.
 *
 * Clocks returned from this function are automatically clk_unregister()ed on
 * driver detach. See clk_register() for more information.
 */
struct clk *devm_clk_register(struct device *dev, struct clk_hw *hw)
{
	struct clk *clk;
	struct clk **clkp;

	clkp = devres_alloc(devm_clk_unregister_cb, sizeof(*clkp), GFP_KERNEL);
	if (!clkp)
		return ERR_PTR(-ENOMEM);

	clk = clk_register(dev, hw);
	if (!IS_ERR(clk)) {
		*clkp = clk;
		devres_add(dev, clkp);
	} else {
		devres_free(clkp);
	}

	return clk;
}
EXPORT_SYMBOL_GPL(devm_clk_register);

/**
 * devm_clk_hw_register - resource managed clk_hw_register()
 * @dev: device that is registering this clock
 * @hw: link to hardware-specific clock data
 *
 * Managed clk_hw_register(). Clocks registered by this function are
 * automatically clk_hw_unregister()ed on driver detach. See clk_hw_register()
 * for more information.
 */
int devm_clk_hw_register(struct device *dev, struct clk_hw *hw)
{
	struct clk_hw **hwp;
	int ret;

	hwp = devres_alloc(devm_clk_hw_unregister_cb, sizeof(*hwp), GFP_KERNEL);
	if (!hwp)
		return -ENOMEM;

	ret = clk_hw_register(dev, hw);
	if (!ret) {
		*hwp = hw;
		devres_add(dev, hwp);
	} else {
		devres_free(hwp);
	}

	return ret;
}
EXPORT_SYMBOL_GPL(devm_clk_hw_register);

static void devm_clk_release(struct device *dev, void *res)
{
	clk_put(*(struct clk **)res);
}

/**
 * devm_clk_hw_get_clk - resource managed clk_hw_get_clk()
 * @dev: device that is registering this clock
 * @hw: clk_hw associated with the clk being consumed
 * @con_id: connection ID string on device
 *
 * Managed clk_hw_get_clk(). Clocks got with this function are
 * automatically clk_put() on driver detach. See clk_put()
 * for more information.
 */
struct clk *devm_clk_hw_get_clk(struct device *dev, struct clk_hw *hw,
				const char *con_id)
{
	struct clk *clk;
	struct clk **clkp;

	/* This should not happen because it would mean we have drivers
	 * passing around clk_hw pointers instead of having the caller use
	 * proper clk_get() style APIs
	 */
	WARN_ON_ONCE(dev != hw->core->dev);

	clkp = devres_alloc(devm_clk_release, sizeof(*clkp), GFP_KERNEL);
	if (!clkp)
		return ERR_PTR(-ENOMEM);

	clk = clk_hw_get_clk(hw, con_id);
	if (!IS_ERR(clk)) {
		*clkp = clk;
		devres_add(dev, clkp);
	} else {
		devres_free(clkp);
	}

	return clk;
}
EXPORT_SYMBOL_GPL(devm_clk_hw_get_clk);

/*
 * clkdev helpers
 */

void __clk_put(struct clk *clk)
{
	struct module *owner;

	if (!clk || WARN_ON_ONCE(IS_ERR(clk)))
		return;

	clk_prepare_lock();

	/*
	 * Before calling clk_put, all calls to clk_rate_exclusive_get() from a
	 * given user should be balanced with calls to clk_rate_exclusive_put()
	 * and by that same consumer
	 */
	if (WARN_ON(clk->exclusive_count)) {
		/* We voiced our concern, let's sanitize the situation */
		clk->core->protect_count -= (clk->exclusive_count - 1);
		clk_core_rate_unprotect(clk->core);
		clk->exclusive_count = 0;
	}

	hlist_del(&clk->clks_node);

	/* If we had any boundaries on that clock, let's drop them. */
	if (clk->min_rate > 0 || clk->max_rate < ULONG_MAX)
		clk_set_rate_range_nolock(clk, 0, ULONG_MAX);

	owner = clk->core->owner;
	kref_put(&clk->core->ref, __clk_release);

	clk_prepare_unlock();

	module_put(owner);

	free_clk(clk);
}

/***        clk rate change notifiers        ***/

/**
 * clk_notifier_register - add a clk rate change notifier
 * @clk: struct clk * to watch
 * @nb: struct notifier_block * with callback info
 *
 * Request notification when clk's rate changes.  This uses an SRCU
 * notifier because we want it to block and notifier unregistrations are
 * uncommon.  The callbacks associated with the notifier must not
 * re-enter into the clk framework by calling any top-level clk APIs;
 * this will cause a nested prepare_lock mutex.
 *
 * In all notification cases (pre, post and abort rate change) the original
 * clock rate is passed to the callback via struct clk_notifier_data.old_rate
 * and the new frequency is passed via struct clk_notifier_data.new_rate.
 *
 * clk_notifier_register() must be called from non-atomic context.
 * Returns -EINVAL if called with null arguments, -ENOMEM upon
 * allocation failure; otherwise, passes along the return value of
 * srcu_notifier_chain_register().
 */
int clk_notifier_register(struct clk *clk, struct notifier_block *nb)
{
	struct clk_notifier *cn;
	int ret = -ENOMEM;

	if (!clk || !nb)
		return -EINVAL;

	clk_prepare_lock();

	/* search the list of notifiers for this clk */
	list_for_each_entry(cn, &clk_notifier_list, node)
		if (cn->clk == clk)
			goto found;

	/* if clk wasn't in the notifier list, allocate new clk_notifier */
	cn = kzalloc(sizeof(*cn), GFP_KERNEL);
	if (!cn)
		goto out;

	cn->clk = clk;
	srcu_init_notifier_head(&cn->notifier_head);

	list_add(&cn->node, &clk_notifier_list);

found:
	ret = srcu_notifier_chain_register(&cn->notifier_head, nb);

	clk->core->notifier_count++;

out:
	clk_prepare_unlock();

	return ret;
}
EXPORT_SYMBOL_GPL(clk_notifier_register);

/**
 * clk_notifier_unregister - remove a clk rate change notifier
 * @clk: struct clk *
 * @nb: struct notifier_block * with callback info
 *
 * Request no further notification for changes to 'clk' and frees memory
 * allocated in clk_notifier_register.
 *
 * Returns -EINVAL if called with null arguments; otherwise, passes
 * along the return value of srcu_notifier_chain_unregister().
 */
int clk_notifier_unregister(struct clk *clk, struct notifier_block *nb)
{
	struct clk_notifier *cn;
	int ret = -ENOENT;

	if (!clk || !nb)
		return -EINVAL;

	clk_prepare_lock();

	list_for_each_entry(cn, &clk_notifier_list, node) {
		if (cn->clk == clk) {
			ret = srcu_notifier_chain_unregister(&cn->notifier_head, nb);

			clk->core->notifier_count--;

			/* XXX the notifier code should handle this better */
			if (!cn->notifier_head.head) {
				srcu_cleanup_notifier_head(&cn->notifier_head);
				list_del(&cn->node);
				kfree(cn);
			}
			break;
		}
	}

	clk_prepare_unlock();

	return ret;
}
EXPORT_SYMBOL_GPL(clk_notifier_unregister);

struct clk_notifier_devres {
	struct clk *clk;
	struct notifier_block *nb;
};

static void devm_clk_notifier_release(struct device *dev, void *res)
{
	struct clk_notifier_devres *devres = res;

	clk_notifier_unregister(devres->clk, devres->nb);
}

int devm_clk_notifier_register(struct device *dev, struct clk *clk,
			       struct notifier_block *nb)
{
	struct clk_notifier_devres *devres;
	int ret;

	devres = devres_alloc(devm_clk_notifier_release,
			      sizeof(*devres), GFP_KERNEL);

	if (!devres)
		return -ENOMEM;

	ret = clk_notifier_register(clk, nb);
	if (!ret) {
		devres->clk = clk;
		devres->nb = nb;
	} else {
		devres_free(devres);
	}

	return ret;
}
EXPORT_SYMBOL_GPL(devm_clk_notifier_register);

#ifdef CONFIG_OF
static void clk_core_reparent_orphans(void)
{
	clk_prepare_lock();
	clk_core_reparent_orphans_nolock();
	clk_prepare_unlock();
}

/**
 * struct of_clk_provider - Clock provider registration structure
 * @link: Entry in global list of clock providers
 * @node: Pointer to device tree node of clock provider
 * @get: Get clock callback.  Returns NULL or a struct clk for the
 *       given clock specifier
 * @get_hw: Get clk_hw callback.  Returns NULL, ERR_PTR or a
 *       struct clk_hw for the given clock specifier
 * @data: context pointer to be passed into @get callback
 */
struct of_clk_provider {
	struct list_head link;

	struct device_node *node;
	struct clk *(*get)(struct of_phandle_args *clkspec, void *data);
	struct clk_hw *(*get_hw)(struct of_phandle_args *clkspec, void *data);
	void *data;
};

extern struct of_device_id __clk_of_table;
static const struct of_device_id __clk_of_table_sentinel
	__used __section("__clk_of_table_end");

static LIST_HEAD(of_clk_providers);
static DEFINE_MUTEX(of_clk_mutex);

struct clk *of_clk_src_simple_get(struct of_phandle_args *clkspec,
				     void *data)
{
	return data;
}
EXPORT_SYMBOL_GPL(of_clk_src_simple_get);

struct clk_hw *of_clk_hw_simple_get(struct of_phandle_args *clkspec, void *data)
{
	return data;
}
EXPORT_SYMBOL_GPL(of_clk_hw_simple_get);

struct clk *of_clk_src_onecell_get(struct of_phandle_args *clkspec, void *data)
{
	struct clk_onecell_data *clk_data = data;
	unsigned int idx = clkspec->args[0];

	if (idx >= clk_data->clk_num) {
		pr_err("%s: invalid clock index %u\n", __func__, idx);
		return ERR_PTR(-EINVAL);
	}

	return clk_data->clks[idx];
}
EXPORT_SYMBOL_GPL(of_clk_src_onecell_get);

struct clk_hw *
of_clk_hw_onecell_get(struct of_phandle_args *clkspec, void *data)
{
	struct clk_hw_onecell_data *hw_data = data;
	unsigned int idx = clkspec->args[0];

	if (idx >= hw_data->num) {
		pr_err("%s: invalid index %u\n", __func__, idx);
		return ERR_PTR(-EINVAL);
	}

	return hw_data->hws[idx];
}
EXPORT_SYMBOL_GPL(of_clk_hw_onecell_get);

/**
 * of_clk_add_provider() - Register a clock provider for a node
 * @np: Device node pointer associated with clock provider
 * @clk_src_get: callback for decoding clock
 * @data: context pointer for @clk_src_get callback.
 *
 * This function is *deprecated*. Use of_clk_add_hw_provider() instead.
 */
int of_clk_add_provider(struct device_node *np,
			struct clk *(*clk_src_get)(struct of_phandle_args *clkspec,
						   void *data),
			void *data)
{
	struct of_clk_provider *cp;
	int ret;

	if (!np)
		return 0;

	cp = kzalloc(sizeof(*cp), GFP_KERNEL);
	if (!cp)
		return -ENOMEM;

	cp->node = of_node_get(np);
	cp->data = data;
	cp->get = clk_src_get;

	mutex_lock(&of_clk_mutex);
	list_add(&cp->link, &of_clk_providers);
	mutex_unlock(&of_clk_mutex);
	pr_debug("Added clock from %pOF\n", np);

	clk_core_reparent_orphans();

	ret = of_clk_set_defaults(np, true);
	if (ret < 0)
		of_clk_del_provider(np);

	fwnode_dev_initialized(&np->fwnode, true);

	return ret;
}
EXPORT_SYMBOL_GPL(of_clk_add_provider);

/**
 * of_clk_add_hw_provider() - Register a clock provider for a node
 * @np: Device node pointer associated with clock provider
 * @get: callback for decoding clk_hw
 * @data: context pointer for @get callback.
 */
int of_clk_add_hw_provider(struct device_node *np,
			   struct clk_hw *(*get)(struct of_phandle_args *clkspec,
						 void *data),
			   void *data)
{
	struct of_clk_provider *cp;
	int ret;

	if (!np)
		return 0;

	cp = kzalloc(sizeof(*cp), GFP_KERNEL);
	if (!cp)
		return -ENOMEM;

	cp->node = of_node_get(np);
	cp->data = data;
	cp->get_hw = get;

	mutex_lock(&of_clk_mutex);
	list_add(&cp->link, &of_clk_providers);
	mutex_unlock(&of_clk_mutex);
	pr_debug("Added clk_hw provider from %pOF\n", np);

	clk_core_reparent_orphans();

	ret = of_clk_set_defaults(np, true);
	if (ret < 0)
		of_clk_del_provider(np);

	fwnode_dev_initialized(&np->fwnode, true);

	return ret;
}
EXPORT_SYMBOL_GPL(of_clk_add_hw_provider);

static void devm_of_clk_release_provider(struct device *dev, void *res)
{
	of_clk_del_provider(*(struct device_node **)res);
}

/*
 * We allow a child device to use its parent device as the clock provider node
 * for cases like MFD sub-devices where the child device driver wants to use
 * devm_*() APIs but not list the device in DT as a sub-node.
 */
static struct device_node *get_clk_provider_node(struct device *dev)
{
	struct device_node *np, *parent_np;

	np = dev->of_node;
	parent_np = dev->parent ? dev->parent->of_node : NULL;

	if (!of_find_property(np, "#clock-cells", NULL))
		if (of_find_property(parent_np, "#clock-cells", NULL))
			np = parent_np;

	return np;
}

/**
 * devm_of_clk_add_hw_provider() - Managed clk provider node registration
 * @dev: Device acting as the clock provider (used for DT node and lifetime)
 * @get: callback for decoding clk_hw
 * @data: context pointer for @get callback
 *
 * Registers clock provider for given device's node. If the device has no DT
 * node or if the device node lacks of clock provider information (#clock-cells)
 * then the parent device's node is scanned for this information. If parent node
 * has the #clock-cells then it is used in registration. Provider is
 * automatically released at device exit.
 *
 * Return: 0 on success or an errno on failure.
 */
int devm_of_clk_add_hw_provider(struct device *dev,
			struct clk_hw *(*get)(struct of_phandle_args *clkspec,
					      void *data),
			void *data)
{
	struct device_node **ptr, *np;
	int ret;

	ptr = devres_alloc(devm_of_clk_release_provider, sizeof(*ptr),
			   GFP_KERNEL);
	if (!ptr)
		return -ENOMEM;

	np = get_clk_provider_node(dev);
	ret = of_clk_add_hw_provider(np, get, data);
	if (!ret) {
		*ptr = np;
		devres_add(dev, ptr);
	} else {
		devres_free(ptr);
	}

	return ret;
}
EXPORT_SYMBOL_GPL(devm_of_clk_add_hw_provider);

/**
 * of_clk_del_provider() - Remove a previously registered clock provider
 * @np: Device node pointer associated with clock provider
 */
void of_clk_del_provider(struct device_node *np)
{
	struct of_clk_provider *cp;

	if (!np)
		return;

	mutex_lock(&of_clk_mutex);
	list_for_each_entry(cp, &of_clk_providers, link) {
		if (cp->node == np) {
			list_del(&cp->link);
			fwnode_dev_initialized(&np->fwnode, false);
			of_node_put(cp->node);
			kfree(cp);
			break;
		}
	}
	mutex_unlock(&of_clk_mutex);
}
EXPORT_SYMBOL_GPL(of_clk_del_provider);

/**
 * of_parse_clkspec() - Parse a DT clock specifier for a given device node
 * @np: device node to parse clock specifier from
 * @index: index of phandle to parse clock out of. If index < 0, @name is used
 * @name: clock name to find and parse. If name is NULL, the index is used
 * @out_args: Result of parsing the clock specifier
 *
 * Parses a device node's "clocks" and "clock-names" properties to find the
 * phandle and cells for the index or name that is desired. The resulting clock
 * specifier is placed into @out_args, or an errno is returned when there's a
 * parsing error. The @index argument is ignored if @name is non-NULL.
 *
 * Example:
 *
 * phandle1: clock-controller@1 {
 *	#clock-cells = <2>;
 * }
 *
 * phandle2: clock-controller@2 {
 *	#clock-cells = <1>;
 * }
 *
 * clock-consumer@3 {
 *	clocks = <&phandle1 1 2 &phandle2 3>;
 *	clock-names = "name1", "name2";
 * }
 *
 * To get a device_node for `clock-controller@2' node you may call this
 * function a few different ways:
 *
 *   of_parse_clkspec(clock-consumer@3, -1, "name2", &args);
 *   of_parse_clkspec(clock-consumer@3, 1, NULL, &args);
 *   of_parse_clkspec(clock-consumer@3, 1, "name2", &args);
 *
 * Return: 0 upon successfully parsing the clock specifier. Otherwise, -ENOENT
 * if @name is NULL or -EINVAL if @name is non-NULL and it can't be found in
 * the "clock-names" property of @np.
 */
static int of_parse_clkspec(const struct device_node *np, int index,
			    const char *name, struct of_phandle_args *out_args)
{
	int ret = -ENOENT;

	/* Walk up the tree of devices looking for a clock property that matches */
	while (np) {
		/*
		 * For named clocks, first look up the name in the
		 * "clock-names" property.  If it cannot be found, then index
		 * will be an error code and of_parse_phandle_with_args() will
		 * return -EINVAL.
		 */
		if (name)
			index = of_property_match_string(np, "clock-names", name);
		ret = of_parse_phandle_with_args(np, "clocks", "#clock-cells",
						 index, out_args);
		if (!ret)
			break;
		if (name && index >= 0)
			break;

		/*
		 * No matching clock found on this node.  If the parent node
		 * has a "clock-ranges" property, then we can try one of its
		 * clocks.
		 */
		np = np->parent;
		if (np && !of_get_property(np, "clock-ranges", NULL))
			break;
		index = 0;
	}

	return ret;
}

static struct clk_hw *
__of_clk_get_hw_from_provider(struct of_clk_provider *provider,
			      struct of_phandle_args *clkspec)
{
	struct clk *clk;

	if (provider->get_hw)
		return provider->get_hw(clkspec, provider->data);

	clk = provider->get(clkspec, provider->data);
	if (IS_ERR(clk))
		return ERR_CAST(clk);
	return __clk_get_hw(clk);
}

static struct clk_hw *
of_clk_get_hw_from_clkspec(struct of_phandle_args *clkspec)
{
	struct of_clk_provider *provider;
	struct clk_hw *hw = ERR_PTR(-EPROBE_DEFER);

	if (!clkspec)
		return ERR_PTR(-EINVAL);

	mutex_lock(&of_clk_mutex);
	list_for_each_entry(provider, &of_clk_providers, link) {
		if (provider->node == clkspec->np) {
			hw = __of_clk_get_hw_from_provider(provider, clkspec);
			if (!IS_ERR(hw))
				break;
		}
	}
	mutex_unlock(&of_clk_mutex);

	return hw;
}

/**
 * of_clk_get_from_provider() - Lookup a clock from a clock provider
 * @clkspec: pointer to a clock specifier data structure
 *
 * This function looks up a struct clk from the registered list of clock
 * providers, an input is a clock specifier data structure as returned
 * from the of_parse_phandle_with_args() function call.
 */
struct clk *of_clk_get_from_provider(struct of_phandle_args *clkspec)
{
	struct clk_hw *hw = of_clk_get_hw_from_clkspec(clkspec);

	return clk_hw_create_clk(NULL, hw, NULL, __func__);
}
EXPORT_SYMBOL_GPL(of_clk_get_from_provider);

struct clk_hw *of_clk_get_hw(struct device_node *np, int index,
			     const char *con_id)
{
	int ret;
	struct clk_hw *hw;
	struct of_phandle_args clkspec;

	ret = of_parse_clkspec(np, index, con_id, &clkspec);
	if (ret)
		return ERR_PTR(ret);

	hw = of_clk_get_hw_from_clkspec(&clkspec);
	of_node_put(clkspec.np);

	return hw;
}

static struct clk *__of_clk_get(struct device_node *np,
				int index, const char *dev_id,
				const char *con_id)
{
	struct clk_hw *hw = of_clk_get_hw(np, index, con_id);

	return clk_hw_create_clk(NULL, hw, dev_id, con_id);
}

struct clk *of_clk_get(struct device_node *np, int index)
{
	return __of_clk_get(np, index, np->full_name, NULL);
}
EXPORT_SYMBOL(of_clk_get);

/**
 * of_clk_get_by_name() - Parse and lookup a clock referenced by a device node
 * @np: pointer to clock consumer node
 * @name: name of consumer's clock input, or NULL for the first clock reference
 *
 * This function parses the clocks and clock-names properties,
 * and uses them to look up the struct clk from the registered list of clock
 * providers.
 */
struct clk *of_clk_get_by_name(struct device_node *np, const char *name)
{
	if (!np)
		return ERR_PTR(-ENOENT);

	return __of_clk_get(np, 0, np->full_name, name);
}
EXPORT_SYMBOL(of_clk_get_by_name);

/**
 * of_clk_get_parent_count() - Count the number of clocks a device node has
 * @np: device node to count
 *
 * Returns: The number of clocks that are possible parents of this node
 */
unsigned int of_clk_get_parent_count(const struct device_node *np)
{
	int count;

	count = of_count_phandle_with_args(np, "clocks", "#clock-cells");
	if (count < 0)
		return 0;

	return count;
}
EXPORT_SYMBOL_GPL(of_clk_get_parent_count);

const char *of_clk_get_parent_name(const struct device_node *np, int index)
{
	struct of_phandle_args clkspec;
	struct property *prop;
	const char *clk_name;
	const __be32 *vp;
	u32 pv;
	int rc;
	int count;
	struct clk *clk;

	rc = of_parse_phandle_with_args(np, "clocks", "#clock-cells", index,
					&clkspec);
	if (rc)
		return NULL;

	index = clkspec.args_count ? clkspec.args[0] : 0;
	count = 0;

	/* if there is an indices property, use it to transfer the index
	 * specified into an array offset for the clock-output-names property.
	 */
	of_property_for_each_u32(clkspec.np, "clock-indices", prop, vp, pv) {
		if (index == pv) {
			index = count;
			break;
		}
		count++;
	}
	/* We went off the end of 'clock-indices' without finding it */
	if (prop && !vp)
		return NULL;

	if (of_property_read_string_index(clkspec.np, "clock-output-names",
					  index,
					  &clk_name) < 0) {
		/*
		 * Best effort to get the name if the clock has been
		 * registered with the framework. If the clock isn't
		 * registered, we return the node name as the name of
		 * the clock as long as #clock-cells = 0.
		 */
		clk = of_clk_get_from_provider(&clkspec);
		if (IS_ERR(clk)) {
			if (clkspec.args_count == 0)
				clk_name = clkspec.np->name;
			else
				clk_name = NULL;
		} else {
			clk_name = __clk_get_name(clk);
			clk_put(clk);
		}
	}


	of_node_put(clkspec.np);
	return clk_name;
}
EXPORT_SYMBOL_GPL(of_clk_get_parent_name);

/**
 * of_clk_parent_fill() - Fill @parents with names of @np's parents and return
 * number of parents
 * @np: Device node pointer associated with clock provider
 * @parents: pointer to char array that hold the parents' names
 * @size: size of the @parents array
 *
 * Return: number of parents for the clock node.
 */
int of_clk_parent_fill(struct device_node *np, const char **parents,
		       unsigned int size)
{
	unsigned int i = 0;

	while (i < size && (parents[i] = of_clk_get_parent_name(np, i)) != NULL)
		i++;

	return i;
}
EXPORT_SYMBOL_GPL(of_clk_parent_fill);

struct clock_provider {
	void (*clk_init_cb)(struct device_node *);
	struct device_node *np;
	struct list_head node;
};

/*
 * This function looks for a parent clock. If there is one, then it
 * checks that the provider for this parent clock was initialized, in
 * this case the parent clock will be ready.
 */
static int parent_ready(struct device_node *np)
{
	int i = 0;

	while (true) {
		struct clk *clk = of_clk_get(np, i);

		/* this parent is ready we can check the next one */
		if (!IS_ERR(clk)) {
			clk_put(clk);
			i++;
			continue;
		}

		/* at least one parent is not ready, we exit now */
		if (PTR_ERR(clk) == -EPROBE_DEFER)
			return 0;

		/*
		 * Here we make assumption that the device tree is
		 * written correctly. So an error means that there is
		 * no more parent. As we didn't exit yet, then the
		 * previous parent are ready. If there is no clock
		 * parent, no need to wait for them, then we can
		 * consider their absence as being ready
		 */
		return 1;
	}
}

/**
 * of_clk_detect_critical() - set CLK_IS_CRITICAL flag from Device Tree
 * @np: Device node pointer associated with clock provider
 * @index: clock index
 * @flags: pointer to top-level framework flags
 *
 * Detects if the clock-critical property exists and, if so, sets the
 * corresponding CLK_IS_CRITICAL flag.
 *
 * Do not use this function. It exists only for legacy Device Tree
 * bindings, such as the one-clock-per-node style that are outdated.
 * Those bindings typically put all clock data into .dts and the Linux
 * driver has no clock data, thus making it impossible to set this flag
 * correctly from the driver. Only those drivers may call
 * of_clk_detect_critical from their setup functions.
 *
 * Return: error code or zero on success
 */
int of_clk_detect_critical(struct device_node *np, int index,
			   unsigned long *flags)
{
	struct property *prop;
	const __be32 *cur;
	uint32_t idx;

	if (!np || !flags)
		return -EINVAL;

	of_property_for_each_u32(np, "clock-critical", prop, cur, idx)
		if (index == idx)
			*flags |= CLK_IS_CRITICAL;

	return 0;
}

/**
 * of_clk_init() - Scan and init clock providers from the DT
 * @matches: array of compatible values and init functions for providers.
 *
 * This function scans the device tree for matching clock providers
 * and calls their initialization functions. It also does it by trying
 * to follow the dependencies.
 */
void __init of_clk_init(const struct of_device_id *matches)
{
	const struct of_device_id *match;
	struct device_node *np;
	struct clock_provider *clk_provider, *next;
	bool is_init_done;
	bool force = false;
	LIST_HEAD(clk_provider_list);

	if (!matches)
		matches = &__clk_of_table;

	/* First prepare the list of the clocks providers */
	for_each_matching_node_and_match(np, matches, &match) {
		struct clock_provider *parent;

		if (!of_device_is_available(np))
			continue;

		parent = kzalloc(sizeof(*parent), GFP_KERNEL);
		if (!parent) {
			list_for_each_entry_safe(clk_provider, next,
						 &clk_provider_list, node) {
				list_del(&clk_provider->node);
				of_node_put(clk_provider->np);
				kfree(clk_provider);
			}
			of_node_put(np);
			return;
		}

		parent->clk_init_cb = match->data;
		parent->np = of_node_get(np);
		list_add_tail(&parent->node, &clk_provider_list);
	}

	while (!list_empty(&clk_provider_list)) {
		is_init_done = false;
		list_for_each_entry_safe(clk_provider, next,
					&clk_provider_list, node) {
			if (force || parent_ready(clk_provider->np)) {

				/* Don't populate platform devices */
				of_node_set_flag(clk_provider->np,
						 OF_POPULATED);

				clk_provider->clk_init_cb(clk_provider->np);
				of_clk_set_defaults(clk_provider->np, true);

				list_del(&clk_provider->node);
				of_node_put(clk_provider->np);
				kfree(clk_provider);
				is_init_done = true;
			}
		}

		/*
		 * We didn't manage to initialize any of the
		 * remaining providers during the last loop, so now we
		 * initialize all the remaining ones unconditionally
		 * in case the clock parent was not mandatory
		 */
		if (!is_init_done)
			force = true;
	}
}
#endif

#ifdef CONFIG_COMMON_CLK_PROCFS
#include <linux/proc_fs.h>
#include <linux/seq_file.h>

static int clk_rate_show(struct seq_file *s, void *v)
{
	seq_puts(s, "set clk rate:\n");
	seq_puts(s, "	echo [clk_name] [rate(Hz)] > /proc/clk/rate\n");

	return 0;
}

static int clk_rate_open(struct inode *inode, struct file *file)
{
	return single_open(file, clk_rate_show, NULL);
}

static ssize_t clk_rate_write(struct file *filp, const char __user *buf,
			      size_t cnt, loff_t *ppos)
{
	char clk_name[40], input[55];
	struct clk_core *core;
	int argc, ret, val;

	if (cnt >= sizeof(input))
		return -EINVAL;

	if (copy_from_user(input, buf, cnt))
		return -EFAULT;

	input[cnt] = '\0';

	argc = sscanf(input, "%38s %10d", clk_name, &val);
	if (argc != 2)
		return -EINVAL;

	core = clk_core_lookup(clk_name);
	if (IS_ERR_OR_NULL(core)) {
		pr_err("get %s error\n", clk_name);
		return -EINVAL;
	}

	clk_prepare_lock();
	ret = clk_core_set_rate_nolock(core, val);
	clk_prepare_unlock();
	if (ret) {
		pr_err("set %s rate %d error\n", clk_name, val);
		return ret;
	}

	return cnt;
}

static const struct proc_ops clk_rate_proc_ops = {
	.proc_open	= clk_rate_open,
	.proc_read	= seq_read,
	.proc_write	= clk_rate_write,
	.proc_lseek	= seq_lseek,
	.proc_release	= single_release,
};

static int clk_enable_show(struct seq_file *s, void *v)
{
	seq_puts(s, "enable clk:\n");
	seq_puts(s, "	echo enable [clk_name] > /proc/clk/enable\n");
	seq_puts(s, "disable clk:\n");
	seq_puts(s, "	echo disable [clk_name] > /proc/clk/enable\n");

	return 0;
}

static int clk_enable_open(struct inode *inode, struct file *file)
{
	return single_open(file, clk_enable_show, NULL);
}

static ssize_t clk_enable_write(struct file *filp, const char __user *buf,
				size_t cnt, loff_t *ppos)
{
	char cmd[10], clk_name[40], input[50];
	struct clk_core *core;
	int argc, ret;

	if (cnt >= sizeof(input))
		return -EINVAL;

	if (copy_from_user(input, buf, cnt))
		return -EFAULT;

	input[cnt] = '\0';

	argc = sscanf(input, "%8s %38s", cmd, clk_name);
	if (argc != 2)
		return -EINVAL;

	core = clk_core_lookup(clk_name);
	if (IS_ERR_OR_NULL(core)) {
		pr_err("get %s error\n", clk_name);
		return -EINVAL;
	}

	if (!strncmp(cmd, "enable", strlen("enable"))) {
		ret = clk_core_prepare_enable(core);
		if (ret)
			pr_err("enable %s err\n", clk_name);
	} else if (!strncmp(cmd, "disable", strlen("disable"))) {
		clk_core_disable_unprepare(core);
	} else {
		pr_err("unsupported cmd(%s)\n", cmd);
	}

	return cnt;
}

static const struct proc_ops clk_enable_proc_ops = {
	.proc_open	= clk_enable_open,
	.proc_read	= seq_read,
	.proc_write	= clk_enable_write,
	.proc_lseek	= seq_lseek,
	.proc_release	= single_release,
};

static int clk_parent_show(struct seq_file *s, void *v)
{
	seq_puts(s, "echo [clk_name] [parent_name] > /proc/clk/parent\n");

	return 0;
}

static int clk_parent_open(struct inode *inode, struct file *file)
{
	return single_open(file, clk_parent_show, NULL);
}

static ssize_t clk_parent_write(struct file *filp, const char __user *buf,
				size_t cnt, loff_t *ppos)
{
	char clk_name[40], p_name[40];
	char input[80];
	struct clk_core *core, *p;
	int argc, ret;

	if (cnt >= sizeof(input))
		return -EINVAL;

	if (copy_from_user(input, buf, cnt))
		return -EFAULT;

	input[cnt] = '\0';

	argc = sscanf(input, "%38s %38s", clk_name, p_name);
	if (argc != 2)
		return -EINVAL;

	core = clk_core_lookup(clk_name);
	if (IS_ERR_OR_NULL(core)) {
		pr_err("get %s error\n", clk_name);
		return -EINVAL;
	}
	p = clk_core_lookup(p_name);
	if (IS_ERR_OR_NULL(p)) {
		pr_err("get %s error\n", p_name);
		return -EINVAL;
	}
	clk_prepare_lock();
	ret = clk_core_set_parent_nolock(core, p);
	clk_prepare_unlock();
	if (ret < 0)
		pr_err("set clk(%s)'s parent(%s) error\n", clk_name, p_name);

	return cnt;
}

static const struct proc_ops clk_parent_proc_ops = {
	.proc_open	= clk_parent_open,
	.proc_read	= seq_read,
	.proc_write	= clk_parent_write,
	.proc_lseek	= seq_lseek,
	.proc_release	= single_release,
};

static void clk_proc_summary_show_one(struct seq_file *s, struct clk_core *c,
				      int level)
{
	if (!c)
		return;

	seq_printf(s, "%*s%-*s %7d %8d %8d %11lu %10lu %5d %6d\n",
		   level * 3 + 1, "",
		   30 - level * 3, c->name,
		   c->enable_count, c->prepare_count, c->protect_count,
		   clk_core_get_rate_recalc(c),
		   clk_core_get_accuracy_recalc(c),
		   clk_core_get_phase(c),
		   clk_core_get_scaled_duty_cycle(c, 100000));
}

static void clk_proc_summary_show_subtree(struct seq_file *s,
					  struct clk_core *c, int level)
{
	struct clk_core *child;

	if (!c)
		return;

	clk_proc_summary_show_one(s, c, level);

	hlist_for_each_entry(child, &c->children, child_node)
		clk_proc_summary_show_subtree(s, child, level + 1);
}

static int clk_proc_summary_show(struct seq_file *s, void *v)
{
	struct clk_core *c;
	struct hlist_head *all_lists[] = {
		&clk_root_list,
		&clk_orphan_list,
		NULL,
	};
	struct hlist_head **lists = all_lists;

	seq_puts(s, "                                 enable  prepare  protect                                duty\n");
	seq_puts(s, "   clock                          count    count    count        rate   accuracy phase  cycle\n");
	seq_puts(s, "---------------------------------------------------------------------------------------------\n");

	clk_prepare_lock();

	for (; *lists; lists++)
		hlist_for_each_entry(c, *lists, child_node)
			clk_proc_summary_show_subtree(s, c, 0);

	clk_prepare_unlock();

	return 0;
}

static int __init clk_create_procfs(void)
{
	struct proc_dir_entry *proc_clk_root;
	struct proc_dir_entry *ent;

	proc_clk_root = proc_mkdir("clk", NULL);
	if (!proc_clk_root)
		return -EINVAL;

	ent = proc_create("rate", 0644, proc_clk_root, &clk_rate_proc_ops);
	if (!ent)
		goto fail;

	ent = proc_create("enable", 0644, proc_clk_root, &clk_enable_proc_ops);
	if (!ent)
		goto fail;

	ent = proc_create("parent", 0644, proc_clk_root, &clk_parent_proc_ops);
	if (!ent)
		goto fail;

	ent = proc_create_single("summary", 0444, proc_clk_root,
				 clk_proc_summary_show);
	if (!ent)
		goto fail;

	return 0;

fail:
	proc_remove(proc_clk_root);
	return -EINVAL;
}
late_initcall_sync(clk_create_procfs);
#endif<|MERGE_RESOLUTION|>--- conflicted
+++ resolved
@@ -3231,15 +3231,7 @@
 }
 DEFINE_SHOW_ATTRIBUTE(clk_dump);
 
-<<<<<<< HEAD
 #undef CLOCK_ALLOW_WRITE_DEBUGFS
-=======
-#ifdef CONFIG_ANDROID_BINDER_IPC
-#define CLOCK_ALLOW_WRITE_DEBUGFS
-#else
-#undef CLOCK_ALLOW_WRITE_DEBUGFS
-#endif
->>>>>>> 52f971ee
 #ifdef CLOCK_ALLOW_WRITE_DEBUGFS
 /*
  * This can be dangerous, therefore don't provide any real compile time
