/******************************************************************************
 * Xen balloon driver - enables returning/claiming memory to/from Xen.
 *
 * Copyright (c) 2003, B Dragovic
 * Copyright (c) 2003-2004, M Williamson, K Fraser
 * Copyright (c) 2005 Dan M. Smith, IBM Corporation
 * Copyright (c) 2010 Daniel Kiper
 *
 * Memory hotplug support was written by Daniel Kiper. Work on
 * it was sponsored by Google under Google Summer of Code 2010
 * program. Jeremy Fitzhardinge from Citrix was the mentor for
 * this project.
 *
 * This program is free software; you can redistribute it and/or
 * modify it under the terms of the GNU General Public License version 2
 * as published by the Free Software Foundation; or, when distributed
 * separately from the Linux kernel or incorporated into other
 * software packages, subject to the following license:
 *
 * Permission is hereby granted, free of charge, to any person obtaining a copy
 * of this source file (the "Software"), to deal in the Software without
 * restriction, including without limitation the rights to use, copy, modify,
 * merge, publish, distribute, sublicense, and/or sell copies of the Software,
 * and to permit persons to whom the Software is furnished to do so, subject to
 * the following conditions:
 *
 * The above copyright notice and this permission notice shall be included in
 * all copies or substantial portions of the Software.
 *
 * THE SOFTWARE IS PROVIDED "AS IS", WITHOUT WARRANTY OF ANY KIND, EXPRESS OR
 * IMPLIED, INCLUDING BUT NOT LIMITED TO THE WARRANTIES OF MERCHANTABILITY,
 * FITNESS FOR A PARTICULAR PURPOSE AND NONINFRINGEMENT. IN NO EVENT SHALL THE
 * AUTHORS OR COPYRIGHT HOLDERS BE LIABLE FOR ANY CLAIM, DAMAGES OR OTHER
 * LIABILITY, WHETHER IN AN ACTION OF CONTRACT, TORT OR OTHERWISE, ARISING
 * FROM, OUT OF OR IN CONNECTION WITH THE SOFTWARE OR THE USE OR OTHER DEALINGS
 * IN THE SOFTWARE.
 */

#define pr_fmt(fmt) "xen:" KBUILD_MODNAME ": " fmt

#include <linux/cpu.h>
#include <linux/kernel.h>
#include <linux/sched.h>
#include <linux/cred.h>
#include <linux/errno.h>
#include <linux/freezer.h>
#include <linux/kthread.h>
#include <linux/mm.h>
#include <linux/memblock.h>
#include <linux/pagemap.h>
#include <linux/highmem.h>
#include <linux/mutex.h>
#include <linux/list.h>
#include <linux/gfp.h>
#include <linux/notifier.h>
#include <linux/memory.h>
#include <linux/memory_hotplug.h>
#include <linux/percpu-defs.h>
#include <linux/slab.h>
#include <linux/sysctl.h>
#include <linux/moduleparam.h>

#include <asm/page.h>
#include <asm/tlb.h>

#include <asm/xen/hypervisor.h>
#include <asm/xen/hypercall.h>

#include <xen/xen.h>
#include <xen/interface/xen.h>
#include <xen/interface/memory.h>
#include <xen/balloon.h>
#include <xen/features.h>
#include <xen/page.h>
#include <xen/mem-reservation.h>

#undef MODULE_PARAM_PREFIX
#define MODULE_PARAM_PREFIX "xen."

static uint __read_mostly balloon_boot_timeout = 180;
module_param(balloon_boot_timeout, uint, 0444);

#ifdef CONFIG_XEN_BALLOON_MEMORY_HOTPLUG
static int xen_hotplug_unpopulated;

static struct ctl_table balloon_table[] = {
	{
		.procname	= "hotplug_unpopulated",
		.data		= &xen_hotplug_unpopulated,
		.maxlen		= sizeof(int),
		.mode		= 0644,
		.proc_handler	= proc_dointvec_minmax,
		.extra1         = SYSCTL_ZERO,
		.extra2         = SYSCTL_ONE,
	},
	{ }
};

static struct ctl_table balloon_root[] = {
	{
		.procname	= "balloon",
		.mode		= 0555,
		.child		= balloon_table,
	},
	{ }
};

static struct ctl_table xen_root[] = {
	{
		.procname	= "xen",
		.mode		= 0555,
		.child		= balloon_root,
	},
	{ }
};

#else
#define xen_hotplug_unpopulated 0
#endif

/*
 * Use one extent per PAGE_SIZE to avoid to break down the page into
 * multiple frame.
 */
#define EXTENT_ORDER (fls(XEN_PFN_PER_PAGE) - 1)

/*
 * balloon_thread() state:
 *
 * BP_DONE: done or nothing to do,
 * BP_WAIT: wait to be rescheduled,
 * BP_EAGAIN: error, go to sleep,
 * BP_ECANCELED: error, balloon operation canceled.
 */

static enum bp_state {
	BP_DONE,
	BP_WAIT,
	BP_EAGAIN,
	BP_ECANCELED
} balloon_state = BP_DONE;

/* Main waiting point for xen-balloon thread. */
static DECLARE_WAIT_QUEUE_HEAD(balloon_thread_wq);

static DEFINE_MUTEX(balloon_mutex);

struct balloon_stats balloon_stats;
EXPORT_SYMBOL_GPL(balloon_stats);

/* We increase/decrease in batches which fit in a page */
static xen_pfn_t frame_list[PAGE_SIZE / sizeof(xen_pfn_t)];


/* List of ballooned pages, threaded through the mem_map array. */
static LIST_HEAD(ballooned_pages);
static DECLARE_WAIT_QUEUE_HEAD(balloon_wq);

/* When ballooning out (allocating memory to return to Xen) we don't really
   want the kernel to try too hard since that can trigger the oom killer. */
#define GFP_BALLOON \
	(GFP_HIGHUSER | __GFP_NOWARN | __GFP_NORETRY | __GFP_NOMEMALLOC)

/* balloon_append: add the given page to the balloon. */
static void balloon_append(struct page *page)
{
	__SetPageOffline(page);

	/* Lowmem is re-populated first, so highmem pages go at list tail. */
	if (PageHighMem(page)) {
		list_add_tail(&page->lru, &ballooned_pages);
		balloon_stats.balloon_high++;
	} else {
		list_add(&page->lru, &ballooned_pages);
		balloon_stats.balloon_low++;
	}
	wake_up(&balloon_wq);
}

/* balloon_retrieve: rescue a page from the balloon, if it is not empty. */
static struct page *balloon_retrieve(bool require_lowmem)
{
	struct page *page;

	if (list_empty(&ballooned_pages))
		return NULL;

	page = list_entry(ballooned_pages.next, struct page, lru);
	if (require_lowmem && PageHighMem(page))
		return NULL;
	list_del(&page->lru);

	if (PageHighMem(page))
		balloon_stats.balloon_high--;
	else
		balloon_stats.balloon_low--;

	__ClearPageOffline(page);
	return page;
}

static struct page *balloon_next_page(struct page *page)
{
	struct list_head *next = page->lru.next;
	if (next == &ballooned_pages)
		return NULL;
	return list_entry(next, struct page, lru);
}

static void update_schedule(void)
{
	if (balloon_state == BP_WAIT || balloon_state == BP_ECANCELED)
		return;

	if (balloon_state == BP_DONE) {
		balloon_stats.schedule_delay = 1;
		balloon_stats.retry_count = 1;
		return;
	}

	++balloon_stats.retry_count;

	if (balloon_stats.max_retry_count != RETRY_UNLIMITED &&
			balloon_stats.retry_count > balloon_stats.max_retry_count) {
		balloon_stats.schedule_delay = 1;
		balloon_stats.retry_count = 1;
		balloon_state = BP_ECANCELED;
		return;
	}

	balloon_stats.schedule_delay <<= 1;

	if (balloon_stats.schedule_delay > balloon_stats.max_schedule_delay)
		balloon_stats.schedule_delay = balloon_stats.max_schedule_delay;

	balloon_state = BP_EAGAIN;
}

#ifdef CONFIG_XEN_BALLOON_MEMORY_HOTPLUG
static void release_memory_resource(struct resource *resource)
{
	if (!resource)
		return;

	/*
	 * No need to reset region to identity mapped since we now
	 * know that no I/O can be in this region
	 */
	release_resource(resource);
	kfree(resource);
}

static struct resource *additional_memory_resource(phys_addr_t size)
{
	struct resource *res;
	int ret;

	res = kzalloc(sizeof(*res), GFP_KERNEL);
	if (!res)
		return NULL;

	res->name = "System RAM";
	res->flags = IORESOURCE_SYSTEM_RAM | IORESOURCE_BUSY;

	ret = allocate_resource(&iomem_resource, res,
				size, 0, -1,
				PAGES_PER_SECTION * PAGE_SIZE, NULL, NULL);
	if (ret < 0) {
		pr_err("Cannot allocate new System RAM resource\n");
		kfree(res);
		return NULL;
	}

	return res;
}

static enum bp_state reserve_additional_memory(void)
{
	long credit;
	struct resource *resource;
	int nid, rc;
	unsigned long balloon_hotplug;

	credit = balloon_stats.target_pages + balloon_stats.target_unpopulated
		- balloon_stats.total_pages;

	/*
	 * Already hotplugged enough pages?  Wait for them to be
	 * onlined.
	 */
	if (credit <= 0)
		return BP_WAIT;

	balloon_hotplug = round_up(credit, PAGES_PER_SECTION);

	resource = additional_memory_resource(balloon_hotplug * PAGE_SIZE);
	if (!resource)
		goto err;

	nid = memory_add_physaddr_to_nid(resource->start);

#ifdef CONFIG_XEN_HAVE_PVMMU
	/*
	 * We don't support PV MMU when Linux and Xen is using
	 * different page granularity.
	 */
	BUILD_BUG_ON(XEN_PAGE_SIZE != PAGE_SIZE);

        /*
         * add_memory() will build page tables for the new memory so
         * the p2m must contain invalid entries so the correct
         * non-present PTEs will be written.
         *
         * If a failure occurs, the original (identity) p2m entries
         * are not restored since this region is now known not to
         * conflict with any devices.
         */ 
	if (!xen_feature(XENFEAT_auto_translated_physmap)) {
		unsigned long pfn, i;

		pfn = PFN_DOWN(resource->start);
		for (i = 0; i < balloon_hotplug; i++) {
			if (!set_phys_to_machine(pfn + i, INVALID_P2M_ENTRY)) {
				pr_warn("set_phys_to_machine() failed, no memory added\n");
				goto err;
			}
                }
	}
#endif

	/*
	 * add_memory_resource() will call online_pages() which in its turn
	 * will call xen_online_page() callback causing deadlock if we don't
	 * release balloon_mutex here. Unlocking here is safe because the
	 * callers drop the mutex before trying again.
	 */
	mutex_unlock(&balloon_mutex);
	/* add_memory_resource() requires the device_hotplug lock */
	lock_device_hotplug();
	rc = add_memory_resource(nid, resource, MHP_MERGE_RESOURCE);
	unlock_device_hotplug();
	mutex_lock(&balloon_mutex);

	if (rc) {
		pr_warn("Cannot add additional memory (%i)\n", rc);
		goto err;
	}

	balloon_stats.total_pages += balloon_hotplug;

	return BP_WAIT;
  err:
	release_memory_resource(resource);
	return BP_ECANCELED;
}

static void xen_online_page(struct page *page, unsigned int order)
{
	unsigned long i, size = (1 << order);
	unsigned long start_pfn = page_to_pfn(page);
	struct page *p;

	pr_debug("Online %lu pages starting at pfn 0x%lx\n", size, start_pfn);
	mutex_lock(&balloon_mutex);
	for (i = 0; i < size; i++) {
		p = pfn_to_page(start_pfn + i);
		balloon_append(p);
	}
	mutex_unlock(&balloon_mutex);
}

static int xen_memory_notifier(struct notifier_block *nb, unsigned long val, void *v)
{
	if (val == MEM_ONLINE)
		wake_up(&balloon_thread_wq);

	return NOTIFY_OK;
}

static struct notifier_block xen_memory_nb = {
	.notifier_call = xen_memory_notifier,
	.priority = 0
};
#else
static enum bp_state reserve_additional_memory(void)
{
	balloon_stats.target_pages = balloon_stats.current_pages +
				     balloon_stats.target_unpopulated;
	return BP_ECANCELED;
}
#endif /* CONFIG_XEN_BALLOON_MEMORY_HOTPLUG */

static long current_credit(void)
{
	return balloon_stats.target_pages - balloon_stats.current_pages;
}

static bool balloon_is_inflated(void)
{
	return balloon_stats.balloon_low || balloon_stats.balloon_high;
}

static enum bp_state increase_reservation(unsigned long nr_pages)
{
	int rc;
	unsigned long i;
	struct page   *page;

	if (nr_pages > ARRAY_SIZE(frame_list))
		nr_pages = ARRAY_SIZE(frame_list);

	page = list_first_entry_or_null(&ballooned_pages, struct page, lru);
	for (i = 0; i < nr_pages; i++) {
		if (!page) {
			nr_pages = i;
			break;
		}

		frame_list[i] = page_to_xen_pfn(page);
		page = balloon_next_page(page);
	}

	rc = xenmem_reservation_increase(nr_pages, frame_list);
	if (rc <= 0)
		return BP_EAGAIN;

	for (i = 0; i < rc; i++) {
		page = balloon_retrieve(false);
		BUG_ON(page == NULL);

		xenmem_reservation_va_mapping_update(1, &page, &frame_list[i]);

		/* Relinquish the page back to the allocator. */
		free_reserved_page(page);
	}

	balloon_stats.current_pages += rc;

	return BP_DONE;
}

static enum bp_state decrease_reservation(unsigned long nr_pages, gfp_t gfp)
{
	enum bp_state state = BP_DONE;
	unsigned long i;
	struct page *page, *tmp;
	int ret;
	LIST_HEAD(pages);

	if (nr_pages > ARRAY_SIZE(frame_list))
		nr_pages = ARRAY_SIZE(frame_list);

	for (i = 0; i < nr_pages; i++) {
		page = alloc_page(gfp);
		if (page == NULL) {
			nr_pages = i;
			state = BP_EAGAIN;
			break;
		}
		adjust_managed_page_count(page, -1);
		xenmem_reservation_scrub_page(page);
		list_add(&page->lru, &pages);
	}

	/*
	 * Ensure that ballooned highmem pages don't have kmaps.
	 *
	 * Do this before changing the p2m as kmap_flush_unused()
	 * reads PTEs to obtain pages (and hence needs the original
	 * p2m entry).
	 */
	kmap_flush_unused();

	/*
	 * Setup the frame, update direct mapping, invalidate P2M,
	 * and add to balloon.
	 */
	i = 0;
	list_for_each_entry_safe(page, tmp, &pages, lru) {
		frame_list[i++] = xen_page_to_gfn(page);

		xenmem_reservation_va_mapping_reset(1, &page);

		list_del(&page->lru);

		balloon_append(page);
	}

	flush_tlb_all();

	ret = xenmem_reservation_decrease(nr_pages, frame_list);
	BUG_ON(ret != nr_pages);

	balloon_stats.current_pages -= nr_pages;

	return state;
}

/*
 * Stop waiting if either state is BP_DONE and ballooning action is
 * needed, or if the credit has changed while state is not BP_DONE.
 */
<<<<<<< HEAD
static bool balloon_thread_cond(enum bp_state state, long credit)
{
	if (state == BP_DONE)
=======
static bool balloon_thread_cond(long credit)
{
	if (balloon_state == BP_DONE)
>>>>>>> df0cc57e
		credit = 0;

	return current_credit() != credit || kthread_should_stop();
}

/*
 * As this is a kthread it is guaranteed to run as a single instance only.
 * We may of course race updates of the target counts (which are protected
 * by the balloon lock), or with changes to the Xen hard limit, but we will
 * recover from these in time.
 */
static int balloon_thread(void *unused)
{
	long credit;
	unsigned long timeout;

	set_freezable();
	for (;;) {
<<<<<<< HEAD
		switch (state) {
=======
		switch (balloon_state) {
>>>>>>> df0cc57e
		case BP_DONE:
		case BP_ECANCELED:
			timeout = 3600 * HZ;
			break;
		case BP_EAGAIN:
			timeout = balloon_stats.schedule_delay * HZ;
			break;
		case BP_WAIT:
			timeout = HZ;
			break;
		}

		credit = current_credit();
<<<<<<< HEAD

		wait_event_freezable_timeout(balloon_thread_wq,
			balloon_thread_cond(state, credit), timeout);

=======

		wait_event_freezable_timeout(balloon_thread_wq,
			balloon_thread_cond(credit), timeout);

>>>>>>> df0cc57e
		if (kthread_should_stop())
			return 0;

		mutex_lock(&balloon_mutex);

		credit = current_credit();

		if (credit > 0) {
			if (balloon_is_inflated())
				balloon_state = increase_reservation(credit);
			else
				balloon_state = reserve_additional_memory();
		}

		if (credit < 0) {
			long n_pages;

			n_pages = min(-credit, si_mem_available());
			balloon_state = decrease_reservation(n_pages,
							     GFP_BALLOON);
			if (balloon_state == BP_DONE && n_pages != -credit &&
			    n_pages < totalreserve_pages)
				balloon_state = BP_EAGAIN;
		}

		update_schedule();

		mutex_unlock(&balloon_mutex);

		cond_resched();
	}
}

/* Resets the Xen limit, sets new target, and kicks off processing. */
void balloon_set_new_target(unsigned long target)
{
	/* No need for lock. Not read-modify-write updates. */
	balloon_stats.target_pages = target;
	wake_up(&balloon_thread_wq);
}
EXPORT_SYMBOL_GPL(balloon_set_new_target);

#ifndef CONFIG_XEN_UNPOPULATED_ALLOC
static int add_ballooned_pages(unsigned int nr_pages)
{
	enum bp_state st;

	if (xen_hotplug_unpopulated) {
		st = reserve_additional_memory();
		if (st != BP_ECANCELED) {
			int rc;

			mutex_unlock(&balloon_mutex);
			rc = wait_event_interruptible(balloon_wq,
				   !list_empty(&ballooned_pages));
			mutex_lock(&balloon_mutex);
			return rc ? -ENOMEM : 0;
		}
	}

	if (si_mem_available() < nr_pages)
		return -ENOMEM;

	st = decrease_reservation(nr_pages, GFP_USER);
	if (st != BP_DONE)
		return -ENOMEM;

	return 0;
}

/**
 * xen_alloc_unpopulated_pages - get pages that have been ballooned out
 * @nr_pages: Number of pages to get
 * @pages: pages returned
 * @return 0 on success, error otherwise
 */
int xen_alloc_unpopulated_pages(unsigned int nr_pages, struct page **pages)
{
	unsigned int pgno = 0;
	struct page *page;
	int ret;

	mutex_lock(&balloon_mutex);

	balloon_stats.target_unpopulated += nr_pages;

	while (pgno < nr_pages) {
		page = balloon_retrieve(true);
		if (page) {
			pages[pgno++] = page;
#ifdef CONFIG_XEN_HAVE_PVMMU
			/*
			 * We don't support PV MMU when Linux and Xen is using
			 * different page granularity.
			 */
			BUILD_BUG_ON(XEN_PAGE_SIZE != PAGE_SIZE);

			if (!xen_feature(XENFEAT_auto_translated_physmap)) {
				ret = xen_alloc_p2m_entry(page_to_pfn(page));
				if (ret < 0)
					goto out_undo;
			}
#endif
		} else {
			ret = add_ballooned_pages(nr_pages - pgno);
			if (ret < 0)
				goto out_undo;
		}
	}
	mutex_unlock(&balloon_mutex);
	return 0;
 out_undo:
	mutex_unlock(&balloon_mutex);
	xen_free_unpopulated_pages(pgno, pages);
	/*
	 * NB: free_xenballooned_pages will only subtract pgno pages, but since
	 * target_unpopulated is incremented with nr_pages at the start we need
	 * to remove the remaining ones also, or accounting will be screwed.
	 */
	balloon_stats.target_unpopulated -= nr_pages - pgno;
	return ret;
}
EXPORT_SYMBOL(xen_alloc_unpopulated_pages);

/**
 * xen_free_unpopulated_pages - return pages retrieved with get_ballooned_pages
 * @nr_pages: Number of pages
 * @pages: pages to return
 */
void xen_free_unpopulated_pages(unsigned int nr_pages, struct page **pages)
{
	unsigned int i;

	mutex_lock(&balloon_mutex);

	for (i = 0; i < nr_pages; i++) {
		if (pages[i])
			balloon_append(pages[i]);
	}

	balloon_stats.target_unpopulated -= nr_pages;

	/* The balloon may be too large now. Shrink it if needed. */
	if (current_credit())
		wake_up(&balloon_thread_wq);

	mutex_unlock(&balloon_mutex);
}
EXPORT_SYMBOL(xen_free_unpopulated_pages);

#if defined(CONFIG_XEN_PV)
static void __init balloon_add_region(unsigned long start_pfn,
				      unsigned long pages)
{
	unsigned long pfn, extra_pfn_end;

	/*
	 * If the amount of usable memory has been limited (e.g., with
	 * the 'mem' command line parameter), don't add pages beyond
	 * this limit.
	 */
	extra_pfn_end = min(max_pfn, start_pfn + pages);

	for (pfn = start_pfn; pfn < extra_pfn_end; pfn++) {
		/* totalram_pages and totalhigh_pages do not
		   include the boot-time balloon extension, so
		   don't subtract from it. */
		balloon_append(pfn_to_page(pfn));
	}

	balloon_stats.total_pages += extra_pfn_end - start_pfn;
}
#endif
#endif

static int __init balloon_init(void)
{
	struct task_struct *task;

	if (!xen_domain())
		return -ENODEV;

	pr_info("Initialising balloon driver\n");

#ifdef CONFIG_XEN_PV
	balloon_stats.current_pages = xen_pv_domain()
		? min(xen_start_info->nr_pages - xen_released_pages, max_pfn)
		: get_num_physpages();
#else
	balloon_stats.current_pages = get_num_physpages();
#endif
	balloon_stats.target_pages  = balloon_stats.current_pages;
	balloon_stats.balloon_low   = 0;
	balloon_stats.balloon_high  = 0;
	balloon_stats.total_pages   = balloon_stats.current_pages;

	balloon_stats.schedule_delay = 1;
	balloon_stats.max_schedule_delay = 32;
	balloon_stats.retry_count = 1;
	balloon_stats.max_retry_count = 4;

#ifdef CONFIG_XEN_BALLOON_MEMORY_HOTPLUG
	set_online_page_callback(&xen_online_page);
	register_memory_notifier(&xen_memory_nb);
	register_sysctl_table(xen_root);
#endif

#if defined(CONFIG_XEN_PV) && !defined(CONFIG_XEN_UNPOPULATED_ALLOC)
	{
		int i;

		/*
		 * Initialize the balloon with pages from the extra memory
		 * regions (see arch/x86/xen/setup.c).
		 */
		for (i = 0; i < XEN_EXTRA_MEM_MAX_REGIONS; i++)
			if (xen_extra_mem[i].n_pfns)
				balloon_add_region(xen_extra_mem[i].start_pfn,
						   xen_extra_mem[i].n_pfns);
	}
#endif

	task = kthread_run(balloon_thread, NULL, "xen-balloon");
	if (IS_ERR(task)) {
		pr_err("xen-balloon thread could not be started, ballooning will not work!\n");
		return PTR_ERR(task);
	}

	/* Init the xen-balloon driver. */
	xen_balloon_init();

	return 0;
}
subsys_initcall(balloon_init);

static int __init balloon_wait_finish(void)
{
	long credit, last_credit = 0;
	unsigned long last_changed = 0;

	if (!xen_domain())
		return -ENODEV;

	/* PV guests don't need to wait. */
	if (xen_pv_domain() || !current_credit())
		return 0;

	pr_notice("Waiting for initial ballooning down having finished.\n");

	while ((credit = current_credit()) < 0) {
		if (credit != last_credit) {
			last_changed = jiffies;
			last_credit = credit;
		}
		if (balloon_state == BP_ECANCELED) {
			pr_warn_once("Initial ballooning failed, %ld pages need to be freed.\n",
				     -credit);
			if (jiffies - last_changed >= HZ * balloon_boot_timeout)
				panic("Initial ballooning failed!\n");
		}

		schedule_timeout_interruptible(HZ / 10);
	}

	pr_notice("Initial ballooning down finished.\n");

	return 0;
}
late_initcall_sync(balloon_wait_finish);<|MERGE_RESOLUTION|>--- conflicted
+++ resolved
@@ -500,15 +500,9 @@
  * Stop waiting if either state is BP_DONE and ballooning action is
  * needed, or if the credit has changed while state is not BP_DONE.
  */
-<<<<<<< HEAD
-static bool balloon_thread_cond(enum bp_state state, long credit)
-{
-	if (state == BP_DONE)
-=======
 static bool balloon_thread_cond(long credit)
 {
 	if (balloon_state == BP_DONE)
->>>>>>> df0cc57e
 		credit = 0;
 
 	return current_credit() != credit || kthread_should_stop();
@@ -527,11 +521,7 @@
 
 	set_freezable();
 	for (;;) {
-<<<<<<< HEAD
-		switch (state) {
-=======
 		switch (balloon_state) {
->>>>>>> df0cc57e
 		case BP_DONE:
 		case BP_ECANCELED:
 			timeout = 3600 * HZ;
@@ -545,17 +535,10 @@
 		}
 
 		credit = current_credit();
-<<<<<<< HEAD
-
-		wait_event_freezable_timeout(balloon_thread_wq,
-			balloon_thread_cond(state, credit), timeout);
-
-=======
 
 		wait_event_freezable_timeout(balloon_thread_wq,
 			balloon_thread_cond(credit), timeout);
 
->>>>>>> df0cc57e
 		if (kthread_should_stop())
 			return 0;
 
