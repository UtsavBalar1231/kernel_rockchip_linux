// SPDX-License-Identifier: GPL-2.0-only
/*
 * Sony imx335 Camera Sensor Driver
 *
 * Copyright (C) 2021 Intel Corporation
 */
#include <asm/unaligned.h>

#include <linux/clk.h>
#include <linux/delay.h>
#include <linux/i2c.h>
#include <linux/module.h>
#include <linux/pm_runtime.h>

#include <media/v4l2-ctrls.h>
#include <media/v4l2-fwnode.h>
#include <media/v4l2-subdev.h>

/* Streaming Mode */
#define IMX335_REG_MODE_SELECT	0x3000
#define IMX335_MODE_STANDBY	0x01
#define IMX335_MODE_STREAMING	0x00

/* Lines per frame */
#define IMX335_REG_LPFR		0x3030

/* Chip ID */
#define IMX335_REG_ID		0x3912
#define IMX335_ID		0x00

/* Exposure control */
#define IMX335_REG_SHUTTER	0x3058
#define IMX335_EXPOSURE_MIN	1
#define IMX335_EXPOSURE_OFFSET	9
#define IMX335_EXPOSURE_STEP	1
#define IMX335_EXPOSURE_DEFAULT	0x0648

/* Analog gain control */
#define IMX335_REG_AGAIN	0x30e8
#define IMX335_AGAIN_MIN	0
#define IMX335_AGAIN_MAX	240
#define IMX335_AGAIN_STEP	1
#define IMX335_AGAIN_DEFAULT	0

/* Group hold register */
#define IMX335_REG_HOLD		0x3001

/* Input clock rate */
#define IMX335_INCLK_RATE	24000000

/* CSI2 HW configuration */
#define IMX335_LINK_FREQ	594000000
#define IMX335_NUM_DATA_LANES	4

#define IMX335_REG_MIN		0x00
#define IMX335_REG_MAX		0xfffff

/**
 * struct imx335_reg - imx335 sensor register
 * @address: Register address
 * @val: Register value
 */
struct imx335_reg {
	u16 address;
	u8 val;
};

/**
 * struct imx335_reg_list - imx335 sensor register list
 * @num_of_regs: Number of registers in the list
 * @regs: Pointer to register list
 */
struct imx335_reg_list {
	u32 num_of_regs;
	const struct imx335_reg *regs;
};

/**
 * struct imx335_mode - imx335 sensor mode structure
 * @width: Frame width
 * @height: Frame height
 * @code: Format code
 * @hblank: Horizontal blanking in lines
 * @vblank: Vertical blanking in lines
 * @vblank_min: Minimum vertical blanking in lines
 * @vblank_max: Maximum vertical blanking in lines
 * @pclk: Sensor pixel clock
 * @link_freq_idx: Link frequency index
 * @reg_list: Register list for sensor mode
 */
struct imx335_mode {
	u32 width;
	u32 height;
	u32 code;
	u32 hblank;
	u32 vblank;
	u32 vblank_min;
	u32 vblank_max;
	u64 pclk;
	u32 link_freq_idx;
	struct imx335_reg_list reg_list;
};

/**
 * struct imx335 - imx335 sensor device structure
 * @dev: Pointer to generic device
 * @client: Pointer to i2c client
 * @sd: V4L2 sub-device
 * @pad: Media pad. Only one pad supported
 * @reset_gpio: Sensor reset gpio
 * @inclk: Sensor input clock
 * @ctrl_handler: V4L2 control handler
 * @link_freq_ctrl: Pointer to link frequency control
 * @pclk_ctrl: Pointer to pixel clock control
 * @hblank_ctrl: Pointer to horizontal blanking control
 * @vblank_ctrl: Pointer to vertical blanking control
 * @exp_ctrl: Pointer to exposure control
 * @again_ctrl: Pointer to analog gain control
 * @vblank: Vertical blanking in lines
 * @cur_mode: Pointer to current selected sensor mode
 * @mutex: Mutex for serializing sensor controls
 */
struct imx335 {
	struct device *dev;
	struct i2c_client *client;
	struct v4l2_subdev sd;
	struct media_pad pad;
	struct gpio_desc *reset_gpio;
	struct clk *inclk;
	struct v4l2_ctrl_handler ctrl_handler;
	struct v4l2_ctrl *link_freq_ctrl;
	struct v4l2_ctrl *pclk_ctrl;
	struct v4l2_ctrl *hblank_ctrl;
	struct v4l2_ctrl *vblank_ctrl;
	struct {
		struct v4l2_ctrl *exp_ctrl;
		struct v4l2_ctrl *again_ctrl;
	};
	u32 vblank;
	const struct imx335_mode *cur_mode;
	struct mutex mutex;
};

static const s64 link_freq[] = {
	IMX335_LINK_FREQ,
};

/* Sensor mode registers */
static const struct imx335_reg mode_2592x1940_regs[] = {
	{0x3000, 0x01},
	{0x3002, 0x00},
	{0x300c, 0x3b},
	{0x300d, 0x2a},
	{0x3018, 0x04},
	{0x302c, 0x3c},
	{0x302e, 0x20},
	{0x3056, 0x94},
	{0x3074, 0xc8},
	{0x3076, 0x28},
	{0x304c, 0x00},
	{0x314c, 0xc6},
	{0x315a, 0x02},
	{0x3168, 0xa0},
	{0x316a, 0x7e},
	{0x31a1, 0x00},
	{0x3288, 0x21},
	{0x328a, 0x02},
	{0x3414, 0x05},
	{0x3416, 0x18},
	{0x3648, 0x01},
	{0x364a, 0x04},
	{0x364c, 0x04},
	{0x3678, 0x01},
	{0x367c, 0x31},
	{0x367e, 0x31},
	{0x3706, 0x10},
	{0x3708, 0x03},
	{0x3714, 0x02},
	{0x3715, 0x02},
	{0x3716, 0x01},
	{0x3717, 0x03},
	{0x371c, 0x3d},
	{0x371d, 0x3f},
	{0x372c, 0x00},
	{0x372d, 0x00},
	{0x372e, 0x46},
	{0x372f, 0x00},
	{0x3730, 0x89},
	{0x3731, 0x00},
	{0x3732, 0x08},
	{0x3733, 0x01},
	{0x3734, 0xfe},
	{0x3735, 0x05},
	{0x3740, 0x02},
	{0x375d, 0x00},
	{0x375e, 0x00},
	{0x375f, 0x11},
	{0x3760, 0x01},
	{0x3768, 0x1b},
	{0x3769, 0x1b},
	{0x376a, 0x1b},
	{0x376b, 0x1b},
	{0x376c, 0x1a},
	{0x376d, 0x17},
	{0x376e, 0x0f},
	{0x3776, 0x00},
	{0x3777, 0x00},
	{0x3778, 0x46},
	{0x3779, 0x00},
	{0x377a, 0x89},
	{0x377b, 0x00},
	{0x377c, 0x08},
	{0x377d, 0x01},
	{0x377e, 0x23},
	{0x377f, 0x02},
	{0x3780, 0xd9},
	{0x3781, 0x03},
	{0x3782, 0xf5},
	{0x3783, 0x06},
	{0x3784, 0xa5},
	{0x3788, 0x0f},
	{0x378a, 0xd9},
	{0x378b, 0x03},
	{0x378c, 0xeb},
	{0x378d, 0x05},
	{0x378e, 0x87},
	{0x378f, 0x06},
	{0x3790, 0xf5},
	{0x3792, 0x43},
	{0x3794, 0x7a},
	{0x3796, 0xa1},
	{0x37b0, 0x36},
	{0x3a00, 0x01},
};

/* Supported sensor mode configurations */
static const struct imx335_mode supported_mode = {
	.width = 2592,
	.height = 1940,
	.hblank = 342,
	.vblank = 2560,
	.vblank_min = 2560,
	.vblank_max = 133060,
	.pclk = 396000000,
	.link_freq_idx = 0,
	.code = MEDIA_BUS_FMT_SRGGB12_1X12,
	.reg_list = {
		.num_of_regs = ARRAY_SIZE(mode_2592x1940_regs),
		.regs = mode_2592x1940_regs,
	},
};

/**
 * to_imx335() - imx335 V4L2 sub-device to imx335 device.
 * @subdev: pointer to imx335 V4L2 sub-device
 *
 * Return: pointer to imx335 device
 */
static inline struct imx335 *to_imx335(struct v4l2_subdev *subdev)
{
	return container_of(subdev, struct imx335, sd);
}

/**
 * imx335_read_reg() - Read registers.
 * @imx335: pointer to imx335 device
 * @reg: register address
 * @len: length of bytes to read. Max supported bytes is 4
 * @val: pointer to register value to be filled.
 *
 * Big endian register addresses with little endian values.
 *
 * Return: 0 if successful, error code otherwise.
 */
static int imx335_read_reg(struct imx335 *imx335, u16 reg, u32 len, u32 *val)
{
	struct i2c_client *client = v4l2_get_subdevdata(&imx335->sd);
	struct i2c_msg msgs[2] = {0};
	u8 addr_buf[2] = {0};
	u8 data_buf[4] = {0};
	int ret;

	if (WARN_ON(len > 4))
		return -EINVAL;

	put_unaligned_be16(reg, addr_buf);

	/* Write register address */
	msgs[0].addr = client->addr;
	msgs[0].flags = 0;
	msgs[0].len = ARRAY_SIZE(addr_buf);
	msgs[0].buf = addr_buf;

	/* Read data from register */
	msgs[1].addr = client->addr;
	msgs[1].flags = I2C_M_RD;
	msgs[1].len = len;
	msgs[1].buf = data_buf;

	ret = i2c_transfer(client->adapter, msgs, ARRAY_SIZE(msgs));
	if (ret != ARRAY_SIZE(msgs))
		return -EIO;

	*val = get_unaligned_le32(data_buf);

	return 0;
}

/**
 * imx335_write_reg() - Write register
 * @imx335: pointer to imx335 device
 * @reg: register address
 * @len: length of bytes. Max supported bytes is 4
 * @val: register value
 *
 * Big endian register addresses with little endian values.
 *
 * Return: 0 if successful, error code otherwise.
 */
static int imx335_write_reg(struct imx335 *imx335, u16 reg, u32 len, u32 val)
{
	struct i2c_client *client = v4l2_get_subdevdata(&imx335->sd);
	u8 buf[6] = {0};

	if (WARN_ON(len > 4))
		return -EINVAL;

	put_unaligned_be16(reg, buf);
	put_unaligned_le32(val, buf + 2);
	if (i2c_master_send(client, buf, len + 2) != len + 2)
		return -EIO;

	return 0;
}

/**
 * imx335_write_regs() - Write a list of registers
 * @imx335: pointer to imx335 device
 * @regs: list of registers to be written
 * @len: length of registers array
 *
 * Return: 0 if successful. error code otherwise.
 */
static int imx335_write_regs(struct imx335 *imx335,
			     const struct imx335_reg *regs, u32 len)
{
	unsigned int i;
	int ret;

	for (i = 0; i < len; i++) {
		ret = imx335_write_reg(imx335, regs[i].address, 1, regs[i].val);
		if (ret)
			return ret;
	}

	return 0;
}

/**
 * imx335_update_controls() - Update control ranges based on streaming mode
 * @imx335: pointer to imx335 device
 * @mode: pointer to imx335_mode sensor mode
 *
 * Return: 0 if successful, error code otherwise.
 */
static int imx335_update_controls(struct imx335 *imx335,
				  const struct imx335_mode *mode)
{
	int ret;

	ret = __v4l2_ctrl_s_ctrl(imx335->link_freq_ctrl, mode->link_freq_idx);
	if (ret)
		return ret;

	ret = __v4l2_ctrl_s_ctrl(imx335->hblank_ctrl, mode->hblank);
	if (ret)
		return ret;

	return __v4l2_ctrl_modify_range(imx335->vblank_ctrl, mode->vblank_min,
					mode->vblank_max, 1, mode->vblank);
}

/**
 * imx335_update_exp_gain() - Set updated exposure and gain
 * @imx335: pointer to imx335 device
 * @exposure: updated exposure value
 * @gain: updated analog gain value
 *
 * Return: 0 if successful, error code otherwise.
 */
static int imx335_update_exp_gain(struct imx335 *imx335, u32 exposure, u32 gain)
{
	u32 lpfr, shutter;
	int ret;

	lpfr = imx335->vblank + imx335->cur_mode->height;
	shutter = lpfr - exposure;

	dev_dbg(imx335->dev, "Set exp %u, analog gain %u, shutter %u, lpfr %u",
		exposure, gain, shutter, lpfr);

	ret = imx335_write_reg(imx335, IMX335_REG_HOLD, 1, 1);
	if (ret)
		return ret;

	ret = imx335_write_reg(imx335, IMX335_REG_LPFR, 3, lpfr);
	if (ret)
		goto error_release_group_hold;

	ret = imx335_write_reg(imx335, IMX335_REG_SHUTTER, 3, shutter);
	if (ret)
		goto error_release_group_hold;

	ret = imx335_write_reg(imx335, IMX335_REG_AGAIN, 2, gain);

error_release_group_hold:
	imx335_write_reg(imx335, IMX335_REG_HOLD, 1, 0);

	return ret;
}

/**
 * imx335_set_ctrl() - Set subdevice control
 * @ctrl: pointer to v4l2_ctrl structure
 *
 * Supported controls:
 * - V4L2_CID_VBLANK
 * - cluster controls:
 *   - V4L2_CID_ANALOGUE_GAIN
 *   - V4L2_CID_EXPOSURE
 *
 * Return: 0 if successful, error code otherwise.
 */
static int imx335_set_ctrl(struct v4l2_ctrl *ctrl)
{
	struct imx335 *imx335 =
		container_of(ctrl->handler, struct imx335, ctrl_handler);
	u32 analog_gain;
	u32 exposure;
	int ret;

	switch (ctrl->id) {
	case V4L2_CID_VBLANK:
		imx335->vblank = imx335->vblank_ctrl->val;

		dev_dbg(imx335->dev, "Received vblank %u, new lpfr %u",
			imx335->vblank,
			imx335->vblank + imx335->cur_mode->height);

		ret = __v4l2_ctrl_modify_range(imx335->exp_ctrl,
					       IMX335_EXPOSURE_MIN,
					       imx335->vblank +
					       imx335->cur_mode->height -
					       IMX335_EXPOSURE_OFFSET,
					       1, IMX335_EXPOSURE_DEFAULT);
		break;
	case V4L2_CID_EXPOSURE:
		/* Set controls only if sensor is in power on state */
		if (!pm_runtime_get_if_in_use(imx335->dev))
			return 0;

		exposure = ctrl->val;
		analog_gain = imx335->again_ctrl->val;

		dev_dbg(imx335->dev, "Received exp %u, analog gain %u",
			exposure, analog_gain);

		ret = imx335_update_exp_gain(imx335, exposure, analog_gain);

		pm_runtime_put(imx335->dev);

		break;
	default:
		dev_err(imx335->dev, "Invalid control %d", ctrl->id);
		ret = -EINVAL;
	}

	return ret;
}

/* V4l2 subdevice control ops*/
static const struct v4l2_ctrl_ops imx335_ctrl_ops = {
	.s_ctrl = imx335_set_ctrl,
};

/**
 * imx335_enum_mbus_code() - Enumerate V4L2 sub-device mbus codes
 * @sd: pointer to imx335 V4L2 sub-device structure
 * @sd_state: V4L2 sub-device configuration
 * @code: V4L2 sub-device code enumeration need to be filled
 *
 * Return: 0 if successful, error code otherwise.
 */
static int imx335_enum_mbus_code(struct v4l2_subdev *sd,
				 struct v4l2_subdev_state *sd_state,
				 struct v4l2_subdev_mbus_code_enum *code)
{
	if (code->index > 0)
		return -EINVAL;

	code->code = supported_mode.code;

	return 0;
}

/**
 * imx335_enum_frame_size() - Enumerate V4L2 sub-device frame sizes
 * @sd: pointer to imx335 V4L2 sub-device structure
 * @sd_state: V4L2 sub-device configuration
 * @fsize: V4L2 sub-device size enumeration need to be filled
 *
 * Return: 0 if successful, error code otherwise.
 */
static int imx335_enum_frame_size(struct v4l2_subdev *sd,
				  struct v4l2_subdev_state *sd_state,
				  struct v4l2_subdev_frame_size_enum *fsize)
{
	if (fsize->index > 0)
		return -EINVAL;

	if (fsize->code != supported_mode.code)
		return -EINVAL;

	fsize->min_width = supported_mode.width;
	fsize->max_width = fsize->min_width;
	fsize->min_height = supported_mode.height;
	fsize->max_height = fsize->min_height;

	return 0;
}

/**
 * imx335_fill_pad_format() - Fill subdevice pad format
 *                            from selected sensor mode
 * @imx335: pointer to imx335 device
 * @mode: pointer to imx335_mode sensor mode
 * @fmt: V4L2 sub-device format need to be filled
 */
static void imx335_fill_pad_format(struct imx335 *imx335,
				   const struct imx335_mode *mode,
				   struct v4l2_subdev_format *fmt)
{
	fmt->format.width = mode->width;
	fmt->format.height = mode->height;
	fmt->format.code = mode->code;
	fmt->format.field = V4L2_FIELD_NONE;
	fmt->format.colorspace = V4L2_COLORSPACE_RAW;
	fmt->format.ycbcr_enc = V4L2_YCBCR_ENC_DEFAULT;
	fmt->format.quantization = V4L2_QUANTIZATION_DEFAULT;
	fmt->format.xfer_func = V4L2_XFER_FUNC_NONE;
}

/**
 * imx335_get_pad_format() - Get subdevice pad format
 * @sd: pointer to imx335 V4L2 sub-device structure
 * @sd_state: V4L2 sub-device configuration
 * @fmt: V4L2 sub-device format need to be set
 *
 * Return: 0 if successful, error code otherwise.
 */
static int imx335_get_pad_format(struct v4l2_subdev *sd,
				 struct v4l2_subdev_state *sd_state,
				 struct v4l2_subdev_format *fmt)
{
	struct imx335 *imx335 = to_imx335(sd);

	mutex_lock(&imx335->mutex);

	if (fmt->which == V4L2_SUBDEV_FORMAT_TRY) {
		struct v4l2_mbus_framefmt *framefmt;

		framefmt = v4l2_subdev_state_get_format(sd_state, fmt->pad);
		fmt->format = *framefmt;
	} else {
		imx335_fill_pad_format(imx335, imx335->cur_mode, fmt);
	}

	mutex_unlock(&imx335->mutex);

	return 0;
}

/**
 * imx335_set_pad_format() - Set subdevice pad format
 * @sd: pointer to imx335 V4L2 sub-device structure
 * @sd_state: V4L2 sub-device configuration
 * @fmt: V4L2 sub-device format need to be set
 *
 * Return: 0 if successful, error code otherwise.
 */
static int imx335_set_pad_format(struct v4l2_subdev *sd,
				 struct v4l2_subdev_state *sd_state,
				 struct v4l2_subdev_format *fmt)
{
	struct imx335 *imx335 = to_imx335(sd);
	const struct imx335_mode *mode;
	int ret = 0;

	mutex_lock(&imx335->mutex);

	mode = &supported_mode;
	imx335_fill_pad_format(imx335, mode, fmt);

	if (fmt->which == V4L2_SUBDEV_FORMAT_TRY) {
		struct v4l2_mbus_framefmt *framefmt;

		framefmt = v4l2_subdev_state_get_format(sd_state, fmt->pad);
		*framefmt = fmt->format;
	} else {
		ret = imx335_update_controls(imx335, mode);
		if (!ret)
			imx335->cur_mode = mode;
	}

	mutex_unlock(&imx335->mutex);

	return ret;
}

/**
<<<<<<< HEAD
 * imx335_init_cfg() - Initialize sub-device state
=======
 * imx335_init_state() - Initialize sub-device state
>>>>>>> efa28efd
 * @sd: pointer to imx335 V4L2 sub-device structure
 * @sd_state: V4L2 sub-device configuration
 *
 * Return: 0 if successful, error code otherwise.
 */
<<<<<<< HEAD
static int imx335_init_cfg(struct v4l2_subdev *sd,
			   struct v4l2_subdev_state *sd_state)
=======
static int imx335_init_state(struct v4l2_subdev *sd,
			     struct v4l2_subdev_state *sd_state)
>>>>>>> efa28efd
{
	struct imx335 *imx335 = to_imx335(sd);
	struct v4l2_subdev_format fmt = { 0 };

	fmt.which = sd_state ? V4L2_SUBDEV_FORMAT_TRY : V4L2_SUBDEV_FORMAT_ACTIVE;
	imx335_fill_pad_format(imx335, &supported_mode, &fmt);

	return imx335_set_pad_format(sd, sd_state, &fmt);
}

/**
 * imx335_start_streaming() - Start sensor stream
 * @imx335: pointer to imx335 device
 *
 * Return: 0 if successful, error code otherwise.
 */
static int imx335_start_streaming(struct imx335 *imx335)
{
	const struct imx335_reg_list *reg_list;
	int ret;

	/* Write sensor mode registers */
	reg_list = &imx335->cur_mode->reg_list;
	ret = imx335_write_regs(imx335, reg_list->regs,
				reg_list->num_of_regs);
	if (ret) {
		dev_err(imx335->dev, "fail to write initial registers");
		return ret;
	}

	/* Setup handler will write actual exposure and gain */
	ret =  __v4l2_ctrl_handler_setup(imx335->sd.ctrl_handler);
	if (ret) {
		dev_err(imx335->dev, "fail to setup handler");
		return ret;
	}

	/* Start streaming */
	ret = imx335_write_reg(imx335, IMX335_REG_MODE_SELECT,
			       1, IMX335_MODE_STREAMING);
	if (ret) {
		dev_err(imx335->dev, "fail to start streaming");
		return ret;
	}

	/* Initial regulator stabilization period */
	usleep_range(18000, 20000);

	return 0;
}

/**
 * imx335_stop_streaming() - Stop sensor stream
 * @imx335: pointer to imx335 device
 *
 * Return: 0 if successful, error code otherwise.
 */
static int imx335_stop_streaming(struct imx335 *imx335)
{
	return imx335_write_reg(imx335, IMX335_REG_MODE_SELECT,
				1, IMX335_MODE_STANDBY);
}

/**
 * imx335_set_stream() - Enable sensor streaming
 * @sd: pointer to imx335 subdevice
 * @enable: set to enable sensor streaming
 *
 * Return: 0 if successful, error code otherwise.
 */
static int imx335_set_stream(struct v4l2_subdev *sd, int enable)
{
	struct imx335 *imx335 = to_imx335(sd);
	int ret;

	mutex_lock(&imx335->mutex);

	if (enable) {
		ret = pm_runtime_resume_and_get(imx335->dev);
		if (ret)
			goto error_unlock;

		ret = imx335_start_streaming(imx335);
		if (ret)
			goto error_power_off;
	} else {
		imx335_stop_streaming(imx335);
		pm_runtime_put(imx335->dev);
	}

	mutex_unlock(&imx335->mutex);

	return 0;

error_power_off:
	pm_runtime_put(imx335->dev);
error_unlock:
	mutex_unlock(&imx335->mutex);

	return ret;
}

/**
 * imx335_detect() - Detect imx335 sensor
 * @imx335: pointer to imx335 device
 *
 * Return: 0 if successful, -EIO if sensor id does not match
 */
static int imx335_detect(struct imx335 *imx335)
{
	int ret;
	u32 val;

	ret = imx335_read_reg(imx335, IMX335_REG_ID, 2, &val);
	if (ret)
		return ret;

	if (val != IMX335_ID) {
		dev_err(imx335->dev, "chip id mismatch: %x!=%x",
			IMX335_ID, val);
		return -ENXIO;
	}

	return 0;
}

/**
 * imx335_parse_hw_config() - Parse HW configuration and check if supported
 * @imx335: pointer to imx335 device
 *
 * Return: 0 if successful, error code otherwise.
 */
static int imx335_parse_hw_config(struct imx335 *imx335)
{
	struct fwnode_handle *fwnode = dev_fwnode(imx335->dev);
	struct v4l2_fwnode_endpoint bus_cfg = {
		.bus_type = V4L2_MBUS_CSI2_DPHY
	};
	struct fwnode_handle *ep;
	unsigned long rate;
	unsigned int i;
	int ret;

	if (!fwnode)
		return -ENXIO;

	/* Request optional reset pin */
	imx335->reset_gpio = devm_gpiod_get_optional(imx335->dev, "reset",
						     GPIOD_OUT_LOW);
	if (IS_ERR(imx335->reset_gpio)) {
		dev_err(imx335->dev, "failed to get reset gpio %ld",
			PTR_ERR(imx335->reset_gpio));
		return PTR_ERR(imx335->reset_gpio);
	}

	/* Get sensor input clock */
	imx335->inclk = devm_clk_get(imx335->dev, NULL);
	if (IS_ERR(imx335->inclk)) {
		dev_err(imx335->dev, "could not get inclk");
		return PTR_ERR(imx335->inclk);
	}

	rate = clk_get_rate(imx335->inclk);
	if (rate != IMX335_INCLK_RATE) {
		dev_err(imx335->dev, "inclk frequency mismatch");
		return -EINVAL;
	}

	ep = fwnode_graph_get_next_endpoint(fwnode, NULL);
	if (!ep)
		return -ENXIO;

	ret = v4l2_fwnode_endpoint_alloc_parse(ep, &bus_cfg);
	fwnode_handle_put(ep);
	if (ret)
		return ret;

	if (bus_cfg.bus.mipi_csi2.num_data_lanes != IMX335_NUM_DATA_LANES) {
		dev_err(imx335->dev,
			"number of CSI2 data lanes %d is not supported",
			bus_cfg.bus.mipi_csi2.num_data_lanes);
		ret = -EINVAL;
		goto done_endpoint_free;
	}

	if (!bus_cfg.nr_of_link_frequencies) {
		dev_err(imx335->dev, "no link frequencies defined");
		ret = -EINVAL;
		goto done_endpoint_free;
	}

	for (i = 0; i < bus_cfg.nr_of_link_frequencies; i++)
		if (bus_cfg.link_frequencies[i] == IMX335_LINK_FREQ)
			goto done_endpoint_free;

	ret = -EINVAL;

done_endpoint_free:
	v4l2_fwnode_endpoint_free(&bus_cfg);

	return ret;
}

/* V4l2 subdevice ops */
static const struct v4l2_subdev_video_ops imx335_video_ops = {
	.s_stream = imx335_set_stream,
};

static const struct v4l2_subdev_pad_ops imx335_pad_ops = {
<<<<<<< HEAD
	.init_cfg = imx335_init_cfg,
=======
>>>>>>> efa28efd
	.enum_mbus_code = imx335_enum_mbus_code,
	.enum_frame_size = imx335_enum_frame_size,
	.get_fmt = imx335_get_pad_format,
	.set_fmt = imx335_set_pad_format,
};

static const struct v4l2_subdev_ops imx335_subdev_ops = {
	.video = &imx335_video_ops,
	.pad = &imx335_pad_ops,
};

static const struct v4l2_subdev_internal_ops imx335_internal_ops = {
	.init_state = imx335_init_state,
};

/**
 * imx335_power_on() - Sensor power on sequence
 * @dev: pointer to i2c device
 *
 * Return: 0 if successful, error code otherwise.
 */
static int imx335_power_on(struct device *dev)
{
	struct v4l2_subdev *sd = dev_get_drvdata(dev);
	struct imx335 *imx335 = to_imx335(sd);
	int ret;

	gpiod_set_value_cansleep(imx335->reset_gpio, 1);

	ret = clk_prepare_enable(imx335->inclk);
	if (ret) {
		dev_err(imx335->dev, "fail to enable inclk");
		goto error_reset;
	}

	usleep_range(20, 22);

	return 0;

error_reset:
	gpiod_set_value_cansleep(imx335->reset_gpio, 0);

	return ret;
}

/**
 * imx335_power_off() - Sensor power off sequence
 * @dev: pointer to i2c device
 *
 * Return: 0 if successful, error code otherwise.
 */
static int imx335_power_off(struct device *dev)
{
	struct v4l2_subdev *sd = dev_get_drvdata(dev);
	struct imx335 *imx335 = to_imx335(sd);

	gpiod_set_value_cansleep(imx335->reset_gpio, 0);

	clk_disable_unprepare(imx335->inclk);

	return 0;
}

/**
 * imx335_init_controls() - Initialize sensor subdevice controls
 * @imx335: pointer to imx335 device
 *
 * Return: 0 if successful, error code otherwise.
 */
static int imx335_init_controls(struct imx335 *imx335)
{
	struct v4l2_ctrl_handler *ctrl_hdlr = &imx335->ctrl_handler;
	const struct imx335_mode *mode = imx335->cur_mode;
	u32 lpfr;
	int ret;

	ret = v4l2_ctrl_handler_init(ctrl_hdlr, 6);
	if (ret)
		return ret;

	/* Serialize controls with sensor device */
	ctrl_hdlr->lock = &imx335->mutex;

	/* Initialize exposure and gain */
	lpfr = mode->vblank + mode->height;
	imx335->exp_ctrl = v4l2_ctrl_new_std(ctrl_hdlr,
					     &imx335_ctrl_ops,
					     V4L2_CID_EXPOSURE,
					     IMX335_EXPOSURE_MIN,
					     lpfr - IMX335_EXPOSURE_OFFSET,
					     IMX335_EXPOSURE_STEP,
					     IMX335_EXPOSURE_DEFAULT);

	imx335->again_ctrl = v4l2_ctrl_new_std(ctrl_hdlr,
					       &imx335_ctrl_ops,
					       V4L2_CID_ANALOGUE_GAIN,
					       IMX335_AGAIN_MIN,
					       IMX335_AGAIN_MAX,
					       IMX335_AGAIN_STEP,
					       IMX335_AGAIN_DEFAULT);

	v4l2_ctrl_cluster(2, &imx335->exp_ctrl);

	imx335->vblank_ctrl = v4l2_ctrl_new_std(ctrl_hdlr,
						&imx335_ctrl_ops,
						V4L2_CID_VBLANK,
						mode->vblank_min,
						mode->vblank_max,
						1, mode->vblank);

	/* Read only controls */
	imx335->pclk_ctrl = v4l2_ctrl_new_std(ctrl_hdlr,
					      &imx335_ctrl_ops,
					      V4L2_CID_PIXEL_RATE,
					      mode->pclk, mode->pclk,
					      1, mode->pclk);

	imx335->link_freq_ctrl = v4l2_ctrl_new_int_menu(ctrl_hdlr,
							&imx335_ctrl_ops,
							V4L2_CID_LINK_FREQ,
							ARRAY_SIZE(link_freq) -
							1,
							mode->link_freq_idx,
							link_freq);
	if (imx335->link_freq_ctrl)
		imx335->link_freq_ctrl->flags |= V4L2_CTRL_FLAG_READ_ONLY;

	imx335->hblank_ctrl = v4l2_ctrl_new_std(ctrl_hdlr,
						&imx335_ctrl_ops,
						V4L2_CID_HBLANK,
						IMX335_REG_MIN,
						IMX335_REG_MAX,
						1, mode->hblank);
	if (imx335->hblank_ctrl)
		imx335->hblank_ctrl->flags |= V4L2_CTRL_FLAG_READ_ONLY;

	if (ctrl_hdlr->error) {
		dev_err(imx335->dev, "control init failed: %d",
			ctrl_hdlr->error);
		v4l2_ctrl_handler_free(ctrl_hdlr);
		return ctrl_hdlr->error;
	}

	imx335->sd.ctrl_handler = ctrl_hdlr;

	return 0;
}

/**
 * imx335_probe() - I2C client device binding
 * @client: pointer to i2c client device
 *
 * Return: 0 if successful, error code otherwise.
 */
static int imx335_probe(struct i2c_client *client)
{
	struct imx335 *imx335;
	int ret;

	imx335 = devm_kzalloc(&client->dev, sizeof(*imx335), GFP_KERNEL);
	if (!imx335)
		return -ENOMEM;

	imx335->dev = &client->dev;

	/* Initialize subdev */
	v4l2_i2c_subdev_init(&imx335->sd, client, &imx335_subdev_ops);
	imx335->sd.internal_ops = &imx335_internal_ops;

	ret = imx335_parse_hw_config(imx335);
	if (ret) {
		dev_err(imx335->dev, "HW configuration is not supported");
		return ret;
	}

	mutex_init(&imx335->mutex);

	ret = imx335_power_on(imx335->dev);
	if (ret) {
		dev_err(imx335->dev, "failed to power-on the sensor");
		goto error_mutex_destroy;
	}

	/* Check module identity */
	ret = imx335_detect(imx335);
	if (ret) {
		dev_err(imx335->dev, "failed to find sensor: %d", ret);
		goto error_power_off;
	}

	/* Set default mode to max resolution */
	imx335->cur_mode = &supported_mode;
	imx335->vblank = imx335->cur_mode->vblank;

	ret = imx335_init_controls(imx335);
	if (ret) {
		dev_err(imx335->dev, "failed to init controls: %d", ret);
		goto error_power_off;
	}

	/* Initialize subdev */
	imx335->sd.flags |= V4L2_SUBDEV_FL_HAS_DEVNODE;
	imx335->sd.entity.function = MEDIA_ENT_F_CAM_SENSOR;

	/* Initialize source pad */
	imx335->pad.flags = MEDIA_PAD_FL_SOURCE;
	ret = media_entity_pads_init(&imx335->sd.entity, 1, &imx335->pad);
	if (ret) {
		dev_err(imx335->dev, "failed to init entity pads: %d", ret);
		goto error_handler_free;
	}

	ret = v4l2_async_register_subdev_sensor(&imx335->sd);
	if (ret < 0) {
		dev_err(imx335->dev,
			"failed to register async subdev: %d", ret);
		goto error_media_entity;
	}

	pm_runtime_set_active(imx335->dev);
	pm_runtime_enable(imx335->dev);
	pm_runtime_idle(imx335->dev);

	return 0;

error_media_entity:
	media_entity_cleanup(&imx335->sd.entity);
error_handler_free:
	v4l2_ctrl_handler_free(imx335->sd.ctrl_handler);
error_power_off:
	imx335_power_off(imx335->dev);
error_mutex_destroy:
	mutex_destroy(&imx335->mutex);

	return ret;
}

/**
 * imx335_remove() - I2C client device unbinding
 * @client: pointer to I2C client device
 *
 * Return: 0 if successful, error code otherwise.
 */
static void imx335_remove(struct i2c_client *client)
{
	struct v4l2_subdev *sd = i2c_get_clientdata(client);
	struct imx335 *imx335 = to_imx335(sd);

	v4l2_async_unregister_subdev(sd);
	media_entity_cleanup(&sd->entity);
	v4l2_ctrl_handler_free(sd->ctrl_handler);

	pm_runtime_disable(&client->dev);
	if (!pm_runtime_status_suspended(&client->dev))
		imx335_power_off(&client->dev);
	pm_runtime_set_suspended(&client->dev);

	mutex_destroy(&imx335->mutex);
}

static const struct dev_pm_ops imx335_pm_ops = {
	SET_RUNTIME_PM_OPS(imx335_power_off, imx335_power_on, NULL)
};

static const struct of_device_id imx335_of_match[] = {
	{ .compatible = "sony,imx335" },
	{ }
};

MODULE_DEVICE_TABLE(of, imx335_of_match);

static struct i2c_driver imx335_driver = {
	.probe = imx335_probe,
	.remove = imx335_remove,
	.driver = {
		.name = "imx335",
		.pm = &imx335_pm_ops,
		.of_match_table = imx335_of_match,
	},
};

module_i2c_driver(imx335_driver);

MODULE_DESCRIPTION("Sony imx335 sensor driver");
MODULE_LICENSE("GPL");<|MERGE_RESOLUTION|>--- conflicted
+++ resolved
@@ -618,23 +618,14 @@
 }
 
 /**
-<<<<<<< HEAD
- * imx335_init_cfg() - Initialize sub-device state
-=======
  * imx335_init_state() - Initialize sub-device state
->>>>>>> efa28efd
  * @sd: pointer to imx335 V4L2 sub-device structure
  * @sd_state: V4L2 sub-device configuration
  *
  * Return: 0 if successful, error code otherwise.
  */
-<<<<<<< HEAD
-static int imx335_init_cfg(struct v4l2_subdev *sd,
-			   struct v4l2_subdev_state *sd_state)
-=======
 static int imx335_init_state(struct v4l2_subdev *sd,
 			     struct v4l2_subdev_state *sd_state)
->>>>>>> efa28efd
 {
 	struct imx335 *imx335 = to_imx335(sd);
 	struct v4l2_subdev_format fmt = { 0 };
@@ -844,10 +835,6 @@
 };
 
 static const struct v4l2_subdev_pad_ops imx335_pad_ops = {
-<<<<<<< HEAD
-	.init_cfg = imx335_init_cfg,
-=======
->>>>>>> efa28efd
 	.enum_mbus_code = imx335_enum_mbus_code,
 	.enum_frame_size = imx335_enum_frame_size,
 	.get_fmt = imx335_get_pad_format,
