# SPDX-License-Identifier: GPL-2.0-only
#
# Multimedia Video device configuration
#

if VIDEO_DEV

comment "IR I2C driver auto-selected by 'Autoselect ancillary drivers'"
	depends on MEDIA_SUBDRV_AUTOSELECT && I2C && RC_CORE

config VIDEO_IR_I2C
	tristate "I2C module for IR" if !MEDIA_SUBDRV_AUTOSELECT || EXPERT
	depends on I2C && RC_CORE
	default y
	help
	  Most boards have an IR chip directly connected via GPIO. However,
	  some video boards have the IR connected via I2C bus.

	  If your board doesn't have an I2C IR chip, you may disable this
	  option.

	  In doubt, say Y.

#
# V4L2 I2C drivers that are related with Camera support
#

menu "Camera sensor devices"
	visible if MEDIA_CAMERA_SUPPORT

config VIDEO_APTINA_PLL
	tristate

config VIDEO_CCS_PLL
	tristate

config VIDEO_AR0230
	tristate "Aptina AR0230 sensor support"
	depends on I2C && VIDEO_DEV
	depends on MEDIA_CAMERA_SUPPORT
	select MEDIA_CONTROLLER
	select VIDEO_V4L2_SUBDEV_API
	select V4L2_FWNODE
	help
	  Support for the Aptina AR0230 sensor.

	  To compile this driver as a module, choose M here: the
	  module will be called ar0230.

config VIDEO_AR0521
	tristate "ON Semiconductor AR0521 sensor support"
	depends on I2C && VIDEO_DEV
	select MEDIA_CONTROLLER
	select VIDEO_V4L2_SUBDEV_API
	select V4L2_FWNODE
	help
	  This is a Video4Linux2 sensor driver for the ON Semiconductor
	  AR0521 camera.

	  To compile this driver as a module, choose M here: the
	  module will be called ar0521.

config VIDEO_AR0822
	tristate "Onsemi AR0822 sensor support"
	depends on I2C && VIDEO_DEV
	depends on MEDIA_CAMERA_SUPPORT
	select MEDIA_CONTROLLER
	select VIDEO_V4L2_SUBDEV_API
	select V4L2_FWNODE
	help
	  This is a Video4Linux2 sensor driver for the Onsemi
	  AR0822 camera.

	  To compile this driver as a module, choose M here: the
	  module will be called ar0822.

config VIDEO_AR2020
	tristate "Onsemi AR2020 sensor support"
	depends on I2C && VIDEO_DEV
	depends on MEDIA_CAMERA_SUPPORT
	select MEDIA_CONTROLLER
	select VIDEO_V4L2_SUBDEV_API
	select V4L2_FWNODE
	help
	  This is a Video4Linux2 sensor driver for the Onsemi
	  AR2020 camera.

	  To compile this driver as a module, choose M here: the
	  module will be called ar2020.

config VIDEO_BF3925
	tristate "BYD BF3925 sensor support"
	depends on I2C && VIDEO_DEV
	select MEDIA_CONTROLLER
	select VIDEO_V4L2_SUBDEV_API
	select V4L2_FWNODE
	help
	  This is a Video4Linux2 sensor driver for the BYD
	  BF3925 camera.

	  To compile this driver as a module, choose M here: the
	  module will be called BF3925.

config VIDEO_GC02M2
	tristate "GalaxyCore GC02M2 sensor support"
	depends on I2C && VIDEO_DEV
	depends on MEDIA_CAMERA_SUPPORT
	select MEDIA_CONTROLLER
	select VIDEO_V4L2_SUBDEV_API
	select V4L2_FWNODE
	help
	  Support for the GalaxyCore GC02M2 sensor.

	  To compile this driver as a module, choose M here: the
	  module will be called gc02m2.

config VIDEO_GC0312
	tristate "GalaxyCore GC0312 sensor support"
	depends on I2C && VIDEO_DEV
	depends on MEDIA_CAMERA_SUPPORT
	select MEDIA_CONTROLLER
	select VIDEO_V4L2_SUBDEV_API
	select V4L2_FWNODE
	help
	  Support for the GalaxyCore GC0312 sensor.

	  To compile this driver as a module, choose M here: the
	  module will be called GC0312.

config VIDEO_GC0329
	tristate "GalaxyCore GC0329 sensor support"
	depends on I2C && VIDEO_DEV
	depends on MEDIA_CAMERA_SUPPORT
	select MEDIA_CONTROLLER
	select VIDEO_V4L2_SUBDEV_API
	select V4L2_FWNODE
	help
	  Support for the GalaxyCore GC0329 sensor.

	  To compile this driver as a module, choose M here: the
	  module will be called GC0329.

config VIDEO_GC0403
	tristate "GalaxyCore GC0403 sensor support"
	depends on I2C && VIDEO_DEV
	depends on MEDIA_CAMERA_SUPPORT
	select MEDIA_CONTROLLER
	select VIDEO_V4L2_SUBDEV_API
	select V4L2_FWNODE
	help
	  Support for the GalaxyCore GC0403 sensor.

	  To compile this driver as a module, choose M here: the
	  module will be called GC0403.

config VIDEO_GC08A3
	tristate "GalaxyCore GC08A3 sensor support"
	depends on I2C && VIDEO_DEV
	depends on MEDIA_CAMERA_SUPPORT
	select MEDIA_CONTROLLER
	select VIDEO_V4L2_SUBDEV_API
	select V4L2_FWNODE
	help
	  Support for the GalaxyCore GC08A3 sensor.

	  To compile this driver as a module, choose M here: the
	  module will be called gc08a3.

config VIDEO_GC1084
	tristate "GalaxyCore GC1084 sensor support"
	depends on I2C && VIDEO_DEV
	depends on MEDIA_CAMERA_SUPPORT
	select MEDIA_CONTROLLER
	select VIDEO_V4L2_SUBDEV_API
	select V4L2_FWNODE
	help
	  Support for the GalaxyCore GC1084 sensor.

	  To compile this driver as a module, choose M here: the
	  module will be called gc1084.

config VIDEO_GC2035
	tristate "GalaxyCore GC2035 sensor support"
	depends on I2C && VIDEO_DEV
	depends on MEDIA_CAMERA_SUPPORT
	select MEDIA_CONTROLLER
	select VIDEO_V4L2_SUBDEV_API
	select V4L2_FWNODE
	help
	  Support for the GalaxyCore GC2035 sensor.

	  To compile this driver as a module, choose M here: the
	  module will be called GC2035.

config VIDEO_GC2053
	tristate "GalaxyCore GC2053 sensor support"
	depends on I2C && VIDEO_DEV
	depends on MEDIA_CAMERA_SUPPORT
	select MEDIA_CONTROLLER
	select VIDEO_V4L2_SUBDEV_API
	select V4L2_FWNODE
	help
	  Support for the GalaxyCore GC2053 sensor.

	  To compile this driver as a module, choose M here: the
	  module will be called gc2053.

config VIDEO_GC2093
	tristate "GalaxyCore GC2093 sensor support"
	depends on I2C && VIDEO_DEV
	depends on MEDIA_CAMERA_SUPPORT
	select MEDIA_CONTROLLER
	select VIDEO_V4L2_SUBDEV_API
	select V4L2_FWNODE
	help
	  Support for the GalaxyCore GC2093 sensor.

	  To compile this driver as a module, choose M here: the
	  module will be called gc2093.

config VIDEO_GC2145
	tristate "GalaxyCore GC2145 sensor support"
	depends on I2C && VIDEO_DEV
	depends on MEDIA_CAMERA_SUPPORT
	select MEDIA_CONTROLLER
	select VIDEO_V4L2_SUBDEV_API
	select V4L2_FWNODE
	help
	  Support for the GalaxyCore GC2145 sensor.

	  To compile this driver as a module, choose M here: the
	  module will be called gc2145.

config VIDEO_GC2155
	tristate "GalaxyCore GC2155 sensor support"
	depends on I2C && VIDEO_DEV
	depends on MEDIA_CAMERA_SUPPORT
	select MEDIA_CONTROLLER
	select VIDEO_V4L2_SUBDEV_API
	select V4L2_FWNODE
	help
	  Support for the GalaxyCore GC2155 sensor.

	  To compile this driver as a module, choose M here: the
	  module will be called GC2155.

config VIDEO_GC2355
	tristate "GalaxyCore GC2355 sensor support"
	depends on I2C && VIDEO_DEV
	depends on MEDIA_CAMERA_SUPPORT
	select MEDIA_CONTROLLER
	select VIDEO_V4L2_SUBDEV_API
	select V4L2_FWNODE
	help
	  Support for the GalaxyCore GC2355 sensor.

	  To compile this driver as a module, choose M here: the
	  module will be called GC2355.

config VIDEO_GC2375H
	tristate "GalaxyCore GC2375H sensor support"
	depends on I2C && VIDEO_DEV
	depends on MEDIA_CAMERA_SUPPORT
	select MEDIA_CONTROLLER
	select VIDEO_V4L2_SUBDEV_API
	select V4L2_FWNODE
	help
	  Support for the GalaxyCore GC2375H sensor.

	  To compile this driver as a module, choose M here: the
	  module will be called GC2375H.

config VIDEO_GC2385
	tristate "GalaxyCore GC2385 sensor support"
	depends on I2C && VIDEO_DEV
	depends on MEDIA_CAMERA_SUPPORT
	select MEDIA_CONTROLLER
	select VIDEO_V4L2_SUBDEV_API
	select V4L2_FWNODE
	help
	  Support for the GalaxyCore GC2385 sensor.

	  To compile this driver as a module, choose M here: the
	  module will be called gc2385.

config VIDEO_GC3003
	tristate "GalaxyCore GC3003 sensor support"
	depends on I2C && VIDEO_DEV
	depends on MEDIA_CAMERA_SUPPORT
	select MEDIA_CONTROLLER
	select VIDEO_V4L2_SUBDEV_API
	select V4L2_FWNODE
	help
	  Support for the GalaxyCore GC3003 sensor.

	  To compile this driver as a module, choose M here: the
	  module will be called gc3003.

config VIDEO_GC4023
	tristate "GalaxyCore GC4023 sensor support"
	depends on I2C && VIDEO_DEV
	depends on MEDIA_CAMERA_SUPPORT
	select MEDIA_CONTROLLER
	select VIDEO_V4L2_SUBDEV_API
	select V4L2_FWNODE
	help
	  Support for the GalaxyCore GC4023 sensor.

	  To compile this driver as a module, choose M here: the
	  module will be called gc4023

config VIDEO_GC4653
	tristate "GalaxyCore GC4653 sensor support"
	depends on I2C && VIDEO_DEV
	depends on MEDIA_CAMERA_SUPPORT
	select MEDIA_CONTROLLER
	select VIDEO_V4L2_SUBDEV_API
	select V4L2_FWNODE
	help
	  Support for the GalaxyCore GC4663 sensor.

	  To compile this driver as a module, choose M here: the
	  module will be called gc4653

config VIDEO_GC4663
	tristate "GalaxyCore GC4663 sensor support"
	depends on I2C && VIDEO_DEV
	depends on MEDIA_CAMERA_SUPPORT
	select MEDIA_CONTROLLER
	select VIDEO_V4L2_SUBDEV_API
	select V4L2_FWNODE
	help
	  Support for the GalaxyCore GC4663 sensor.

	  To compile this driver as a module, choose M here: the
	  module will be called gc4663.

config VIDEO_GC4C33
	tristate "GalaxyCore GC4C33 sensor support"
	depends on I2C && VIDEO_DEV
	depends on MEDIA_CAMERA_SUPPORT
	select MEDIA_CONTROLLER
	select VIDEO_V4L2_SUBDEV_API
	select V4L2_FWNODE
	help
	  Support for the GalaxyCore GC4C33 sensor.

	  To compile this driver as a module, choose M here: the
	  module will be called gc4C33.

config VIDEO_GC5024
	tristate "GalaxyCore GC5024 sensor support"
	depends on I2C && VIDEO_DEV
	depends on MEDIA_CAMERA_SUPPORT
	select MEDIA_CONTROLLER
	select VIDEO_V4L2_SUBDEV_API
	select V4L2_FWNODE
	help
	  Support for the GalaxyCore GC5024 sensor.

	  To compile this driver as a module, choose M here: the
	  module will be called gc5024.

config VIDEO_GC5025
	tristate "GalaxyCore GC5025 sensor support"
	depends on I2C && VIDEO_DEV
	depends on MEDIA_CAMERA_SUPPORT
	select MEDIA_CONTROLLER
	select VIDEO_V4L2_SUBDEV_API
	select V4L2_FWNODE
	help
	  Support for the GalaxyCore GC5025 sensor.

	  To compile this driver as a module, choose M here: the
	  module will be called gc5025.

config VIDEO_GC5035
	tristate "GalaxyCore GC5035 sensor support"
	depends on VIDEO_DEV && I2C
	depends on MEDIA_CAMERA_SUPPORT
	select MEDIA_CONTROLLER
	select VIDEO_V4L2_SUBDEV_API
	select V4L2_FWNODE
	help
	  Support for the GalaxyCore GC5035 sensor.

	  To compile this driver as a module, choose M here: the
	  module will be called gc5035.

config VIDEO_GC8034
	tristate "GalaxyCore GC8034 sensor support"
	depends on I2C && VIDEO_DEV
	depends on MEDIA_CAMERA_SUPPORT
	select MEDIA_CONTROLLER
	select VIDEO_V4L2_SUBDEV_API
	select V4L2_FWNODE
	help
	  Support for the GalaxyCore GC8034 sensor.

	  To compile this driver as a module, choose M here: the
	  module will be called gc8034.

config VIDEO_HI556
	tristate "Hynix Hi-556 sensor support"
	depends on I2C && VIDEO_DEV
	select MEDIA_CONTROLLER
	select VIDEO_V4L2_SUBDEV_API
	select V4L2_FWNODE
	help
	  This is a Video4Linux2 sensor driver for the Hynix
	  Hi-556 camera.

	  To compile this driver as a module, choose M here: the
	  module will be called hi556.

config VIDEO_HI846
	tristate "Hynix Hi-846 sensor support"
	depends on I2C && VIDEO_DEV
	select MEDIA_CONTROLLER
	select VIDEO_V4L2_SUBDEV_API
	select V4L2_FWNODE
	help
	  This is a Video4Linux2 sensor driver for the Hynix
	  Hi-846 camera.

	  To compile this driver as a module, choose M here: the
	  module will be called hi846.

config VIDEO_HI847
        tristate "Hynix Hi-847 sensor support"
        depends on I2C && VIDEO_DEV
        select MEDIA_CONTROLLER
        select VIDEO_V4L2_SUBDEV_API
        select V4L2_FWNODE
        help
          This is a Video4Linux2 sensor driver for the Hynix
          Hi-847 camera.

          To compile this driver as a module, choose M here: the
          module will be called hi847.

config VIDEO_IMX208
	tristate "Sony IMX208 sensor support"
	depends on I2C && VIDEO_DEV
	depends on MEDIA_CAMERA_SUPPORT
	select MEDIA_CONTROLLER
	select VIDEO_V4L2_SUBDEV_API
	help
	  This is a Video4Linux2 sensor driver for the Sony
	  IMX208 camera.

	  To compile this driver as a module, choose M here: the
	  module will be called imx208.

config VIDEO_IMX214
	tristate "Sony IMX214 sensor support"
	depends on GPIOLIB && I2C && VIDEO_DEV
	select V4L2_FWNODE
	select MEDIA_CONTROLLER
	select VIDEO_V4L2_SUBDEV_API
	select REGMAP_I2C
	help
	  This is a Video4Linux2 sensor driver for the Sony
	  IMX214 camera.

	  To compile this driver as a module, choose M here: the
	  module will be called imx214.

config VIDEO_IMX214_EEPROM
	tristate "Sony imx214 sensor otp from eeprom support"
	depends on VIDEO_DEV && I2C
	depends on VIDEO_IMX214
	select V4L2_FWNODE
	help
	  This driver supports IMX214 OTP load from eeprom.

config VIDEO_IMX219
	tristate "Sony IMX219 sensor support"
	depends on I2C && VIDEO_DEV
	select MEDIA_CONTROLLER
	select VIDEO_V4L2_SUBDEV_API
	select V4L2_FWNODE
	help
	  This is a Video4Linux2 sensor driver for the Sony
	  IMX219 camera.

	  To compile this driver as a module, choose M here: the
	  module will be called imx219.

config VIDEO_IMX258
	tristate "Sony IMX258 sensor support"
	depends on I2C && VIDEO_DEV
	select MEDIA_CONTROLLER
	select VIDEO_V4L2_SUBDEV_API
	help
	  This is a Video4Linux2 sensor driver for the Sony
	  IMX258 camera.

	  To compile this driver as a module, choose M here: the
	  module will be called imx258.

config VIDEO_IMX258_EEPROM
	tristate "Sony imx258 sensor otp from eeprom support"
	depends on VIDEO_DEV && I2C
	depends on VIDEO_IMX258
	select V4L2_FWNODE
	help
	  This driver supports IMX258 OTP load from eeprom.

config VIDEO_IMX274
	tristate "Sony IMX274 sensor support"
	depends on I2C && VIDEO_DEV
	select MEDIA_CONTROLLER
	select VIDEO_V4L2_SUBDEV_API
	select REGMAP_I2C
	help
	  This is a V4L2 sensor driver for the Sony IMX274
	  CMOS image sensor.

config VIDEO_IMX290
	tristate "Sony IMX290 sensor support"
	depends on I2C && VIDEO_DEV
	select MEDIA_CONTROLLER
	select VIDEO_V4L2_SUBDEV_API
	select REGMAP_I2C
	select V4L2_FWNODE
	help
	  This is a Video4Linux2 sensor driver for the Sony
	  IMX290 camera sensor.

	  To compile this driver as a module, choose M here: the
	  module will be called imx290.

config VIDEO_IMX307
	tristate "Sony IMX307 sensor support"
	depends on I2C && VIDEO_DEV
	depends on MEDIA_CAMERA_SUPPORT
	select MEDIA_CONTROLLER
	select VIDEO_V4L2_SUBDEV_API
	help
	  This is a Video4Linux2 sensor driver for the Sony
	  IMX307 camera.

	  To compile this driver as a module, choose M here: the
	  module will be called imx307.

config VIDEO_IMX317
        tristate "Sony IMX317 sensor support"
        depends on I2C && VIDEO_DEV
        depends on MEDIA_CAMERA_SUPPORT
	select MEDIA_CONTROLLER
	select VIDEO_V4L2_SUBDEV_API
        help
	  This is a Video4Linux2 sensor driver for the Sony
	  IMX317 camera.

	  To compile this driver as a module, choose M here: the
	  module will be called imx317.

config VIDEO_IMX319
	tristate "Sony IMX319 sensor support"
	depends on I2C && VIDEO_DEV
	select MEDIA_CONTROLLER
	select VIDEO_V4L2_SUBDEV_API
	help
	  This is a Video4Linux2 sensor driver for the Sony
	  IMX319 camera.

	  To compile this driver as a module, choose M here: the
	  module will be called imx319.

config VIDEO_IMX323
	tristate "Sony IMX323 sensor support"
	depends on I2C && VIDEO_DEV
	depends on MEDIA_CAMERA_SUPPORT
	select MEDIA_CONTROLLER
	select VIDEO_V4L2_SUBDEV_API
	help
	  This is a Video4Linux2 sensor driver for the Sony
	  IMX323 camera.

	  To compile this driver as a module, choose M here: the
	  module will be called imx323.

config VIDEO_IMX327
	tristate "Sony IMX327 sensor support"
	depends on I2C && VIDEO_DEV
	depends on MEDIA_CAMERA_SUPPORT
	select MEDIA_CONTROLLER
	select VIDEO_V4L2_SUBDEV_API
	help
	  This is a Video4Linux2 sensor driver for the Sony
	  IMX327 camera.

	  To compile this driver as a module, choose M here: the
	  module will be called imx327.

config VIDEO_IMX334
	tristate "Sony IMX334 sensor support"
	depends on OF_GPIO
	depends on I2C && VIDEO_DEV
	select VIDEO_V4L2_SUBDEV_API
	select MEDIA_CONTROLLER
	select V4L2_FWNODE
	help
	  This is a Video4Linux2 sensor driver for the Sony
	  IMX334 camera.

	  To compile this driver as a module, choose M here: the
	  module will be called imx334.

config VIDEO_IMX335
	tristate "Sony IMX335 sensor support"
	depends on OF_GPIO
	depends on I2C && VIDEO_DEV
	select VIDEO_V4L2_SUBDEV_API
	select MEDIA_CONTROLLER
	select V4L2_FWNODE
	help
	  This is a Video4Linux2 sensor driver for the Sony
	  IMX335 camera.

	  To compile this driver as a module, choose M here: the
	  module will be called imx335.

config VIDEO_IMX347
	tristate "Sony IMX347 sensor support"
	depends on I2C && VIDEO_DEV
	depends on MEDIA_CAMERA_SUPPORT
	select MEDIA_CONTROLLER
	select VIDEO_V4L2_SUBDEV_API
	help
	  This is a Video4Linux2 sensor driver for the Sony
	  IMX347 camera.

	  To compile this driver as a module, choose M here: the
	  module will be called imx347.

config VIDEO_IMX355
	tristate "Sony IMX355 sensor support"
	depends on I2C && VIDEO_DEV
	select MEDIA_CONTROLLER
	select VIDEO_V4L2_SUBDEV_API
	help
	  This is a Video4Linux2 sensor driver for the Sony
	  IMX355 camera.

	  To compile this driver as a module, choose M here: the
	  module will be called imx355.

config VIDEO_IMX378
	tristate "Sony IMX378 sensor support"
	depends on I2C && VIDEO_DEV
	depends on MEDIA_CAMERA_SUPPORT
	select MEDIA_CONTROLLER
	select VIDEO_V4L2_SUBDEV_API
	select V4L2_FWNODE
	help
	  This is a Video4Linux2 sensor driver for the Sony
	  IMX378 camera.

	  To compile this driver as a module, choose M here: the
	  module will be called imx378.

config VIDEO_IMX412
	tristate "Sony IMX412 sensor support"
	depends on OF_GPIO
	depends on I2C && VIDEO_DEV
	select VIDEO_V4L2_SUBDEV_API
	select MEDIA_CONTROLLER
	select V4L2_FWNODE
	help
	  This is a Video4Linux2 sensor driver for the Sony
	  IMX412 camera.

	  To compile this driver as a module, choose M here: the
	  module will be called imx412.

config VIDEO_IMX415
	tristate "Sony IMX415 sensor support"
	depends on I2C && VIDEO_DEV
	depends on MEDIA_CAMERA_SUPPORT
	select MEDIA_CONTROLLER
	select VIDEO_V4L2_SUBDEV_API
	help
	  This is a Video4Linux2 sensor driver for the Sony
	  IMX415 camera.

	  To compile this driver as a module, choose M here: the
	  module will be called imx415.

config VIDEO_IMX464
	tristate "Sony IMX464 sensor support"
	depends on I2C && VIDEO_DEV
	depends on MEDIA_CAMERA_SUPPORT
	select MEDIA_CONTROLLER
	select VIDEO_V4L2_SUBDEV_API
	help
	  This is a Video4Linux2 sensor driver for the Sony
	  IMX464 camera.

	  To compile this driver as a module, choose M here: the
	  module will be called imx464.

config VIDEO_IMX492
	tristate "Sony IMX492 sensor support"
	depends on I2C && VIDEO_DEV
	depends on MEDIA_CAMERA_SUPPORT
	select VIDEO_V4L2_SUBDEV_API
	help
	  This is a Video4Linux2 sensor driver for the Sony
	  IMX492 camera.

	  To compile this driver as a module, choose M here: the
	  module will be called imx492.

config VIDEO_IMX577
	tristate "Sony IMX577 sensor support"
	depends on I2C && VIDEO_DEV
	depends on MEDIA_CAMERA_SUPPORT
	select MEDIA_CONTROLLER
	select VIDEO_V4L2_SUBDEV_API
	help
	  This is a Video4Linux2 sensor driver for the Sony
	  IMX577 camera.

	  To compile this driver as a module, choose M here: the
	  module will be called imx577.

config VIDEO_IMX586
	tristate "Sony IMX586 sensor support"
	depends on I2C && VIDEO_DEV
	depends on MEDIA_CAMERA_SUPPORT
	select MEDIA_CONTROLLER
	select VIDEO_V4L2_SUBDEV_API
	help
	  This is a Video4Linux2 sensor driver for the Sony
	  IMX586 camera.

	  To compile this driver as a module, choose M here: the
	  module will be called imx586.

config VIDEO_JX_F37
	tristate "Soi JX_F37 sensor support"
	depends on I2C && VIDEO_DEV
	select MEDIA_CONTROLLER
	select VIDEO_V4L2_SUBDEV_API
	help
	  This is a Video4Linux2 sensor driver for the Soi
	  JX_F37 camera.

	  To compile this driver as a module, choose M here: the
	  module will be called jx_f37.

config VIDEO_JX_H62
	tristate "Soi JX_H62 sensor support"
	depends on I2C && VIDEO_DEV
	select MEDIA_CONTROLLER
	select VIDEO_V4L2_SUBDEV_API
	help
	  This is a Video4Linux2 sensor driver for the Soi
	  JX_H62 camera.

	  To compile this driver as a module, choose M here: the
	  module will be called jx_h62.

config VIDEO_JX_H65
	tristate "Soi JX_H65 sensor support"
	depends on I2C && VIDEO_DEV
	select MEDIA_CONTROLLER
	select VIDEO_V4L2_SUBDEV_API
	help
	  This is a Video4Linux2 sensor driver for the Soi
	  JX_H65 camera.

	  To compile this driver as a module, choose M here: the
	  module will be called jx_h65.

config VIDEO_JX_K17
	tristate "Soi JX_K17 sensor support"
	depends on I2C && VIDEO_DEV
	select MEDIA_CONTROLLER
	select VIDEO_V4L2_SUBDEV_API
	help
	  This is a Video4Linux2 sensor driver for the Soi
	  JX_K17 camera.

	  To compile this driver as a module, choose M here: the
	  module will be called jx_k17.

config VIDEO_MAX9271_LIB
	tristate

config VIDEO_MT9M001
	tristate "mt9m001 support"
	depends on I2C && VIDEO_DEV
	select MEDIA_CONTROLLER
	select VIDEO_V4L2_SUBDEV_API
	help
	  This driver supports MT9M001 cameras from Micron, monochrome
	  and colour models.

config VIDEO_MT9M032
	tristate "MT9M032 camera sensor support"
	depends on I2C && VIDEO_DEV
	select MEDIA_CONTROLLER
	select VIDEO_V4L2_SUBDEV_API
	select VIDEO_APTINA_PLL
	help
	  This driver supports MT9M032 camera sensors from Aptina, monochrome
	  models only.

config VIDEO_MT9M111
	tristate "mt9m111, mt9m112 and mt9m131 support"
	depends on I2C && VIDEO_DEV
	select V4L2_FWNODE
	help
	  This driver supports MT9M111, MT9M112 and MT9M131 cameras from
	  Micron/Aptina

config VIDEO_MT9P031
	tristate "Aptina MT9P031 support"
	depends on I2C && VIDEO_DEV
	select MEDIA_CONTROLLER
	select VIDEO_V4L2_SUBDEV_API
	select VIDEO_APTINA_PLL
	select V4L2_FWNODE
	help
	  This is a Video4Linux2 sensor driver for the Aptina
	  (Micron) mt9p031 5 Mpixel camera.

config VIDEO_MT9T001
	tristate "Aptina MT9T001 support"
	depends on I2C && VIDEO_DEV
	select MEDIA_CONTROLLER
	select VIDEO_V4L2_SUBDEV_API
	help
	  This is a Video4Linux2 sensor driver for the Aptina
	  (Micron) mt0t001 3 Mpixel camera.

config VIDEO_MT9T112
	tristate "Aptina MT9T111/MT9T112 support"
	depends on I2C && VIDEO_DEV
	help
	  This is a Video4Linux2 sensor driver for the Aptina
	  (Micron) MT9T111 and MT9T112 3 Mpixel camera.

	  To compile this driver as a module, choose M here: the
	  module will be called mt9t112.

config VIDEO_MT9V011
	tristate "Micron mt9v011 sensor support"
	depends on I2C && VIDEO_DEV
	help
	  This is a Video4Linux2 sensor driver for the Micron
	  mt0v011 1.3 Mpixel camera.  It currently only works with the
	  em28xx driver.

config VIDEO_MT9V032
	tristate "Micron MT9V032 sensor support"
	depends on I2C && VIDEO_DEV
	select MEDIA_CONTROLLER
	select VIDEO_V4L2_SUBDEV_API
	select REGMAP_I2C
	select V4L2_FWNODE
	help
	  This is a Video4Linux2 sensor driver for the Micron
	  MT9V032 752x480 CMOS sensor.

config VIDEO_MT9V111
	tristate "Aptina MT9V111 sensor support"
	depends on I2C && VIDEO_DEV
	help
	  This is a Video4Linux2 sensor driver for the Aptina/Micron
	  MT9V111 sensor.

	  To compile this driver as a module, choose M here: the
	  module will be called mt9v111.

config VIDEO_NOON010PC30
	tristate "Siliconfile NOON010PC30 sensor support"
	depends on I2C && VIDEO_DEV
	select MEDIA_CONTROLLER
	select VIDEO_V4L2_SUBDEV_API
	help
	  This driver supports NOON010PC30 CIF camera from Siliconfile

config VIDEO_OG01A1B
	tristate "OmniVision OG01A1B sensor support"
	depends on I2C && VIDEO_DEV
	select MEDIA_CONTROLLER
	select VIDEO_V4L2_SUBDEV_API
	select V4L2_FWNODE
	help
	  This is a Video4Linux2 sensor driver for the OmniVision
	  OG01A1B camera.

	  To compile this driver as a module, choose M here: the
	  module will be called og01a1b.

config VIDEO_OS02G10
	tristate "OmniVision OS02G10 sensor support"
	depends on I2C && VIDEO_DEV
	depends on MEDIA_CAMERA_SUPPORT
	select MEDIA_CONTROLLER
	select VIDEO_V4L2_SUBDEV_API
	select V4L2_FWNODE
	help
	  This is a Video4Linux2 sensor driver for the OmniVision
	  OS02G10 camera.

config VIDEO_OS02K10
	tristate "OmniVision OS02K10 sensor support"
	depends on I2C && VIDEO_DEV
	depends on MEDIA_CAMERA_SUPPORT
	select MEDIA_CONTROLLER
	select VIDEO_V4L2_SUBDEV_API
	select V4L2_FWNODE
	help
	  This is a Video4Linux2 sensor driver for the OmniVision
	  OS02K10 camera.

config VIDEO_OS03B10
	tristate "OmniVision OS03B10 sensor support"
	depends on I2C && VIDEO_DEV
	depends on MEDIA_CAMERA_SUPPORT
	select MEDIA_CONTROLLER
	select VIDEO_V4L2_SUBDEV_API
	select V4L2_FWNODE
	help
	  This is a Video4Linux2 sensor driver for the OmniVision
	  OS03B10 camera.

config VIDEO_OS04A10
	tristate "OmniVision OS04A10 sensor support"
	depends on I2C && VIDEO_DEV
	depends on MEDIA_CAMERA_SUPPORT
	select MEDIA_CONTROLLER
	select VIDEO_V4L2_SUBDEV_API
	select V4L2_FWNODE
	help
	  This is a Video4Linux2 sensor driver for the OmniVision
	  OS04A10 camera.

config VIDEO_OS05A20
	tristate "OmniVision OS05A20 sensor support"
	depends on I2C && VIDEO_DEV
	depends on MEDIA_CAMERA_SUPPORT
	select MEDIA_CONTROLLER
	select VIDEO_V4L2_SUBDEV_API
	select V4L2_FWNODE
	help
	  This is a Video4Linux2 sensor driver for the OmniVision
	  OS05A20 camera.

config VIDEO_OS08A20
	tristate "OmniVision OS08A20 sensor support"
	depends on I2C && VIDEO_DEV
	depends on MEDIA_CAMERA_SUPPORT
	select MEDIA_CONTROLLER
	select VIDEO_V4L2_SUBDEV_API
	select V4L2_FWNODE
	help
	  This is a Video4Linux2 sensor driver for the OmniVision
	  OS08A20 camera.

config VIDEO_OV02A10
	tristate "OmniVision OV02A10 sensor support"
	depends on VIDEO_DEV && I2C
	select MEDIA_CONTROLLER
	select VIDEO_V4L2_SUBDEV_API
	select V4L2_FWNODE
	help
	  This is a Video4Linux2 sensor driver for the OmniVision
	  OV02A10 camera.

	  To compile this driver as a module, choose M here: the
	  module will be called ov02a10.

config VIDEO_OV02B10
	tristate "OmniVision OV02B10 sensor support"
	depends on I2C && VIDEO_DEV
	depends on MEDIA_CAMERA_SUPPORT
	select MEDIA_CONTROLLER
	select VIDEO_V4L2_SUBDEV_API
	select V4L2_FWNODE
	help
	  This is a Video4Linux2 sensor driver for the OmniVision
	  OV02B10 camera.

config VIDEO_OV02K10
	tristate "OmniVision OV02K10 sensor support"
	depends on I2C && VIDEO_DEV
	depends on MEDIA_CAMERA_SUPPORT
	select MEDIA_CONTROLLER
	select VIDEO_V4L2_SUBDEV_API
	select V4L2_FWNODE
	help
	  This is a Video4Linux2 sensor driver for the OmniVision
	  OV02K10 camera.

config VIDEO_OV08D10
        tristate "OmniVision OV08D10 sensor support"
        depends on I2C && VIDEO_DEV
        select MEDIA_CONTROLLER
        select VIDEO_V4L2_SUBDEV_API
        select V4L2_FWNODE
        help
          This is a Video4Linux2 sensor driver for the OmniVision
          OV08D10 camera sensor.

          To compile this driver as a module, choose M here: the
          module will be called ov08d10.

config VIDEO_OV12D2Q
	tristate "OmniVision OV12D2Q sensor support"
	depends on I2C && VIDEO_DEV
	depends on MEDIA_CAMERA_SUPPORT
	select MEDIA_CONTROLLER
	select VIDEO_V4L2_SUBDEV_API
	select V4L2_FWNODE
	help
	  This is a Video4Linux2 sensor driver for the OmniVision
	  OV12D2Q camera.

config VIDEO_OV13850
	tristate "OmniVision OV13850 sensor support"
	depends on I2C && VIDEO_DEV
	depends on MEDIA_CAMERA_SUPPORT
	select MEDIA_CONTROLLER
	select VIDEO_V4L2_SUBDEV_API
	select V4L2_FWNODE
	help
	  This is a Video4Linux2 sensor driver for the OmniVision
	  OV13850 camera.

config VIDEO_OV13855
	tristate "OmniVision OV13855 sensor support"
	depends on I2C && VIDEO_DEV
	depends on MEDIA_CAMERA_SUPPORT
	select MEDIA_CONTROLLER
	select VIDEO_V4L2_SUBDEV_API
	select V4L2_FWNODE
	help
	  This is a Video4Linux2 sensor driver for the OmniVision
	  OV13855 camera.

config VIDEO_OV13858
	tristate "OmniVision OV13858 sensor support"
	depends on I2C && VIDEO_DEV
	select MEDIA_CONTROLLER
	select VIDEO_V4L2_SUBDEV_API
	select V4L2_FWNODE
	help
	  This is a Video4Linux2 sensor driver for the OmniVision
	  OV13858 camera.

config VIDEO_OV13B10
	tristate "OmniVision OV13B10 sensor support"
	depends on I2C && VIDEO_DEV
	select MEDIA_CONTROLLER
	select VIDEO_V4L2_SUBDEV_API
	select V4L2_FWNODE
	help
	  This is a Video4Linux2 sensor driver for the OmniVision
	  OV13B10 camera.

config VIDEO_OV16A10
	tristate "OmniVision OV16A10 sensor support"
	depends on I2C && VIDEO_DEV
	depends on MEDIA_CAMERA_SUPPORT
	select MEDIA_CONTROLLER
	select VIDEO_V4L2_SUBDEV_API
	select V4L2_FWNODE
	help
	  This is a Video4Linux2 sensor driver for the OmniVision
	  OV16A10 camera.

config VIDEO_OV16A1Q
	tristate "OmniVision OV16A1Q sensor support"
	depends on I2C && VIDEO_DEV
	depends on MEDIA_CAMERA_SUPPORT
	select MEDIA_CONTROLLER
	select VIDEO_V4L2_SUBDEV_API
	select V4L2_FWNODE
	help
	  This is a Video4Linux2 sensor driver for the OmniVision
	  OV16A1Q camera.

config VIDEO_OV2640
	tristate "OmniVision OV2640 sensor support"
	depends on VIDEO_DEV && I2C
	select V4L2_ASYNC
	help
	  This is a Video4Linux2 sensor driver for the OmniVision
	  OV2640 camera.

	  To compile this driver as a module, choose M here: the
	  module will be called ov2640.

config VIDEO_OV2659
	tristate "OmniVision OV2659 sensor support"
	depends on VIDEO_DEV && I2C && GPIOLIB
	select V4L2_FWNODE
	help
	  This is a Video4Linux2 sensor driver for the OmniVision
	  OV2659 camera.

	  To compile this driver as a module, choose M here: the
	  module will be called ov2659.

config VIDEO_OV2680
	tristate "OmniVision OV2680 sensor support"
	depends on VIDEO_DEV && I2C
	select MEDIA_CONTROLLER
	select V4L2_FWNODE
	help
	  This is a Video4Linux2 sensor driver for the OmniVision
	  OV2680 camera.

	  To compile this driver as a module, choose M here: the
	  module will be called ov2680.

config VIDEO_OV2685
	tristate "OmniVision OV2685 sensor support"
	depends on VIDEO_DEV && I2C
	select MEDIA_CONTROLLER
	select V4L2_FWNODE
	help
	  This is a Video4Linux2 sensor driver for the OmniVision
	  OV2685 camera.

	  To compile this driver as a module, choose M here: the
	  module will be called ov2685.

config VIDEO_OV2718
	tristate "OmniVision OV2718 sensor support"
	depends on VIDEO_DEV && I2C
	depends on MEDIA_CAMERA_SUPPORT
	select MEDIA_CONTROLLER
	select V4L2_FWNODE
	help
	  This is a Video4Linux2 sensor driver for the OmniVision
	  OV2718 camera.

	  To compile this driver as a module, choose M here: the
	  module will be called ov2718.

config VIDEO_OV2740
	tristate "OmniVision OV2740 sensor support"
	depends on VIDEO_DEV && I2C
	depends on ACPI || COMPILE_TEST
	select MEDIA_CONTROLLER
	select VIDEO_V4L2_SUBDEV_API
	select V4L2_FWNODE
	select REGMAP_I2C
	help
	  This is a Video4Linux2 sensor driver for the OmniVision
	  OV2740 camera.

	  To compile this driver as a module, choose M here: the
	  module will be called ov2740.

config VIDEO_OV4686
	tristate "OmniVision OV4686 sensor support"
	depends on VIDEO_DEV && I2C
	depends on MEDIA_CAMERA_SUPPORT
	select MEDIA_CONTROLLER
	select V4L2_FWNODE
	help
	  This is a Video4Linux2 sensor driver for the OmniVision
	  OV4686 camera.

	  To compile this driver as a module, choose M here: the
	  module will be called ov4686.

config VIDEO_OV4688
	tristate "OmniVision OV4688 sensor support"
	depends on VIDEO_DEV && I2C
	depends on MEDIA_CAMERA_SUPPORT
	select MEDIA_CONTROLLER
	select V4L2_FWNODE
	help
	  This is a Video4Linux2 sensor driver for the OmniVision
	  OV4688 camera.

	  To compile this driver as a module, choose M here: the
	  module will be called ov4688.

config VIDEO_OV4689
	tristate "OmniVision OV4689 sensor support"
	depends on VIDEO_DEV && I2C
	depends on MEDIA_CAMERA_SUPPORT
	select MEDIA_CONTROLLER
	select V4L2_FWNODE
	help
	  This is a Video4Linux2 sensor driver for the OmniVision
	  OV4689 camera.

	  To compile this driver as a module, choose M here: the
	  module will be called ov4689.

config VIDEO_OV50C40
	tristate "OmniVision OV50C40 sensor support"
	depends on OF
	depends on GPIOLIB && VIDEO_DEV && I2C
	depends on MEDIA_CAMERA_SUPPORT
	select MEDIA_CONTROLLER
	select VIDEO_V4L2_SUBDEV_API
	select V4L2_FWNODE
	select VIDEO_OTP_EEPROM
	help
	  This is a Video4Linux2 sensor driver for the Omnivision
	  OV50C40 camera sensor with a MIPI CSI-2 interface.

config VIDEO_OV5640
	tristate "OmniVision OV5640 sensor support"
	depends on OF
	depends on GPIOLIB && VIDEO_DEV && I2C
	select MEDIA_CONTROLLER
	select VIDEO_V4L2_SUBDEV_API
	select V4L2_FWNODE
	help
	  This is a Video4Linux2 sensor driver for the Omnivision
	  OV5640 camera sensor with a MIPI CSI-2 interface.

config VIDEO_OV5645
	tristate "OmniVision OV5645 sensor support"
	depends on OF
	depends on I2C && VIDEO_DEV
	select MEDIA_CONTROLLER
	select VIDEO_V4L2_SUBDEV_API
	select V4L2_FWNODE
	help
	  This is a Video4Linux2 sensor driver for the OmniVision
	  OV5645 camera.

	  To compile this driver as a module, choose M here: the
	  module will be called ov5645.

config VIDEO_OV5647
	tristate "OmniVision OV5647 sensor support"
	depends on I2C && VIDEO_DEV
	select MEDIA_CONTROLLER
	select VIDEO_V4L2_SUBDEV_API
	select V4L2_FWNODE
	help
	  This is a Video4Linux2 sensor driver for the OmniVision
	  OV5647 camera.

	  To compile this driver as a module, choose M here: the
	  module will be called ov5647.

config VIDEO_OV5648
	tristate "OmniVision OV5648 sensor support"
	depends on I2C && PM && VIDEO_DEV
	select MEDIA_CONTROLLER
	select VIDEO_V4L2_SUBDEV_API
	select V4L2_FWNODE
	help
	  This is a Video4Linux2 sensor driver for the OmniVision
	  OV5648 camera.

	  To compile this driver as a module, choose M here: the
	  module will be called ov5648.

config VIDEO_OV5670
	tristate "OmniVision OV5670 sensor support"
	depends on I2C && VIDEO_DEV
	select MEDIA_CONTROLLER
	select VIDEO_V4L2_SUBDEV_API
	select V4L2_FWNODE
	help
	  This is a Video4Linux2 sensor driver for the OmniVision
	  OV5670 camera.

	  To compile this driver as a module, choose M here: the
	  module will be called ov5670.

config VIDEO_OV5675
	tristate "OmniVision OV5675 sensor support"
	depends on I2C && VIDEO_DEV
	select MEDIA_CONTROLLER
	select VIDEO_V4L2_SUBDEV_API
	select V4L2_FWNODE
	help
	  This is a Video4Linux2 sensor driver for the OmniVision
	  OV5675 camera.

	  To compile this driver as a module, choose M here: the
	  module will be called ov5675.

config VIDEO_OV5693
	tristate "OmniVision OV5693 sensor support"
	depends on I2C && VIDEO_DEV
	select V4L2_FWNODE
	help
	  This is a Video4Linux2 sensor driver for the OmniVision
	  OV5693 camera.

	  To compile this driver as a module, choose M here: the
	  module will be called ov5693.

config VIDEO_OV5695
	tristate "OmniVision OV5695 sensor support"
	depends on I2C && VIDEO_DEV
	select V4L2_FWNODE
	help
	  This is a Video4Linux2 sensor driver for the OmniVision
	  OV5695 camera.

	  To compile this driver as a module, choose M here: the
	  module will be called ov5695.

config VIDEO_OV6650
	tristate "OmniVision OV6650 sensor support"
	depends on I2C && VIDEO_DEV
	help
	  This is a Video4Linux2 sensor driver for the OmniVision
	  OV6650 camera.

	  To compile this driver as a module, choose M here: the
	  module will be called ov6650.

config VIDEO_OV7251
	tristate "OmniVision OV7251 sensor support"
	depends on I2C && VIDEO_DEV
	select MEDIA_CONTROLLER
	select VIDEO_V4L2_SUBDEV_API
	select V4L2_FWNODE
	help
	  This is a Video4Linux2 sensor driver for the OmniVision
	  OV7251 camera.

	  To compile this driver as a module, choose M here: the
	  module will be called ov7251.

config VIDEO_OV7640
	tristate "OmniVision OV7640 sensor support"
	depends on I2C && VIDEO_DEV
	help
	  This is a Video4Linux2 sensor driver for the OmniVision
	  OV7640 camera.

	  To compile this driver as a module, choose M here: the
	  module will be called ov7640.

config VIDEO_OV7670
	tristate "OmniVision OV7670 sensor support"
	depends on I2C && VIDEO_DEV
	select V4L2_FWNODE
	help
	  This is a Video4Linux2 sensor driver for the OmniVision
	  OV7670 VGA camera.  It currently only works with the M88ALP01
	  controller.

config VIDEO_OV772X
	tristate "OmniVision OV772x sensor support"
	depends on I2C && VIDEO_DEV
	select REGMAP_SCCB
	select V4L2_FWNODE
	help
	  This is a Video4Linux2 sensor driver for the OmniVision
	  OV772x camera.

	  To compile this driver as a module, choose M here: the
	  module will be called ov772x.

config VIDEO_OV7740
	tristate "OmniVision OV7740 sensor support"
	depends on I2C && VIDEO_DEV
	select REGMAP_SCCB
	help
	  This is a Video4Linux2 sensor driver for the OmniVision
	  OV7740 VGA camera sensor.

config VIDEO_OV8856
	tristate "OmniVision OV8856 sensor support"
	depends on I2C && VIDEO_DEV
	select MEDIA_CONTROLLER
	select VIDEO_V4L2_SUBDEV_API
	select V4L2_FWNODE
	help
	  This is a Video4Linux2 sensor driver for the OmniVision
	  OV8856 camera sensor.

	  To compile this driver as a module, choose M here: the
	  module will be called ov8856.

config VIDEO_OV8858
	tristate "OmniVision OV8858 sensor support"
	depends on I2C && VIDEO_DEV
	depends on MEDIA_CAMERA_SUPPORT
	help
	  This is a Video4Linux2 sensor driver for the OmniVision
	  OV8858 camera.

	  To compile this driver as a module, choose M here: the
	  module will be called ov8858.

config VIDEO_OV8865
	tristate "OmniVision OV8865 sensor support"
	depends on I2C && PM && VIDEO_DEV
	select MEDIA_CONTROLLER
	select VIDEO_V4L2_SUBDEV_API
	select V4L2_FWNODE
	help
	  This is a Video4Linux2 sensor driver for OmniVision
	  OV8865 camera sensor.

	  To compile this driver as a module, choose M here: the
	  module will be called ov8865.

config VIDEO_OV9281
	tristate "OmniVision OV9281 sensor support"
	depends on I2C && VIDEO_DEV
	depends on MEDIA_CAMERA_SUPPORT
	help
	  This is a Video4Linux2 sensor driver for the OmniVision
	  OV9281 camera.

	  To compile this driver as a module, choose M here: the
	  module will be called ov9281.

config VIDEO_OV9282
	tristate "OmniVision OV9282 sensor support"
	depends on OF_GPIO
	depends on I2C && VIDEO_DEV
	select VIDEO_V4L2_SUBDEV_API
	select MEDIA_CONTROLLER
	select V4L2_FWNODE
	help
	  This is a Video4Linux2 sensor driver for the OmniVision
	  OV9282 camera sensor.

	  To compile this driver as a module, choose M here: the
	  module will be called ov9282.

config VIDEO_OV9640
	tristate "OmniVision OV9640 sensor support"
	depends on I2C && VIDEO_DEV
	help
	  This is a Video4Linux2 sensor driver for the OmniVision
	  OV9640 camera sensor.

config VIDEO_OV9650
	tristate "OmniVision OV9650/OV9652 sensor support"
	depends on I2C && VIDEO_DEV
	select MEDIA_CONTROLLER
	select VIDEO_V4L2_SUBDEV_API
	select REGMAP_SCCB
	help
	  This is a V4L2 sensor driver for the Omnivision
	  OV9650 and OV9652 camera sensors.

config VIDEO_OV9734
	tristate "OmniVision OV9734 sensor support"
	depends on VIDEO_DEV && I2C
	depends on ACPI || COMPILE_TEST
	select MEDIA_CONTROLLER
	select VIDEO_V4L2_SUBDEV_API
	select V4L2_FWNODE
	help
	  This is a Video4Linux2 sensor driver for the OmniVision
	  OV9734 camera.

	  To compile this driver as a module, choose M here: the
	  module's name is ov9734.

config VIDEO_PREISP_DUMMY_SENSOR
	tristate "Preisp dummy sensor support"
	depends on VIDEO_DEV && I2C
	select MEDIA_CONTROLLER
	select VIDEO_V4L2_SUBDEV_API
	help
	  Support for the preisp dummy sensor.
	  To compile this driver as a module, choose M here: the
	  module will be called pisp_dmy.

config VIDEO_RDACM20
	tristate "IMI RDACM20 camera support"
	depends on I2C
	select V4L2_FWNODE
	select VIDEO_V4L2_SUBDEV_API
	select MEDIA_CONTROLLER
	select VIDEO_MAX9271_LIB
	help
	  This driver supports the IMI RDACM20 GMSL camera, used in
	  ADAS systems.

	  This camera should be used in conjunction with a GMSL
	  deserialiser such as the MAX9286.

config VIDEO_RDACM21
	tristate "IMI RDACM21 camera support"
	depends on I2C
	select V4L2_FWNODE
	select VIDEO_V4L2_SUBDEV_API
	select MEDIA_CONTROLLER
	select VIDEO_MAX9271_LIB
	help
	  This driver supports the IMI RDACM21 GMSL camera, used in
	  ADAS systems.

	  This camera should be used in conjunction with a GMSL
	  deserialiser such as the MAX9286.

config VIDEO_RJ54N1
	tristate "Sharp RJ54N1CB0C sensor support"
	depends on I2C && VIDEO_DEV
	help
	  This is a V4L2 sensor driver for Sharp RJ54N1CB0C CMOS image
	  sensor.

	  To compile this driver as a module, choose M here: the
	  module will be called rj54n1.

config VIDEO_S5C73M3
	tristate "Samsung S5C73M3 sensor support"
	depends on I2C && SPI && VIDEO_DEV
	select MEDIA_CONTROLLER
	select VIDEO_V4L2_SUBDEV_API
	select V4L2_FWNODE
	help
	  This is a V4L2 sensor driver for Samsung S5C73M3
	  8 Mpixel camera.

config VIDEO_S5K3L6XX
	tristate "Samsung S5K3L6XX sensor support"
	depends on I2C && VIDEO_DEV
	depends on MEDIA_CAMERA_SUPPORT
	select V4L2_FWNODE
	help
	  This is a Video4Linux2 sensor driver for the Samsung
	  S5K3L6XX camera.

config VIDEO_S5K4ECGX
	tristate "Samsung S5K4ECGX sensor support"
	depends on I2C && VIDEO_DEV
	select MEDIA_CONTROLLER
	select VIDEO_V4L2_SUBDEV_API
	select CRC32
	help
	  This is a V4L2 sensor driver for Samsung S5K4ECGX 5M
	  camera sensor with an embedded SoC image signal processor.

config VIDEO_S5K5BAF
	tristate "Samsung S5K5BAF sensor support"
	depends on I2C && VIDEO_DEV
	select MEDIA_CONTROLLER
	select VIDEO_V4L2_SUBDEV_API
	select V4L2_FWNODE
	help
	  This is a V4L2 sensor driver for Samsung S5K5BAF 2M
	  camera sensor with an embedded SoC image signal processor.

config VIDEO_S5K6A3
	tristate "Samsung S5K6A3 sensor support"
	depends on I2C && VIDEO_DEV
	select MEDIA_CONTROLLER
	select VIDEO_V4L2_SUBDEV_API
	help
	  This is a V4L2 sensor driver for Samsung S5K6A3 raw
	  camera sensor.

config VIDEO_S5K6AA
	tristate "Samsung S5K6AAFX sensor support"
	depends on I2C && VIDEO_DEV
	select MEDIA_CONTROLLER
	select VIDEO_V4L2_SUBDEV_API
	help
	  This is a V4L2 sensor driver for Samsung S5K6AA(FX) 1.3M
	  camera sensor with an embedded SoC image signal processor.

config VIDEO_S5KJN1
	tristate "Samsung S5KJN1 sensor support"
	depends on I2C && VIDEO_DEV
	select MEDIA_CONTROLLER
	select VIDEO_V4L2_SUBDEV_API
	select V4L2_FWNODE
	help
	  This is a Video4Linux2 sensor driver for the Samsung
	  S5KJN1 camera.

config VIDEO_SC031GS
	tristate "SmartSens SC031GS sensor support"
	depends on I2C && VIDEO_DEV
	depends on MEDIA_CAMERA_SUPPORT
	select MEDIA_CONTROLLER
	select VIDEO_V4L2_SUBDEV_API
	select V4L2_FWNODE
	help
	  Support for the SmartSens SC031GS sensor.

	  To compile this driver as a module, choose M here: the
	  module will be called sc031gs.

config VIDEO_SC035GS
	tristate "SmartSens SC035GS sensor support"
	depends on I2C && VIDEO_DEV
	depends on MEDIA_CAMERA_SUPPORT
	select MEDIA_CONTROLLER
	select VIDEO_V4L2_SUBDEV_API
	select V4L2_FWNODE
	help
	  Support for the SmartSens SC035GS sensor.

	  To compile this driver as a module, choose M here: the
	  module will be called sc1035gs.

config VIDEO_SC132GS
	tristate "SmartSens SC132GS sensor support"
	depends on I2C && VIDEO_DEV
	depends on MEDIA_CAMERA_SUPPORT
	select MEDIA_CONTROLLER
	select VIDEO_V4L2_SUBDEV_API
	select V4L2_FWNODE
	help
	  Support for the SmartSens SC132GS sensor.

	  To compile this driver as a module, choose M here: the
	  module will be called sc132gs.

config VIDEO_SC1346
	tristate "SmartSens SC1346 sensor support"
	depends on I2C && VIDEO_DEV
	depends on MEDIA_CAMERA_SUPPORT
	select MEDIA_CONTROLLER
	select VIDEO_V4L2_SUBDEV_API
	select V4L2_FWNODE
	help
	  This is a Video4Linux2 sensor driver for the SmartSens
	  SC1346 camera.

config VIDEO_SC200AI
	tristate "SmartSens SC200AI sensor support"
	depends on I2C && VIDEO_DEV
	select MEDIA_CONTROLLER
	select VIDEO_V4L2_SUBDEV_API
	select V4L2_FWNODE
	help
	  This is a Video4Linux2 sensor driver for the SmartSens
	  SC200AI camera.

config VIDEO_SC210IOT
	tristate "SmartSens SC210IOT sensor support"
	depends on I2C && VIDEO_DEV
	select MEDIA_CONTROLLER
	select VIDEO_V4L2_SUBDEV_API
	select V4L2_FWNODE
	help
	  This is a Video4Linux2 sensor driver for the SmartSens
	  SC210IOT camera.

config VIDEO_SC2232
	tristate "SmartSens SC2232 sensor support"
	depends on I2C && VIDEO_DEV
	select MEDIA_CONTROLLER
	select VIDEO_V4L2_SUBDEV_API
	select V4L2_FWNODE
	help
	  This is a Video4Linux2 sensor driver for the SmartSens
	  SC2232 camera.

config VIDEO_SC2239
	tristate "SmartSens SC2239 sensor support"
	depends on I2C && VIDEO_DEV
	select MEDIA_CONTROLLER
	select VIDEO_V4L2_SUBDEV_API
	select V4L2_FWNODE
	help
	  This is a Video4Linux2 sensor driver for the SmartSens
	  SC2239 camera.

config VIDEO_SC223A
	tristate "SmartSens SC223A sensor support"
	depends on I2C && VIDEO_DEV
	select MEDIA_CONTROLLER
	select VIDEO_V4L2_SUBDEV_API
	select V4L2_FWNODE
	help
	  This is a Video4Linux2 sensor driver for the SmartSens
	  SC223A camera.

config VIDEO_SC230AI
	tristate "SmartSens SC230AI sensor support"
	depends on I2C && VIDEO_DEV
	select MEDIA_CONTROLLER
	select VIDEO_V4L2_SUBDEV_API
	select V4L2_FWNODE
	help
	  This is a Video4Linux2 sensor driver for the SmartSens
	  SC230AI camera.

config VIDEO_SC2310
	tristate "SmartSens SC2310 sensor support"
	depends on I2C && VIDEO_DEV
	select MEDIA_CONTROLLER
	select VIDEO_V4L2_SUBDEV_API
	select V4L2_FWNODE
	help
	  This is a Video4Linux2 sensor driver for the SmartSens
	  SC2310 camera.

config VIDEO_SC2336
	tristate "SmartSens SC2336 sensor support"
	depends on I2C && VIDEO_DEV
	select MEDIA_CONTROLLER
	select VIDEO_V4L2_SUBDEV_API
	select V4L2_FWNODE
	help
	  This is a Video4Linux2 sensor driver for the SmartSens
	  SC2336 camera.

config VIDEO_SC301IOT
    tristate "SmartSens SC301IOT sensor support"
	depends on I2C && VIDEO_DEV
	select MEDIA_CONTROLLER
	select VIDEO_V4L2_SUBDEV_API
	select V4L2_FWNODE
	help
	  This is a Video4Linux2 sensor driver for the SmartSens
	  SC301IOT camera.

config VIDEO_SC3336
	tristate "SmartSens SC3336 sensor support"
	depends on I2C && VIDEO_DEV
	select MEDIA_CONTROLLER
	select VIDEO_V4L2_SUBDEV_API
	select V4L2_FWNODE
	help
	  This is a Video4Linux2 sensor driver for the SmartSens
	  SC3336 camera.

config VIDEO_SC3338
	tristate "SmartSens SC3338 sensor support"
	depends on I2C && VIDEO_DEV
	select MEDIA_CONTROLLER
	select VIDEO_V4L2_SUBDEV_API
	select V4L2_FWNODE
	help
	  This is a Video4Linux2 sensor driver for the SmartSens
	  SC3338 camera.

config VIDEO_SC401AI
	tristate "SmartSens SC401AI sensor support"
	depends on I2C && VIDEO_DEV
	select MEDIA_CONTROLLER
	select VIDEO_V4L2_SUBDEV_API
	select V4L2_FWNODE
	help
	  This is a Video4Linux2 sensor driver for the SmartSens
	  SC401ai camera.

config VIDEO_SC4210
	tristate "SmartSens SC4210 sensor support"
	depends on I2C && VIDEO_DEV
	select MEDIA_CONTROLLER
	select VIDEO_V4L2_SUBDEV_API
	select V4L2_FWNODE
	help
	  This is a Video4Linux2 sensor driver for the SmartSens
	  SC4210 camera.

config VIDEO_SC4238
	tristate "SmartSens SC4238 sensor support"
	depends on I2C && VIDEO_DEV
	select MEDIA_CONTROLLER
	select VIDEO_V4L2_SUBDEV_API
	select V4L2_FWNODE
	help
	  This is a Video4Linux2 sensor driver for the SmartSens
	  SC4238 camera.

config VIDEO_SC430CS
	tristate "SmartSens SC430CS sensor support"
	depends on I2C && VIDEO_DEV
	select MEDIA_CONTROLLER
	select VIDEO_V4L2_SUBDEV_API
	select V4L2_FWNODE
	help
	  This is a Video4Linux2 sensor driver for the SmartSens
	  SC430CS camera.

config VIDEO_SC4336
	tristate "SmartSens SC4336 sensor support"
	depends on I2C && VIDEO_DEV
	select MEDIA_CONTROLLER
	select VIDEO_V4L2_SUBDEV_API
	select V4L2_FWNODE
	help
	  This is a Video4Linux2 sensor driver for the SmartSens
	  SC4336 camera.

config VIDEO_SC4336P
	tristate "SmartSens SC4336P sensor support"
	depends on I2C && VIDEO_DEV
	select MEDIA_CONTROLLER
	select VIDEO_V4L2_SUBDEV_API
	select V4L2_FWNODE
	help
	  This is a Video4Linux2 sensor driver for the SmartSens
	  SC4336P camera.

config VIDEO_SC450AI
	tristate "SmartSens SC450AI sensor support"
	depends on I2C && VIDEO_DEV
	select MEDIA_CONTROLLER
	select VIDEO_V4L2_SUBDEV_API
	select V4L2_FWNODE
	help
	  This is a Video4Linux2 sensor driver for the SmartSens
	  SC450ai camera.

config VIDEO_SC500AI
	tristate "SmartSens SC500AI sensor support"
	depends on I2C && VIDEO_DEV
	select MEDIA_CONTROLLER
	select VIDEO_V4L2_SUBDEV_API
	select V4L2_FWNODE
	help
	  This is a Video4Linux2 sensor driver for the SmartSens
	  SC500AI camera.

config VIDEO_SC501AI
	tristate "SmartSens SC501AI sensor support"
	depends on I2C && VIDEO_DEV
	select MEDIA_CONTROLLER
	select VIDEO_V4L2_SUBDEV_API
	select V4L2_FWNODE
	help
	  This is a Video4Linux2 sensor driver for the SmartSens
	  SC501AI camera.

config VIDEO_SC530AI
	tristate "SmartSens SC530AI sensor support"
	depends on I2C && VIDEO_DEV
	select MEDIA_CONTROLLER
	select VIDEO_V4L2_SUBDEV_API
	select V4L2_FWNODE
	help
	  This is a Video4Linux2 sensor driver for the SmartSens
	  SC530AI camera.

config VIDEO_SC5336
	tristate "SmartSens SC5336 sensor support"
	depends on I2C && VIDEO_DEV
	select MEDIA_CONTROLLER
	select VIDEO_V4L2_SUBDEV_API
	select V4L2_FWNODE
	help
	  This is a Video4Linux2 sensor driver for the SmartSens
	  SC5336 camera.

config VIDEO_SC850SL
	tristate "SmartSens SC850SL sensor support"
	depends on I2C && VIDEO_DEV
	select MEDIA_CONTROLLER
	select VIDEO_V4L2_SUBDEV_API
	select V4L2_FWNODE
	help
	  This is a Video4Linux2 sensor driver for the SmartSens
	  SC850SL camera.

config VIDEO_SENSOR_ADAPTER
	tristate "Rockchip sensor driver adapter"
	depends on I2C && VIDEO_DEV
	select MEDIA_CONTROLLER
	select VIDEO_V4L2_SUBDEV_API
	select V4L2_FWNODE
	help
	  This is a Video4Linux2 sensor driver adapter for other platform.

config VIDEO_SR030PC30
	tristate "Siliconfile SR030PC30 sensor support"
	depends on I2C && VIDEO_DEV
	help
	  This driver supports SR030PC30 VGA camera from Siliconfile

config VIDEO_VS6624
	tristate "ST VS6624 sensor support"
	depends on VIDEO_DEV && I2C
	help
	  This is a Video4Linux2 sensor driver for the ST VS6624
	  camera.

	  To compile this driver as a module, choose M here: the
	  module will be called vs6624.

<<<<<<< HEAD
source "drivers/media/i2c/ccs/Kconfig"
source "drivers/media/i2c/et8ek8/Kconfig"
source "drivers/media/i2c/m5mols/Kconfig"

endmenu

menu "Lens drivers"
	visible if MEDIA_CAMERA_SUPPORT

config VIDEO_AD5820
	tristate "AD5820 lens voice coil support"
	depends on GPIOLIB && I2C && VIDEO_DEV
=======
config VIDEO_MIS2031
	tristate "ImageDesign mis2031 sensor support"
	depends on I2C && VIDEO_V4L2
	select MEDIA_CONTROLLER
	select VIDEO_V4L2_SUBDEV_API
	select V4L2_FWNODE
	help
	  This is a Video4Linux2 sensor driver for the ImageDesign
	  MIS2031 camera.

config VIDEO_MIS4001
	tristate "ImageDesign mis4001 sensor support"
	depends on I2C && VIDEO_V4L2
	select MEDIA_CONTROLLER
	select VIDEO_V4L2_SUBDEV_API
	select V4L2_FWNODE
	help
	  This is a Video4Linux2 sensor driver for the ImageDesign
	  MIS4001 camera.

config VIDEO_MT9M001
	tristate "mt9m001 support"
	depends on I2C && VIDEO_V4L2
>>>>>>> 5eda8fae
	select MEDIA_CONTROLLER
	select V4L2_ASYNC
	help
	  This is a driver for the AD5820 camera lens voice coil.
	  It is used for example in Nokia N900 (RX-51).

config VIDEO_AK7375
	tristate "AK7375 lens voice coil support"
	depends on I2C && VIDEO_DEV
	select MEDIA_CONTROLLER
	select VIDEO_V4L2_SUBDEV_API
	select V4L2_ASYNC
	help
	  This is a driver for the AK7375 camera lens voice coil.
	  AK7375 is a 12 bit DAC with 120mA output current sink
	  capability. This is designed for linear control of
	  voice coil motors, controlled via I2C serial interface.

config VIDEO_AW8601
	tristate "AW8601 lens voice coil support"
	depends on I2C && VIDEO_DEV
	select MEDIA_CONTROLLER
	select VIDEO_V4L2_SUBDEV_API
	help
	  This is a driver for the AW8601 camera lens voice coil.
	  AW8601 is a 10 bit DAC with 100mA output current sink
	  capability. This is designed for linear control of
	  voice coil motors, controlled via I2C serial interface.

config VIDEO_CN3927V
	tristate "CN3927V lens voice coil support"
	depends on I2C && VIDEO_DEV
	select MEDIA_CONTROLLER
	select VIDEO_V4L2_SUBDEV_API
	help
	  This is a driver for the CN3927V camera lens voice coil.
	  CN3927V is a 10 bit DAC with 120mA output current sink
	  capability. This is designed for linear control of
	  voice coil motors, controlled via I2C serial interface.

config VIDEO_DW9714
	tristate "DW9714 lens voice coil support"
	depends on I2C && VIDEO_DEV
	select MEDIA_CONTROLLER
	select VIDEO_V4L2_SUBDEV_API
	select V4L2_ASYNC
	help
	  This is a driver for the DW9714 camera lens voice coil.
	  DW9714 is a 10 bit DAC with 120mA output current sink
	  capability. This is designed for linear control of
	  voice coil motors, controlled via I2C serial interface.

config VIDEO_DW9763
	tristate "DW9763 lens voice coil support"
	depends on I2C && VIDEO_DEV
	select MEDIA_CONTROLLER
	select VIDEO_V4L2_SUBDEV_API
	select V4L2_FWNODE
	help
	  This is a driver for the DW9763 camera lens voice coil.
	  DW9763 is a 10 bit DAC with 120mA output current sink
	  capability. This is designed for linear control of
	  voice coil motors, controlled via I2C serial interface.

config VIDEO_DW9768
	tristate "DW9768 lens voice coil support"
	depends on I2C && VIDEO_DEV
	select MEDIA_CONTROLLER
	select VIDEO_V4L2_SUBDEV_API
	select V4L2_FWNODE
	help
	  This is a driver for the DW9768 camera lens voice coil.
	  DW9768 is a 10 bit DAC with 100mA output current sink
	  capability. This is designed for linear control of
	  voice coil motors, controlled via I2C serial interface.

config VIDEO_DW9800W
	tristate "DW9800W lens voice coil support"
	depends on I2C && VIDEO_DEV
	select MEDIA_CONTROLLER
	select VIDEO_V4L2_SUBDEV_API
	select V4L2_FWNODE
	help
	  This is a driver for the DW9800W camera lens voice coil.
	  DW9800W is a 10 bit DAC with ±100mA output current sink
	  capability. This is designed for linear control of
	  voice coil motors, controlled via I2C serial interface.

config VIDEO_DW9807_VCM
	tristate "DW9807 lens voice coil support"
	depends on I2C && VIDEO_DEV
	select MEDIA_CONTROLLER
	select VIDEO_V4L2_SUBDEV_API
	select V4L2_ASYNC
	help
	  This is a driver for the DW9807 camera lens voice coil.
	  DW9807 is a 10 bit DAC with 100mA output current sink
	  capability. This is designed for linear control of
	  voice coil motors, controlled via I2C serial interface.

config VIDEO_FP5510
	tristate "FP5510 lens voice coil support"
	depends on I2C && VIDEO_DEV
	select MEDIA_CONTROLLER
	select VIDEO_V4L2_SUBDEV_API
	help
	  This is a driver for the FP5510 camera lens voice coil.
	  FP5510 is a 10 bit DAC with 100mA output current sink
	  capability. This is designed for linear control of
	  voice coil motors, controlled via I2C serial interface.

endmenu

menu "Flash devices"
	visible if MEDIA_CAMERA_SUPPORT

config VIDEO_ADP1653
	tristate "ADP1653 flash support"
	depends on I2C && VIDEO_DEV
	select MEDIA_CONTROLLER
	select V4L2_ASYNC
	help
	  This is a driver for the ADP1653 flash controller. It is used for
	  example in Nokia N900.

config VIDEO_AW36518
	tristate "AW36518 flash driver support"
	depends on I2C && VIDEO_DEV
	select MEDIA_CONTROLLER
	select VIDEO_V4L2_SUBDEV_API
	help
	  This is a driver for the aw36518 flash controllers. It controls
	  flash, torch LEDs.

config VIDEO_LM3560
	tristate "LM3560 dual flash driver support"
	depends on I2C && VIDEO_DEV
	select MEDIA_CONTROLLER
	select REGMAP_I2C
	select V4L2_ASYNC
	help
	  This is a driver for the lm3560 dual flash controllers. It controls
	  flash, torch LEDs.

config VIDEO_LM3646
	tristate "LM3646 dual flash driver support"
	depends on I2C && VIDEO_DEV
	select MEDIA_CONTROLLER
	select REGMAP_I2C
	select V4L2_ASYNC
	help
	  This is a driver for the lm3646 dual flash controllers. It controls
	  flash, torch LEDs.

<<<<<<< HEAD
config VIDEO_SGM3784
	tristate "SGM3784 dual flash driver support"
	depends on I2C && VIDEO_DEV
=======
config VIDEO_SC2355
	tristate "SmartSens SC2355 sensor support"
	depends on I2C && VIDEO_V4L2 && VIDEO_V4L2_SUBDEV_API
	depends on MEDIA_CAMERA_SUPPORT
	select V4L2_FWNODE
	help
	  Support for the SmartSens SC2355 sensor.
	  To compile this driver as a module, choose M here: the
	  module will be called sc2355.

config VIDEO_SC301IOT
    tristate "SmartSens SC301IOT sensor support"
	depends on I2C && VIDEO_V4L2
>>>>>>> 5eda8fae
	select MEDIA_CONTROLLER
	select VIDEO_V4L2_SUBDEV_API
	help
	  This is a driver for the sgm3784 dual flash controllers. It controls
	  flash, torch LEDs.

endmenu

#
# V4L2 I2C drivers that aren't related with Camera support
#

comment "audio, video and radio I2C drivers auto-selected by 'Autoselect ancillary drivers'"
	depends on MEDIA_HIDE_ANCILLARY_SUBDRV
#
# Encoder / Decoder module configuration
#

menu "Audio decoders, processors and mixers"
	visible if !MEDIA_HIDE_ANCILLARY_SUBDRV

config VIDEO_CS3308
	tristate "Cirrus Logic CS3308 audio ADC"
	depends on VIDEO_DEV && I2C
	help
	  Support for the Cirrus Logic CS3308 High Performance 8-Channel
	  Analog Volume Control

	  To compile this driver as a module, choose M here: the
	  module will be called cs3308.

config VIDEO_CS5345
	tristate "Cirrus Logic CS5345 audio ADC"
	depends on VIDEO_DEV && I2C
	help
	  Support for the Cirrus Logic CS5345 24-bit, 192 kHz
	  stereo A/D converter.

	  To compile this driver as a module, choose M here: the
	  module will be called cs5345.

config VIDEO_CS53L32A
	tristate "Cirrus Logic CS53L32A audio ADC"
	depends on VIDEO_DEV && I2C
	help
	  Support for the Cirrus Logic CS53L32A low voltage
	  stereo A/D converter.

	  To compile this driver as a module, choose M here: the
	  module will be called cs53l32a.

config VIDEO_MSP3400
	tristate "Micronas MSP34xx audio decoders"
	depends on VIDEO_DEV && I2C
	help
	  Support for the Micronas MSP34xx series of audio decoders.

	  To compile this driver as a module, choose M here: the
	  module will be called msp3400.

config VIDEO_SONY_BTF_MPX
	tristate "Sony BTF's internal MPX"
	depends on VIDEO_DEV && I2C
	help
	  Support for the internal MPX of the Sony BTF-PG472Z tuner.

	  To compile this driver as a module, choose M here: the
	  module will be called sony-btf-mpx.

config VIDEO_TDA1997X
	tristate "NXP TDA1997x HDMI receiver"
	depends on VIDEO_DEV && I2C
	depends on SND_SOC
	select HDMI
	select SND_PCM
	select V4L2_FWNODE
	select MEDIA_CONTROLLER
	select VIDEO_V4L2_SUBDEV_API
	help
	  V4L2 subdevice driver for the NXP TDA1997x HDMI receivers.

	  To compile this driver as a module, choose M here: the
	  module will be called tda1997x.

config VIDEO_TDA7432
	tristate "Philips TDA7432 audio processor"
	depends on VIDEO_DEV && I2C
	help
	  Support for tda7432 audio decoder chip found on some bt8xx boards.

	  To compile this driver as a module, choose M here: the
	  module will be called tda7432.

config VIDEO_TDA9840
	tristate "Philips TDA9840 audio processor"
	depends on I2C
	help
	  Support for tda9840 audio decoder chip found on some Zoran boards.

	  To compile this driver as a module, choose M here: the
	  module will be called tda9840.

config VIDEO_TEA6415C
	tristate "Philips TEA6415C audio processor"
	depends on I2C
	help
	  Support for tea6415c audio decoder chip found on some bt8xx boards.

	  To compile this driver as a module, choose M here: the
	  module will be called tea6415c.

config VIDEO_TEA6420
	tristate "Philips TEA6420 audio processor"
	depends on I2C
	help
	  Support for tea6420 audio decoder chip found on some bt8xx boards.

	  To compile this driver as a module, choose M here: the
	  module will be called tea6420.

config VIDEO_TLV320AIC23B
	tristate "Texas Instruments TLV320AIC23B audio codec"
	depends on VIDEO_DEV && I2C
	help
	  Support for the Texas Instruments TLV320AIC23B audio codec.

	  To compile this driver as a module, choose M here: the
	  module will be called tlv320aic23b.

config VIDEO_TVAUDIO
	tristate "Simple audio decoder chips"
	depends on VIDEO_DEV && I2C
	help
	  Support for several audio decoder chips found on some bt8xx boards:
	  Philips: tda9840, tda9873h, tda9874h/a, tda9850, tda985x, tea6300,
		   tea6320, tea6420, tda8425, ta8874z.
	  Microchip: pic16c54 based design on ProVideo PV951 board.

	  To compile this driver as a module, choose M here: the
	  module will be called tvaudio.

config VIDEO_UDA1342
	tristate "Philips UDA1342 audio codec"
	depends on VIDEO_DEV && I2C
	help
	  Support for the Philips UDA1342 audio codec.

	  To compile this driver as a module, choose M here: the
	  module will be called uda1342.

config VIDEO_VP27SMPX
	tristate "Panasonic VP27's internal MPX"
	depends on VIDEO_DEV && I2C
	help
	  Support for the internal MPX of the Panasonic VP27s tuner.

	  To compile this driver as a module, choose M here: the
	  module will be called vp27smpx.

config VIDEO_WM8739
	tristate "Wolfson Microelectronics WM8739 stereo audio ADC"
	depends on VIDEO_DEV && I2C
	help
	  Support for the Wolfson Microelectronics WM8739
	  stereo A/D Converter.

	  To compile this driver as a module, choose M here: the
	  module will be called wm8739.

config VIDEO_WM8775
	tristate "Wolfson Microelectronics WM8775 audio ADC with input mixer"
	depends on VIDEO_DEV && I2C
	help
	  Support for the Wolfson Microelectronics WM8775 high
	  performance stereo A/D Converter with a 4 channel input mixer.

	  To compile this driver as a module, choose M here: the
	  module will be called wm8775.

endmenu

menu "RDS decoders"
	visible if !MEDIA_HIDE_ANCILLARY_SUBDRV

config VIDEO_SAA6588
	tristate "SAA6588 Radio Chip RDS decoder support"
	depends on VIDEO_DEV && I2C

	help
	  Support for this Radio Data System (RDS) decoder. This allows
	  seeing radio station identification transmitted using this
	  standard.

	  To compile this driver as a module, choose M here: the
	  module will be called saa6588.

endmenu

menu "Video decoders"
	visible if !MEDIA_HIDE_ANCILLARY_SUBDRV

config VIDEO_ADV7180
	tristate "Analog Devices ADV7180 decoder"
	depends on GPIOLIB && VIDEO_DEV && I2C
	select MEDIA_CONTROLLER
	select VIDEO_V4L2_SUBDEV_API
	select V4L2_ASYNC
	help
	  Support for the Analog Devices ADV7180 video decoder.

	  To compile this driver as a module, choose M here: the
	  module will be called adv7180.

config VIDEO_ADV7183
	tristate "Analog Devices ADV7183 decoder"
	depends on VIDEO_DEV && I2C
	help
	  V4l2 subdevice driver for the Analog Devices
	  ADV7183 video decoder.

	  To compile this driver as a module, choose M here: the
	  module will be called adv7183.

config VIDEO_ADV748X
	tristate "Analog Devices ADV748x decoder"
	depends on VIDEO_DEV && I2C
	depends on OF
	select MEDIA_CONTROLLER
	select VIDEO_V4L2_SUBDEV_API
	select REGMAP_I2C
	select V4L2_FWNODE
	help
	  V4L2 subdevice driver for the Analog Devices
	  ADV7481 and ADV7482 HDMI/Analog video decoders.

	  To compile this driver as a module, choose M here: the
	  module will be called adv748x.

config VIDEO_ADV7604
	tristate "Analog Devices ADV7604 decoder"
	depends on VIDEO_DEV && I2C
	depends on GPIOLIB || COMPILE_TEST
	select MEDIA_CONTROLLER
	select VIDEO_V4L2_SUBDEV_API
	select REGMAP_I2C
	select HDMI
	select V4L2_FWNODE
	help
	  Support for the Analog Devices ADV7604 video decoder.

	  This is a Analog Devices Component/Graphics Digitizer
	  with 4:1 Multiplexed HDMI Receiver.

	  To compile this driver as a module, choose M here: the
	  module will be called adv7604.

config VIDEO_ADV7604_CEC
	bool "Enable Analog Devices ADV7604 CEC support"
	depends on VIDEO_ADV7604
	select CEC_CORE
	help
	  When selected the adv7604 will support the optional
	  HDMI CEC feature.

config VIDEO_ADV7842
	tristate "Analog Devices ADV7842 decoder"
	depends on VIDEO_DEV && I2C
	select MEDIA_CONTROLLER
	select VIDEO_V4L2_SUBDEV_API
	select HDMI
	help
	  Support for the Analog Devices ADV7842 video decoder.

	  This is a Analog Devices Component/Graphics/SD Digitizer
	  with 2:1 Multiplexed HDMI Receiver.

	  To compile this driver as a module, choose M here: the
	  module will be called adv7842.

config VIDEO_ADV7842_CEC
	bool "Enable Analog Devices ADV7842 CEC support"
	depends on VIDEO_ADV7842
	select CEC_CORE
	help
	  When selected the adv7842 will support the optional
	  HDMI CEC feature.

config VIDEO_BT819
	tristate "BT819A VideoStream decoder"
	depends on VIDEO_DEV && I2C
	help
	  Support for BT819A video decoder.

	  To compile this driver as a module, choose M here: the
	  module will be called bt819.

config VIDEO_BT856
	tristate "BT856 VideoStream decoder"
	depends on VIDEO_DEV && I2C
	help
	  Support for BT856 video decoder.

	  To compile this driver as a module, choose M here: the
	  module will be called bt856.

config VIDEO_BT866
	tristate "BT866 VideoStream decoder"
	depends on VIDEO_DEV && I2C
	help
	  Support for BT866 video decoder.

	  To compile this driver as a module, choose M here: the
	  module will be called bt866.

config VIDEO_EP9461E
	tristate "Semiconn EP9461E decoder"
	depends on I2C
	select HDMI
	help
	  Support for the Semiconn EP9461E 4 HDMI switch.

	  To compile this driver as a module, choose M here: the
	  module will be called ep9461e.

config VIDEO_ISL7998X
	tristate "Intersil ISL7998x video decoder"
	depends on VIDEO_DEV && I2C
	depends on OF_GPIO
	select MEDIA_CONTROLLER
	select VIDEO_V4L2_SUBDEV_API
	select V4L2_FWNODE
	help
	  Support for Intersil ISL7998x analog to MIPI-CSI2 or
	  BT.656 decoder.

config VIDEO_IT6616
	tristate "ITE IT6616 decoder"
	depends on VIDEO_DEV && I2C
	select HDMI
	select MEDIA_CONTROLLER
	select VIDEO_V4L2_SUBDEV_API
	select V4L2_FWNODE
	select VIDEO_ROCKCHIP_HDMIRX_CLASS
	help
	  Support for the ITE IT6616 series HDMI to MIPI CSI-2 bridge.

	  To compile this driver as a module, choose M here: the
	  module will be called IT6616.

config VIDEO_KS0127
	tristate "KS0127 video decoder"
	depends on VIDEO_DEV && I2C
	help
	  Support for KS0127 video decoder.

	  This chip is used on AverMedia AVS6EYES Zoran-based MJPEG
	  cards.

	  To compile this driver as a module, choose M here: the
	  module will be called ks0127.

config VIDEO_LT6911UXC
	tristate "Lontium LT6911UXC decoder"
	depends on VIDEO_DEV && I2C
	select HDMI
	select MEDIA_CONTROLLER
	select VIDEO_V4L2_SUBDEV_API
	select V4L2_FWNODE
	select VIDEO_ROCKCHIP_HDMIRX_CLASS
	help
	  Support for the Lontium LT6911UXC series HDMI to MIPI CSI-2 bridge.

	  To compile this driver as a module, choose M here: the
	  module will be called lt6911uxc.

config VIDEO_LT6911UXE
	tristate "Lontium LT6911UXE decoder"
	depends on VIDEO_DEV && I2C
	select HDMI
	select MEDIA_CONTROLLER
	select VIDEO_V4L2_SUBDEV_API
	select V4L2_FWNODE
	help
	  Support for the Lontium LT6911UXE series HDMI to MIPI CSI-2 bridge.

	  To compile this driver as a module, choose M here: the
	  module will be called lt6911uxe.

config VIDEO_LT7911D
	tristate "Lontium LT7911D decoder"
	depends on VIDEO_DEV && I2C
	select HDMI
	select MEDIA_CONTROLLER
	select VIDEO_V4L2_SUBDEV_API
	select V4L2_FWNODE
	help
	  Support for the Lontium LT7911D series type-c DP to MIPI CSI-2 bridge.

	  To compile this driver as a module, choose M here: the
	  module will be called lt7911d.

config VIDEO_LT7911UXC
	tristate "Lontium LT7911UXC decoder"
	depends on VIDEO_DEV && I2C
	select HDMI
	select MEDIA_CONTROLLER
	select VIDEO_V4L2_SUBDEV_API
	select V4L2_FWNODE
	help
	  Support for the Lontium LT7911UXC series type-c DP to MIPI CSI-2 bridge.

	  To compile this driver as a module, choose M here: the
	  module will be called lt7911uxc.

config VIDEO_LT8619C
	tristate "Lontium LT8619C decoder"
	depends on VIDEO_DEV && I2C
	select HDMI
	select MEDIA_CONTROLLER
	select VIDEO_V4L2_SUBDEV_API
	select V4L2_FWNODE
	help
	  Support for the Lontium LT8619C HDMI to BT656/BT1120 bridge.

	  To compile this driver as a module, choose M here: the
	  module will be called lt8619c.

config VIDEO_MAX9286
	tristate "Maxim MAX9286 GMSL deserializer support"
	depends on I2C && I2C_MUX
	depends on VIDEO_DEV
	depends on OF_GPIO
	select V4L2_FWNODE
	select VIDEO_V4L2_SUBDEV_API
	select MEDIA_CONTROLLER
	help
	  This driver supports the Maxim MAX9286 GMSL deserializer.

	  To compile this driver as a module, choose M here: the
	  module will be called max9286.

config VIDEO_MAX96712
	tristate "Maxim MAX96712 GMSL deserializer support"
	depends on I2C && VIDEO_DEV
	depends on MEDIA_CAMERA_SUPPORT
	select MEDIA_CONTROLLER
	select VIDEO_V4L2_SUBDEV_API
	select V4L2_FWNODE
	help
	  This driver supports the Maxim MAX96712 GMSL deserializer.

	  To compile this driver as a module, choose M here: the
	  module will be called max96712.

config VIDEO_MAX96714
	tristate "Maxim MAX96714 GMSL deserializer support"
	depends on I2C && VIDEO_DEV
	depends on MEDIA_CAMERA_SUPPORT
	select MEDIA_CONTROLLER
	select VIDEO_V4L2_SUBDEV_API
	select V4L2_FWNODE
	help
	  This driver supports the Maxim MAX96714 GMSL deserializer.

	  To compile this driver as a module, choose M here: the
	  module will be called max96714.

config VIDEO_MAX96722
	tristate "Maxim MAX96722 GMSL deserializer support"
	depends on I2C && VIDEO_DEV
	depends on MEDIA_CAMERA_SUPPORT
	select MEDIA_CONTROLLER
	select VIDEO_V4L2_SUBDEV_API
	select V4L2_FWNODE
	help
	  This driver supports the Maxim MAX96722 GMSL deserializer.

	  To compile this driver as a module, choose M here: the
	  module will be called max96722.

config VIDEO_MAX96756
	tristate "Maxim MAX96756 GMSL1/2 CSI display deserializer support"
	depends on I2C && VIDEO_DEV
	depends on MEDIA_CAMERA_SUPPORT
	select MEDIA_CONTROLLER
	select VIDEO_V4L2_SUBDEV_API
	select V4L2_FWNODE
	help
	  This driver supports the Maxim MAX96756 GMSL1/2 CSI display deserializer.

	  To compile this driver as a module, choose M here: the
	  module will be called max96756.

config VIDEO_ML86V7667
	tristate "OKI ML86V7667 video decoder"
	depends on VIDEO_DEV && I2C
	help
	  Support for the OKI Semiconductor ML86V7667 video decoder.

	  To compile this driver as a module, choose M here: the
	  module will be called ml86v7667.

config VIDEO_NVP6158
	tristate "NEXTCHIP nvp6158 driver support"
	depends on VIDEO_DEV && I2C
	help
	  Support for the Nextchip NVP6158 multi channels digital decode to
	  BT656/BT1120 bridge.

	  To compile this driver as a module, choose M here: the
	  module will be called nvp6158_drv.

config VIDEO_NVP6188
	tristate "NEXTCHIP nvp6188 driver support"
	depends on I2C && VIDEO_DEV
	select MEDIA_CONTROLLER
	select VIDEO_V4L2_SUBDEV_API
	help
	  Support for the Nextchip NVP6188 multi channels digital decode to
	  MIPI CSI-2 bridge.

	  To compile this driver as a module, choose M here: the
	  module will be called nvp6188.

config VIDEO_NVP6324
	tristate "NEXTCHIP nvp6324 driver support"
	depends on VIDEO_DEV && I2C
	help
	  Support for the NEXTCHIP NVP6324 video decoder.

	  To compile this driver as a module, choose M here: the
	  module will be called jaguar1_drv.

config VIDEO_OTP_EEPROM
	tristate "sensor otp from eeprom support"
	depends on VIDEO_DEV && I2C
	select V4L2_FWNODE
	help
	  This driver supports OTP load from eeprom.

config VIDEO_SAA7110
	tristate "Philips SAA7110 video decoder"
	depends on VIDEO_DEV && I2C
	help
	  Support for the Philips SAA7110 video decoders.

	  To compile this driver as a module, choose M here: the
	  module will be called saa7110.

config VIDEO_SAA711X
	tristate "Philips SAA7111/3/4/5 video decoders"
	depends on VIDEO_DEV && I2C
	help
	  Support for the Philips SAA7111/3/4/5 video decoders.

	  To compile this driver as a module, choose M here: the
	  module will be called saa7115.

config VIDEO_TC358743
	tristate "Toshiba TC358743 decoder"
	depends on VIDEO_DEV && I2C
	select MEDIA_CONTROLLER
	select VIDEO_V4L2_SUBDEV_API
	select HDMI
	select V4L2_FWNODE
	help
	  Support for the Toshiba TC358743 HDMI to MIPI CSI-2 bridge.

	  To compile this driver as a module, choose M here: the
	  module will be called tc358743.

config VIDEO_TC358743_CEC
	bool "Enable Toshiba TC358743 CEC support"
	depends on VIDEO_TC358743
	select CEC_CORE
	help
	  When selected the tc358743 will support the optional
	  HDMI CEC feature.

config VIDEO_TC35874X
	tristate "Toshiba TC35874X decoder"
	depends on VIDEO_DEV && I2C
	select MEDIA_CONTROLLER
	select VIDEO_V4L2_SUBDEV_API
	select HDMI
	select V4L2_FWNODE
	help
	  Support for the Toshiba TC35874X HDMI to MIPI CSI-2 bridge.

	  To compile this driver as a module, choose M here: the
	  module will be called tc35874x.

config VIDEO_TECHPOINT
	tristate "TechPoint decoder"
	depends on I2C && VIDEO_DEV
	depends on MEDIA_CAMERA_SUPPORT
	select MEDIA_CONTROLLER
	select VIDEO_V4L2_SUBDEV_API
	help
	  Support for the TechPoint Multichannel digital decode to
	  MIPI CSI-2 bridge.

	  To compile this driver as a module, choose M here: the
	  module will be called TechPoint.

config VIDEO_THCV244
	tristate "Thine THCV244 decoder"
	depends on VIDEO_DEV && I2C
	select MEDIA_CONTROLLER
	select VIDEO_V4L2_SUBDEV_API
	select HDMI
	select V4L2_FWNODE
	help
	  Support for the Thine THCV244 deserializer.

	  To compile this driver as a module, choose M here: the
	  module will be called thcv244.

config VIDEO_TVP514X
	tristate "Texas Instruments TVP514x video decoder"
	depends on VIDEO_DEV && I2C
	select V4L2_FWNODE
	help
	  This is a Video4Linux2 sensor driver for the TI TVP5146/47
	  decoder. It is currently working with the TI OMAP3 camera
	  controller.

	  To compile this driver as a module, choose M here: the
	  module will be called tvp514x.

config VIDEO_TVP5150
	tristate "Texas Instruments TVP5150 video decoder"
	depends on VIDEO_DEV && I2C
	select V4L2_FWNODE
	select REGMAP_I2C
	help
	  Support for the Texas Instruments TVP5150 video decoder.

	  To compile this driver as a module, choose M here: the
	  module will be called tvp5150.

config VIDEO_TVP7002
	tristate "Texas Instruments TVP7002 video decoder"
	depends on VIDEO_DEV && I2C
	select V4L2_FWNODE
	help
	  Support for the Texas Instruments TVP7002 video decoder.

	  To compile this driver as a module, choose M here: the
	  module will be called tvp7002.

config VIDEO_TW2804
	tristate "Techwell TW2804 multiple video decoder"
	depends on VIDEO_DEV && I2C
	help
	  Support for the Techwell tw2804 multiple video decoder.

	  To compile this driver as a module, choose M here: the
	  module will be called tw2804.

config VIDEO_TW9903
	tristate "Techwell TW9903 video decoder"
	depends on VIDEO_DEV && I2C
	help
	  Support for the Techwell tw9903 multi-standard video decoder
	  with high quality down scaler.

	  To compile this driver as a module, choose M here: the
	  module will be called tw9903.

config VIDEO_TW9906
	tristate "Techwell TW9906 video decoder"
	depends on VIDEO_DEV && I2C
	help
	  Support for the Techwell tw9906 enhanced multi-standard comb filter
	  video decoder with YCbCr input support.

	  To compile this driver as a module, choose M here: the
	  module will be called tw9906.

config VIDEO_TW9910
	tristate "Techwell TW9910 video decoder"
	depends on VIDEO_DEV && I2C
	select V4L2_ASYNC
	help
	  Support for Techwell TW9910 NTSC/PAL/SECAM video decoder.

	  To compile this driver as a module, choose M here: the
	  module will be called tw9910.

config VIDEO_VPX3220
	tristate "vpx3220a, vpx3216b & vpx3214c video decoders"
	depends on VIDEO_DEV && I2C
	help
	  Support for VPX322x video decoders.

	  To compile this driver as a module, choose M here: the
	  module will be called vpx3220.

source "drivers/media/i2c/rk628/Kconfig"

source "drivers/media/i2c/maxim2c/Kconfig"
source "drivers/media/i2c/maxim4c/Kconfig"

comment "Video and audio decoders"

config VIDEO_SAA717X
	tristate "Philips SAA7171/3/4 audio/video decoders"
	depends on VIDEO_DEV && I2C
	help
	  Support for the Philips SAA7171/3/4 audio/video decoders.

	  To compile this driver as a module, choose M here: the
	  module will be called saa717x.

source "drivers/media/i2c/cx25840/Kconfig"
source "drivers/media/i2c/it66353/Kconfig"

endmenu

menu "Video encoders"
	visible if !MEDIA_HIDE_ANCILLARY_SUBDRV

config VIDEO_AD9389B
	tristate "Analog Devices AD9389B encoder"
	depends on VIDEO_DEV && I2C
	select MEDIA_CONTROLLER
	select VIDEO_V4L2_SUBDEV_API

	help
	  Support for the Analog Devices AD9389B video encoder.

	  This is a Analog Devices HDMI transmitter.

	  To compile this driver as a module, choose M here: the
	  module will be called ad9389b.

config VIDEO_ADV7170
	tristate "Analog Devices ADV7170 video encoder"
	depends on VIDEO_DEV && I2C
	help
	  Support for the Analog Devices ADV7170 video encoder driver

	  To compile this driver as a module, choose M here: the
	  module will be called adv7170.

config VIDEO_ADV7175
	tristate "Analog Devices ADV7175 video encoder"
	depends on VIDEO_DEV && I2C
	help
	  Support for the Analog Devices ADV7175 video encoder driver

	  To compile this driver as a module, choose M here: the
	  module will be called adv7175.

config VIDEO_ADV7343
	tristate "ADV7343 video encoder"
	depends on I2C
	select V4L2_ASYNC
	help
	  Support for Analog Devices I2C bus based ADV7343 encoder.

	  To compile this driver as a module, choose M here: the
	  module will be called adv7343.

config VIDEO_ADV7393
	tristate "ADV7393 video encoder"
	depends on I2C
	help
	  Support for Analog Devices I2C bus based ADV7393 encoder.

	  To compile this driver as a module, choose M here: the
	  module will be called adv7393.

config VIDEO_ADV7511
	tristate "Analog Devices ADV7511 encoder"
	depends on VIDEO_DEV && I2C
	depends on DRM_I2C_ADV7511=n || COMPILE_TEST
	select MEDIA_CONTROLLER
	select VIDEO_V4L2_SUBDEV_API
	select HDMI
	help
	  Support for the Analog Devices ADV7511 video encoder.

	  This is a Analog Devices HDMI transmitter.

	  To compile this driver as a module, choose M here: the
	  module will be called adv7511.

config VIDEO_ADV7511_CEC
	bool "Enable Analog Devices ADV7511 CEC support"
	depends on VIDEO_ADV7511
	select CEC_CORE
	help
	  When selected the adv7511 will support the optional
	  HDMI CEC feature.

config VIDEO_AK881X
	tristate "AK8813/AK8814 video encoders"
	depends on I2C
	help
	  Video output driver for AKM AK8813 and AK8814 TV encoders

config VIDEO_SAA7127
	tristate "Philips SAA7127/9 digital video encoders"
	depends on VIDEO_DEV && I2C
	help
	  Support for the Philips SAA7127/9 digital video encoders.

	  To compile this driver as a module, choose M here: the
	  module will be called saa7127.

config VIDEO_SAA7185
	tristate "Philips SAA7185 video encoder"
	depends on VIDEO_DEV && I2C
	help
	  Support for the Philips SAA7185 video encoder.

	  To compile this driver as a module, choose M here: the
	  module will be called saa7185.

config VIDEO_THS8200
	tristate "Texas Instruments THS8200 video encoder"
	depends on VIDEO_DEV && I2C
	select V4L2_ASYNC
	help
	  Support for the Texas Instruments THS8200 video encoder.

	  To compile this driver as a module, choose M here: the
	  module will be called ths8200.

endmenu

menu "Video improvement chips"
	visible if !MEDIA_HIDE_ANCILLARY_SUBDRV

config VIDEO_UPD64031A
	tristate "NEC Electronics uPD64031A Ghost Reduction"
	depends on VIDEO_DEV && I2C
	select V4L2_ASYNC
	help
	  Support for the NEC Electronics uPD64031A Ghost Reduction
	  video chip. It is most often found in NTSC TV cards made for
	  Japan and is used to reduce the 'ghosting' effect that can
	  be present in analog TV broadcasts.

	  To compile this driver as a module, choose M here: the
	  module will be called upd64031a.

config VIDEO_UPD64083
	tristate "NEC Electronics uPD64083 3-Dimensional Y/C separation"
	depends on VIDEO_DEV && I2C
	help
	  Support for the NEC Electronics uPD64083 3-Dimensional Y/C
	  separation video chip. It is used to improve the quality of
	  the colors of a composite signal.

	  To compile this driver as a module, choose M here: the
	  module will be called upd64083.

endmenu

menu "Audio/Video compression chips"
	visible if !MEDIA_HIDE_ANCILLARY_SUBDRV

config VIDEO_SAA6752HS
	tristate "Philips SAA6752HS MPEG-2 Audio/Video Encoder"
	depends on VIDEO_DEV && I2C
	select CRC32
	help
	  Support for the Philips SAA6752HS MPEG-2 video and MPEG-audio/AC-3
	  audio encoder with multiplexer.

	  To compile this driver as a module, choose M here: the
	  module will be called saa6752hs.

endmenu

menu "SDR tuner chips"
	visible if !MEDIA_HIDE_ANCILLARY_SUBDRV

config SDR_MAX2175
	tristate "Maxim 2175 RF to Bits tuner"
	depends on VIDEO_DEV && MEDIA_SDR_SUPPORT && I2C
	select REGMAP_I2C
	select V4L2_ASYNC
	help
	  Support for Maxim 2175 tuner. It is an advanced analog/digital
	  radio receiver with RF-to-Bits front-end designed for SDR solutions.

	  To compile this driver as a module, choose M here; the
	  module will be called max2175.

endmenu

menu "Miscellaneous helper chips"
	visible if !MEDIA_HIDE_ANCILLARY_SUBDRV

config VIDEO_I2C
	tristate "I2C transport video support"
	depends on VIDEO_DEV && I2C
	select VIDEOBUF2_VMALLOC
	imply HWMON
	help
	  Enable the I2C transport video support which supports the
	  following:
	   * Panasonic AMG88xx Grid-Eye Sensors
	   * Melexis MLX90640 Thermal Cameras

	  To compile this driver as a module, choose M here: the
	  module will be called video-i2c

config VIDEO_M52790
	tristate "Mitsubishi M52790 A/V switch"
	depends on VIDEO_DEV && I2C
	help
	 Support for the Mitsubishi M52790 A/V switch.

	 To compile this driver as a module, choose M here: the
	 module will be called m52790.

config VIDEO_RK_IRCUT
	tristate "Rockchip IR-CUT control device"
	depends on VIDEO_DEV
	select V4L2_ASYNC
	help
	  Support for the Rockchip IR-CUT control board.

	  To compile this driver as a module, choose M here: the
	  module will be called rk_ircut.

config VIDEO_ST_MIPID02
	tristate "STMicroelectronics MIPID02 CSI-2 to PARALLEL bridge"
	depends on I2C && VIDEO_DEV
	select MEDIA_CONTROLLER
	select VIDEO_V4L2_SUBDEV_API
	select V4L2_FWNODE
	help
	  Support for STMicroelectronics MIPID02 CSI-2 to PARALLEL bridge.
	  It is used to allow usage of CSI-2 sensor with PARALLEL port
	  controller.

	  To compile this driver as a module, choose M here: the
	  module will be called st-mipid02.

config VIDEO_THS7303
	tristate "THS7303/53 Video Amplifier"
	depends on VIDEO_DEV && I2C
	select V4L2_ASYNC
	help
	  Support for TI THS7303/53 video amplifier

	  To compile this driver as a module, choose M here: the
	  module will be called ths7303.

endmenu

endif # VIDEO_DEV<|MERGE_RESOLUTION|>--- conflicted
+++ resolved
@@ -791,6 +791,26 @@
 config VIDEO_MAX9271_LIB
 	tristate
 
+config VIDEO_MIS2031
+	tristate "ImageDesign mis2031 sensor support"
+	depends on I2C && VIDEO_DEV
+	select MEDIA_CONTROLLER
+	select VIDEO_V4L2_SUBDEV_API
+	select V4L2_FWNODE
+	help
+	  This is a Video4Linux2 sensor driver for the ImageDesign
+	  MIS2031 camera.
+
+config VIDEO_MIS4001
+	tristate "ImageDesign mis4001 sensor support"
+	depends on I2C && VIDEO_DEV
+	select MEDIA_CONTROLLER
+	select VIDEO_V4L2_SUBDEV_API
+	select V4L2_FWNODE
+	help
+	  This is a Video4Linux2 sensor driver for the ImageDesign
+	  MIS4001 camera.
+
 config VIDEO_MT9M001
 	tristate "mt9m001 support"
 	depends on I2C && VIDEO_DEV
@@ -1712,6 +1732,17 @@
 	  This is a Video4Linux2 sensor driver for the SmartSens
 	  SC2336 camera.
 
+config VIDEO_SC2355
+	tristate "SmartSens SC2355 sensor support"
+	depends on I2C && VIDEO_DEV
+	select MEDIA_CONTROLLER
+	select VIDEO_V4L2_SUBDEV_API
+	select V4L2_FWNODE
+	help
+	  Support for the SmartSens SC2355 sensor.
+	  To compile this driver as a module, choose M here: the
+	  module will be called sc2355.
+
 config VIDEO_SC301IOT
     tristate "SmartSens SC301IOT sensor support"
 	depends on I2C && VIDEO_DEV
@@ -1887,7 +1918,6 @@
 	  To compile this driver as a module, choose M here: the
 	  module will be called vs6624.
 
-<<<<<<< HEAD
 source "drivers/media/i2c/ccs/Kconfig"
 source "drivers/media/i2c/et8ek8/Kconfig"
 source "drivers/media/i2c/m5mols/Kconfig"
@@ -1900,31 +1930,6 @@
 config VIDEO_AD5820
 	tristate "AD5820 lens voice coil support"
 	depends on GPIOLIB && I2C && VIDEO_DEV
-=======
-config VIDEO_MIS2031
-	tristate "ImageDesign mis2031 sensor support"
-	depends on I2C && VIDEO_V4L2
-	select MEDIA_CONTROLLER
-	select VIDEO_V4L2_SUBDEV_API
-	select V4L2_FWNODE
-	help
-	  This is a Video4Linux2 sensor driver for the ImageDesign
-	  MIS2031 camera.
-
-config VIDEO_MIS4001
-	tristate "ImageDesign mis4001 sensor support"
-	depends on I2C && VIDEO_V4L2
-	select MEDIA_CONTROLLER
-	select VIDEO_V4L2_SUBDEV_API
-	select V4L2_FWNODE
-	help
-	  This is a Video4Linux2 sensor driver for the ImageDesign
-	  MIS4001 camera.
-
-config VIDEO_MT9M001
-	tristate "mt9m001 support"
-	depends on I2C && VIDEO_V4L2
->>>>>>> 5eda8fae
 	select MEDIA_CONTROLLER
 	select V4L2_ASYNC
 	help
@@ -2079,25 +2084,9 @@
 	  This is a driver for the lm3646 dual flash controllers. It controls
 	  flash, torch LEDs.
 
-<<<<<<< HEAD
 config VIDEO_SGM3784
 	tristate "SGM3784 dual flash driver support"
 	depends on I2C && VIDEO_DEV
-=======
-config VIDEO_SC2355
-	tristate "SmartSens SC2355 sensor support"
-	depends on I2C && VIDEO_V4L2 && VIDEO_V4L2_SUBDEV_API
-	depends on MEDIA_CAMERA_SUPPORT
-	select V4L2_FWNODE
-	help
-	  Support for the SmartSens SC2355 sensor.
-	  To compile this driver as a module, choose M here: the
-	  module will be called sc2355.
-
-config VIDEO_SC301IOT
-    tristate "SmartSens SC301IOT sensor support"
-	depends on I2C && VIDEO_V4L2
->>>>>>> 5eda8fae
 	select MEDIA_CONTROLLER
 	select VIDEO_V4L2_SUBDEV_API
 	help
