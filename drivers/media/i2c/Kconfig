--- conflicted
+++ resolved
@@ -1786,6 +1786,16 @@
 	  This is a Video4Linux2 sensor driver for the SmartSens
 	  SC530AI camera.
 
+config VIDEO_SC5336
+	tristate "SmartSens SC5336 sensor support"
+	depends on I2C && VIDEO_DEV
+	select MEDIA_CONTROLLER
+	select VIDEO_V4L2_SUBDEV_API
+	select V4L2_FWNODE
+	help
+	  This is a Video4Linux2 sensor driver for the SmartSens
+	  SC5336 camera.
+
 config VIDEO_SC850SL
 	tristate "SmartSens SC850SL sensor support"
 	depends on I2C && VIDEO_DEV
@@ -2059,30 +2069,12 @@
 	  To compile this driver as a module, choose M here: the
 	  module will be called sony-btf-mpx.
 
-<<<<<<< HEAD
 config VIDEO_TDA1997X
 	tristate "NXP TDA1997x HDMI receiver"
 	depends on VIDEO_DEV && I2C
 	depends on SND_SOC
 	select HDMI
 	select SND_PCM
-=======
-config VIDEO_SC5336
-	tristate "SmartSens SC5336 sensor support"
-	depends on I2C && VIDEO_V4L2
-	select MEDIA_CONTROLLER
-	select VIDEO_V4L2_SUBDEV_API
-	select V4L2_FWNODE
-	help
-	  This is a Video4Linux2 sensor driver for the SmartSens
-	  SC5336 camera.
-
-config VIDEO_SC850SL
-	tristate "SmartSens SC850SL sensor support"
-	depends on I2C && VIDEO_V4L2
-	select MEDIA_CONTROLLER
-	select VIDEO_V4L2_SUBDEV_API
->>>>>>> 9adfbb36
 	select V4L2_FWNODE
 	select MEDIA_CONTROLLER
 	select VIDEO_V4L2_SUBDEV_API
