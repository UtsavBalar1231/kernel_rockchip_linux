--- conflicted
+++ resolved
@@ -770,23 +770,14 @@
 }
 
 /**
-<<<<<<< HEAD
- * imx412_init_cfg() - Initialize sub-device state
-=======
  * imx412_init_state() - Initialize sub-device state
->>>>>>> efa28efd
  * @sd: pointer to imx412 V4L2 sub-device structure
  * @sd_state: V4L2 sub-device configuration
  *
  * Return: 0 if successful, error code otherwise.
  */
-<<<<<<< HEAD
-static int imx412_init_cfg(struct v4l2_subdev *sd,
-			   struct v4l2_subdev_state *sd_state)
-=======
 static int imx412_init_state(struct v4l2_subdev *sd,
 			     struct v4l2_subdev_state *sd_state)
->>>>>>> efa28efd
 {
 	struct imx412 *imx412 = to_imx412(sd);
 	struct v4l2_subdev_format fmt = { 0 };
@@ -1006,10 +997,6 @@
 };
 
 static const struct v4l2_subdev_pad_ops imx412_pad_ops = {
-<<<<<<< HEAD
-	.init_cfg = imx412_init_cfg,
-=======
->>>>>>> efa28efd
 	.enum_mbus_code = imx412_enum_mbus_code,
 	.enum_frame_size = imx412_enum_frame_size,
 	.get_fmt = imx412_get_pad_format,
