--- conflicted
+++ resolved
@@ -1827,15 +1827,6 @@
 		}
 
 		map->region_offset = memdev->region_offset;
-<<<<<<< HEAD
-		map->serial_number = nfit_mem->dcr->serial_number;
-
-		map2->region_offset = memdev->region_offset;
-		map2->serial_number = nfit_mem->dcr->serial_number;
-		map2->vendor_id = nfit_mem->dcr->vendor_id;
-		map2->manufacturing_date = nfit_mem->dcr->manufacturing_date;
-		map2->manufacturing_location = nfit_mem->dcr->manufacturing_location;
-=======
 		map->serial_number = dcr->serial_number;
 
 		map2->region_offset = memdev->region_offset;
@@ -1843,7 +1834,6 @@
 		map2->vendor_id = dcr->vendor_id;
 		map2->manufacturing_date = dcr->manufacturing_date;
 		map2->manufacturing_location = dcr->manufacturing_location;
->>>>>>> bb176f67
 	}
 
 	/* v1.1 namespaces */
