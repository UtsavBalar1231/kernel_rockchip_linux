--- conflicted
+++ resolved
@@ -128,11 +128,7 @@
 {
 	struct list_head *node, *next;
 
-<<<<<<< HEAD
-	spin_lock(&acpi_device_lock);
-=======
 	mutex_lock(&acpi_device_lock);
->>>>>>> 6574612f
 	list_for_each_safe(node, next, &acpi_wakeup_device_list) {
 		struct acpi_device *dev = container_of(node,
 						       struct acpi_device,
