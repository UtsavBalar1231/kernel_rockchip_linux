/*
 *  GPIO driven matrix keyboard driver
 *
 *  Copyright (c) 2008 Marek Vasut <marek.vasut@gmail.com>
 *
 *  Based on corgikbd.c
 *
 *  This program is free software; you can redistribute it and/or modify
 *  it under the terms of the GNU General Public License version 2 as
 *  published by the Free Software Foundation.
 *
 */

#include <linux/types.h>
#include <linux/delay.h>
#include <linux/platform_device.h>
#include <linux/init.h>
#include <linux/input.h>
#include <linux/irq.h>
#include <linux/interrupt.h>
#include <linux/jiffies.h>
#include <linux/module.h>
#include <linux/gpio.h>
#include <linux/input/matrix_keypad.h>
#include <linux/slab.h>

struct matrix_keypad {
	const struct matrix_keypad_platform_data *pdata;
	struct input_dev *input_dev;
	unsigned short *keycodes;
	unsigned int row_shift;

	DECLARE_BITMAP(disabled_gpios, MATRIX_MAX_ROWS);

	uint32_t last_key_state[MATRIX_MAX_COLS];
	struct delayed_work work;
	spinlock_t lock;
	bool scan_pending;
	bool stopped;
	bool gpio_all_disabled;
};

/*
 * NOTE: normally the GPIO has to be put into HiZ when de-activated to cause
 * minmal side effect when scanning other columns, here it is configured to
 * be input, and it should work on most platforms.
 */
static void __activate_col(const struct matrix_keypad_platform_data *pdata,
			   int col, bool on)
{
	// bool level_on = !pdata->active_low;
	bool level_on = pdata->active_low;

	if (on) {
		gpio_direction_output(pdata->col_gpios[col], level_on);
	} else {
		gpio_set_value_cansleep(pdata->col_gpios[col], !level_on);
		//gpio_direction_input(pdata->col_gpios[col]);
	}
}

static void activate_col(const struct matrix_keypad_platform_data *pdata,
			 int col, bool on)
{
	__activate_col(pdata, col, on);

	if (on && pdata->col_scan_delay_us)
		udelay(pdata->col_scan_delay_us);
}

static void activate_all_cols(const struct matrix_keypad_platform_data *pdata,
			      bool on)
{
	int col;

	for (col = 0; col < pdata->num_col_gpios; col++)
		__activate_col(pdata, col, on);
}

static bool row_asserted(const struct matrix_keypad_platform_data *pdata,
			 int row)
{
	return gpio_get_value_cansleep(pdata->row_gpios[row]) ?
			!pdata->active_low : pdata->active_low;
}

static void enable_row_irqs(struct matrix_keypad *keypad)
{
	const struct matrix_keypad_platform_data *pdata = keypad->pdata;
	int i;

<<<<<<< HEAD
       //printk("enable_row_irqs \n");
	for (i = 0; i < pdata->num_row_gpios; i++)
		enable_irq(gpio_to_irq(pdata->row_gpios[i]));
=======
	if (pdata->clustered_irq > 0)
		enable_irq(pdata->clustered_irq);
	else {
		for (i = 0; i < pdata->num_row_gpios; i++)
			enable_irq(gpio_to_irq(pdata->row_gpios[i]));
	}
>>>>>>> f937994b
}

static void disable_row_irqs(struct matrix_keypad *keypad)
{
	const struct matrix_keypad_platform_data *pdata = keypad->pdata;
	int i;
<<<<<<< HEAD
       //printk("disable_row_irqs \n");
	for (i = 0; i < pdata->num_row_gpios; i++)
		disable_irq_nosync(gpio_to_irq(pdata->row_gpios[i]));
=======

	if (pdata->clustered_irq > 0)
		disable_irq_nosync(pdata->clustered_irq);
	else {
		for (i = 0; i < pdata->num_row_gpios; i++)
			disable_irq_nosync(gpio_to_irq(pdata->row_gpios[i]));
	}
>>>>>>> f937994b
}

/*
 * This gets the keys from keyboard and reports it to input subsystem
 */
static void matrix_keypad_scan(struct work_struct *work)
{

	struct matrix_keypad *keypad =
		container_of(work, struct matrix_keypad, work.work);
	struct input_dev *input_dev = keypad->input_dev;
	const struct matrix_keypad_platform_data *pdata = keypad->pdata;
	uint32_t new_state[MATRIX_MAX_COLS];
	int row, col, code;
#if 1
	/* de-activate all columns for scanning */
	activate_all_cols(pdata, false);

	memset(new_state, 0, sizeof(new_state));

	/* assert each column and read the row status out */
	for (col = 0; col < pdata->num_col_gpios; col++) {

		activate_col(pdata, col, true);

		for (row = 0; row < pdata->num_row_gpios; row++)
			new_state[col] |=
		//	new_state[col] &=
		//		row_asserted(pdata, row) ? (1 << row) : 0;
				row_asserted(pdata, row) ? 0: (1 << row) ;

              //printk("matrix_keypad_scan: new_state[0]=0x%x,new_state[1]=0x%x,new_state[2]=0x%x,new_state[3]=0x%x \n",new_state[0] ,new_state[1] ,new_state[2] ,new_state[3]);
            //  printk("matrix_keypad_scan: row0=0x%x,row1=0x%x,row2=0x%x,row3=0x%x \n",row_asserted(pdata, 0),row_asserted(pdata, 1),row_asserted(pdata, 2),row_asserted(pdata,3));

		activate_col(pdata, col, false);
	}
   
	for (col = 0; col < pdata->num_col_gpios; col++) {
		uint32_t bits_changed;

		bits_changed = keypad->last_key_state[col] ^ new_state[col];
		if (bits_changed == 0)
			continue;

		for (row = 0; row < pdata->num_row_gpios; row++) {
			if ((bits_changed & (1 << row)) == 0)
				continue;

			code = MATRIX_SCAN_CODE(row, col, keypad->row_shift);
			//printk("matrix_keypad_scan: MATRIX_SCAN_CODE = 0x%x \n",code);
			input_event(input_dev, EV_MSC, MSC_SCAN, code);
		       input_report_key(input_dev,
					 keypad->keycodes[code],
					 new_state[col] & (1 << row));
			//printk("matrix_keypad_scan:input_report_key- keypad->keycodes[code] = 0x%x,state=0x%x \n", keypad->keycodes[code], new_state[col] & (1 << row));
		
		}
	}	

	input_sync(input_dev);

	memcpy(keypad->last_key_state, new_state, sizeof(new_state));

	activate_all_cols(pdata, true);

	/* Enable IRQs again */
	spin_lock_irq(&keypad->lock);
	keypad->scan_pending = false;
	enable_row_irqs(keypad);
	spin_unlock_irq(&keypad->lock);
	
#else
	//activate_all_cols(pdata, false);
       activate_all_cols(pdata, true);
       //row_asserted(pdata, 0);
	/* Enable IRQs again */
	spin_lock_irq(&keypad->lock);
	keypad->scan_pending = false;
	enable_row_irqs(keypad);
	spin_unlock_irq(&keypad->lock);
#endif
}

static irqreturn_t matrix_keypad_interrupt(int irq, void *id)
{
	struct matrix_keypad *keypad = id;
	unsigned long flags;

       //printk("enter matrix_keypad_interrupt \n");
	   
	spin_lock_irqsave(&keypad->lock, flags);

	/*
	 * See if another IRQ beaten us to it and scheduled the
	 * scan already. In that case we should not try to
	 * disable IRQs again.
	 */
	if (unlikely(keypad->scan_pending || keypad->stopped))
		goto out;

       disable_row_irqs(keypad);
	keypad->scan_pending = true;
	schedule_delayed_work(&keypad->work,
		msecs_to_jiffies(keypad->pdata->debounce_ms));

out:
	spin_unlock_irqrestore(&keypad->lock, flags);
	return IRQ_HANDLED;
}

static int matrix_keypad_start(struct input_dev *dev)
{
	struct matrix_keypad *keypad = input_get_drvdata(dev);

	keypad->stopped = false;
	mb();

	/*
	 * Schedule an immediate key scan to capture current key state;
	 * columns will be activated and IRQs be enabled after the scan.
	 */
	schedule_delayed_work(&keypad->work, 0);

	return 0;
}

static void matrix_keypad_stop(struct input_dev *dev)
{
	struct matrix_keypad *keypad = input_get_drvdata(dev);

	keypad->stopped = true;
	mb();
	flush_work(&keypad->work.work);
	/*
	 * matrix_keypad_scan() will leave IRQs enabled;
	 * we should disable them now.
	 */
	disable_row_irqs(keypad);
}

#ifdef CONFIG_PM
static void matrix_keypad_enable_wakeup(struct matrix_keypad *keypad)
{
	const struct matrix_keypad_platform_data *pdata = keypad->pdata;
	unsigned int gpio;
	int i;

	if (pdata->clustered_irq > 0) {
		if (enable_irq_wake(pdata->clustered_irq) == 0)
			keypad->gpio_all_disabled = true;
	} else {

		for (i = 0; i < pdata->num_row_gpios; i++) {
			if (!test_bit(i, keypad->disabled_gpios)) {
				gpio = pdata->row_gpios[i];

				if (enable_irq_wake(gpio_to_irq(gpio)) == 0)
					__set_bit(i, keypad->disabled_gpios);
			}
		}
	}
}

static void matrix_keypad_disable_wakeup(struct matrix_keypad *keypad)
{
	const struct matrix_keypad_platform_data *pdata = keypad->pdata;
	unsigned int gpio;
	int i;

	if (pdata->clustered_irq > 0) {
		if (keypad->gpio_all_disabled) {
			disable_irq_wake(pdata->clustered_irq);
			keypad->gpio_all_disabled = false;
		}
	} else {
		for (i = 0; i < pdata->num_row_gpios; i++) {
			if (test_and_clear_bit(i, keypad->disabled_gpios)) {
				gpio = pdata->row_gpios[i];
				disable_irq_wake(gpio_to_irq(gpio));
			}
		}
	}
}

static int matrix_keypad_suspend(struct device *dev)
{
	struct platform_device *pdev = to_platform_device(dev);
	struct matrix_keypad *keypad = platform_get_drvdata(pdev);

	matrix_keypad_stop(keypad->input_dev);

	if (device_may_wakeup(&pdev->dev))
		matrix_keypad_enable_wakeup(keypad);

	return 0;
}

static int matrix_keypad_resume(struct device *dev)
{
	struct platform_device *pdev = to_platform_device(dev);
	struct matrix_keypad *keypad = platform_get_drvdata(pdev);

	if (device_may_wakeup(&pdev->dev))
		matrix_keypad_disable_wakeup(keypad);

	matrix_keypad_start(keypad->input_dev);

	return 0;
}

static const SIMPLE_DEV_PM_OPS(matrix_keypad_pm_ops,
				matrix_keypad_suspend, matrix_keypad_resume);
#endif

static int __devinit init_matrix_gpio(struct platform_device *pdev,
					struct matrix_keypad *keypad)
{
	const struct matrix_keypad_platform_data *pdata = keypad->pdata;
	int i, err = -EINVAL;

	/* initialized strobe lines as outputs, activated */
	for (i = 0; i < pdata->num_col_gpios; i++) {
		err = gpio_request(pdata->col_gpios[i], "matrix_kbd_col");
		if (err) {
			dev_err(&pdev->dev,
				"failed to request GPIO%d for COL%d\n",
				pdata->col_gpios[i], i);
			goto err_free_cols;
		}

		//gpio_direction_output(pdata->col_gpios[i], !pdata->active_low);
		gpio_direction_output(pdata->col_gpios[i], pdata->active_low);
	}

       //printk("init_matrix_gpio:pdata->active_low = 0x%x \n",pdata->active_low);
	   
	for (i = 0; i < pdata->num_row_gpios; i++) {
		err = gpio_request(pdata->row_gpios[i], "matrix_kbd_row");
		if (err) {
			dev_err(&pdev->dev,
				"failed to request GPIO%d for ROW%d\n",
				pdata->row_gpios[i], i);
			goto err_free_rows;
		}

		gpio_direction_input(pdata->row_gpios[i]);
	}

<<<<<<< HEAD
	for (i = 0; i < pdata->num_row_gpios; i++) {
		printk("%d %d\n", pdata->row_gpios[i], gpio_to_irq(pdata->row_gpios[i]));
		err = request_irq(gpio_to_irq(pdata->row_gpios[i]),
				matrix_keypad_interrupt,
				/*IRQF_DISABLED |*/
				IRQ_TYPE_EDGE_BOTH,
=======
	if (pdata->clustered_irq > 0) {
		err = request_irq(pdata->clustered_irq,
				matrix_keypad_interrupt,
				pdata->clustered_irq_flags,
>>>>>>> f937994b
				"matrix-keypad", keypad);
		if (err) {
			dev_err(&pdev->dev,
				"Unable to acquire clustered interrupt\n");
			goto err_free_rows;
		}
	} else {
		for (i = 0; i < pdata->num_row_gpios; i++) {
			err = request_irq(gpio_to_irq(pdata->row_gpios[i]),
					matrix_keypad_interrupt,
					IRQF_DISABLED |
					IRQF_TRIGGER_RISING |
					IRQF_TRIGGER_FALLING,
					"matrix-keypad", keypad);
			if (err) {
				dev_err(&pdev->dev,
					"Unable to acquire interrupt "
					"for GPIO line %i\n",
					pdata->row_gpios[i]);
				goto err_free_irqs;
			}
		}
	}

	/* initialized as disabled - enabled by input->open */
	disable_row_irqs(keypad);
	return 0;

err_free_irqs:
	while (--i >= 0)
		free_irq(gpio_to_irq(pdata->row_gpios[i]), keypad);
	i = pdata->num_row_gpios;
err_free_rows:
	while (--i >= 0)
		gpio_free(pdata->row_gpios[i]);
	i = pdata->num_col_gpios;
err_free_cols:
	while (--i >= 0)
		gpio_free(pdata->col_gpios[i]);

	return err;
}

static int __devinit matrix_keypad_probe(struct platform_device *pdev)
{
	const struct matrix_keypad_platform_data *pdata;
	const struct matrix_keymap_data *keymap_data;
	struct matrix_keypad *keypad;
	struct input_dev *input_dev;
	unsigned short *keycodes;
	unsigned int row_shift;
	int err;

	   
	pdata = pdev->dev.platform_data;
	if (!pdata) {
		dev_err(&pdev->dev, "no platform data defined\n");
		return -EINVAL;
	}

	keymap_data = pdata->keymap_data;
	if (!keymap_data) {
		dev_err(&pdev->dev, "no keymap data defined\n");
		return -EINVAL;
	}

	row_shift = get_count_order(pdata->num_col_gpios);

	keypad = kzalloc(sizeof(struct matrix_keypad), GFP_KERNEL);
	keycodes = kzalloc((pdata->num_row_gpios << row_shift) *
				sizeof(*keycodes),
			   GFP_KERNEL);
	input_dev = input_allocate_device();
	if (!keypad || !keycodes || !input_dev) {
		err = -ENOMEM;
		goto err_free_mem;
	}

	keypad->input_dev = input_dev;
	keypad->pdata = pdata;
	keypad->keycodes = keycodes;
	keypad->row_shift = row_shift;
	keypad->stopped = true;
	INIT_DELAYED_WORK(&keypad->work, matrix_keypad_scan);
	spin_lock_init(&keypad->lock);

	input_dev->name		= pdev->name;
	input_dev->id.bustype	= BUS_HOST;
	input_dev->dev.parent	= &pdev->dev;
	input_dev->evbit[0]	= BIT_MASK(EV_KEY);
	if (!pdata->no_autorepeat)
		input_dev->evbit[0] |= BIT_MASK(EV_REP);
	input_dev->open		= matrix_keypad_start;
	input_dev->close	= matrix_keypad_stop;

	input_dev->keycode	= keycodes;
	input_dev->keycodesize	= sizeof(*keycodes);
	input_dev->keycodemax	= pdata->num_row_gpios << row_shift;

	matrix_keypad_build_keymap(keymap_data, row_shift,
				   input_dev->keycode, input_dev->keybit);

	input_set_capability(input_dev, EV_MSC, MSC_SCAN);
	input_set_drvdata(input_dev, keypad);

	err = init_matrix_gpio(pdev, keypad);
	if (err)
		goto err_free_mem;

	err = input_register_device(keypad->input_dev);
	if (err)
		goto err_free_mem;

	device_init_wakeup(&pdev->dev, pdata->wakeup);
	platform_set_drvdata(pdev, keypad);

       printk(KERN_INFO "matrix keypad: driver initialized\n");
	   
	return 0;

err_free_mem:
	input_free_device(input_dev);
	kfree(keycodes);
	kfree(keypad);
	return err;
}

static int __devexit matrix_keypad_remove(struct platform_device *pdev)
{
	struct matrix_keypad *keypad = platform_get_drvdata(pdev);
	const struct matrix_keypad_platform_data *pdata = keypad->pdata;
	int i;

	device_init_wakeup(&pdev->dev, 0);

	if (pdata->clustered_irq > 0) {
		free_irq(pdata->clustered_irq, keypad);
	} else {
		for (i = 0; i < pdata->num_row_gpios; i++)
			free_irq(gpio_to_irq(pdata->row_gpios[i]), keypad);
	}

	for (i = 0; i < pdata->num_row_gpios; i++)
		gpio_free(pdata->row_gpios[i]);

	for (i = 0; i < pdata->num_col_gpios; i++)
		gpio_free(pdata->col_gpios[i]);

	input_unregister_device(keypad->input_dev);
	platform_set_drvdata(pdev, NULL);
	kfree(keypad->keycodes);
	kfree(keypad);

	return 0;
}

static struct platform_driver matrix_keypad_driver = {
	.probe		= matrix_keypad_probe,
	.remove		= __devexit_p(matrix_keypad_remove),
	.driver		= {
		.name	= "matrix-keypad",
		.owner	= THIS_MODULE,
#ifdef CONFIG_PM
		.pm	= &matrix_keypad_pm_ops,
#endif
	},
};

static int __init matrix_keypad_init(void)
{
	return platform_driver_register(&matrix_keypad_driver);
}

static void __exit matrix_keypad_exit(void)
{
	platform_driver_unregister(&matrix_keypad_driver);
}

module_init(matrix_keypad_init);
module_exit(matrix_keypad_exit);

MODULE_AUTHOR("Marek Vasut <marek.vasut@gmail.com>");
MODULE_DESCRIPTION("GPIO Driven Matrix Keypad Driver");
MODULE_LICENSE("GPL v2");
MODULE_ALIAS("platform:matrix-keypad");<|MERGE_RESOLUTION|>--- conflicted
+++ resolved
@@ -89,29 +89,18 @@
 	const struct matrix_keypad_platform_data *pdata = keypad->pdata;
 	int i;
 
-<<<<<<< HEAD
-       //printk("enable_row_irqs \n");
-	for (i = 0; i < pdata->num_row_gpios; i++)
-		enable_irq(gpio_to_irq(pdata->row_gpios[i]));
-=======
 	if (pdata->clustered_irq > 0)
 		enable_irq(pdata->clustered_irq);
 	else {
 		for (i = 0; i < pdata->num_row_gpios; i++)
 			enable_irq(gpio_to_irq(pdata->row_gpios[i]));
 	}
->>>>>>> f937994b
 }
 
 static void disable_row_irqs(struct matrix_keypad *keypad)
 {
 	const struct matrix_keypad_platform_data *pdata = keypad->pdata;
 	int i;
-<<<<<<< HEAD
-       //printk("disable_row_irqs \n");
-	for (i = 0; i < pdata->num_row_gpios; i++)
-		disable_irq_nosync(gpio_to_irq(pdata->row_gpios[i]));
-=======
 
 	if (pdata->clustered_irq > 0)
 		disable_irq_nosync(pdata->clustered_irq);
@@ -119,7 +108,6 @@
 		for (i = 0; i < pdata->num_row_gpios; i++)
 			disable_irq_nosync(gpio_to_irq(pdata->row_gpios[i]));
 	}
->>>>>>> f937994b
 }
 
 /*
@@ -368,19 +356,10 @@
 		gpio_direction_input(pdata->row_gpios[i]);
 	}
 
-<<<<<<< HEAD
-	for (i = 0; i < pdata->num_row_gpios; i++) {
-		printk("%d %d\n", pdata->row_gpios[i], gpio_to_irq(pdata->row_gpios[i]));
-		err = request_irq(gpio_to_irq(pdata->row_gpios[i]),
-				matrix_keypad_interrupt,
-				/*IRQF_DISABLED |*/
-				IRQ_TYPE_EDGE_BOTH,
-=======
 	if (pdata->clustered_irq > 0) {
 		err = request_irq(pdata->clustered_irq,
 				matrix_keypad_interrupt,
 				pdata->clustered_irq_flags,
->>>>>>> f937994b
 				"matrix-keypad", keypad);
 		if (err) {
 			dev_err(&pdev->dev,
@@ -391,7 +370,7 @@
 		for (i = 0; i < pdata->num_row_gpios; i++) {
 			err = request_irq(gpio_to_irq(pdata->row_gpios[i]),
 					matrix_keypad_interrupt,
-					IRQF_DISABLED |
+					/* IRQF_DISABLED | */
 					IRQF_TRIGGER_RISING |
 					IRQF_TRIGGER_FALLING,
 					"matrix-keypad", keypad);
