/*
 *	PCI Bus Services, see include/linux/pci.h for further explanation.
 *
 *	Copyright 1993 -- 1997 Drew Eckhardt, Frederic Potter,
 *	David Mosberger-Tang
 *
 *	Copyright 1997 -- 2000 Martin Mares <mj@ucw.cz>
 */

#include <linux/kernel.h>
#include <linux/delay.h>
#include <linux/init.h>
#include <linux/pci.h>
#include <linux/pm.h>
#include <linux/module.h>
#include <linux/spinlock.h>
#include <linux/string.h>
#include <linux/log2.h>
#include <linux/pci-aspm.h>
#include <linux/pm_wakeup.h>
#include <linux/interrupt.h>
#include <asm/dma.h>	/* isa_dma_bridge_buggy */
#include "pci.h"

unsigned int pci_pm_d3_delay = 10;

#ifdef CONFIG_PCI_DOMAINS
int pci_domains_supported = 1;
#endif

#define DEFAULT_CARDBUS_IO_SIZE		(256)
#define DEFAULT_CARDBUS_MEM_SIZE	(64*1024*1024)
/* pci=cbmemsize=nnM,cbiosize=nn can override this */
unsigned long pci_cardbus_io_size = DEFAULT_CARDBUS_IO_SIZE;
unsigned long pci_cardbus_mem_size = DEFAULT_CARDBUS_MEM_SIZE;

/**
 * pci_bus_max_busnr - returns maximum PCI bus number of given bus' children
 * @bus: pointer to PCI bus structure to search
 *
 * Given a PCI bus, returns the highest PCI bus number present in the set
 * including the given PCI bus and its list of child PCI buses.
 */
unsigned char pci_bus_max_busnr(struct pci_bus* bus)
{
	struct list_head *tmp;
	unsigned char max, n;

	max = bus->subordinate;
	list_for_each(tmp, &bus->children) {
		n = pci_bus_max_busnr(pci_bus_b(tmp));
		if(n > max)
			max = n;
	}
	return max;
}
EXPORT_SYMBOL_GPL(pci_bus_max_busnr);

#if 0
/**
 * pci_max_busnr - returns maximum PCI bus number
 *
 * Returns the highest PCI bus number present in the system global list of
 * PCI buses.
 */
unsigned char __devinit
pci_max_busnr(void)
{
	struct pci_bus *bus = NULL;
	unsigned char max, n;

	max = 0;
	while ((bus = pci_find_next_bus(bus)) != NULL) {
		n = pci_bus_max_busnr(bus);
		if(n > max)
			max = n;
	}
	return max;
}

#endif  /*  0  */

#define PCI_FIND_CAP_TTL	48

static int __pci_find_next_cap_ttl(struct pci_bus *bus, unsigned int devfn,
				   u8 pos, int cap, int *ttl)
{
	u8 id;

	while ((*ttl)--) {
		pci_bus_read_config_byte(bus, devfn, pos, &pos);
		if (pos < 0x40)
			break;
		pos &= ~3;
		pci_bus_read_config_byte(bus, devfn, pos + PCI_CAP_LIST_ID,
					 &id);
		if (id == 0xff)
			break;
		if (id == cap)
			return pos;
		pos += PCI_CAP_LIST_NEXT;
	}
	return 0;
}

static int __pci_find_next_cap(struct pci_bus *bus, unsigned int devfn,
			       u8 pos, int cap)
{
	int ttl = PCI_FIND_CAP_TTL;

	return __pci_find_next_cap_ttl(bus, devfn, pos, cap, &ttl);
}

int pci_find_next_capability(struct pci_dev *dev, u8 pos, int cap)
{
	return __pci_find_next_cap(dev->bus, dev->devfn,
				   pos + PCI_CAP_LIST_NEXT, cap);
}
EXPORT_SYMBOL_GPL(pci_find_next_capability);

static int __pci_bus_find_cap_start(struct pci_bus *bus,
				    unsigned int devfn, u8 hdr_type)
{
	u16 status;

	pci_bus_read_config_word(bus, devfn, PCI_STATUS, &status);
	if (!(status & PCI_STATUS_CAP_LIST))
		return 0;

	switch (hdr_type) {
	case PCI_HEADER_TYPE_NORMAL:
	case PCI_HEADER_TYPE_BRIDGE:
		return PCI_CAPABILITY_LIST;
	case PCI_HEADER_TYPE_CARDBUS:
		return PCI_CB_CAPABILITY_LIST;
	default:
		return 0;
	}

	return 0;
}

/**
 * pci_find_capability - query for devices' capabilities 
 * @dev: PCI device to query
 * @cap: capability code
 *
 * Tell if a device supports a given PCI capability.
 * Returns the address of the requested capability structure within the
 * device's PCI configuration space or 0 in case the device does not
 * support it.  Possible values for @cap:
 *
 *  %PCI_CAP_ID_PM           Power Management 
 *  %PCI_CAP_ID_AGP          Accelerated Graphics Port 
 *  %PCI_CAP_ID_VPD          Vital Product Data 
 *  %PCI_CAP_ID_SLOTID       Slot Identification 
 *  %PCI_CAP_ID_MSI          Message Signalled Interrupts
 *  %PCI_CAP_ID_CHSWP        CompactPCI HotSwap 
 *  %PCI_CAP_ID_PCIX         PCI-X
 *  %PCI_CAP_ID_EXP          PCI Express
 */
int pci_find_capability(struct pci_dev *dev, int cap)
{
	int pos;

	pos = __pci_bus_find_cap_start(dev->bus, dev->devfn, dev->hdr_type);
	if (pos)
		pos = __pci_find_next_cap(dev->bus, dev->devfn, pos, cap);

	return pos;
}

/**
 * pci_bus_find_capability - query for devices' capabilities 
 * @bus:   the PCI bus to query
 * @devfn: PCI device to query
 * @cap:   capability code
 *
 * Like pci_find_capability() but works for pci devices that do not have a
 * pci_dev structure set up yet. 
 *
 * Returns the address of the requested capability structure within the
 * device's PCI configuration space or 0 in case the device does not
 * support it.
 */
int pci_bus_find_capability(struct pci_bus *bus, unsigned int devfn, int cap)
{
	int pos;
	u8 hdr_type;

	pci_bus_read_config_byte(bus, devfn, PCI_HEADER_TYPE, &hdr_type);

	pos = __pci_bus_find_cap_start(bus, devfn, hdr_type & 0x7f);
	if (pos)
		pos = __pci_find_next_cap(bus, devfn, pos, cap);

	return pos;
}

/**
 * pci_find_ext_capability - Find an extended capability
 * @dev: PCI device to query
 * @cap: capability code
 *
 * Returns the address of the requested extended capability structure
 * within the device's PCI configuration space or 0 if the device does
 * not support it.  Possible values for @cap:
 *
 *  %PCI_EXT_CAP_ID_ERR		Advanced Error Reporting
 *  %PCI_EXT_CAP_ID_VC		Virtual Channel
 *  %PCI_EXT_CAP_ID_DSN		Device Serial Number
 *  %PCI_EXT_CAP_ID_PWR		Power Budgeting
 */
int pci_find_ext_capability(struct pci_dev *dev, int cap)
{
	u32 header;
	int ttl;
	int pos = PCI_CFG_SPACE_SIZE;

	/* minimum 8 bytes per capability */
	ttl = (PCI_CFG_SPACE_EXP_SIZE - PCI_CFG_SPACE_SIZE) / 8;

	if (dev->cfg_size <= PCI_CFG_SPACE_SIZE)
		return 0;

	if (pci_read_config_dword(dev, pos, &header) != PCIBIOS_SUCCESSFUL)
		return 0;

	/*
	 * If we have no capabilities, this is indicated by cap ID,
	 * cap version and next pointer all being 0.
	 */
	if (header == 0)
		return 0;

	while (ttl-- > 0) {
		if (PCI_EXT_CAP_ID(header) == cap)
			return pos;

		pos = PCI_EXT_CAP_NEXT(header);
		if (pos < PCI_CFG_SPACE_SIZE)
			break;

		if (pci_read_config_dword(dev, pos, &header) != PCIBIOS_SUCCESSFUL)
			break;
	}

	return 0;
}
EXPORT_SYMBOL_GPL(pci_find_ext_capability);

static int __pci_find_next_ht_cap(struct pci_dev *dev, int pos, int ht_cap)
{
	int rc, ttl = PCI_FIND_CAP_TTL;
	u8 cap, mask;

	if (ht_cap == HT_CAPTYPE_SLAVE || ht_cap == HT_CAPTYPE_HOST)
		mask = HT_3BIT_CAP_MASK;
	else
		mask = HT_5BIT_CAP_MASK;

	pos = __pci_find_next_cap_ttl(dev->bus, dev->devfn, pos,
				      PCI_CAP_ID_HT, &ttl);
	while (pos) {
		rc = pci_read_config_byte(dev, pos + 3, &cap);
		if (rc != PCIBIOS_SUCCESSFUL)
			return 0;

		if ((cap & mask) == ht_cap)
			return pos;

		pos = __pci_find_next_cap_ttl(dev->bus, dev->devfn,
					      pos + PCI_CAP_LIST_NEXT,
					      PCI_CAP_ID_HT, &ttl);
	}

	return 0;
}
/**
 * pci_find_next_ht_capability - query a device's Hypertransport capabilities
 * @dev: PCI device to query
 * @pos: Position from which to continue searching
 * @ht_cap: Hypertransport capability code
 *
 * To be used in conjunction with pci_find_ht_capability() to search for
 * all capabilities matching @ht_cap. @pos should always be a value returned
 * from pci_find_ht_capability().
 *
 * NB. To be 100% safe against broken PCI devices, the caller should take
 * steps to avoid an infinite loop.
 */
int pci_find_next_ht_capability(struct pci_dev *dev, int pos, int ht_cap)
{
	return __pci_find_next_ht_cap(dev, pos + PCI_CAP_LIST_NEXT, ht_cap);
}
EXPORT_SYMBOL_GPL(pci_find_next_ht_capability);

/**
 * pci_find_ht_capability - query a device's Hypertransport capabilities
 * @dev: PCI device to query
 * @ht_cap: Hypertransport capability code
 *
 * Tell if a device supports a given Hypertransport capability.
 * Returns an address within the device's PCI configuration space
 * or 0 in case the device does not support the request capability.
 * The address points to the PCI capability, of type PCI_CAP_ID_HT,
 * which has a Hypertransport capability matching @ht_cap.
 */
int pci_find_ht_capability(struct pci_dev *dev, int ht_cap)
{
	int pos;

	pos = __pci_bus_find_cap_start(dev->bus, dev->devfn, dev->hdr_type);
	if (pos)
		pos = __pci_find_next_ht_cap(dev, pos, ht_cap);

	return pos;
}
EXPORT_SYMBOL_GPL(pci_find_ht_capability);

/**
 * pci_find_parent_resource - return resource region of parent bus of given region
 * @dev: PCI device structure contains resources to be searched
 * @res: child resource record for which parent is sought
 *
 *  For given resource region of given device, return the resource
 *  region of parent bus the given region is contained in or where
 *  it should be allocated from.
 */
struct resource *
pci_find_parent_resource(const struct pci_dev *dev, struct resource *res)
{
	const struct pci_bus *bus = dev->bus;
	int i;
	struct resource *best = NULL;

	for(i = 0; i < PCI_BUS_NUM_RESOURCES; i++) {
		struct resource *r = bus->resource[i];
		if (!r)
			continue;
		if (res->start && !(res->start >= r->start && res->end <= r->end))
			continue;	/* Not contained */
		if ((res->flags ^ r->flags) & (IORESOURCE_IO | IORESOURCE_MEM))
			continue;	/* Wrong type */
		if (!((res->flags ^ r->flags) & IORESOURCE_PREFETCH))
			return r;	/* Exact match */
		if ((res->flags & IORESOURCE_PREFETCH) && !(r->flags & IORESOURCE_PREFETCH))
			best = r;	/* Approximating prefetchable by non-prefetchable */
	}
	return best;
}

/**
 * pci_restore_bars - restore a devices BAR values (e.g. after wake-up)
 * @dev: PCI device to have its BARs restored
 *
 * Restore the BAR values for a given device, so as to make it
 * accessible by its driver.
 */
static void
pci_restore_bars(struct pci_dev *dev)
{
	int i, numres;

	switch (dev->hdr_type) {
	case PCI_HEADER_TYPE_NORMAL:
		numres = 6;
		break;
	case PCI_HEADER_TYPE_BRIDGE:
		numres = 2;
		break;
	case PCI_HEADER_TYPE_CARDBUS:
		numres = 1;
		break;
	default:
		/* Should never get here, but just in case... */
		return;
	}

	for (i = 0; i < numres; i ++)
		pci_update_resource(dev, &dev->resource[i], i);
}

static struct pci_platform_pm_ops *pci_platform_pm;

int pci_set_platform_pm(struct pci_platform_pm_ops *ops)
{
	if (!ops->is_manageable || !ops->set_state || !ops->choose_state
	    || !ops->sleep_wake || !ops->can_wakeup)
		return -EINVAL;
	pci_platform_pm = ops;
	return 0;
}

static inline bool platform_pci_power_manageable(struct pci_dev *dev)
{
	return pci_platform_pm ? pci_platform_pm->is_manageable(dev) : false;
}

static inline int platform_pci_set_power_state(struct pci_dev *dev,
                                                pci_power_t t)
{
	return pci_platform_pm ? pci_platform_pm->set_state(dev, t) : -ENOSYS;
}

static inline pci_power_t platform_pci_choose_state(struct pci_dev *dev)
{
	return pci_platform_pm ?
			pci_platform_pm->choose_state(dev) : PCI_POWER_ERROR;
}

static inline bool platform_pci_can_wakeup(struct pci_dev *dev)
{
	return pci_platform_pm ? pci_platform_pm->can_wakeup(dev) : false;
}

static inline int platform_pci_sleep_wake(struct pci_dev *dev, bool enable)
{
	return pci_platform_pm ?
			pci_platform_pm->sleep_wake(dev, enable) : -ENODEV;
}

/**
 * pci_raw_set_power_state - Use PCI PM registers to set the power state of
 *                           given PCI device
 * @dev: PCI device to handle.
 * @state: PCI power state (D0, D1, D2, D3hot) to put the device into.
 *
 * RETURN VALUE:
 * -EINVAL if the requested state is invalid.
 * -EIO if device does not support PCI PM or its PM capabilities register has a
 * wrong version, or device doesn't support the requested state.
 * 0 if device already is in the requested state.
 * 0 if device's power state has been successfully changed.
 */
static int
pci_raw_set_power_state(struct pci_dev *dev, pci_power_t state)
{
	u16 pmcsr;
	bool need_restore = false;

	if (!dev->pm_cap)
		return -EIO;

	if (state < PCI_D0 || state > PCI_D3hot)
		return -EINVAL;

	/* Validate current state:
	 * Can enter D0 from any state, but if we can only go deeper 
	 * to sleep if we're already in a low power state
	 */
	if (dev->current_state == state) {
		/* we're already there */
		return 0;
	} else if (state != PCI_D0 && dev->current_state <= PCI_D3cold
	    && dev->current_state > state) {
		dev_err(&dev->dev, "invalid power transition "
			"(from state %d to %d)\n", dev->current_state, state);
		return -EINVAL;
	}

	/* check if this device supports the desired state */
	if ((state == PCI_D1 && !dev->d1_support)
	   || (state == PCI_D2 && !dev->d2_support))
		return -EIO;

	pci_read_config_word(dev, dev->pm_cap + PCI_PM_CTRL, &pmcsr);

	/* If we're (effectively) in D3, force entire word to 0.
	 * This doesn't affect PME_Status, disables PME_En, and
	 * sets PowerState to 0.
	 */
	switch (dev->current_state) {
	case PCI_D0:
	case PCI_D1:
	case PCI_D2:
		pmcsr &= ~PCI_PM_CTRL_STATE_MASK;
		pmcsr |= state;
		break;
	case PCI_UNKNOWN: /* Boot-up */
		if ((pmcsr & PCI_PM_CTRL_STATE_MASK) == PCI_D3hot
		 && !(pmcsr & PCI_PM_CTRL_NO_SOFT_RESET))
			need_restore = true;
		/* Fall-through: force to D0 */
	default:
		pmcsr = 0;
		break;
	}

	/* enter specified state */
	pci_write_config_word(dev, dev->pm_cap + PCI_PM_CTRL, pmcsr);

	/* Mandatory power management transition delays */
	/* see PCI PM 1.1 5.6.1 table 18 */
	if (state == PCI_D3hot || dev->current_state == PCI_D3hot)
		msleep(pci_pm_d3_delay);
	else if (state == PCI_D2 || dev->current_state == PCI_D2)
		udelay(200);

	dev->current_state = state;

	/* According to section 5.4.1 of the "PCI BUS POWER MANAGEMENT
	 * INTERFACE SPECIFICATION, REV. 1.2", a device transitioning
	 * from D3hot to D0 _may_ perform an internal reset, thereby
	 * going to "D0 Uninitialized" rather than "D0 Initialized".
	 * For example, at least some versions of the 3c905B and the
	 * 3c556B exhibit this behaviour.
	 *
	 * At least some laptop BIOSen (e.g. the Thinkpad T21) leave
	 * devices in a D3hot state at boot.  Consequently, we need to
	 * restore at least the BARs so that the device will be
	 * accessible to its driver.
	 */
	if (need_restore)
		pci_restore_bars(dev);

	if (dev->bus->self)
		pcie_aspm_pm_state_change(dev->bus->self);

	return 0;
}

/**
 * pci_update_current_state - Read PCI power state of given device from its
 *                            PCI PM registers and cache it
 * @dev: PCI device to handle.
 */
static void pci_update_current_state(struct pci_dev *dev)
{
	if (dev->pm_cap) {
		u16 pmcsr;

		pci_read_config_word(dev, dev->pm_cap + PCI_PM_CTRL, &pmcsr);
		dev->current_state = (pmcsr & PCI_PM_CTRL_STATE_MASK);
	}
}

/**
 * pci_set_power_state - Set the power state of a PCI device
 * @dev: PCI device to handle.
 * @state: PCI power state (D0, D1, D2, D3hot) to put the device into.
 *
 * Transition a device to a new power state, using the platform formware and/or
 * the device's PCI PM registers.
 *
 * RETURN VALUE:
 * -EINVAL if the requested state is invalid.
 * -EIO if device does not support PCI PM or its PM capabilities register has a
 * wrong version, or device doesn't support the requested state.
 * 0 if device already is in the requested state.
 * 0 if device's power state has been successfully changed.
 */
int pci_set_power_state(struct pci_dev *dev, pci_power_t state)
{
	int error;

	/* bound the state we're entering */
	if (state > PCI_D3hot)
		state = PCI_D3hot;
	else if (state < PCI_D0)
		state = PCI_D0;
	else if ((state == PCI_D1 || state == PCI_D2) && pci_no_d1d2(dev))
		/*
		 * If the device or the parent bridge do not support PCI PM,
		 * ignore the request if we're doing anything other than putting
		 * it into D0 (which would only happen on boot).
		 */
		return 0;

	if (state == PCI_D0 && platform_pci_power_manageable(dev)) {
		/*
		 * Allow the platform to change the state, for example via ACPI
		 * _PR0, _PS0 and some such, but do not trust it.
		 */
		int ret = platform_pci_set_power_state(dev, PCI_D0);
		if (!ret)
			pci_update_current_state(dev);
	}
	/* This device is quirked not to be put into D3, so
	   don't put it in D3 */
	if (state == PCI_D3hot && (dev->dev_flags & PCI_DEV_FLAGS_NO_D3))
		return 0;

	error = pci_raw_set_power_state(dev, state);

	if (state > PCI_D0 && platform_pci_power_manageable(dev)) {
		/* Allow the platform to finalize the transition */
		int ret = platform_pci_set_power_state(dev, state);
		if (!ret) {
			pci_update_current_state(dev);
			error = 0;
		}
	}

	return error;
}

/**
 * pci_choose_state - Choose the power state of a PCI device
 * @dev: PCI device to be suspended
 * @state: target sleep state for the whole system. This is the value
 *	that is passed to suspend() function.
 *
 * Returns PCI power state suitable for given device and given system
 * message.
 */

pci_power_t pci_choose_state(struct pci_dev *dev, pm_message_t state)
{
	pci_power_t ret;

	if (!pci_find_capability(dev, PCI_CAP_ID_PM))
		return PCI_D0;

	ret = platform_pci_choose_state(dev);
	if (ret != PCI_POWER_ERROR)
		return ret;

	switch (state.event) {
	case PM_EVENT_ON:
		return PCI_D0;
	case PM_EVENT_FREEZE:
	case PM_EVENT_PRETHAW:
		/* REVISIT both freeze and pre-thaw "should" use D0 */
	case PM_EVENT_SUSPEND:
	case PM_EVENT_HIBERNATE:
		return PCI_D3hot;
	default:
		dev_info(&dev->dev, "unrecognized suspend event %d\n",
			 state.event);
		BUG();
	}
	return PCI_D0;
}

EXPORT_SYMBOL(pci_choose_state);

static int pci_save_pcie_state(struct pci_dev *dev)
{
	int pos, i = 0;
	struct pci_cap_saved_state *save_state;
	u16 *cap;
	int found = 0;

	pos = pci_find_capability(dev, PCI_CAP_ID_EXP);
	if (pos <= 0)
		return 0;

	save_state = pci_find_saved_cap(dev, PCI_CAP_ID_EXP);
	if (!save_state)
		save_state = kzalloc(sizeof(*save_state) + sizeof(u16) * 4, GFP_KERNEL);
	else
		found = 1;
	if (!save_state) {
		dev_err(&dev->dev, "out of memory in pci_save_pcie_state\n");
		return -ENOMEM;
	}
	cap = (u16 *)&save_state->data[0];

	pci_read_config_word(dev, pos + PCI_EXP_DEVCTL, &cap[i++]);
	pci_read_config_word(dev, pos + PCI_EXP_LNKCTL, &cap[i++]);
	pci_read_config_word(dev, pos + PCI_EXP_SLTCTL, &cap[i++]);
	pci_read_config_word(dev, pos + PCI_EXP_RTCTL, &cap[i++]);
	save_state->cap_nr = PCI_CAP_ID_EXP;
	if (!found)
		pci_add_saved_cap(dev, save_state);
	return 0;
}

static void pci_restore_pcie_state(struct pci_dev *dev)
{
	int i = 0, pos;
	struct pci_cap_saved_state *save_state;
	u16 *cap;

	save_state = pci_find_saved_cap(dev, PCI_CAP_ID_EXP);
	pos = pci_find_capability(dev, PCI_CAP_ID_EXP);
	if (!save_state || pos <= 0)
		return;
	cap = (u16 *)&save_state->data[0];

	pci_write_config_word(dev, pos + PCI_EXP_DEVCTL, cap[i++]);
	pci_write_config_word(dev, pos + PCI_EXP_LNKCTL, cap[i++]);
	pci_write_config_word(dev, pos + PCI_EXP_SLTCTL, cap[i++]);
	pci_write_config_word(dev, pos + PCI_EXP_RTCTL, cap[i++]);
}


static int pci_save_pcix_state(struct pci_dev *dev)
{
	int pos, i = 0;
	struct pci_cap_saved_state *save_state;
	u16 *cap;
	int found = 0;

	pos = pci_find_capability(dev, PCI_CAP_ID_PCIX);
	if (pos <= 0)
		return 0;

	save_state = pci_find_saved_cap(dev, PCI_CAP_ID_PCIX);
	if (!save_state)
		save_state = kzalloc(sizeof(*save_state) + sizeof(u16), GFP_KERNEL);
	else
		found = 1;
	if (!save_state) {
		dev_err(&dev->dev, "out of memory in pci_save_pcie_state\n");
		return -ENOMEM;
	}
	cap = (u16 *)&save_state->data[0];

	pci_read_config_word(dev, pos + PCI_X_CMD, &cap[i++]);
	save_state->cap_nr = PCI_CAP_ID_PCIX;
	if (!found)
		pci_add_saved_cap(dev, save_state);
	return 0;
}

static void pci_restore_pcix_state(struct pci_dev *dev)
{
	int i = 0, pos;
	struct pci_cap_saved_state *save_state;
	u16 *cap;

	save_state = pci_find_saved_cap(dev, PCI_CAP_ID_PCIX);
	pos = pci_find_capability(dev, PCI_CAP_ID_PCIX);
	if (!save_state || pos <= 0)
		return;
	cap = (u16 *)&save_state->data[0];

	pci_write_config_word(dev, pos + PCI_X_CMD, cap[i++]);
}


/**
 * pci_save_state - save the PCI configuration space of a device before suspending
 * @dev: - PCI device that we're dealing with
 */
int
pci_save_state(struct pci_dev *dev)
{
	int i;
	/* XXX: 100% dword access ok here? */
	for (i = 0; i < 16; i++)
		pci_read_config_dword(dev, i * 4,&dev->saved_config_space[i]);
	if ((i = pci_save_pcie_state(dev)) != 0)
		return i;
	if ((i = pci_save_pcix_state(dev)) != 0)
		return i;
	return 0;
}

/** 
 * pci_restore_state - Restore the saved state of a PCI device
 * @dev: - PCI device that we're dealing with
 */
int 
pci_restore_state(struct pci_dev *dev)
{
	int i;
	u32 val;

	/* PCI Express register must be restored first */
	pci_restore_pcie_state(dev);

	/*
	 * The Base Address register should be programmed before the command
	 * register(s)
	 */
	for (i = 15; i >= 0; i--) {
		pci_read_config_dword(dev, i * 4, &val);
		if (val != dev->saved_config_space[i]) {
			dev_printk(KERN_DEBUG, &dev->dev, "restoring config "
				"space at offset %#x (was %#x, writing %#x)\n",
				i, val, (int)dev->saved_config_space[i]);
			pci_write_config_dword(dev,i * 4,
				dev->saved_config_space[i]);
		}
	}
	pci_restore_pcix_state(dev);
	pci_restore_msi_state(dev);

	return 0;
}

static int do_pci_enable_device(struct pci_dev *dev, int bars)
{
	int err;

	err = pci_set_power_state(dev, PCI_D0);
	if (err < 0 && err != -EIO)
		return err;
	err = pcibios_enable_device(dev, bars);
	if (err < 0)
		return err;
	pci_fixup_device(pci_fixup_enable, dev);

	return 0;
}

/**
 * pci_reenable_device - Resume abandoned device
 * @dev: PCI device to be resumed
 *
 *  Note this function is a backend of pci_default_resume and is not supposed
 *  to be called by normal code, write proper resume handler and use it instead.
 */
int pci_reenable_device(struct pci_dev *dev)
{
	if (atomic_read(&dev->enable_cnt))
		return do_pci_enable_device(dev, (1 << PCI_NUM_RESOURCES) - 1);
	return 0;
}

static int __pci_enable_device_flags(struct pci_dev *dev,
				     resource_size_t flags)
{
	int err;
	int i, bars = 0;

	if (atomic_add_return(1, &dev->enable_cnt) > 1)
		return 0;		/* already enabled */

	for (i = 0; i < DEVICE_COUNT_RESOURCE; i++)
		if (dev->resource[i].flags & flags)
			bars |= (1 << i);

	err = do_pci_enable_device(dev, bars);
	if (err < 0)
		atomic_dec(&dev->enable_cnt);
	return err;
}

/**
 * pci_enable_device_io - Initialize a device for use with IO space
 * @dev: PCI device to be initialized
 *
 *  Initialize device before it's used by a driver. Ask low-level code
 *  to enable I/O resources. Wake up the device if it was suspended.
 *  Beware, this function can fail.
 */
int pci_enable_device_io(struct pci_dev *dev)
{
	return __pci_enable_device_flags(dev, IORESOURCE_IO);
}

/**
 * pci_enable_device_mem - Initialize a device for use with Memory space
 * @dev: PCI device to be initialized
 *
 *  Initialize device before it's used by a driver. Ask low-level code
 *  to enable Memory resources. Wake up the device if it was suspended.
 *  Beware, this function can fail.
 */
int pci_enable_device_mem(struct pci_dev *dev)
{
	return __pci_enable_device_flags(dev, IORESOURCE_MEM);
}

/**
 * pci_enable_device - Initialize device before it's used by a driver.
 * @dev: PCI device to be initialized
 *
 *  Initialize device before it's used by a driver. Ask low-level code
 *  to enable I/O and memory. Wake up the device if it was suspended.
 *  Beware, this function can fail.
 *
 *  Note we don't actually enable the device many times if we call
 *  this function repeatedly (we just increment the count).
 */
int pci_enable_device(struct pci_dev *dev)
{
	return __pci_enable_device_flags(dev, IORESOURCE_MEM | IORESOURCE_IO);
}

/*
 * Managed PCI resources.  This manages device on/off, intx/msi/msix
 * on/off and BAR regions.  pci_dev itself records msi/msix status, so
 * there's no need to track it separately.  pci_devres is initialized
 * when a device is enabled using managed PCI device enable interface.
 */
struct pci_devres {
	unsigned int enabled:1;
	unsigned int pinned:1;
	unsigned int orig_intx:1;
	unsigned int restore_intx:1;
	u32 region_mask;
};

static void pcim_release(struct device *gendev, void *res)
{
	struct pci_dev *dev = container_of(gendev, struct pci_dev, dev);
	struct pci_devres *this = res;
	int i;

	if (dev->msi_enabled)
		pci_disable_msi(dev);
	if (dev->msix_enabled)
		pci_disable_msix(dev);

	for (i = 0; i < DEVICE_COUNT_RESOURCE; i++)
		if (this->region_mask & (1 << i))
			pci_release_region(dev, i);

	if (this->restore_intx)
		pci_intx(dev, this->orig_intx);

	if (this->enabled && !this->pinned)
		pci_disable_device(dev);
}

static struct pci_devres * get_pci_dr(struct pci_dev *pdev)
{
	struct pci_devres *dr, *new_dr;

	dr = devres_find(&pdev->dev, pcim_release, NULL, NULL);
	if (dr)
		return dr;

	new_dr = devres_alloc(pcim_release, sizeof(*new_dr), GFP_KERNEL);
	if (!new_dr)
		return NULL;
	return devres_get(&pdev->dev, new_dr, NULL, NULL);
}

static struct pci_devres * find_pci_dr(struct pci_dev *pdev)
{
	if (pci_is_managed(pdev))
		return devres_find(&pdev->dev, pcim_release, NULL, NULL);
	return NULL;
}

/**
 * pcim_enable_device - Managed pci_enable_device()
 * @pdev: PCI device to be initialized
 *
 * Managed pci_enable_device().
 */
int pcim_enable_device(struct pci_dev *pdev)
{
	struct pci_devres *dr;
	int rc;

	dr = get_pci_dr(pdev);
	if (unlikely(!dr))
		return -ENOMEM;
	if (dr->enabled)
		return 0;

	rc = pci_enable_device(pdev);
	if (!rc) {
		pdev->is_managed = 1;
		dr->enabled = 1;
	}
	return rc;
}

/**
 * pcim_pin_device - Pin managed PCI device
 * @pdev: PCI device to pin
 *
 * Pin managed PCI device @pdev.  Pinned device won't be disabled on
 * driver detach.  @pdev must have been enabled with
 * pcim_enable_device().
 */
void pcim_pin_device(struct pci_dev *pdev)
{
	struct pci_devres *dr;

	dr = find_pci_dr(pdev);
	WARN_ON(!dr || !dr->enabled);
	if (dr)
		dr->pinned = 1;
}

/**
 * pcibios_disable_device - disable arch specific PCI resources for device dev
 * @dev: the PCI device to disable
 *
 * Disables architecture specific PCI resources for the device. This
 * is the default implementation. Architecture implementations can
 * override this.
 */
void __attribute__ ((weak)) pcibios_disable_device (struct pci_dev *dev) {}

/**
 * pci_disable_device - Disable PCI device after use
 * @dev: PCI device to be disabled
 *
 * Signal to the system that the PCI device is not in use by the system
 * anymore.  This only involves disabling PCI bus-mastering, if active.
 *
 * Note we don't actually disable the device until all callers of
 * pci_device_enable() have called pci_device_disable().
 */
void
pci_disable_device(struct pci_dev *dev)
{
	struct pci_devres *dr;
	u16 pci_command;

	dr = find_pci_dr(dev);
	if (dr)
		dr->enabled = 0;

	if (atomic_sub_return(1, &dev->enable_cnt) != 0)
		return;

	pci_read_config_word(dev, PCI_COMMAND, &pci_command);
	if (pci_command & PCI_COMMAND_MASTER) {
		pci_command &= ~PCI_COMMAND_MASTER;
		pci_write_config_word(dev, PCI_COMMAND, pci_command);
	}
	dev->is_busmaster = 0;

	pcibios_disable_device(dev);
}

/**
 * pcibios_set_pcie_reset_state - set reset state for device dev
 * @dev: the PCI-E device reset
 * @state: Reset state to enter into
 *
 *
 * Sets the PCI-E reset state for the device. This is the default
 * implementation. Architecture implementations can override this.
 */
int __attribute__ ((weak)) pcibios_set_pcie_reset_state(struct pci_dev *dev,
							enum pcie_reset_state state)
{
	return -EINVAL;
}

/**
 * pci_set_pcie_reset_state - set reset state for device dev
 * @dev: the PCI-E device reset
 * @state: Reset state to enter into
 *
 *
 * Sets the PCI reset state for the device.
 */
int pci_set_pcie_reset_state(struct pci_dev *dev, enum pcie_reset_state state)
{
	return pcibios_set_pcie_reset_state(dev, state);
}

/**
 * pci_pme_capable - check the capability of PCI device to generate PME#
 * @dev: PCI device to handle.
 * @state: PCI state from which device will issue PME#.
 */
bool pci_pme_capable(struct pci_dev *dev, pci_power_t state)
{
	if (!dev->pm_cap)
		return false;

	return !!(dev->pme_support & (1 << state));
}

/**
 * pci_pme_active - enable or disable PCI device's PME# function
 * @dev: PCI device to handle.
 * @enable: 'true' to enable PME# generation; 'false' to disable it.
 *
 * The caller must verify that the device is capable of generating PME# before
 * calling this function with @enable equal to 'true'.
 */
void pci_pme_active(struct pci_dev *dev, bool enable)
{
	u16 pmcsr;

	if (!dev->pm_cap)
		return;

	pci_read_config_word(dev, dev->pm_cap + PCI_PM_CTRL, &pmcsr);
	/* Clear PME_Status by writing 1 to it and enable PME# */
	pmcsr |= PCI_PM_CTRL_PME_STATUS | PCI_PM_CTRL_PME_ENABLE;
	if (!enable)
		pmcsr &= ~PCI_PM_CTRL_PME_ENABLE;

	pci_write_config_word(dev, dev->pm_cap + PCI_PM_CTRL, pmcsr);

	dev_printk(KERN_INFO, &dev->dev, "PME# %s\n",
			enable ? "enabled" : "disabled");
}

/**
 * pci_enable_wake - enable PCI device as wakeup event source
 * @dev: PCI device affected
 * @state: PCI state from which device will issue wakeup events
 * @enable: True to enable event generation; false to disable
 *
 * This enables the device as a wakeup event source, or disables it.
 * When such events involves platform-specific hooks, those hooks are
 * called automatically by this routine.
 *
 * Devices with legacy power management (no standard PCI PM capabilities)
 * always require such platform hooks.
 *
 * RETURN VALUE:
 * 0 is returned on success
 * -EINVAL is returned if device is not supposed to wake up the system
 * Error code depending on the platform is returned if both the platform and
 * the native mechanism fail to enable the generation of wake-up events
 */
int pci_enable_wake(struct pci_dev *dev, pci_power_t state, int enable)
{
	int error = 0;
	bool pme_done = false;

	if (!device_may_wakeup(&dev->dev))
		return -EINVAL;

	/*
	 * According to "PCI System Architecture" 4th ed. by Tom Shanley & Don
	 * Anderson we should be doing PME# wake enable followed by ACPI wake
	 * enable.  To disable wake-up we call the platform first, for symmetry.
	 */

	if (!enable && platform_pci_can_wakeup(dev))
		error = platform_pci_sleep_wake(dev, false);

	if (!enable || pci_pme_capable(dev, state)) {
		pci_pme_active(dev, enable);
		pme_done = true;
	}

	if (enable && platform_pci_can_wakeup(dev))
		error = platform_pci_sleep_wake(dev, true);

	return pme_done ? 0 : error;
}

/**
 * pci_wake_from_d3 - enable/disable device to wake up from D3_hot or D3_cold
 * @dev: PCI device to prepare
 * @enable: True to enable wake-up event generation; false to disable
 *
 * Many drivers want the device to wake up the system from D3_hot or D3_cold
 * and this function allows them to set that up cleanly - pci_enable_wake()
 * should not be called twice in a row to enable wake-up due to PCI PM vs ACPI
 * ordering constraints.
 *
 * This function only returns error code if the device is not capable of
 * generating PME# from both D3_hot and D3_cold, and the platform is unable to
 * enable wake-up power for it.
 */
int pci_wake_from_d3(struct pci_dev *dev, bool enable)
{
	return pci_pme_capable(dev, PCI_D3cold) ?
			pci_enable_wake(dev, PCI_D3cold, enable) :
			pci_enable_wake(dev, PCI_D3hot, enable);
}

/**
 * pci_target_state - find an appropriate low power state for a given PCI dev
 * @dev: PCI device
 *
 * Use underlying platform code to find a supported low power state for @dev.
 * If the platform can't manage @dev, return the deepest state from which it
 * can generate wake events, based on any available PME info.
 */
pci_power_t pci_target_state(struct pci_dev *dev)
{
	pci_power_t target_state = PCI_D3hot;

	if (platform_pci_power_manageable(dev)) {
		/*
		 * Call the platform to choose the target state of the device
		 * and enable wake-up from this state if supported.
		 */
		pci_power_t state = platform_pci_choose_state(dev);

		switch (state) {
		case PCI_POWER_ERROR:
		case PCI_UNKNOWN:
			break;
		case PCI_D1:
		case PCI_D2:
			if (pci_no_d1d2(dev))
				break;
		default:
			target_state = state;
		}
	} else if (device_may_wakeup(&dev->dev)) {
		/*
		 * Find the deepest state from which the device can generate
		 * wake-up events, make it the target state and enable device
		 * to generate PME#.
		 */
		if (!dev->pm_cap)
			return PCI_POWER_ERROR;

		if (dev->pme_support) {
			while (target_state
			      && !(dev->pme_support & (1 << target_state)))
				target_state--;
		}
	}

	return target_state;
}

/**
 * pci_prepare_to_sleep - prepare PCI device for system-wide transition into a sleep state
 * @dev: Device to handle.
 *
 * Choose the power state appropriate for the device depending on whether
 * it can wake up the system and/or is power manageable by the platform
 * (PCI_D3hot is the default) and put the device into that state.
 */
int pci_prepare_to_sleep(struct pci_dev *dev)
{
	pci_power_t target_state = pci_target_state(dev);
	int error;

	if (target_state == PCI_POWER_ERROR)
		return -EIO;

	pci_enable_wake(dev, target_state, true);

	error = pci_set_power_state(dev, target_state);

	if (error)
		pci_enable_wake(dev, target_state, false);

	return error;
}

/**
 * pci_back_from_sleep - turn PCI device on during system-wide transition into working state
 * @dev: Device to handle.
 *
 * Disable device's sytem wake-up capability and put it into D0.
 */
int pci_back_from_sleep(struct pci_dev *dev)
{
	pci_enable_wake(dev, PCI_D0, false);
	return pci_set_power_state(dev, PCI_D0);
}

/**
 * pci_pm_init - Initialize PM functions of given PCI device
 * @dev: PCI device to handle.
 */
void pci_pm_init(struct pci_dev *dev)
{
	int pm;
	u16 pmc;

	dev->pm_cap = 0;

	/* find PCI PM capability in list */
	pm = pci_find_capability(dev, PCI_CAP_ID_PM);
	if (!pm)
		return;
	/* Check device's ability to generate PME# */
	pci_read_config_word(dev, pm + PCI_PM_PMC, &pmc);

	if ((pmc & PCI_PM_CAP_VER_MASK) > 3) {
		dev_err(&dev->dev, "unsupported PM cap regs version (%u)\n",
			pmc & PCI_PM_CAP_VER_MASK);
		return;
	}

	dev->pm_cap = pm;

	dev->d1_support = false;
	dev->d2_support = false;
	if (!pci_no_d1d2(dev)) {
		if (pmc & PCI_PM_CAP_D1)
			dev->d1_support = true;
		if (pmc & PCI_PM_CAP_D2)
			dev->d2_support = true;

		if (dev->d1_support || dev->d2_support)
			dev_printk(KERN_DEBUG, &dev->dev, "supports%s%s\n",
				   dev->d1_support ? " D1" : "",
				   dev->d2_support ? " D2" : "");
	}

	pmc &= PCI_PM_CAP_PME_MASK;
	if (pmc) {
		dev_info(&dev->dev, "PME# supported from%s%s%s%s%s\n",
			 (pmc & PCI_PM_CAP_PME_D0) ? " D0" : "",
			 (pmc & PCI_PM_CAP_PME_D1) ? " D1" : "",
			 (pmc & PCI_PM_CAP_PME_D2) ? " D2" : "",
			 (pmc & PCI_PM_CAP_PME_D3) ? " D3hot" : "",
			 (pmc & PCI_PM_CAP_PME_D3cold) ? " D3cold" : "");
		dev->pme_support = pmc >> PCI_PM_CAP_PME_SHIFT;
		/*
		 * Make device's PM flags reflect the wake-up capability, but
		 * let the user space enable it to wake up the system as needed.
		 */
		device_set_wakeup_capable(&dev->dev, true);
		device_set_wakeup_enable(&dev->dev, false);
		/* Disable the PME# generation functionality */
		pci_pme_active(dev, false);
	} else {
		dev->pme_support = 0;
	}
}

/**
 * pci_enable_ari - enable ARI forwarding if hardware support it
 * @dev: the PCI device
 */
void pci_enable_ari(struct pci_dev *dev)
{
	int pos;
	u32 cap;
	u16 ctrl;
	struct pci_dev *bridge;

	if (!dev->is_pcie || dev->devfn)
		return;

	pos = pci_find_ext_capability(dev, PCI_EXT_CAP_ID_ARI);
	if (!pos)
		return;

	bridge = dev->bus->self;
	if (!bridge || !bridge->is_pcie)
		return;

	pos = pci_find_capability(bridge, PCI_CAP_ID_EXP);
	if (!pos)
		return;

	pci_read_config_dword(bridge, pos + PCI_EXP_DEVCAP2, &cap);
	if (!(cap & PCI_EXP_DEVCAP2_ARI))
		return;

	pci_read_config_word(bridge, pos + PCI_EXP_DEVCTL2, &ctrl);
	ctrl |= PCI_EXP_DEVCTL2_ARI;
	pci_write_config_word(bridge, pos + PCI_EXP_DEVCTL2, ctrl);

	bridge->ari_enabled = 1;
}

int
pci_get_interrupt_pin(struct pci_dev *dev, struct pci_dev **bridge)
{
	u8 pin;

	pin = dev->pin;
	if (!pin)
		return -1;
	pin--;
	while (dev->bus->self) {
		pin = (pin + PCI_SLOT(dev->devfn)) % 4;
		dev = dev->bus->self;
	}
	*bridge = dev;
	return pin;
}

/**
 *	pci_release_region - Release a PCI bar
 *	@pdev: PCI device whose resources were previously reserved by pci_request_region
 *	@bar: BAR to release
 *
 *	Releases the PCI I/O and memory resources previously reserved by a
 *	successful call to pci_request_region.  Call this function only
 *	after all use of the PCI regions has ceased.
 */
void pci_release_region(struct pci_dev *pdev, int bar)
{
	struct pci_devres *dr;

	if (pci_resource_len(pdev, bar) == 0)
		return;
	if (pci_resource_flags(pdev, bar) & IORESOURCE_IO)
		release_region(pci_resource_start(pdev, bar),
				pci_resource_len(pdev, bar));
	else if (pci_resource_flags(pdev, bar) & IORESOURCE_MEM)
		release_mem_region(pci_resource_start(pdev, bar),
				pci_resource_len(pdev, bar));

	dr = find_pci_dr(pdev);
	if (dr)
		dr->region_mask &= ~(1 << bar);
}

/**
 *	pci_request_region - Reserved PCI I/O and memory resource
 *	@pdev: PCI device whose resources are to be reserved
 *	@bar: BAR to be reserved
 *	@res_name: Name to be associated with resource.
 *
 *	Mark the PCI region associated with PCI device @pdev BR @bar as
 *	being reserved by owner @res_name.  Do not access any
 *	address inside the PCI regions unless this call returns
 *	successfully.
 *
 *	Returns 0 on success, or %EBUSY on error.  A warning
 *	message is also printed on failure.
 */
int pci_request_region(struct pci_dev *pdev, int bar, const char *res_name)
{
	struct pci_devres *dr;

	if (pci_resource_len(pdev, bar) == 0)
		return 0;
		
	if (pci_resource_flags(pdev, bar) & IORESOURCE_IO) {
		if (!request_region(pci_resource_start(pdev, bar),
			    pci_resource_len(pdev, bar), res_name))
			goto err_out;
	}
	else if (pci_resource_flags(pdev, bar) & IORESOURCE_MEM) {
		if (!request_mem_region(pci_resource_start(pdev, bar),
				        pci_resource_len(pdev, bar), res_name))
			goto err_out;
	}

	dr = find_pci_dr(pdev);
	if (dr)
		dr->region_mask |= 1 << bar;

	return 0;

err_out:
	dev_warn(&pdev->dev, "BAR %d: can't reserve %s region %pR\n",
		 bar,
		 pci_resource_flags(pdev, bar) & IORESOURCE_IO ? "I/O" : "mem",
		 &pdev->resource[bar]);
	return -EBUSY;
}

/**
 * pci_release_selected_regions - Release selected PCI I/O and memory resources
 * @pdev: PCI device whose resources were previously reserved
 * @bars: Bitmask of BARs to be released
 *
 * Release selected PCI I/O and memory resources previously reserved.
 * Call this function only after all use of the PCI regions has ceased.
 */
void pci_release_selected_regions(struct pci_dev *pdev, int bars)
{
	int i;

	for (i = 0; i < 6; i++)
		if (bars & (1 << i))
			pci_release_region(pdev, i);
}

/**
 * pci_request_selected_regions - Reserve selected PCI I/O and memory resources
 * @pdev: PCI device whose resources are to be reserved
 * @bars: Bitmask of BARs to be requested
 * @res_name: Name to be associated with resource
 */
int pci_request_selected_regions(struct pci_dev *pdev, int bars,
				 const char *res_name)
{
	int i;

	for (i = 0; i < 6; i++)
		if (bars & (1 << i))
			if(pci_request_region(pdev, i, res_name))
				goto err_out;
	return 0;

err_out:
	while(--i >= 0)
		if (bars & (1 << i))
			pci_release_region(pdev, i);

	return -EBUSY;
}

/**
 *	pci_release_regions - Release reserved PCI I/O and memory resources
 *	@pdev: PCI device whose resources were previously reserved by pci_request_regions
 *
 *	Releases all PCI I/O and memory resources previously reserved by a
 *	successful call to pci_request_regions.  Call this function only
 *	after all use of the PCI regions has ceased.
 */

void pci_release_regions(struct pci_dev *pdev)
{
	pci_release_selected_regions(pdev, (1 << 6) - 1);
}

/**
 *	pci_request_regions - Reserved PCI I/O and memory resources
 *	@pdev: PCI device whose resources are to be reserved
 *	@res_name: Name to be associated with resource.
 *
 *	Mark all PCI regions associated with PCI device @pdev as
 *	being reserved by owner @res_name.  Do not access any
 *	address inside the PCI regions unless this call returns
 *	successfully.
 *
 *	Returns 0 on success, or %EBUSY on error.  A warning
 *	message is also printed on failure.
 */
int pci_request_regions(struct pci_dev *pdev, const char *res_name)
{
	return pci_request_selected_regions(pdev, ((1 << 6) - 1), res_name);
}

/**
 * pci_set_master - enables bus-mastering for device dev
 * @dev: the PCI device to enable
 *
 * Enables bus-mastering on the device and calls pcibios_set_master()
 * to do the needed arch specific settings.
 */
void
pci_set_master(struct pci_dev *dev)
{
	u16 cmd;

	pci_read_config_word(dev, PCI_COMMAND, &cmd);
	if (! (cmd & PCI_COMMAND_MASTER)) {
		dev_dbg(&dev->dev, "enabling bus mastering\n");
		cmd |= PCI_COMMAND_MASTER;
		pci_write_config_word(dev, PCI_COMMAND, cmd);
	}
	dev->is_busmaster = 1;
	pcibios_set_master(dev);
}

#ifdef PCI_DISABLE_MWI
int pci_set_mwi(struct pci_dev *dev)
{
	return 0;
}

int pci_try_set_mwi(struct pci_dev *dev)
{
	return 0;
}

void pci_clear_mwi(struct pci_dev *dev)
{
}

#else

#ifndef PCI_CACHE_LINE_BYTES
#define PCI_CACHE_LINE_BYTES L1_CACHE_BYTES
#endif

/* This can be overridden by arch code. */
/* Don't forget this is measured in 32-bit words, not bytes */
u8 pci_cache_line_size = PCI_CACHE_LINE_BYTES / 4;

/**
 * pci_set_cacheline_size - ensure the CACHE_LINE_SIZE register is programmed
 * @dev: the PCI device for which MWI is to be enabled
 *
 * Helper function for pci_set_mwi.
 * Originally copied from drivers/net/acenic.c.
 * Copyright 1998-2001 by Jes Sorensen, <jes@trained-monkey.org>.
 *
 * RETURNS: An appropriate -ERRNO error value on error, or zero for success.
 */
static int
pci_set_cacheline_size(struct pci_dev *dev)
{
	u8 cacheline_size;

	if (!pci_cache_line_size)
		return -EINVAL;		/* The system doesn't support MWI. */

	/* Validate current setting: the PCI_CACHE_LINE_SIZE must be
	   equal to or multiple of the right value. */
	pci_read_config_byte(dev, PCI_CACHE_LINE_SIZE, &cacheline_size);
	if (cacheline_size >= pci_cache_line_size &&
	    (cacheline_size % pci_cache_line_size) == 0)
		return 0;

	/* Write the correct value. */
	pci_write_config_byte(dev, PCI_CACHE_LINE_SIZE, pci_cache_line_size);
	/* Read it back. */
	pci_read_config_byte(dev, PCI_CACHE_LINE_SIZE, &cacheline_size);
	if (cacheline_size == pci_cache_line_size)
		return 0;

	dev_printk(KERN_DEBUG, &dev->dev, "cache line size of %d is not "
		   "supported\n", pci_cache_line_size << 2);

	return -EINVAL;
}

/**
 * pci_set_mwi - enables memory-write-invalidate PCI transaction
 * @dev: the PCI device for which MWI is enabled
 *
 * Enables the Memory-Write-Invalidate transaction in %PCI_COMMAND.
 *
 * RETURNS: An appropriate -ERRNO error value on error, or zero for success.
 */
int
pci_set_mwi(struct pci_dev *dev)
{
	int rc;
	u16 cmd;

	rc = pci_set_cacheline_size(dev);
	if (rc)
		return rc;

	pci_read_config_word(dev, PCI_COMMAND, &cmd);
	if (! (cmd & PCI_COMMAND_INVALIDATE)) {
		dev_dbg(&dev->dev, "enabling Mem-Wr-Inval\n");
		cmd |= PCI_COMMAND_INVALIDATE;
		pci_write_config_word(dev, PCI_COMMAND, cmd);
	}
	
	return 0;
}

/**
 * pci_try_set_mwi - enables memory-write-invalidate PCI transaction
 * @dev: the PCI device for which MWI is enabled
 *
 * Enables the Memory-Write-Invalidate transaction in %PCI_COMMAND.
 * Callers are not required to check the return value.
 *
 * RETURNS: An appropriate -ERRNO error value on error, or zero for success.
 */
int pci_try_set_mwi(struct pci_dev *dev)
{
	int rc = pci_set_mwi(dev);
	return rc;
}

/**
 * pci_clear_mwi - disables Memory-Write-Invalidate for device dev
 * @dev: the PCI device to disable
 *
 * Disables PCI Memory-Write-Invalidate transaction on the device
 */
void
pci_clear_mwi(struct pci_dev *dev)
{
	u16 cmd;

	pci_read_config_word(dev, PCI_COMMAND, &cmd);
	if (cmd & PCI_COMMAND_INVALIDATE) {
		cmd &= ~PCI_COMMAND_INVALIDATE;
		pci_write_config_word(dev, PCI_COMMAND, cmd);
	}
}
#endif /* ! PCI_DISABLE_MWI */

/**
 * pci_intx - enables/disables PCI INTx for device dev
 * @pdev: the PCI device to operate on
 * @enable: boolean: whether to enable or disable PCI INTx
 *
 * Enables/disables PCI INTx for device dev
 */
void
pci_intx(struct pci_dev *pdev, int enable)
{
	u16 pci_command, new;

	pci_read_config_word(pdev, PCI_COMMAND, &pci_command);

	if (enable) {
		new = pci_command & ~PCI_COMMAND_INTX_DISABLE;
	} else {
		new = pci_command | PCI_COMMAND_INTX_DISABLE;
	}

	if (new != pci_command) {
		struct pci_devres *dr;

		pci_write_config_word(pdev, PCI_COMMAND, new);

		dr = find_pci_dr(pdev);
		if (dr && !dr->restore_intx) {
			dr->restore_intx = 1;
			dr->orig_intx = !enable;
		}
	}
}

/**
 * pci_msi_off - disables any msi or msix capabilities
 * @dev: the PCI device to operate on
 *
 * If you want to use msi see pci_enable_msi and friends.
 * This is a lower level primitive that allows us to disable
 * msi operation at the device level.
 */
void pci_msi_off(struct pci_dev *dev)
{
	int pos;
	u16 control;

	pos = pci_find_capability(dev, PCI_CAP_ID_MSI);
	if (pos) {
		pci_read_config_word(dev, pos + PCI_MSI_FLAGS, &control);
		control &= ~PCI_MSI_FLAGS_ENABLE;
		pci_write_config_word(dev, pos + PCI_MSI_FLAGS, control);
	}
	pos = pci_find_capability(dev, PCI_CAP_ID_MSIX);
	if (pos) {
		pci_read_config_word(dev, pos + PCI_MSIX_FLAGS, &control);
		control &= ~PCI_MSIX_FLAGS_ENABLE;
		pci_write_config_word(dev, pos + PCI_MSIX_FLAGS, control);
	}
}

#ifndef HAVE_ARCH_PCI_SET_DMA_MASK
/*
 * These can be overridden by arch-specific implementations
 */
int
pci_set_dma_mask(struct pci_dev *dev, u64 mask)
{
	if (!pci_dma_supported(dev, mask))
		return -EIO;

	dev->dma_mask = mask;

	return 0;
}
    
int
pci_set_consistent_dma_mask(struct pci_dev *dev, u64 mask)
{
	if (!pci_dma_supported(dev, mask))
		return -EIO;

	dev->dev.coherent_dma_mask = mask;

	return 0;
}
#endif

#ifndef HAVE_ARCH_PCI_SET_DMA_MAX_SEGMENT_SIZE
int pci_set_dma_max_seg_size(struct pci_dev *dev, unsigned int size)
{
	return dma_set_max_seg_size(&dev->dev, size);
}
EXPORT_SYMBOL(pci_set_dma_max_seg_size);
#endif

#ifndef HAVE_ARCH_PCI_SET_DMA_SEGMENT_BOUNDARY
int pci_set_dma_seg_boundary(struct pci_dev *dev, unsigned long mask)
{
	return dma_set_seg_boundary(&dev->dev, mask);
}
EXPORT_SYMBOL(pci_set_dma_seg_boundary);
#endif

/**
 * pci_execute_reset_function() - Reset a PCI device function
 * @dev: Device function to reset
 *
 * Some devices allow an individual function to be reset without affecting
 * other functions in the same device.  The PCI device must be responsive
 * to PCI config space in order to use this function.
 *
 * The device function is presumed to be unused when this function is called.
 * Resetting the device will make the contents of PCI configuration space
 * random, so any caller of this must be prepared to reinitialise the
 * device including MSI, bus mastering, BARs, decoding IO and memory spaces,
 * etc.
 *
 * Returns 0 if the device function was successfully reset or -ENOTTY if the
 * device doesn't support resetting a single function.
 */
int pci_execute_reset_function(struct pci_dev *dev)
{
	u16 status;
	u32 cap;
	int exppos = pci_find_capability(dev, PCI_CAP_ID_EXP);

	if (!exppos)
		return -ENOTTY;
	pci_read_config_dword(dev, exppos + PCI_EXP_DEVCAP, &cap);
	if (!(cap & PCI_EXP_DEVCAP_FLR))
		return -ENOTTY;

	pci_block_user_cfg_access(dev);

	/* Wait for Transaction Pending bit clean */
	msleep(100);
	pci_read_config_word(dev, exppos + PCI_EXP_DEVSTA, &status);
	if (status & PCI_EXP_DEVSTA_TRPND) {
		dev_info(&dev->dev, "Busy after 100ms while trying to reset; "
			"sleeping for 1 second\n");
		ssleep(1);
		pci_read_config_word(dev, exppos + PCI_EXP_DEVSTA, &status);
		if (status & PCI_EXP_DEVSTA_TRPND)
			dev_info(&dev->dev, "Still busy after 1s; "
				"proceeding with reset anyway\n");
	}

	pci_write_config_word(dev, exppos + PCI_EXP_DEVCTL,
				PCI_EXP_DEVCTL_BCR_FLR);
	mdelay(100);

	pci_unblock_user_cfg_access(dev);
	return 0;
}
EXPORT_SYMBOL_GPL(pci_execute_reset_function);

/**
 * pci_reset_function() - quiesce and reset a PCI device function
 * @dev: Device function to reset
 *
 * Some devices allow an individual function to be reset without affecting
 * other functions in the same device.  The PCI device must be responsive
 * to PCI config space in order to use this function.
 *
 * This function does not just reset the PCI portion of a device, but
 * clears all the state associated with the device.  This function differs
 * from pci_execute_reset_function in that it saves and restores device state
 * over the reset.
 *
 * Returns 0 if the device function was successfully reset or -ENOTTY if the
 * device doesn't support resetting a single function.
 */
int pci_reset_function(struct pci_dev *dev)
{
	u32 cap;
	int exppos = pci_find_capability(dev, PCI_CAP_ID_EXP);
	int r;

	if (!exppos)
		return -ENOTTY;
	pci_read_config_dword(dev, exppos + PCI_EXP_DEVCAP, &cap);
	if (!(cap & PCI_EXP_DEVCAP_FLR))
		return -ENOTTY;

<<<<<<< HEAD
	if (!dev->msi_enabled && !dev->msix_enabled)
=======
	if (!dev->msi_enabled && !dev->msix_enabled && dev->irq != 0)
>>>>>>> c07f62e5
		disable_irq(dev->irq);
	pci_save_state(dev);

	pci_write_config_word(dev, PCI_COMMAND, PCI_COMMAND_INTX_DISABLE);

	r = pci_execute_reset_function(dev);

	pci_restore_state(dev);
<<<<<<< HEAD
	if (!dev->msi_enabled && !dev->msix_enabled)
=======
	if (!dev->msi_enabled && !dev->msix_enabled && dev->irq != 0)
>>>>>>> c07f62e5
		enable_irq(dev->irq);

	return r;
}
EXPORT_SYMBOL_GPL(pci_reset_function);

/**
 * pcix_get_max_mmrbc - get PCI-X maximum designed memory read byte count
 * @dev: PCI device to query
 *
 * Returns mmrbc: maximum designed memory read count in bytes
 *    or appropriate error value.
 */
int pcix_get_max_mmrbc(struct pci_dev *dev)
{
	int err, cap;
	u32 stat;

	cap = pci_find_capability(dev, PCI_CAP_ID_PCIX);
	if (!cap)
		return -EINVAL;

	err = pci_read_config_dword(dev, cap + PCI_X_STATUS, &stat);
	if (err)
		return -EINVAL;

	return (stat & PCI_X_STATUS_MAX_READ) >> 12;
}
EXPORT_SYMBOL(pcix_get_max_mmrbc);

/**
 * pcix_get_mmrbc - get PCI-X maximum memory read byte count
 * @dev: PCI device to query
 *
 * Returns mmrbc: maximum memory read count in bytes
 *    or appropriate error value.
 */
int pcix_get_mmrbc(struct pci_dev *dev)
{
	int ret, cap;
	u32 cmd;

	cap = pci_find_capability(dev, PCI_CAP_ID_PCIX);
	if (!cap)
		return -EINVAL;

	ret = pci_read_config_dword(dev, cap + PCI_X_CMD, &cmd);
	if (!ret)
		ret = 512 << ((cmd & PCI_X_CMD_MAX_READ) >> 2);

	return ret;
}
EXPORT_SYMBOL(pcix_get_mmrbc);

/**
 * pcix_set_mmrbc - set PCI-X maximum memory read byte count
 * @dev: PCI device to query
 * @mmrbc: maximum memory read count in bytes
 *    valid values are 512, 1024, 2048, 4096
 *
 * If possible sets maximum memory read byte count, some bridges have erratas
 * that prevent this.
 */
int pcix_set_mmrbc(struct pci_dev *dev, int mmrbc)
{
	int cap, err = -EINVAL;
	u32 stat, cmd, v, o;

	if (mmrbc < 512 || mmrbc > 4096 || !is_power_of_2(mmrbc))
		goto out;

	v = ffs(mmrbc) - 10;

	cap = pci_find_capability(dev, PCI_CAP_ID_PCIX);
	if (!cap)
		goto out;

	err = pci_read_config_dword(dev, cap + PCI_X_STATUS, &stat);
	if (err)
		goto out;

	if (v > (stat & PCI_X_STATUS_MAX_READ) >> 21)
		return -E2BIG;

	err = pci_read_config_dword(dev, cap + PCI_X_CMD, &cmd);
	if (err)
		goto out;

	o = (cmd & PCI_X_CMD_MAX_READ) >> 2;
	if (o != v) {
		if (v > o && dev->bus &&
		   (dev->bus->bus_flags & PCI_BUS_FLAGS_NO_MMRBC))
			return -EIO;

		cmd &= ~PCI_X_CMD_MAX_READ;
		cmd |= v << 2;
		err = pci_write_config_dword(dev, cap + PCI_X_CMD, cmd);
	}
out:
	return err;
}
EXPORT_SYMBOL(pcix_set_mmrbc);

/**
 * pcie_get_readrq - get PCI Express read request size
 * @dev: PCI device to query
 *
 * Returns maximum memory read request in bytes
 *    or appropriate error value.
 */
int pcie_get_readrq(struct pci_dev *dev)
{
	int ret, cap;
	u16 ctl;

	cap = pci_find_capability(dev, PCI_CAP_ID_EXP);
	if (!cap)
		return -EINVAL;

	ret = pci_read_config_word(dev, cap + PCI_EXP_DEVCTL, &ctl);
	if (!ret)
	ret = 128 << ((ctl & PCI_EXP_DEVCTL_READRQ) >> 12);

	return ret;
}
EXPORT_SYMBOL(pcie_get_readrq);

/**
 * pcie_set_readrq - set PCI Express maximum memory read request
 * @dev: PCI device to query
 * @rq: maximum memory read count in bytes
 *    valid values are 128, 256, 512, 1024, 2048, 4096
 *
 * If possible sets maximum read byte count
 */
int pcie_set_readrq(struct pci_dev *dev, int rq)
{
	int cap, err = -EINVAL;
	u16 ctl, v;

	if (rq < 128 || rq > 4096 || !is_power_of_2(rq))
		goto out;

	v = (ffs(rq) - 8) << 12;

	cap = pci_find_capability(dev, PCI_CAP_ID_EXP);
	if (!cap)
		goto out;

	err = pci_read_config_word(dev, cap + PCI_EXP_DEVCTL, &ctl);
	if (err)
		goto out;

	if ((ctl & PCI_EXP_DEVCTL_READRQ) != v) {
		ctl &= ~PCI_EXP_DEVCTL_READRQ;
		ctl |= v;
		err = pci_write_config_dword(dev, cap + PCI_EXP_DEVCTL, ctl);
	}

out:
	return err;
}
EXPORT_SYMBOL(pcie_set_readrq);

/**
 * pci_select_bars - Make BAR mask from the type of resource
 * @dev: the PCI device for which BAR mask is made
 * @flags: resource type mask to be selected
 *
 * This helper routine makes bar mask from the type of resource.
 */
int pci_select_bars(struct pci_dev *dev, unsigned long flags)
{
	int i, bars = 0;
	for (i = 0; i < PCI_NUM_RESOURCES; i++)
		if (pci_resource_flags(dev, i) & flags)
			bars |= (1 << i);
	return bars;
}

static void __devinit pci_no_domains(void)
{
#ifdef CONFIG_PCI_DOMAINS
	pci_domains_supported = 0;
#endif
}

static int __devinit pci_init(void)
{
	struct pci_dev *dev = NULL;

	while ((dev = pci_get_device(PCI_ANY_ID, PCI_ANY_ID, dev)) != NULL) {
		pci_fixup_device(pci_fixup_final, dev);
	}

	msi_init();

	return 0;
}

static int __init pci_setup(char *str)
{
	while (str) {
		char *k = strchr(str, ',');
		if (k)
			*k++ = 0;
		if (*str && (str = pcibios_setup(str)) && *str) {
			if (!strcmp(str, "nomsi")) {
				pci_no_msi();
			} else if (!strcmp(str, "noaer")) {
				pci_no_aer();
			} else if (!strcmp(str, "nodomains")) {
				pci_no_domains();
			} else if (!strncmp(str, "cbiosize=", 9)) {
				pci_cardbus_io_size = memparse(str + 9, &str);
			} else if (!strncmp(str, "cbmemsize=", 10)) {
				pci_cardbus_mem_size = memparse(str + 10, &str);
			} else {
				printk(KERN_ERR "PCI: Unknown option `%s'\n",
						str);
			}
		}
		str = k;
	}
	return 0;
}
early_param("pci", pci_setup);

device_initcall(pci_init);

EXPORT_SYMBOL(pci_reenable_device);
EXPORT_SYMBOL(pci_enable_device_io);
EXPORT_SYMBOL(pci_enable_device_mem);
EXPORT_SYMBOL(pci_enable_device);
EXPORT_SYMBOL(pcim_enable_device);
EXPORT_SYMBOL(pcim_pin_device);
EXPORT_SYMBOL(pci_disable_device);
EXPORT_SYMBOL(pci_find_capability);
EXPORT_SYMBOL(pci_bus_find_capability);
EXPORT_SYMBOL(pci_release_regions);
EXPORT_SYMBOL(pci_request_regions);
EXPORT_SYMBOL(pci_release_region);
EXPORT_SYMBOL(pci_request_region);
EXPORT_SYMBOL(pci_release_selected_regions);
EXPORT_SYMBOL(pci_request_selected_regions);
EXPORT_SYMBOL(pci_set_master);
EXPORT_SYMBOL(pci_set_mwi);
EXPORT_SYMBOL(pci_try_set_mwi);
EXPORT_SYMBOL(pci_clear_mwi);
EXPORT_SYMBOL_GPL(pci_intx);
EXPORT_SYMBOL(pci_set_dma_mask);
EXPORT_SYMBOL(pci_set_consistent_dma_mask);
EXPORT_SYMBOL(pci_assign_resource);
EXPORT_SYMBOL(pci_find_parent_resource);
EXPORT_SYMBOL(pci_select_bars);

EXPORT_SYMBOL(pci_set_power_state);
EXPORT_SYMBOL(pci_save_state);
EXPORT_SYMBOL(pci_restore_state);
EXPORT_SYMBOL(pci_pme_capable);
EXPORT_SYMBOL(pci_pme_active);
EXPORT_SYMBOL(pci_enable_wake);
EXPORT_SYMBOL(pci_wake_from_d3);
EXPORT_SYMBOL(pci_target_state);
EXPORT_SYMBOL(pci_prepare_to_sleep);
EXPORT_SYMBOL(pci_back_from_sleep);
EXPORT_SYMBOL_GPL(pci_set_pcie_reset_state);
<|MERGE_RESOLUTION|>--- conflicted
+++ resolved
@@ -1832,11 +1832,7 @@
 	if (!(cap & PCI_EXP_DEVCAP_FLR))
 		return -ENOTTY;
 
-<<<<<<< HEAD
-	if (!dev->msi_enabled && !dev->msix_enabled)
-=======
 	if (!dev->msi_enabled && !dev->msix_enabled && dev->irq != 0)
->>>>>>> c07f62e5
 		disable_irq(dev->irq);
 	pci_save_state(dev);
 
@@ -1845,11 +1841,7 @@
 	r = pci_execute_reset_function(dev);
 
 	pci_restore_state(dev);
-<<<<<<< HEAD
-	if (!dev->msi_enabled && !dev->msix_enabled)
-=======
 	if (!dev->msi_enabled && !dev->msix_enabled && dev->irq != 0)
->>>>>>> c07f62e5
 		enable_irq(dev->irq);
 
 	return r;
