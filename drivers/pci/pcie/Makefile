--- conflicted
+++ resolved
@@ -7,12 +7,8 @@
 obj-$(CONFIG_PCIEPORTBUS)	+= pcieportdrv.o
 
 obj-$(CONFIG_PCIEASPM)		+= aspm.o
-<<<<<<< HEAD
+obj-$(CONFIG_PCIEASPM_EXT)	+= aspm_ext.o
 obj-$(CONFIG_PCIEAER)		+= aer.o err.o
-=======
-obj-$(CONFIG_PCIEASPM_EXT)	+= aspm_ext.o
-obj-$(CONFIG_PCIEAER)		+= aer.o
->>>>>>> 52f971ee
 obj-$(CONFIG_PCIEAER_INJECT)	+= aer_inject.o
 obj-$(CONFIG_PCIE_PME)		+= pme.o
 obj-$(CONFIG_PCIE_DPC)		+= dpc.o
