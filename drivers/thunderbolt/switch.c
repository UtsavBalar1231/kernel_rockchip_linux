// SPDX-License-Identifier: GPL-2.0
/*
 * Thunderbolt driver - switch/port utility functions
 *
 * Copyright (c) 2014 Andreas Noever <andreas.noever@gmail.com>
 * Copyright (C) 2018, Intel Corporation
 */

#include <linux/delay.h>
#include <linux/idr.h>
#include <linux/nvmem-provider.h>
#include <linux/pm_runtime.h>
#include <linux/sched/signal.h>
#include <linux/sizes.h>
#include <linux/slab.h>
#include <linux/module.h>

#include "tb.h"

/* Switch NVM support */

struct nvm_auth_status {
	struct list_head list;
	uuid_t uuid;
	u32 status;
};

static bool clx_enabled = true;
module_param_named(clx, clx_enabled, bool, 0444);
MODULE_PARM_DESC(clx, "allow low power states on the high-speed lanes (default: true)");

/*
 * Hold NVM authentication failure status per switch This information
 * needs to stay around even when the switch gets power cycled so we
 * keep it separately.
 */
static LIST_HEAD(nvm_auth_status_cache);
static DEFINE_MUTEX(nvm_auth_status_lock);

static struct nvm_auth_status *__nvm_get_auth_status(const struct tb_switch *sw)
{
	struct nvm_auth_status *st;

	list_for_each_entry(st, &nvm_auth_status_cache, list) {
		if (uuid_equal(&st->uuid, sw->uuid))
			return st;
	}

	return NULL;
}

static void nvm_get_auth_status(const struct tb_switch *sw, u32 *status)
{
	struct nvm_auth_status *st;

	mutex_lock(&nvm_auth_status_lock);
	st = __nvm_get_auth_status(sw);
	mutex_unlock(&nvm_auth_status_lock);

	*status = st ? st->status : 0;
}

static void nvm_set_auth_status(const struct tb_switch *sw, u32 status)
{
	struct nvm_auth_status *st;

	if (WARN_ON(!sw->uuid))
		return;

	mutex_lock(&nvm_auth_status_lock);
	st = __nvm_get_auth_status(sw);

	if (!st) {
		st = kzalloc(sizeof(*st), GFP_KERNEL);
		if (!st)
			goto unlock;

		memcpy(&st->uuid, sw->uuid, sizeof(st->uuid));
		INIT_LIST_HEAD(&st->list);
		list_add_tail(&st->list, &nvm_auth_status_cache);
	}

	st->status = status;
unlock:
	mutex_unlock(&nvm_auth_status_lock);
}

static void nvm_clear_auth_status(const struct tb_switch *sw)
{
	struct nvm_auth_status *st;

	mutex_lock(&nvm_auth_status_lock);
	st = __nvm_get_auth_status(sw);
	if (st) {
		list_del(&st->list);
		kfree(st);
	}
	mutex_unlock(&nvm_auth_status_lock);
}

static int nvm_validate_and_write(struct tb_switch *sw)
{
	unsigned int image_size;
	const u8 *buf;
	int ret;

	ret = tb_nvm_validate(sw->nvm);
	if (ret)
		return ret;

	ret = tb_nvm_write_headers(sw->nvm);
	if (ret)
		return ret;

	buf = sw->nvm->buf_data_start;
	image_size = sw->nvm->buf_data_size;

	if (tb_switch_is_usb4(sw))
		ret = usb4_switch_nvm_write(sw, 0, buf, image_size);
	else
		ret = dma_port_flash_write(sw->dma_port, 0, buf, image_size);
	if (ret)
		return ret;

	sw->nvm->flushed = true;
	return 0;
}

static int nvm_authenticate_host_dma_port(struct tb_switch *sw)
{
	int ret = 0;

	/*
	 * Root switch NVM upgrade requires that we disconnect the
	 * existing paths first (in case it is not in safe mode
	 * already).
	 */
	if (!sw->safe_mode) {
		u32 status;

		ret = tb_domain_disconnect_all_paths(sw->tb);
		if (ret)
			return ret;
		/*
		 * The host controller goes away pretty soon after this if
		 * everything goes well so getting timeout is expected.
		 */
		ret = dma_port_flash_update_auth(sw->dma_port);
		if (!ret || ret == -ETIMEDOUT)
			return 0;

		/*
		 * Any error from update auth operation requires power
		 * cycling of the host router.
		 */
		tb_sw_warn(sw, "failed to authenticate NVM, power cycling\n");
		if (dma_port_flash_update_auth_status(sw->dma_port, &status) > 0)
			nvm_set_auth_status(sw, status);
	}

	/*
	 * From safe mode we can get out by just power cycling the
	 * switch.
	 */
	dma_port_power_cycle(sw->dma_port);
	return ret;
}

static int nvm_authenticate_device_dma_port(struct tb_switch *sw)
{
	int ret, retries = 10;

	ret = dma_port_flash_update_auth(sw->dma_port);
	switch (ret) {
	case 0:
	case -ETIMEDOUT:
	case -EACCES:
	case -EINVAL:
		/* Power cycle is required */
		break;
	default:
		return ret;
	}

	/*
	 * Poll here for the authentication status. It takes some time
	 * for the device to respond (we get timeout for a while). Once
	 * we get response the device needs to be power cycled in order
	 * to the new NVM to be taken into use.
	 */
	do {
		u32 status;

		ret = dma_port_flash_update_auth_status(sw->dma_port, &status);
		if (ret < 0 && ret != -ETIMEDOUT)
			return ret;
		if (ret > 0) {
			if (status) {
				tb_sw_warn(sw, "failed to authenticate NVM\n");
				nvm_set_auth_status(sw, status);
			}

			tb_sw_info(sw, "power cycling the switch now\n");
			dma_port_power_cycle(sw->dma_port);
			return 0;
		}

		msleep(500);
	} while (--retries);

	return -ETIMEDOUT;
}

static void nvm_authenticate_start_dma_port(struct tb_switch *sw)
{
	struct pci_dev *root_port;

	/*
	 * During host router NVM upgrade we should not allow root port to
	 * go into D3cold because some root ports cannot trigger PME
	 * itself. To be on the safe side keep the root port in D0 during
	 * the whole upgrade process.
	 */
	root_port = pcie_find_root_port(sw->tb->nhi->pdev);
	if (root_port)
		pm_runtime_get_noresume(&root_port->dev);
}

static void nvm_authenticate_complete_dma_port(struct tb_switch *sw)
{
	struct pci_dev *root_port;

	root_port = pcie_find_root_port(sw->tb->nhi->pdev);
	if (root_port)
		pm_runtime_put(&root_port->dev);
}

static inline bool nvm_readable(struct tb_switch *sw)
{
	if (tb_switch_is_usb4(sw)) {
		/*
		 * USB4 devices must support NVM operations but it is
		 * optional for hosts. Therefore we query the NVM sector
		 * size here and if it is supported assume NVM
		 * operations are implemented.
		 */
		return usb4_switch_nvm_sector_size(sw) > 0;
	}

	/* Thunderbolt 2 and 3 devices support NVM through DMA port */
	return !!sw->dma_port;
}

static inline bool nvm_upgradeable(struct tb_switch *sw)
{
	if (sw->no_nvm_upgrade)
		return false;
	return nvm_readable(sw);
}

static int nvm_authenticate(struct tb_switch *sw, bool auth_only)
{
	int ret;

	if (tb_switch_is_usb4(sw)) {
		if (auth_only) {
			ret = usb4_switch_nvm_set_offset(sw, 0);
			if (ret)
				return ret;
		}
		sw->nvm->authenticating = true;
		return usb4_switch_nvm_authenticate(sw);
	} else if (auth_only) {
		return -EOPNOTSUPP;
	}

	sw->nvm->authenticating = true;
	if (!tb_route(sw)) {
		nvm_authenticate_start_dma_port(sw);
		ret = nvm_authenticate_host_dma_port(sw);
	} else {
		ret = nvm_authenticate_device_dma_port(sw);
	}

	return ret;
}

/**
 * tb_switch_nvm_read() - Read router NVM
 * @sw: Router whose NVM to read
 * @address: Start address on the NVM
 * @buf: Buffer where the read data is copied
 * @size: Size of the buffer in bytes
 *
 * Reads from router NVM and returns the requested data in @buf. Locking
 * is up to the caller. Returns %0 in success and negative errno in case
 * of failure.
 */
int tb_switch_nvm_read(struct tb_switch *sw, unsigned int address, void *buf,
		       size_t size)
{
	if (tb_switch_is_usb4(sw))
		return usb4_switch_nvm_read(sw, address, buf, size);
	return dma_port_flash_read(sw->dma_port, address, buf, size);
}

static int nvm_read(void *priv, unsigned int offset, void *val, size_t bytes)
{
	struct tb_nvm *nvm = priv;
	struct tb_switch *sw = tb_to_switch(nvm->dev);
	int ret;

	pm_runtime_get_sync(&sw->dev);

	if (!mutex_trylock(&sw->tb->lock)) {
		ret = restart_syscall();
		goto out;
	}

	ret = tb_switch_nvm_read(sw, offset, val, bytes);
	mutex_unlock(&sw->tb->lock);

out:
	pm_runtime_mark_last_busy(&sw->dev);
	pm_runtime_put_autosuspend(&sw->dev);

	return ret;
}

static int nvm_write(void *priv, unsigned int offset, void *val, size_t bytes)
{
	struct tb_nvm *nvm = priv;
	struct tb_switch *sw = tb_to_switch(nvm->dev);
	int ret;

	if (!mutex_trylock(&sw->tb->lock))
		return restart_syscall();

	/*
	 * Since writing the NVM image might require some special steps,
	 * for example when CSS headers are written, we cache the image
	 * locally here and handle the special cases when the user asks
	 * us to authenticate the image.
	 */
	ret = tb_nvm_write_buf(nvm, offset, val, bytes);
	mutex_unlock(&sw->tb->lock);

	return ret;
}

static int tb_switch_nvm_add(struct tb_switch *sw)
{
	struct tb_nvm *nvm;
	int ret;

	if (!nvm_readable(sw))
		return 0;

	nvm = tb_nvm_alloc(&sw->dev);
	if (IS_ERR(nvm)) {
		ret = PTR_ERR(nvm) == -EOPNOTSUPP ? 0 : PTR_ERR(nvm);
		goto err_nvm;
	}

	ret = tb_nvm_read_version(nvm);
	if (ret)
		goto err_nvm;

	/*
	 * If the switch is in safe-mode the only accessible portion of
	 * the NVM is the non-active one where userspace is expected to
	 * write new functional NVM.
	 */
	if (!sw->safe_mode) {
		ret = tb_nvm_add_active(nvm, nvm_read);
		if (ret)
			goto err_nvm;
	}

	if (!sw->no_nvm_upgrade) {
		ret = tb_nvm_add_non_active(nvm, nvm_write);
		if (ret)
			goto err_nvm;
	}

	sw->nvm = nvm;
	return 0;

err_nvm:
	tb_sw_dbg(sw, "NVM upgrade disabled\n");
	sw->no_nvm_upgrade = true;
	if (!IS_ERR(nvm))
		tb_nvm_free(nvm);

	return ret;
}

static void tb_switch_nvm_remove(struct tb_switch *sw)
{
	struct tb_nvm *nvm;

	nvm = sw->nvm;
	sw->nvm = NULL;

	if (!nvm)
		return;

	/* Remove authentication status in case the switch is unplugged */
	if (!nvm->authenticating)
		nvm_clear_auth_status(sw);

	tb_nvm_free(nvm);
}

/* port utility functions */

static const char *tb_port_type(const struct tb_regs_port_header *port)
{
	switch (port->type >> 16) {
	case 0:
		switch ((u8) port->type) {
		case 0:
			return "Inactive";
		case 1:
			return "Port";
		case 2:
			return "NHI";
		default:
			return "unknown";
		}
	case 0x2:
		return "Ethernet";
	case 0x8:
		return "SATA";
	case 0xe:
		return "DP/HDMI";
	case 0x10:
		return "PCIe";
	case 0x20:
		return "USB";
	default:
		return "unknown";
	}
}

static void tb_dump_port(struct tb *tb, const struct tb_port *port)
{
	const struct tb_regs_port_header *regs = &port->config;

	tb_dbg(tb,
	       " Port %d: %x:%x (Revision: %d, TB Version: %d, Type: %s (%#x))\n",
	       regs->port_number, regs->vendor_id, regs->device_id,
	       regs->revision, regs->thunderbolt_version, tb_port_type(regs),
	       regs->type);
	tb_dbg(tb, "  Max hop id (in/out): %d/%d\n",
	       regs->max_in_hop_id, regs->max_out_hop_id);
	tb_dbg(tb, "  Max counters: %d\n", regs->max_counters);
	tb_dbg(tb, "  NFC Credits: %#x\n", regs->nfc_credits);
	tb_dbg(tb, "  Credits (total/control): %u/%u\n", port->total_credits,
	       port->ctl_credits);
}

/**
 * tb_port_state() - get connectedness state of a port
 * @port: the port to check
 *
 * The port must have a TB_CAP_PHY (i.e. it should be a real port).
 *
 * Return: Returns an enum tb_port_state on success or an error code on failure.
 */
int tb_port_state(struct tb_port *port)
{
	struct tb_cap_phy phy;
	int res;
	if (port->cap_phy == 0) {
		tb_port_WARN(port, "does not have a PHY\n");
		return -EINVAL;
	}
	res = tb_port_read(port, &phy, TB_CFG_PORT, port->cap_phy, 2);
	if (res)
		return res;
	return phy.state;
}

/**
 * tb_wait_for_port() - wait for a port to become ready
 * @port: Port to wait
 * @wait_if_unplugged: Wait also when port is unplugged
 *
 * Wait up to 1 second for a port to reach state TB_PORT_UP. If
 * wait_if_unplugged is set then we also wait if the port is in state
 * TB_PORT_UNPLUGGED (it takes a while for the device to be registered after
 * switch resume). Otherwise we only wait if a device is registered but the link
 * has not yet been established.
 *
 * Return: Returns an error code on failure. Returns 0 if the port is not
 * connected or failed to reach state TB_PORT_UP within one second. Returns 1
 * if the port is connected and in state TB_PORT_UP.
 */
int tb_wait_for_port(struct tb_port *port, bool wait_if_unplugged)
{
	int retries = 10;
	int state;
	if (!port->cap_phy) {
		tb_port_WARN(port, "does not have PHY\n");
		return -EINVAL;
	}
	if (tb_is_upstream_port(port)) {
		tb_port_WARN(port, "is the upstream port\n");
		return -EINVAL;
	}

	while (retries--) {
		state = tb_port_state(port);
		if (state < 0)
			return state;
		if (state == TB_PORT_DISABLED) {
			tb_port_dbg(port, "is disabled (state: 0)\n");
			return 0;
		}
		if (state == TB_PORT_UNPLUGGED) {
			if (wait_if_unplugged) {
				/* used during resume */
				tb_port_dbg(port,
					    "is unplugged (state: 7), retrying...\n");
				msleep(100);
				continue;
			}
			tb_port_dbg(port, "is unplugged (state: 7)\n");
			return 0;
		}
		if (state == TB_PORT_UP) {
			tb_port_dbg(port, "is connected, link is up (state: 2)\n");
			return 1;
		}

		/*
		 * After plug-in the state is TB_PORT_CONNECTING. Give it some
		 * time.
		 */
		tb_port_dbg(port,
			    "is connected, link is not up (state: %d), retrying...\n",
			    state);
		msleep(100);
	}
	tb_port_warn(port,
		     "failed to reach state TB_PORT_UP. Ignoring port...\n");
	return 0;
}

/**
 * tb_port_add_nfc_credits() - add/remove non flow controlled credits to port
 * @port: Port to add/remove NFC credits
 * @credits: Credits to add/remove
 *
 * Change the number of NFC credits allocated to @port by @credits. To remove
 * NFC credits pass a negative amount of credits.
 *
 * Return: Returns 0 on success or an error code on failure.
 */
int tb_port_add_nfc_credits(struct tb_port *port, int credits)
{
	u32 nfc_credits;

	if (credits == 0 || port->sw->is_unplugged)
		return 0;

	/*
	 * USB4 restricts programming NFC buffers to lane adapters only
	 * so skip other ports.
	 */
	if (tb_switch_is_usb4(port->sw) && !tb_port_is_null(port))
		return 0;

	nfc_credits = port->config.nfc_credits & ADP_CS_4_NFC_BUFFERS_MASK;
	if (credits < 0)
		credits = max_t(int, -nfc_credits, credits);

	nfc_credits += credits;

	tb_port_dbg(port, "adding %d NFC credits to %lu", credits,
		    port->config.nfc_credits & ADP_CS_4_NFC_BUFFERS_MASK);

	port->config.nfc_credits &= ~ADP_CS_4_NFC_BUFFERS_MASK;
	port->config.nfc_credits |= nfc_credits;

	return tb_port_write(port, &port->config.nfc_credits,
			     TB_CFG_PORT, ADP_CS_4, 1);
}

/**
 * tb_port_clear_counter() - clear a counter in TB_CFG_COUNTER
 * @port: Port whose counters to clear
 * @counter: Counter index to clear
 *
 * Return: Returns 0 on success or an error code on failure.
 */
int tb_port_clear_counter(struct tb_port *port, int counter)
{
	u32 zero[3] = { 0, 0, 0 };
	tb_port_dbg(port, "clearing counter %d\n", counter);
	return tb_port_write(port, zero, TB_CFG_COUNTERS, 3 * counter, 3);
}

/**
 * tb_port_unlock() - Unlock downstream port
 * @port: Port to unlock
 *
 * Needed for USB4 but can be called for any CIO/USB4 ports. Makes the
 * downstream router accessible for CM.
 */
int tb_port_unlock(struct tb_port *port)
{
	if (tb_switch_is_icm(port->sw))
		return 0;
	if (!tb_port_is_null(port))
		return -EINVAL;
	if (tb_switch_is_usb4(port->sw))
		return usb4_port_unlock(port);
	return 0;
}

static int __tb_port_enable(struct tb_port *port, bool enable)
{
	int ret;
	u32 phy;

	if (!tb_port_is_null(port))
		return -EINVAL;

	ret = tb_port_read(port, &phy, TB_CFG_PORT,
			   port->cap_phy + LANE_ADP_CS_1, 1);
	if (ret)
		return ret;

	if (enable)
		phy &= ~LANE_ADP_CS_1_LD;
	else
		phy |= LANE_ADP_CS_1_LD;


	ret = tb_port_write(port, &phy, TB_CFG_PORT,
			    port->cap_phy + LANE_ADP_CS_1, 1);
	if (ret)
		return ret;

	tb_port_dbg(port, "lane %sabled\n", enable ? "en" : "dis");
	return 0;
}

/**
 * tb_port_enable() - Enable lane adapter
 * @port: Port to enable (can be %NULL)
 *
 * This is used for lane 0 and 1 adapters to enable it.
 */
int tb_port_enable(struct tb_port *port)
{
	return __tb_port_enable(port, true);
}

/**
 * tb_port_disable() - Disable lane adapter
 * @port: Port to disable (can be %NULL)
 *
 * This is used for lane 0 and 1 adapters to disable it.
 */
int tb_port_disable(struct tb_port *port)
{
	return __tb_port_enable(port, false);
}

/*
 * tb_init_port() - initialize a port
 *
 * This is a helper method for tb_switch_alloc. Does not check or initialize
 * any downstream switches.
 *
 * Return: Returns 0 on success or an error code on failure.
 */
static int tb_init_port(struct tb_port *port)
{
	int res;
	int cap;

	INIT_LIST_HEAD(&port->list);

	/* Control adapter does not have configuration space */
	if (!port->port)
		return 0;

	res = tb_port_read(port, &port->config, TB_CFG_PORT, 0, 8);
	if (res) {
		if (res == -ENODEV) {
			tb_dbg(port->sw->tb, " Port %d: not implemented\n",
			       port->port);
			port->disabled = true;
			return 0;
		}
		return res;
	}

	/* Port 0 is the switch itself and has no PHY. */
	if (port->config.type == TB_TYPE_PORT) {
		cap = tb_port_find_cap(port, TB_PORT_CAP_PHY);

		if (cap > 0)
			port->cap_phy = cap;
		else
			tb_port_WARN(port, "non switch port without a PHY\n");

		cap = tb_port_find_cap(port, TB_PORT_CAP_USB4);
		if (cap > 0)
			port->cap_usb4 = cap;

		/*
		 * USB4 ports the buffers allocated for the control path
		 * can be read from the path config space. Legacy
		 * devices we use hard-coded value.
		 */
		if (tb_switch_is_usb4(port->sw)) {
			struct tb_regs_hop hop;

			if (!tb_port_read(port, &hop, TB_CFG_HOPS, 0, 2))
				port->ctl_credits = hop.initial_credits;
		}
		if (!port->ctl_credits)
			port->ctl_credits = 2;

	} else {
		cap = tb_port_find_cap(port, TB_PORT_CAP_ADAP);
		if (cap > 0)
			port->cap_adap = cap;
	}

	port->total_credits =
		(port->config.nfc_credits & ADP_CS_4_TOTAL_BUFFERS_MASK) >>
		ADP_CS_4_TOTAL_BUFFERS_SHIFT;

	tb_dump_port(port->sw->tb, port);
	return 0;
}

static int tb_port_alloc_hopid(struct tb_port *port, bool in, int min_hopid,
			       int max_hopid)
{
	int port_max_hopid;
	struct ida *ida;

	if (in) {
		port_max_hopid = port->config.max_in_hop_id;
		ida = &port->in_hopids;
	} else {
		port_max_hopid = port->config.max_out_hop_id;
		ida = &port->out_hopids;
	}

	/*
	 * NHI can use HopIDs 1-max for other adapters HopIDs 0-7 are
	 * reserved.
	 */
	if (!tb_port_is_nhi(port) && min_hopid < TB_PATH_MIN_HOPID)
		min_hopid = TB_PATH_MIN_HOPID;

	if (max_hopid < 0 || max_hopid > port_max_hopid)
		max_hopid = port_max_hopid;

	return ida_simple_get(ida, min_hopid, max_hopid + 1, GFP_KERNEL);
}

/**
 * tb_port_alloc_in_hopid() - Allocate input HopID from port
 * @port: Port to allocate HopID for
 * @min_hopid: Minimum acceptable input HopID
 * @max_hopid: Maximum acceptable input HopID
 *
 * Return: HopID between @min_hopid and @max_hopid or negative errno in
 * case of error.
 */
int tb_port_alloc_in_hopid(struct tb_port *port, int min_hopid, int max_hopid)
{
	return tb_port_alloc_hopid(port, true, min_hopid, max_hopid);
}

/**
 * tb_port_alloc_out_hopid() - Allocate output HopID from port
 * @port: Port to allocate HopID for
 * @min_hopid: Minimum acceptable output HopID
 * @max_hopid: Maximum acceptable output HopID
 *
 * Return: HopID between @min_hopid and @max_hopid or negative errno in
 * case of error.
 */
int tb_port_alloc_out_hopid(struct tb_port *port, int min_hopid, int max_hopid)
{
	return tb_port_alloc_hopid(port, false, min_hopid, max_hopid);
}

/**
 * tb_port_release_in_hopid() - Release allocated input HopID from port
 * @port: Port whose HopID to release
 * @hopid: HopID to release
 */
void tb_port_release_in_hopid(struct tb_port *port, int hopid)
{
	ida_simple_remove(&port->in_hopids, hopid);
}

/**
 * tb_port_release_out_hopid() - Release allocated output HopID from port
 * @port: Port whose HopID to release
 * @hopid: HopID to release
 */
void tb_port_release_out_hopid(struct tb_port *port, int hopid)
{
	ida_simple_remove(&port->out_hopids, hopid);
}

static inline bool tb_switch_is_reachable(const struct tb_switch *parent,
					  const struct tb_switch *sw)
{
	u64 mask = (1ULL << parent->config.depth * 8) - 1;
	return (tb_route(parent) & mask) == (tb_route(sw) & mask);
}

/**
 * tb_next_port_on_path() - Return next port for given port on a path
 * @start: Start port of the walk
 * @end: End port of the walk
 * @prev: Previous port (%NULL if this is the first)
 *
 * This function can be used to walk from one port to another if they
 * are connected through zero or more switches. If the @prev is dual
 * link port, the function follows that link and returns another end on
 * that same link.
 *
 * If the @end port has been reached, return %NULL.
 *
 * Domain tb->lock must be held when this function is called.
 */
struct tb_port *tb_next_port_on_path(struct tb_port *start, struct tb_port *end,
				     struct tb_port *prev)
{
	struct tb_port *next;

	if (!prev)
		return start;

	if (prev->sw == end->sw) {
		if (prev == end)
			return NULL;
		return end;
	}

	if (tb_switch_is_reachable(prev->sw, end->sw)) {
		next = tb_port_at(tb_route(end->sw), prev->sw);
		/* Walk down the topology if next == prev */
		if (prev->remote &&
		    (next == prev || next->dual_link_port == prev))
			next = prev->remote;
	} else {
		if (tb_is_upstream_port(prev)) {
			next = prev->remote;
		} else {
			next = tb_upstream_port(prev->sw);
			/*
			 * Keep the same link if prev and next are both
			 * dual link ports.
			 */
			if (next->dual_link_port &&
			    next->link_nr != prev->link_nr) {
				next = next->dual_link_port;
			}
		}
	}

	return next != prev ? next : NULL;
}

/**
 * tb_port_get_link_speed() - Get current link speed
 * @port: Port to check (USB4 or CIO)
 *
 * Returns link speed in Gb/s or negative errno in case of failure.
 */
int tb_port_get_link_speed(struct tb_port *port)
{
	u32 val, speed;
	int ret;

	if (!port->cap_phy)
		return -EINVAL;

	ret = tb_port_read(port, &val, TB_CFG_PORT,
			   port->cap_phy + LANE_ADP_CS_1, 1);
	if (ret)
		return ret;

	speed = (val & LANE_ADP_CS_1_CURRENT_SPEED_MASK) >>
		LANE_ADP_CS_1_CURRENT_SPEED_SHIFT;
	return speed == LANE_ADP_CS_1_CURRENT_SPEED_GEN3 ? 20 : 10;
}

/**
 * tb_port_get_link_width() - Get current link width
 * @port: Port to check (USB4 or CIO)
 *
 * Returns link width. Return values can be 1 (Single-Lane), 2 (Dual-Lane)
 * or negative errno in case of failure.
 */
int tb_port_get_link_width(struct tb_port *port)
{
	u32 val;
	int ret;

	if (!port->cap_phy)
		return -EINVAL;

	ret = tb_port_read(port, &val, TB_CFG_PORT,
			   port->cap_phy + LANE_ADP_CS_1, 1);
	if (ret)
		return ret;

	return (val & LANE_ADP_CS_1_CURRENT_WIDTH_MASK) >>
		LANE_ADP_CS_1_CURRENT_WIDTH_SHIFT;
}

static bool tb_port_is_width_supported(struct tb_port *port, int width)
{
	u32 phy, widths;
	int ret;

	if (!port->cap_phy)
		return false;

	ret = tb_port_read(port, &phy, TB_CFG_PORT,
			   port->cap_phy + LANE_ADP_CS_0, 1);
	if (ret)
		return false;

	widths = (phy & LANE_ADP_CS_0_SUPPORTED_WIDTH_MASK) >>
		LANE_ADP_CS_0_SUPPORTED_WIDTH_SHIFT;

	return !!(widths & width);
}

/**
 * tb_port_set_link_width() - Set target link width of the lane adapter
 * @port: Lane adapter
 * @width: Target link width (%1 or %2)
 *
 * Sets the target link width of the lane adapter to @width. Does not
 * enable/disable lane bonding. For that call tb_port_set_lane_bonding().
 *
 * Return: %0 in case of success and negative errno in case of error
 */
int tb_port_set_link_width(struct tb_port *port, unsigned int width)
{
	u32 val;
	int ret;

	if (!port->cap_phy)
		return -EINVAL;

	ret = tb_port_read(port, &val, TB_CFG_PORT,
			   port->cap_phy + LANE_ADP_CS_1, 1);
	if (ret)
		return ret;

	val &= ~LANE_ADP_CS_1_TARGET_WIDTH_MASK;
	switch (width) {
	case 1:
		val |= LANE_ADP_CS_1_TARGET_WIDTH_SINGLE <<
			LANE_ADP_CS_1_TARGET_WIDTH_SHIFT;
		break;
	case 2:
		val |= LANE_ADP_CS_1_TARGET_WIDTH_DUAL <<
			LANE_ADP_CS_1_TARGET_WIDTH_SHIFT;
		break;
	default:
		return -EINVAL;
	}

	return tb_port_write(port, &val, TB_CFG_PORT,
			     port->cap_phy + LANE_ADP_CS_1, 1);
}

/**
 * tb_port_set_lane_bonding() - Enable/disable lane bonding
 * @port: Lane adapter
 * @bonding: enable/disable bonding
 *
 * Enables or disables lane bonding. This should be called after target
 * link width has been set (tb_port_set_link_width()). Note in most
 * cases one should use tb_port_lane_bonding_enable() instead to enable
 * lane bonding.
 *
 * As a side effect sets @port->bonding accordingly (and does the same
 * for lane 1 too).
 *
 * Return: %0 in case of success and negative errno in case of error
 */
int tb_port_set_lane_bonding(struct tb_port *port, bool bonding)
{
	u32 val;
	int ret;

	if (!port->cap_phy)
		return -EINVAL;

	ret = tb_port_read(port, &val, TB_CFG_PORT,
			   port->cap_phy + LANE_ADP_CS_1, 1);
	if (ret)
		return ret;

	if (bonding)
		val |= LANE_ADP_CS_1_LB;
	else
		val &= ~LANE_ADP_CS_1_LB;

	ret = tb_port_write(port, &val, TB_CFG_PORT,
			    port->cap_phy + LANE_ADP_CS_1, 1);
	if (ret)
		return ret;

	/*
	 * When lane 0 bonding is set it will affect lane 1 too so
	 * update both.
	 */
	port->bonded = bonding;
	port->dual_link_port->bonded = bonding;

	return 0;
}

/**
 * tb_port_lane_bonding_enable() - Enable bonding on port
 * @port: port to enable
 *
 * Enable bonding by setting the link width of the port and the other
 * port in case of dual link port. Does not wait for the link to
 * actually reach the bonded state so caller needs to call
 * tb_port_wait_for_link_width() before enabling any paths through the
 * link to make sure the link is in expected state.
 *
 * Return: %0 in case of success and negative errno in case of error
 */
int tb_port_lane_bonding_enable(struct tb_port *port)
{
	int ret;

	/*
	 * Enable lane bonding for both links if not already enabled by
	 * for example the boot firmware.
	 */
	ret = tb_port_get_link_width(port);
	if (ret == 1) {
		ret = tb_port_set_link_width(port, 2);
		if (ret)
			goto err_lane0;
	}

	ret = tb_port_get_link_width(port->dual_link_port);
	if (ret == 1) {
		ret = tb_port_set_link_width(port->dual_link_port, 2);
		if (ret)
			goto err_lane0;
	}

	ret = tb_port_set_lane_bonding(port, true);
	if (ret)
		goto err_lane1;

	return 0;

err_lane1:
	tb_port_set_link_width(port->dual_link_port, 1);
err_lane0:
	tb_port_set_link_width(port, 1);
	return ret;
}

/**
 * tb_port_lane_bonding_disable() - Disable bonding on port
 * @port: port to disable
 *
 * Disable bonding by setting the link width of the port and the
 * other port in case of dual link port.
 */
void tb_port_lane_bonding_disable(struct tb_port *port)
{
	tb_port_set_lane_bonding(port, false);
	tb_port_set_link_width(port->dual_link_port, 1);
	tb_port_set_link_width(port, 1);
}

/**
 * tb_port_wait_for_link_width() - Wait until link reaches specific width
 * @port: Port to wait for
 * @width: Expected link width (%1 or %2)
 * @timeout_msec: Timeout in ms how long to wait
 *
 * Should be used after both ends of the link have been bonded (or
 * bonding has been disabled) to wait until the link actually reaches
 * the expected state. Returns %-ETIMEDOUT if the @width was not reached
 * within the given timeout, %0 if it did.
 */
int tb_port_wait_for_link_width(struct tb_port *port, int width,
				int timeout_msec)
{
	ktime_t timeout = ktime_add_ms(ktime_get(), timeout_msec);
	int ret;

	do {
		ret = tb_port_get_link_width(port);
		if (ret < 0) {
			/*
			 * Sometimes we get port locked error when
			 * polling the lanes so we can ignore it and
			 * retry.
			 */
			if (ret != -EACCES)
				return ret;
		} else if (ret == width) {
			return 0;
		}

		usleep_range(1000, 2000);
	} while (ktime_before(ktime_get(), timeout));

	return -ETIMEDOUT;
}

static int tb_port_do_update_credits(struct tb_port *port)
{
	u32 nfc_credits;
	int ret;

	ret = tb_port_read(port, &nfc_credits, TB_CFG_PORT, ADP_CS_4, 1);
	if (ret)
		return ret;

	if (nfc_credits != port->config.nfc_credits) {
		u32 total;

		total = (nfc_credits & ADP_CS_4_TOTAL_BUFFERS_MASK) >>
			ADP_CS_4_TOTAL_BUFFERS_SHIFT;

		tb_port_dbg(port, "total credits changed %u -> %u\n",
			    port->total_credits, total);

		port->config.nfc_credits = nfc_credits;
		port->total_credits = total;
	}

	return 0;
}

/**
 * tb_port_update_credits() - Re-read port total credits
 * @port: Port to update
 *
 * After the link is bonded (or bonding was disabled) the port total
 * credits may change, so this function needs to be called to re-read
 * the credits. Updates also the second lane adapter.
 */
int tb_port_update_credits(struct tb_port *port)
{
	int ret;

	ret = tb_port_do_update_credits(port);
	if (ret)
		return ret;
	return tb_port_do_update_credits(port->dual_link_port);
}

static int __tb_port_pm_secondary_set(struct tb_port *port, bool secondary)
{
	u32 phy;
	int ret;

	ret = tb_port_read(port, &phy, TB_CFG_PORT,
			   port->cap_phy + LANE_ADP_CS_1, 1);
	if (ret)
		return ret;

	if (secondary)
		phy |= LANE_ADP_CS_1_PMS;
	else
		phy &= ~LANE_ADP_CS_1_PMS;

	return tb_port_write(port, &phy, TB_CFG_PORT,
			     port->cap_phy + LANE_ADP_CS_1, 1);
}

static int tb_port_pm_secondary_enable(struct tb_port *port)
{
	return __tb_port_pm_secondary_set(port, true);
}

static int tb_port_pm_secondary_disable(struct tb_port *port)
{
	return __tb_port_pm_secondary_set(port, false);
}

/* Called for USB4 or Titan Ridge routers only */
static bool tb_port_clx_supported(struct tb_port *port, unsigned int clx_mask)
{
	u32 val, mask = 0;
	bool ret;

	/* Don't enable CLx in case of two single-lane links */
	if (!port->bonded && port->dual_link_port)
		return false;

	/* Don't enable CLx in case of inter-domain link */
	if (port->xdomain)
		return false;

	if (tb_switch_is_usb4(port->sw)) {
		if (!usb4_port_clx_supported(port))
			return false;
	} else if (!tb_lc_is_clx_supported(port)) {
		return false;
	}

	if (clx_mask & TB_CL1) {
		/* CL0s and CL1 are enabled and supported together */
		mask |= LANE_ADP_CS_0_CL0S_SUPPORT | LANE_ADP_CS_0_CL1_SUPPORT;
	}
	if (clx_mask & TB_CL2)
		mask |= LANE_ADP_CS_0_CL2_SUPPORT;

	ret = tb_port_read(port, &val, TB_CFG_PORT,
			   port->cap_phy + LANE_ADP_CS_0, 1);
	if (ret)
		return false;

	return !!(val & mask);
}

static int __tb_port_clx_set(struct tb_port *port, enum tb_clx clx, bool enable)
{
	u32 phy, mask;
	int ret;

	/* CL0s and CL1 are enabled and supported together */
	if (clx == TB_CL1)
		mask = LANE_ADP_CS_1_CL0S_ENABLE | LANE_ADP_CS_1_CL1_ENABLE;
	else
		/* For now we support only CL0s and CL1. Not CL2 */
		return -EOPNOTSUPP;

	ret = tb_port_read(port, &phy, TB_CFG_PORT,
			   port->cap_phy + LANE_ADP_CS_1, 1);
	if (ret)
		return ret;

	if (enable)
		phy |= mask;
	else
		phy &= ~mask;

	return tb_port_write(port, &phy, TB_CFG_PORT,
			     port->cap_phy + LANE_ADP_CS_1, 1);
}

static int tb_port_clx_disable(struct tb_port *port, enum tb_clx clx)
{
	return __tb_port_clx_set(port, clx, false);
}

static int tb_port_clx_enable(struct tb_port *port, enum tb_clx clx)
{
	return __tb_port_clx_set(port, clx, true);
}

/**
 * tb_port_is_clx_enabled() - Is given CL state enabled
 * @port: USB4 port to check
 * @clx_mask: Mask of CL states to check
 *
 * Returns true if any of the given CL states is enabled for @port.
 */
bool tb_port_is_clx_enabled(struct tb_port *port, unsigned int clx_mask)
{
	u32 val, mask = 0;
	int ret;

	if (!tb_port_clx_supported(port, clx_mask))
		return false;

	if (clx_mask & TB_CL1)
		mask |= LANE_ADP_CS_1_CL0S_ENABLE | LANE_ADP_CS_1_CL1_ENABLE;
	if (clx_mask & TB_CL2)
		mask |= LANE_ADP_CS_1_CL2_ENABLE;

	ret = tb_port_read(port, &val, TB_CFG_PORT,
			   port->cap_phy + LANE_ADP_CS_1, 1);
	if (ret)
		return false;

	return !!(val & mask);
}

static int tb_port_start_lane_initialization(struct tb_port *port)
{
	int ret;

	if (tb_switch_is_usb4(port->sw))
		return 0;

	ret = tb_lc_start_lane_initialization(port);
	return ret == -EINVAL ? 0 : ret;
}

/*
 * Returns true if the port had something (router, XDomain) connected
 * before suspend.
 */
static bool tb_port_resume(struct tb_port *port)
{
	bool has_remote = tb_port_has_remote(port);

	if (port->usb4) {
		usb4_port_device_resume(port->usb4);
	} else if (!has_remote) {
		/*
		 * For disconnected downstream lane adapters start lane
		 * initialization now so we detect future connects.
		 *
		 * For XDomain start the lane initialzation now so the
		 * link gets re-established.
		 *
		 * This is only needed for non-USB4 ports.
		 */
		if (!tb_is_upstream_port(port) || port->xdomain)
			tb_port_start_lane_initialization(port);
	}

	return has_remote || port->xdomain;
}

/**
 * tb_port_is_enabled() - Is the adapter port enabled
 * @port: Port to check
 */
bool tb_port_is_enabled(struct tb_port *port)
{
	switch (port->config.type) {
	case TB_TYPE_PCIE_UP:
	case TB_TYPE_PCIE_DOWN:
		return tb_pci_port_is_enabled(port);

	case TB_TYPE_DP_HDMI_IN:
	case TB_TYPE_DP_HDMI_OUT:
		return tb_dp_port_is_enabled(port);

	case TB_TYPE_USB3_UP:
	case TB_TYPE_USB3_DOWN:
		return tb_usb3_port_is_enabled(port);

	default:
		return false;
	}
}

/**
 * tb_usb3_port_is_enabled() - Is the USB3 adapter port enabled
 * @port: USB3 adapter port to check
 */
bool tb_usb3_port_is_enabled(struct tb_port *port)
{
	u32 data;

	if (tb_port_read(port, &data, TB_CFG_PORT,
			 port->cap_adap + ADP_USB3_CS_0, 1))
		return false;

	return !!(data & ADP_USB3_CS_0_PE);
}

/**
 * tb_usb3_port_enable() - Enable USB3 adapter port
 * @port: USB3 adapter port to enable
 * @enable: Enable/disable the USB3 adapter
 */
int tb_usb3_port_enable(struct tb_port *port, bool enable)
{
	u32 word = enable ? (ADP_USB3_CS_0_PE | ADP_USB3_CS_0_V)
			  : ADP_USB3_CS_0_V;

	if (!port->cap_adap)
		return -ENXIO;
	return tb_port_write(port, &word, TB_CFG_PORT,
			     port->cap_adap + ADP_USB3_CS_0, 1);
}

/**
 * tb_pci_port_is_enabled() - Is the PCIe adapter port enabled
 * @port: PCIe port to check
 */
bool tb_pci_port_is_enabled(struct tb_port *port)
{
	u32 data;

	if (tb_port_read(port, &data, TB_CFG_PORT,
			 port->cap_adap + ADP_PCIE_CS_0, 1))
		return false;

	return !!(data & ADP_PCIE_CS_0_PE);
}

/**
 * tb_pci_port_enable() - Enable PCIe adapter port
 * @port: PCIe port to enable
 * @enable: Enable/disable the PCIe adapter
 */
int tb_pci_port_enable(struct tb_port *port, bool enable)
{
	u32 word = enable ? ADP_PCIE_CS_0_PE : 0x0;
	if (!port->cap_adap)
		return -ENXIO;
	return tb_port_write(port, &word, TB_CFG_PORT,
			     port->cap_adap + ADP_PCIE_CS_0, 1);
}

/**
 * tb_dp_port_hpd_is_active() - Is HPD already active
 * @port: DP out port to check
 *
 * Checks if the DP OUT adapter port has HDP bit already set.
 */
int tb_dp_port_hpd_is_active(struct tb_port *port)
{
	u32 data;
	int ret;

	ret = tb_port_read(port, &data, TB_CFG_PORT,
			   port->cap_adap + ADP_DP_CS_2, 1);
	if (ret)
		return ret;

	return !!(data & ADP_DP_CS_2_HDP);
}

/**
 * tb_dp_port_hpd_clear() - Clear HPD from DP IN port
 * @port: Port to clear HPD
 *
 * If the DP IN port has HDP set, this function can be used to clear it.
 */
int tb_dp_port_hpd_clear(struct tb_port *port)
{
	u32 data;
	int ret;

	ret = tb_port_read(port, &data, TB_CFG_PORT,
			   port->cap_adap + ADP_DP_CS_3, 1);
	if (ret)
		return ret;

	data |= ADP_DP_CS_3_HDPC;
	return tb_port_write(port, &data, TB_CFG_PORT,
			     port->cap_adap + ADP_DP_CS_3, 1);
}

/**
 * tb_dp_port_set_hops() - Set video/aux Hop IDs for DP port
 * @port: DP IN/OUT port to set hops
 * @video: Video Hop ID
 * @aux_tx: AUX TX Hop ID
 * @aux_rx: AUX RX Hop ID
 *
 * Programs specified Hop IDs for DP IN/OUT port. Can be called for USB4
 * router DP adapters too but does not program the values as the fields
 * are read-only.
 */
int tb_dp_port_set_hops(struct tb_port *port, unsigned int video,
			unsigned int aux_tx, unsigned int aux_rx)
{
	u32 data[2];
	int ret;

	if (tb_switch_is_usb4(port->sw))
		return 0;

	ret = tb_port_read(port, data, TB_CFG_PORT,
			   port->cap_adap + ADP_DP_CS_0, ARRAY_SIZE(data));
	if (ret)
		return ret;

	data[0] &= ~ADP_DP_CS_0_VIDEO_HOPID_MASK;
	data[1] &= ~ADP_DP_CS_1_AUX_RX_HOPID_MASK;
	data[1] &= ~ADP_DP_CS_1_AUX_RX_HOPID_MASK;

	data[0] |= (video << ADP_DP_CS_0_VIDEO_HOPID_SHIFT) &
		ADP_DP_CS_0_VIDEO_HOPID_MASK;
	data[1] |= aux_tx & ADP_DP_CS_1_AUX_TX_HOPID_MASK;
	data[1] |= (aux_rx << ADP_DP_CS_1_AUX_RX_HOPID_SHIFT) &
		ADP_DP_CS_1_AUX_RX_HOPID_MASK;

	return tb_port_write(port, data, TB_CFG_PORT,
			     port->cap_adap + ADP_DP_CS_0, ARRAY_SIZE(data));
}

/**
 * tb_dp_port_is_enabled() - Is DP adapter port enabled
 * @port: DP adapter port to check
 */
bool tb_dp_port_is_enabled(struct tb_port *port)
{
	u32 data[2];

	if (tb_port_read(port, data, TB_CFG_PORT, port->cap_adap + ADP_DP_CS_0,
			 ARRAY_SIZE(data)))
		return false;

	return !!(data[0] & (ADP_DP_CS_0_VE | ADP_DP_CS_0_AE));
}

/**
 * tb_dp_port_enable() - Enables/disables DP paths of a port
 * @port: DP IN/OUT port
 * @enable: Enable/disable DP path
 *
 * Once Hop IDs are programmed DP paths can be enabled or disabled by
 * calling this function.
 */
int tb_dp_port_enable(struct tb_port *port, bool enable)
{
	u32 data[2];
	int ret;

	ret = tb_port_read(port, data, TB_CFG_PORT,
			  port->cap_adap + ADP_DP_CS_0, ARRAY_SIZE(data));
	if (ret)
		return ret;

	if (enable)
		data[0] |= ADP_DP_CS_0_VE | ADP_DP_CS_0_AE;
	else
		data[0] &= ~(ADP_DP_CS_0_VE | ADP_DP_CS_0_AE);

	return tb_port_write(port, data, TB_CFG_PORT,
			     port->cap_adap + ADP_DP_CS_0, ARRAY_SIZE(data));
}

/* switch utility functions */

static const char *tb_switch_generation_name(const struct tb_switch *sw)
{
	switch (sw->generation) {
	case 1:
		return "Thunderbolt 1";
	case 2:
		return "Thunderbolt 2";
	case 3:
		return "Thunderbolt 3";
	case 4:
		return "USB4";
	default:
		return "Unknown";
	}
}

static void tb_dump_switch(const struct tb *tb, const struct tb_switch *sw)
{
	const struct tb_regs_switch_header *regs = &sw->config;

	tb_dbg(tb, " %s Switch: %x:%x (Revision: %d, TB Version: %d)\n",
	       tb_switch_generation_name(sw), regs->vendor_id, regs->device_id,
	       regs->revision, regs->thunderbolt_version);
	tb_dbg(tb, "  Max Port Number: %d\n", regs->max_port_number);
	tb_dbg(tb, "  Config:\n");
	tb_dbg(tb,
		"   Upstream Port Number: %d Depth: %d Route String: %#llx Enabled: %d, PlugEventsDelay: %dms\n",
	       regs->upstream_port_number, regs->depth,
	       (((u64) regs->route_hi) << 32) | regs->route_lo,
	       regs->enabled, regs->plug_events_delay);
	tb_dbg(tb, "   unknown1: %#x unknown4: %#x\n",
	       regs->__unknown1, regs->__unknown4);
}

/**
 * tb_switch_reset() - reconfigure route, enable and send TB_CFG_PKG_RESET
 * @sw: Switch to reset
 *
 * Return: Returns 0 on success or an error code on failure.
 */
int tb_switch_reset(struct tb_switch *sw)
{
	struct tb_cfg_result res;

	if (sw->generation > 1)
		return 0;

	tb_sw_dbg(sw, "resetting switch\n");

	res.err = tb_sw_write(sw, ((u32 *) &sw->config) + 2,
			      TB_CFG_SWITCH, 2, 2);
	if (res.err)
		return res.err;
	res = tb_cfg_reset(sw->tb->ctl, tb_route(sw));
	if (res.err > 0)
		return -EIO;
	return res.err;
}

/**
 * tb_switch_wait_for_bit() - Wait for specified value of bits in offset
 * @sw: Router to read the offset value from
 * @offset: Offset in the router config space to read from
 * @bit: Bit mask in the offset to wait for
 * @value: Value of the bits to wait for
 * @timeout_msec: Timeout in ms how long to wait
 *
 * Wait till the specified bits in specified offset reach specified value.
 * Returns %0 in case of success, %-ETIMEDOUT if the @value was not reached
 * within the given timeout or a negative errno in case of failure.
 */
int tb_switch_wait_for_bit(struct tb_switch *sw, u32 offset, u32 bit,
			   u32 value, int timeout_msec)
{
	ktime_t timeout = ktime_add_ms(ktime_get(), timeout_msec);

	do {
		u32 val;
		int ret;

		ret = tb_sw_read(sw, &val, TB_CFG_SWITCH, offset, 1);
		if (ret)
			return ret;

		if ((val & bit) == value)
			return 0;

		usleep_range(50, 100);
	} while (ktime_before(ktime_get(), timeout));

	return -ETIMEDOUT;
}

/*
 * tb_plug_events_active() - enable/disable plug events on a switch
 *
 * Also configures a sane plug_events_delay of 255ms.
 *
 * Return: Returns 0 on success or an error code on failure.
 */
static int tb_plug_events_active(struct tb_switch *sw, bool active)
{
	u32 data;
	int res;

	if (tb_switch_is_icm(sw) || tb_switch_is_usb4(sw))
		return 0;

	sw->config.plug_events_delay = 0xff;
	res = tb_sw_write(sw, ((u32 *) &sw->config) + 4, TB_CFG_SWITCH, 4, 1);
	if (res)
		return res;

	res = tb_sw_read(sw, &data, TB_CFG_SWITCH, sw->cap_plug_events + 1, 1);
	if (res)
		return res;

	if (active) {
		data = data & 0xFFFFFF83;
		switch (sw->config.device_id) {
		case PCI_DEVICE_ID_INTEL_LIGHT_RIDGE:
		case PCI_DEVICE_ID_INTEL_EAGLE_RIDGE:
		case PCI_DEVICE_ID_INTEL_PORT_RIDGE:
			break;
		default:
			/*
			 * Skip Alpine Ridge, it needs to have vendor
			 * specific USB hotplug event enabled for the
			 * internal xHCI to work.
			 */
			if (!tb_switch_is_alpine_ridge(sw))
				data |= TB_PLUG_EVENTS_USB_DISABLE;
		}
	} else {
		data = data | 0x7c;
	}
	return tb_sw_write(sw, &data, TB_CFG_SWITCH,
			   sw->cap_plug_events + 1, 1);
}

static ssize_t authorized_show(struct device *dev,
			       struct device_attribute *attr,
			       char *buf)
{
	struct tb_switch *sw = tb_to_switch(dev);

	return sysfs_emit(buf, "%u\n", sw->authorized);
}

static int disapprove_switch(struct device *dev, void *not_used)
{
	char *envp[] = { "AUTHORIZED=0", NULL };
	struct tb_switch *sw;

	sw = tb_to_switch(dev);
	if (sw && sw->authorized) {
		int ret;

		/* First children */
		ret = device_for_each_child_reverse(&sw->dev, NULL, disapprove_switch);
		if (ret)
			return ret;

		ret = tb_domain_disapprove_switch(sw->tb, sw);
		if (ret)
			return ret;

		sw->authorized = 0;
		kobject_uevent_env(&sw->dev.kobj, KOBJ_CHANGE, envp);
	}

	return 0;
}

static int tb_switch_set_authorized(struct tb_switch *sw, unsigned int val)
{
	char envp_string[13];
	int ret = -EINVAL;
	char *envp[] = { envp_string, NULL };

	if (!mutex_trylock(&sw->tb->lock))
		return restart_syscall();

	if (!!sw->authorized == !!val)
		goto unlock;

	switch (val) {
	/* Disapprove switch */
	case 0:
		if (tb_route(sw)) {
			ret = disapprove_switch(&sw->dev, NULL);
			goto unlock;
		}
		break;

	/* Approve switch */
	case 1:
		if (sw->key)
			ret = tb_domain_approve_switch_key(sw->tb, sw);
		else
			ret = tb_domain_approve_switch(sw->tb, sw);
		break;

	/* Challenge switch */
	case 2:
		if (sw->key)
			ret = tb_domain_challenge_switch_key(sw->tb, sw);
		break;

	default:
		break;
	}

	if (!ret) {
		sw->authorized = val;
		/*
		 * Notify status change to the userspace, informing the new
		 * value of /sys/bus/thunderbolt/devices/.../authorized.
		 */
		sprintf(envp_string, "AUTHORIZED=%u", sw->authorized);
		kobject_uevent_env(&sw->dev.kobj, KOBJ_CHANGE, envp);
	}

unlock:
	mutex_unlock(&sw->tb->lock);
	return ret;
}

static ssize_t authorized_store(struct device *dev,
				struct device_attribute *attr,
				const char *buf, size_t count)
{
	struct tb_switch *sw = tb_to_switch(dev);
	unsigned int val;
	ssize_t ret;

	ret = kstrtouint(buf, 0, &val);
	if (ret)
		return ret;
	if (val > 2)
		return -EINVAL;

	pm_runtime_get_sync(&sw->dev);
	ret = tb_switch_set_authorized(sw, val);
	pm_runtime_mark_last_busy(&sw->dev);
	pm_runtime_put_autosuspend(&sw->dev);

	return ret ? ret : count;
}
static DEVICE_ATTR_RW(authorized);

static ssize_t boot_show(struct device *dev, struct device_attribute *attr,
			 char *buf)
{
	struct tb_switch *sw = tb_to_switch(dev);

	return sysfs_emit(buf, "%u\n", sw->boot);
}
static DEVICE_ATTR_RO(boot);

static ssize_t device_show(struct device *dev, struct device_attribute *attr,
			   char *buf)
{
	struct tb_switch *sw = tb_to_switch(dev);

	return sysfs_emit(buf, "%#x\n", sw->device);
}
static DEVICE_ATTR_RO(device);

static ssize_t
device_name_show(struct device *dev, struct device_attribute *attr, char *buf)
{
	struct tb_switch *sw = tb_to_switch(dev);

	return sysfs_emit(buf, "%s\n", sw->device_name ?: "");
}
static DEVICE_ATTR_RO(device_name);

static ssize_t
generation_show(struct device *dev, struct device_attribute *attr, char *buf)
{
	struct tb_switch *sw = tb_to_switch(dev);

	return sysfs_emit(buf, "%u\n", sw->generation);
}
static DEVICE_ATTR_RO(generation);

static ssize_t key_show(struct device *dev, struct device_attribute *attr,
			char *buf)
{
	struct tb_switch *sw = tb_to_switch(dev);
	ssize_t ret;

	if (!mutex_trylock(&sw->tb->lock))
		return restart_syscall();

	if (sw->key)
		ret = sysfs_emit(buf, "%*phN\n", TB_SWITCH_KEY_SIZE, sw->key);
	else
		ret = sysfs_emit(buf, "\n");

	mutex_unlock(&sw->tb->lock);
	return ret;
}

static ssize_t key_store(struct device *dev, struct device_attribute *attr,
			 const char *buf, size_t count)
{
	struct tb_switch *sw = tb_to_switch(dev);
	u8 key[TB_SWITCH_KEY_SIZE];
	ssize_t ret = count;
	bool clear = false;

	if (!strcmp(buf, "\n"))
		clear = true;
	else if (hex2bin(key, buf, sizeof(key)))
		return -EINVAL;

	if (!mutex_trylock(&sw->tb->lock))
		return restart_syscall();

	if (sw->authorized) {
		ret = -EBUSY;
	} else {
		kfree(sw->key);
		if (clear) {
			sw->key = NULL;
		} else {
			sw->key = kmemdup(key, sizeof(key), GFP_KERNEL);
			if (!sw->key)
				ret = -ENOMEM;
		}
	}

	mutex_unlock(&sw->tb->lock);
	return ret;
}
static DEVICE_ATTR(key, 0600, key_show, key_store);

static ssize_t speed_show(struct device *dev, struct device_attribute *attr,
			  char *buf)
{
	struct tb_switch *sw = tb_to_switch(dev);

	return sysfs_emit(buf, "%u.0 Gb/s\n", sw->link_speed);
}

/*
 * Currently all lanes must run at the same speed but we expose here
 * both directions to allow possible asymmetric links in the future.
 */
static DEVICE_ATTR(rx_speed, 0444, speed_show, NULL);
static DEVICE_ATTR(tx_speed, 0444, speed_show, NULL);

static ssize_t lanes_show(struct device *dev, struct device_attribute *attr,
			  char *buf)
{
	struct tb_switch *sw = tb_to_switch(dev);

	return sysfs_emit(buf, "%u\n", sw->link_width);
}

/*
 * Currently link has same amount of lanes both directions (1 or 2) but
 * expose them separately to allow possible asymmetric links in the future.
 */
static DEVICE_ATTR(rx_lanes, 0444, lanes_show, NULL);
static DEVICE_ATTR(tx_lanes, 0444, lanes_show, NULL);

static ssize_t nvm_authenticate_show(struct device *dev,
	struct device_attribute *attr, char *buf)
{
	struct tb_switch *sw = tb_to_switch(dev);
	u32 status;

	nvm_get_auth_status(sw, &status);
	return sysfs_emit(buf, "%#x\n", status);
}

static ssize_t nvm_authenticate_sysfs(struct device *dev, const char *buf,
				      bool disconnect)
{
	struct tb_switch *sw = tb_to_switch(dev);
	int val, ret;

	pm_runtime_get_sync(&sw->dev);

	if (!mutex_trylock(&sw->tb->lock)) {
		ret = restart_syscall();
		goto exit_rpm;
	}

	if (sw->no_nvm_upgrade) {
		ret = -EOPNOTSUPP;
		goto exit_unlock;
	}

	/* If NVMem devices are not yet added */
	if (!sw->nvm) {
		ret = -EAGAIN;
		goto exit_unlock;
	}

	ret = kstrtoint(buf, 10, &val);
	if (ret)
		goto exit_unlock;

	/* Always clear the authentication status */
	nvm_clear_auth_status(sw);

	if (val > 0) {
		if (val == AUTHENTICATE_ONLY) {
			if (disconnect)
				ret = -EINVAL;
			else
				ret = nvm_authenticate(sw, true);
		} else {
			if (!sw->nvm->flushed) {
				if (!sw->nvm->buf) {
					ret = -EINVAL;
					goto exit_unlock;
				}

				ret = nvm_validate_and_write(sw);
				if (ret || val == WRITE_ONLY)
					goto exit_unlock;
			}
			if (val == WRITE_AND_AUTHENTICATE) {
				if (disconnect)
					ret = tb_lc_force_power(sw);
				else
					ret = nvm_authenticate(sw, false);
			}
		}
	}

exit_unlock:
	mutex_unlock(&sw->tb->lock);
exit_rpm:
	pm_runtime_mark_last_busy(&sw->dev);
	pm_runtime_put_autosuspend(&sw->dev);

	return ret;
}

static ssize_t nvm_authenticate_store(struct device *dev,
	struct device_attribute *attr, const char *buf, size_t count)
{
	int ret = nvm_authenticate_sysfs(dev, buf, false);
	if (ret)
		return ret;
	return count;
}
static DEVICE_ATTR_RW(nvm_authenticate);

static ssize_t nvm_authenticate_on_disconnect_show(struct device *dev,
	struct device_attribute *attr, char *buf)
{
	return nvm_authenticate_show(dev, attr, buf);
}

static ssize_t nvm_authenticate_on_disconnect_store(struct device *dev,
	struct device_attribute *attr, const char *buf, size_t count)
{
	int ret;

	ret = nvm_authenticate_sysfs(dev, buf, true);
	return ret ? ret : count;
}
static DEVICE_ATTR_RW(nvm_authenticate_on_disconnect);

static ssize_t nvm_version_show(struct device *dev,
				struct device_attribute *attr, char *buf)
{
	struct tb_switch *sw = tb_to_switch(dev);
	int ret;

	if (!mutex_trylock(&sw->tb->lock))
		return restart_syscall();

	if (sw->safe_mode)
		ret = -ENODATA;
	else if (!sw->nvm)
		ret = -EAGAIN;
	else
		ret = sysfs_emit(buf, "%x.%x\n", sw->nvm->major, sw->nvm->minor);

	mutex_unlock(&sw->tb->lock);

	return ret;
}
static DEVICE_ATTR_RO(nvm_version);

static ssize_t vendor_show(struct device *dev, struct device_attribute *attr,
			   char *buf)
{
	struct tb_switch *sw = tb_to_switch(dev);

	return sysfs_emit(buf, "%#x\n", sw->vendor);
}
static DEVICE_ATTR_RO(vendor);

static ssize_t
vendor_name_show(struct device *dev, struct device_attribute *attr, char *buf)
{
	struct tb_switch *sw = tb_to_switch(dev);

	return sysfs_emit(buf, "%s\n", sw->vendor_name ?: "");
}
static DEVICE_ATTR_RO(vendor_name);

static ssize_t unique_id_show(struct device *dev, struct device_attribute *attr,
			      char *buf)
{
	struct tb_switch *sw = tb_to_switch(dev);

	return sysfs_emit(buf, "%pUb\n", sw->uuid);
}
static DEVICE_ATTR_RO(unique_id);

static struct attribute *switch_attrs[] = {
	&dev_attr_authorized.attr,
	&dev_attr_boot.attr,
	&dev_attr_device.attr,
	&dev_attr_device_name.attr,
	&dev_attr_generation.attr,
	&dev_attr_key.attr,
	&dev_attr_nvm_authenticate.attr,
	&dev_attr_nvm_authenticate_on_disconnect.attr,
	&dev_attr_nvm_version.attr,
	&dev_attr_rx_speed.attr,
	&dev_attr_rx_lanes.attr,
	&dev_attr_tx_speed.attr,
	&dev_attr_tx_lanes.attr,
	&dev_attr_vendor.attr,
	&dev_attr_vendor_name.attr,
	&dev_attr_unique_id.attr,
	NULL,
};

static umode_t switch_attr_is_visible(struct kobject *kobj,
				      struct attribute *attr, int n)
{
	struct device *dev = kobj_to_dev(kobj);
	struct tb_switch *sw = tb_to_switch(dev);

	if (attr == &dev_attr_authorized.attr) {
		if (sw->tb->security_level == TB_SECURITY_NOPCIE ||
		    sw->tb->security_level == TB_SECURITY_DPONLY)
			return 0;
	} else if (attr == &dev_attr_device.attr) {
		if (!sw->device)
			return 0;
	} else if (attr == &dev_attr_device_name.attr) {
		if (!sw->device_name)
			return 0;
	} else if (attr == &dev_attr_vendor.attr)  {
		if (!sw->vendor)
			return 0;
	} else if (attr == &dev_attr_vendor_name.attr)  {
		if (!sw->vendor_name)
			return 0;
	} else if (attr == &dev_attr_key.attr) {
		if (tb_route(sw) &&
		    sw->tb->security_level == TB_SECURITY_SECURE &&
		    sw->security_level == TB_SECURITY_SECURE)
			return attr->mode;
		return 0;
	} else if (attr == &dev_attr_rx_speed.attr ||
		   attr == &dev_attr_rx_lanes.attr ||
		   attr == &dev_attr_tx_speed.attr ||
		   attr == &dev_attr_tx_lanes.attr) {
		if (tb_route(sw))
			return attr->mode;
		return 0;
	} else if (attr == &dev_attr_nvm_authenticate.attr) {
		if (nvm_upgradeable(sw))
			return attr->mode;
		return 0;
	} else if (attr == &dev_attr_nvm_version.attr) {
		if (nvm_readable(sw))
			return attr->mode;
		return 0;
	} else if (attr == &dev_attr_boot.attr) {
		if (tb_route(sw))
			return attr->mode;
		return 0;
	} else if (attr == &dev_attr_nvm_authenticate_on_disconnect.attr) {
		if (sw->quirks & QUIRK_FORCE_POWER_LINK_CONTROLLER)
			return attr->mode;
		return 0;
	}

	return sw->safe_mode ? 0 : attr->mode;
}

static const struct attribute_group switch_group = {
	.is_visible = switch_attr_is_visible,
	.attrs = switch_attrs,
};

static const struct attribute_group *switch_groups[] = {
	&switch_group,
	NULL,
};

static void tb_switch_release(struct device *dev)
{
	struct tb_switch *sw = tb_to_switch(dev);
	struct tb_port *port;

	dma_port_free(sw->dma_port);

	tb_switch_for_each_port(sw, port) {
		ida_destroy(&port->in_hopids);
		ida_destroy(&port->out_hopids);
	}

	kfree(sw->uuid);
	kfree(sw->device_name);
	kfree(sw->vendor_name);
	kfree(sw->ports);
	kfree(sw->drom);
	kfree(sw->key);
	kfree(sw);
}

static int tb_switch_uevent(struct device *dev, struct kobj_uevent_env *env)
{
	struct tb_switch *sw = tb_to_switch(dev);
	const char *type;

	if (sw->config.thunderbolt_version == USB4_VERSION_1_0) {
		if (add_uevent_var(env, "USB4_VERSION=1.0"))
			return -ENOMEM;
	}

	if (!tb_route(sw)) {
		type = "host";
	} else {
		const struct tb_port *port;
		bool hub = false;

		/* Device is hub if it has any downstream ports */
		tb_switch_for_each_port(sw, port) {
			if (!port->disabled && !tb_is_upstream_port(port) &&
			     tb_port_is_null(port)) {
				hub = true;
				break;
			}
		}

		type = hub ? "hub" : "device";
	}

	if (add_uevent_var(env, "USB4_TYPE=%s", type))
		return -ENOMEM;
	return 0;
}

/*
 * Currently only need to provide the callbacks. Everything else is handled
 * in the connection manager.
 */
static int __maybe_unused tb_switch_runtime_suspend(struct device *dev)
{
	struct tb_switch *sw = tb_to_switch(dev);
	const struct tb_cm_ops *cm_ops = sw->tb->cm_ops;

	if (cm_ops->runtime_suspend_switch)
		return cm_ops->runtime_suspend_switch(sw);

	return 0;
}

static int __maybe_unused tb_switch_runtime_resume(struct device *dev)
{
	struct tb_switch *sw = tb_to_switch(dev);
	const struct tb_cm_ops *cm_ops = sw->tb->cm_ops;

	if (cm_ops->runtime_resume_switch)
		return cm_ops->runtime_resume_switch(sw);
	return 0;
}

static const struct dev_pm_ops tb_switch_pm_ops = {
	SET_RUNTIME_PM_OPS(tb_switch_runtime_suspend, tb_switch_runtime_resume,
			   NULL)
};

struct device_type tb_switch_type = {
	.name = "thunderbolt_device",
	.release = tb_switch_release,
	.uevent = tb_switch_uevent,
	.pm = &tb_switch_pm_ops,
};

static int tb_switch_get_generation(struct tb_switch *sw)
{
	switch (sw->config.device_id) {
	case PCI_DEVICE_ID_INTEL_LIGHT_RIDGE:
	case PCI_DEVICE_ID_INTEL_EAGLE_RIDGE:
	case PCI_DEVICE_ID_INTEL_LIGHT_PEAK:
	case PCI_DEVICE_ID_INTEL_CACTUS_RIDGE_2C:
	case PCI_DEVICE_ID_INTEL_CACTUS_RIDGE_4C:
	case PCI_DEVICE_ID_INTEL_PORT_RIDGE:
	case PCI_DEVICE_ID_INTEL_REDWOOD_RIDGE_2C_BRIDGE:
	case PCI_DEVICE_ID_INTEL_REDWOOD_RIDGE_4C_BRIDGE:
		return 1;

	case PCI_DEVICE_ID_INTEL_WIN_RIDGE_2C_BRIDGE:
	case PCI_DEVICE_ID_INTEL_FALCON_RIDGE_2C_BRIDGE:
	case PCI_DEVICE_ID_INTEL_FALCON_RIDGE_4C_BRIDGE:
		return 2;

	case PCI_DEVICE_ID_INTEL_ALPINE_RIDGE_LP_BRIDGE:
	case PCI_DEVICE_ID_INTEL_ALPINE_RIDGE_2C_BRIDGE:
	case PCI_DEVICE_ID_INTEL_ALPINE_RIDGE_4C_BRIDGE:
	case PCI_DEVICE_ID_INTEL_ALPINE_RIDGE_C_2C_BRIDGE:
	case PCI_DEVICE_ID_INTEL_ALPINE_RIDGE_C_4C_BRIDGE:
	case PCI_DEVICE_ID_INTEL_TITAN_RIDGE_2C_BRIDGE:
	case PCI_DEVICE_ID_INTEL_TITAN_RIDGE_4C_BRIDGE:
	case PCI_DEVICE_ID_INTEL_TITAN_RIDGE_DD_BRIDGE:
	case PCI_DEVICE_ID_INTEL_ICL_NHI0:
	case PCI_DEVICE_ID_INTEL_ICL_NHI1:
		return 3;

	default:
		if (tb_switch_is_usb4(sw))
			return 4;

		/*
		 * For unknown switches assume generation to be 1 to be
		 * on the safe side.
		 */
		tb_sw_warn(sw, "unsupported switch device id %#x\n",
			   sw->config.device_id);
		return 1;
	}
}

static bool tb_switch_exceeds_max_depth(const struct tb_switch *sw, int depth)
{
	int max_depth;

	if (tb_switch_is_usb4(sw) ||
	    (sw->tb->root_switch && tb_switch_is_usb4(sw->tb->root_switch)))
		max_depth = USB4_SWITCH_MAX_DEPTH;
	else
		max_depth = TB_SWITCH_MAX_DEPTH;

	return depth > max_depth;
}

/**
 * tb_switch_alloc() - allocate a switch
 * @tb: Pointer to the owning domain
 * @parent: Parent device for this switch
 * @route: Route string for this switch
 *
 * Allocates and initializes a switch. Will not upload configuration to
 * the switch. For that you need to call tb_switch_configure()
 * separately. The returned switch should be released by calling
 * tb_switch_put().
 *
 * Return: Pointer to the allocated switch or ERR_PTR() in case of
 * failure.
 */
struct tb_switch *tb_switch_alloc(struct tb *tb, struct device *parent,
				  u64 route)
{
	struct tb_switch *sw;
	int upstream_port;
	int i, ret, depth;

	/* Unlock the downstream port so we can access the switch below */
	if (route) {
		struct tb_switch *parent_sw = tb_to_switch(parent);
		struct tb_port *down;

		down = tb_port_at(route, parent_sw);
		tb_port_unlock(down);
	}

	depth = tb_route_length(route);

	upstream_port = tb_cfg_get_upstream_port(tb->ctl, route);
	if (upstream_port < 0)
		return ERR_PTR(upstream_port);

	sw = kzalloc(sizeof(*sw), GFP_KERNEL);
	if (!sw)
		return ERR_PTR(-ENOMEM);

	sw->tb = tb;
	ret = tb_cfg_read(tb->ctl, &sw->config, route, 0, TB_CFG_SWITCH, 0, 5);
	if (ret)
		goto err_free_sw_ports;

	sw->generation = tb_switch_get_generation(sw);

	tb_dbg(tb, "current switch config:\n");
	tb_dump_switch(tb, sw);

	/* configure switch */
	sw->config.upstream_port_number = upstream_port;
	sw->config.depth = depth;
	sw->config.route_hi = upper_32_bits(route);
	sw->config.route_lo = lower_32_bits(route);
	sw->config.enabled = 0;

	/* Make sure we do not exceed maximum topology limit */
	if (tb_switch_exceeds_max_depth(sw, depth)) {
		ret = -EADDRNOTAVAIL;
		goto err_free_sw_ports;
	}

	/* initialize ports */
	sw->ports = kcalloc(sw->config.max_port_number + 1, sizeof(*sw->ports),
				GFP_KERNEL);
	if (!sw->ports) {
		ret = -ENOMEM;
		goto err_free_sw_ports;
	}

	for (i = 0; i <= sw->config.max_port_number; i++) {
		/* minimum setup for tb_find_cap and tb_drom_read to work */
		sw->ports[i].sw = sw;
		sw->ports[i].port = i;

		/* Control port does not need HopID allocation */
		if (i) {
			ida_init(&sw->ports[i].in_hopids);
			ida_init(&sw->ports[i].out_hopids);
		}
	}

	ret = tb_switch_find_vse_cap(sw, TB_VSE_CAP_PLUG_EVENTS);
	if (ret > 0)
		sw->cap_plug_events = ret;

	ret = tb_switch_find_vse_cap(sw, TB_VSE_CAP_TIME2);
	if (ret > 0)
		sw->cap_vsec_tmu = ret;

	ret = tb_switch_find_vse_cap(sw, TB_VSE_CAP_LINK_CONTROLLER);
	if (ret > 0)
		sw->cap_lc = ret;

	ret = tb_switch_find_vse_cap(sw, TB_VSE_CAP_CP_LP);
	if (ret > 0)
		sw->cap_lp = ret;

	/* Root switch is always authorized */
	if (!route)
		sw->authorized = true;

	device_initialize(&sw->dev);
	sw->dev.parent = parent;
	sw->dev.bus = &tb_bus_type;
	sw->dev.type = &tb_switch_type;
	sw->dev.groups = switch_groups;
	dev_set_name(&sw->dev, "%u-%llx", tb->index, tb_route(sw));

	return sw;

err_free_sw_ports:
	kfree(sw->ports);
	kfree(sw);

	return ERR_PTR(ret);
}

/**
 * tb_switch_alloc_safe_mode() - allocate a switch that is in safe mode
 * @tb: Pointer to the owning domain
 * @parent: Parent device for this switch
 * @route: Route string for this switch
 *
 * This creates a switch in safe mode. This means the switch pretty much
 * lacks all capabilities except DMA configuration port before it is
 * flashed with a valid NVM firmware.
 *
 * The returned switch must be released by calling tb_switch_put().
 *
 * Return: Pointer to the allocated switch or ERR_PTR() in case of failure
 */
struct tb_switch *
tb_switch_alloc_safe_mode(struct tb *tb, struct device *parent, u64 route)
{
	struct tb_switch *sw;

	sw = kzalloc(sizeof(*sw), GFP_KERNEL);
	if (!sw)
		return ERR_PTR(-ENOMEM);

	sw->tb = tb;
	sw->config.depth = tb_route_length(route);
	sw->config.route_hi = upper_32_bits(route);
	sw->config.route_lo = lower_32_bits(route);
	sw->safe_mode = true;

	device_initialize(&sw->dev);
	sw->dev.parent = parent;
	sw->dev.bus = &tb_bus_type;
	sw->dev.type = &tb_switch_type;
	sw->dev.groups = switch_groups;
	dev_set_name(&sw->dev, "%u-%llx", tb->index, tb_route(sw));

	return sw;
}

/**
 * tb_switch_configure() - Uploads configuration to the switch
 * @sw: Switch to configure
 *
 * Call this function before the switch is added to the system. It will
 * upload configuration to the switch and makes it available for the
 * connection manager to use. Can be called to the switch again after
 * resume from low power states to re-initialize it.
 *
 * Return: %0 in case of success and negative errno in case of failure
 */
int tb_switch_configure(struct tb_switch *sw)
{
	struct tb *tb = sw->tb;
	u64 route;
	int ret;

	route = tb_route(sw);

	tb_dbg(tb, "%s Switch at %#llx (depth: %d, up port: %d)\n",
	       sw->config.enabled ? "restoring" : "initializing", route,
	       tb_route_length(route), sw->config.upstream_port_number);

	sw->config.enabled = 1;

	if (tb_switch_is_usb4(sw)) {
		/*
		 * For USB4 devices, we need to program the CM version
		 * accordingly so that it knows to expose all the
		 * additional capabilities.
		 */
		sw->config.cmuv = USB4_VERSION_1_0;
		sw->config.plug_events_delay = 0xa;

		/* Enumerate the switch */
		ret = tb_sw_write(sw, (u32 *)&sw->config + 1, TB_CFG_SWITCH,
				  ROUTER_CS_1, 4);
		if (ret)
			return ret;

		ret = usb4_switch_setup(sw);
	} else {
		if (sw->config.vendor_id != PCI_VENDOR_ID_INTEL)
			tb_sw_warn(sw, "unknown switch vendor id %#x\n",
				   sw->config.vendor_id);

		if (!sw->cap_plug_events) {
			tb_sw_warn(sw, "cannot find TB_VSE_CAP_PLUG_EVENTS aborting\n");
			return -ENODEV;
		}

		/* Enumerate the switch */
		ret = tb_sw_write(sw, (u32 *)&sw->config + 1, TB_CFG_SWITCH,
				  ROUTER_CS_1, 3);
	}
	if (ret)
		return ret;

	return tb_plug_events_active(sw, true);
}

static int tb_switch_set_uuid(struct tb_switch *sw)
{
	bool uid = false;
	u32 uuid[4];
	int ret;

	if (sw->uuid)
		return 0;

	if (tb_switch_is_usb4(sw)) {
		ret = usb4_switch_read_uid(sw, &sw->uid);
		if (ret)
			return ret;
		uid = true;
	} else {
		/*
		 * The newer controllers include fused UUID as part of
		 * link controller specific registers
		 */
		ret = tb_lc_read_uuid(sw, uuid);
		if (ret) {
			if (ret != -EINVAL)
				return ret;
			uid = true;
		}
	}

	if (uid) {
		/*
		 * ICM generates UUID based on UID and fills the upper
		 * two words with ones. This is not strictly following
		 * UUID format but we want to be compatible with it so
		 * we do the same here.
		 */
		uuid[0] = sw->uid & 0xffffffff;
		uuid[1] = (sw->uid >> 32) & 0xffffffff;
		uuid[2] = 0xffffffff;
		uuid[3] = 0xffffffff;
	}

	sw->uuid = kmemdup(uuid, sizeof(uuid), GFP_KERNEL);
	if (!sw->uuid)
		return -ENOMEM;
	return 0;
}

static int tb_switch_add_dma_port(struct tb_switch *sw)
{
	u32 status;
	int ret;

	switch (sw->generation) {
	case 2:
		/* Only root switch can be upgraded */
		if (tb_route(sw))
			return 0;

		fallthrough;
	case 3:
	case 4:
		ret = tb_switch_set_uuid(sw);
		if (ret)
			return ret;
		break;

	default:
		/*
		 * DMA port is the only thing available when the switch
		 * is in safe mode.
		 */
		if (!sw->safe_mode)
			return 0;
		break;
	}

	if (sw->no_nvm_upgrade)
		return 0;

	if (tb_switch_is_usb4(sw)) {
		ret = usb4_switch_nvm_authenticate_status(sw, &status);
		if (ret)
			return ret;

		if (status) {
			tb_sw_info(sw, "switch flash authentication failed\n");
			nvm_set_auth_status(sw, status);
		}

		return 0;
	}

	/* Root switch DMA port requires running firmware */
	if (!tb_route(sw) && !tb_switch_is_icm(sw))
		return 0;

	sw->dma_port = dma_port_alloc(sw);
	if (!sw->dma_port)
		return 0;

	/*
	 * If there is status already set then authentication failed
	 * when the dma_port_flash_update_auth() returned. Power cycling
	 * is not needed (it was done already) so only thing we do here
	 * is to unblock runtime PM of the root port.
	 */
	nvm_get_auth_status(sw, &status);
	if (status) {
		if (!tb_route(sw))
			nvm_authenticate_complete_dma_port(sw);
		return 0;
	}

	/*
	 * Check status of the previous flash authentication. If there
	 * is one we need to power cycle the switch in any case to make
	 * it functional again.
	 */
	ret = dma_port_flash_update_auth_status(sw->dma_port, &status);
	if (ret <= 0)
		return ret;

	/* Now we can allow root port to suspend again */
	if (!tb_route(sw))
		nvm_authenticate_complete_dma_port(sw);

	if (status) {
		tb_sw_info(sw, "switch flash authentication failed\n");
		nvm_set_auth_status(sw, status);
	}

	tb_sw_info(sw, "power cycling the switch now\n");
	dma_port_power_cycle(sw->dma_port);

	/*
	 * We return error here which causes the switch adding failure.
	 * It should appear back after power cycle is complete.
	 */
	return -ESHUTDOWN;
}

static void tb_switch_default_link_ports(struct tb_switch *sw)
{
	int i;

	for (i = 1; i <= sw->config.max_port_number; i++) {
		struct tb_port *port = &sw->ports[i];
		struct tb_port *subordinate;

		if (!tb_port_is_null(port))
			continue;

		/* Check for the subordinate port */
		if (i == sw->config.max_port_number ||
		    !tb_port_is_null(&sw->ports[i + 1]))
			continue;

		/* Link them if not already done so (by DROM) */
		subordinate = &sw->ports[i + 1];
		if (!port->dual_link_port && !subordinate->dual_link_port) {
			port->link_nr = 0;
			port->dual_link_port = subordinate;
			subordinate->link_nr = 1;
			subordinate->dual_link_port = port;

			tb_sw_dbg(sw, "linked ports %d <-> %d\n",
				  port->port, subordinate->port);
		}
	}
}

static bool tb_switch_lane_bonding_possible(struct tb_switch *sw)
{
	const struct tb_port *up = tb_upstream_port(sw);

	if (!up->dual_link_port || !up->dual_link_port->remote)
		return false;

	if (tb_switch_is_usb4(sw))
		return usb4_switch_lane_bonding_possible(sw);
	return tb_lc_lane_bonding_possible(sw);
}

static int tb_switch_update_link_attributes(struct tb_switch *sw)
{
	struct tb_port *up;
	bool change = false;
	int ret;

	if (!tb_route(sw) || tb_switch_is_icm(sw))
		return 0;

	up = tb_upstream_port(sw);

	ret = tb_port_get_link_speed(up);
	if (ret < 0)
		return ret;
	if (sw->link_speed != ret)
		change = true;
	sw->link_speed = ret;

	ret = tb_port_get_link_width(up);
	if (ret < 0)
		return ret;
	if (sw->link_width != ret)
		change = true;
	sw->link_width = ret;

	/* Notify userspace that there is possible link attribute change */
	if (device_is_registered(&sw->dev) && change)
		kobject_uevent(&sw->dev.kobj, KOBJ_CHANGE);

	return 0;
}

/**
 * tb_switch_lane_bonding_enable() - Enable lane bonding
 * @sw: Switch to enable lane bonding
 *
 * Connection manager can call this function to enable lane bonding of a
 * switch. If conditions are correct and both switches support the feature,
 * lanes are bonded. It is safe to call this to any switch.
 */
int tb_switch_lane_bonding_enable(struct tb_switch *sw)
{
	struct tb_switch *parent = tb_to_switch(sw->dev.parent);
	struct tb_port *up, *down;
	u64 route = tb_route(sw);
	int ret;

	if (!route)
		return 0;

	if (!tb_switch_lane_bonding_possible(sw))
		return 0;

	up = tb_upstream_port(sw);
	down = tb_port_at(route, parent);

	if (!tb_port_is_width_supported(up, 2) ||
	    !tb_port_is_width_supported(down, 2))
		return 0;

	ret = tb_port_lane_bonding_enable(up);
	if (ret) {
		tb_port_warn(up, "failed to enable lane bonding\n");
		return ret;
	}

	ret = tb_port_lane_bonding_enable(down);
	if (ret) {
		tb_port_warn(down, "failed to enable lane bonding\n");
		tb_port_lane_bonding_disable(up);
		return ret;
	}

	ret = tb_port_wait_for_link_width(down, 2, 100);
	if (ret) {
		tb_port_warn(down, "timeout enabling lane bonding\n");
		return ret;
	}

	tb_port_update_credits(down);
	tb_port_update_credits(up);
	tb_switch_update_link_attributes(sw);

	tb_sw_dbg(sw, "lane bonding enabled\n");
	return ret;
}

/**
 * tb_switch_lane_bonding_disable() - Disable lane bonding
 * @sw: Switch whose lane bonding to disable
 *
 * Disables lane bonding between @sw and parent. This can be called even
 * if lanes were not bonded originally.
 */
void tb_switch_lane_bonding_disable(struct tb_switch *sw)
{
	struct tb_switch *parent = tb_to_switch(sw->dev.parent);
	struct tb_port *up, *down;

	if (!tb_route(sw))
		return;

	up = tb_upstream_port(sw);
	if (!up->bonded)
		return;

	down = tb_port_at(tb_route(sw), parent);

	tb_port_lane_bonding_disable(up);
	tb_port_lane_bonding_disable(down);

	/*
	 * It is fine if we get other errors as the router might have
	 * been unplugged.
	 */
	if (tb_port_wait_for_link_width(down, 1, 100) == -ETIMEDOUT)
		tb_sw_warn(sw, "timeout disabling lane bonding\n");

	tb_port_update_credits(down);
	tb_port_update_credits(up);
	tb_switch_update_link_attributes(sw);

	tb_sw_dbg(sw, "lane bonding disabled\n");
}

/**
 * tb_switch_configure_link() - Set link configured
 * @sw: Switch whose link is configured
 *
 * Sets the link upstream from @sw configured (from both ends) so that
 * it will not be disconnected when the domain exits sleep. Can be
 * called for any switch.
 *
 * It is recommended that this is called after lane bonding is enabled.
 *
 * Returns %0 on success and negative errno in case of error.
 */
int tb_switch_configure_link(struct tb_switch *sw)
{
	struct tb_port *up, *down;
	int ret;

	if (!tb_route(sw) || tb_switch_is_icm(sw))
		return 0;

	up = tb_upstream_port(sw);
	if (tb_switch_is_usb4(up->sw))
		ret = usb4_port_configure(up);
	else
		ret = tb_lc_configure_port(up);
	if (ret)
		return ret;

	down = up->remote;
	if (tb_switch_is_usb4(down->sw))
		return usb4_port_configure(down);
	return tb_lc_configure_port(down);
}

/**
 * tb_switch_unconfigure_link() - Unconfigure link
 * @sw: Switch whose link is unconfigured
 *
 * Sets the link unconfigured so the @sw will be disconnected if the
 * domain exists sleep.
 */
void tb_switch_unconfigure_link(struct tb_switch *sw)
{
	struct tb_port *up, *down;

	if (sw->is_unplugged)
		return;
	if (!tb_route(sw) || tb_switch_is_icm(sw))
		return;

	up = tb_upstream_port(sw);
	if (tb_switch_is_usb4(up->sw))
		usb4_port_unconfigure(up);
	else
		tb_lc_unconfigure_port(up);

	down = up->remote;
	if (tb_switch_is_usb4(down->sw))
		usb4_port_unconfigure(down);
	else
		tb_lc_unconfigure_port(down);
}

static void tb_switch_credits_init(struct tb_switch *sw)
{
	if (tb_switch_is_icm(sw))
		return;
	if (!tb_switch_is_usb4(sw))
		return;
	if (usb4_switch_credits_init(sw))
		tb_sw_info(sw, "failed to determine preferred buffer allocation, using defaults\n");
}

static int tb_switch_port_hotplug_enable(struct tb_switch *sw)
{
	struct tb_port *port;

	if (tb_switch_is_icm(sw))
		return 0;

	tb_switch_for_each_port(sw, port) {
		int res;

		if (!port->cap_usb4)
			continue;

		res = usb4_port_hotplug_enable(port);
		if (res)
			return res;
	}
	return 0;
}

/**
 * tb_switch_add() - Add a switch to the domain
 * @sw: Switch to add
 *
 * This is the last step in adding switch to the domain. It will read
 * identification information from DROM and initializes ports so that
 * they can be used to connect other switches. The switch will be
 * exposed to the userspace when this function successfully returns. To
 * remove and release the switch, call tb_switch_remove().
 *
 * Return: %0 in case of success and negative errno in case of failure
 */
int tb_switch_add(struct tb_switch *sw)
{
	int i, ret;

	/*
	 * Initialize DMA control port now before we read DROM. Recent
	 * host controllers have more complete DROM on NVM that includes
	 * vendor and model identification strings which we then expose
	 * to the userspace. NVM can be accessed through DMA
	 * configuration based mailbox.
	 */
	ret = tb_switch_add_dma_port(sw);
	if (ret) {
		dev_err(&sw->dev, "failed to add DMA port\n");
		return ret;
	}

	if (!sw->safe_mode) {
		tb_switch_credits_init(sw);

		/* read drom */
		ret = tb_drom_read(sw);
		if (ret)
			dev_warn(&sw->dev, "reading DROM failed: %d\n", ret);
		tb_sw_dbg(sw, "uid: %#llx\n", sw->uid);

		tb_check_quirks(sw);

		ret = tb_switch_set_uuid(sw);
		if (ret) {
			dev_err(&sw->dev, "failed to set UUID\n");
			return ret;
		}

		for (i = 0; i <= sw->config.max_port_number; i++) {
			if (sw->ports[i].disabled) {
				tb_port_dbg(&sw->ports[i], "disabled by eeprom\n");
				continue;
			}
			ret = tb_init_port(&sw->ports[i]);
			if (ret) {
				dev_err(&sw->dev, "failed to initialize port %d\n", i);
				return ret;
			}
		}

		tb_switch_default_link_ports(sw);

		ret = tb_switch_update_link_attributes(sw);
		if (ret)
			return ret;

		ret = tb_switch_tmu_init(sw);
		if (ret)
			return ret;
	}

	ret = tb_switch_port_hotplug_enable(sw);
	if (ret)
		return ret;

	ret = device_add(&sw->dev);
	if (ret) {
		dev_err(&sw->dev, "failed to add device: %d\n", ret);
		return ret;
	}

	if (tb_route(sw)) {
		dev_info(&sw->dev, "new device found, vendor=%#x device=%#x\n",
			 sw->vendor, sw->device);
		if (sw->vendor_name && sw->device_name)
			dev_info(&sw->dev, "%s %s\n", sw->vendor_name,
				 sw->device_name);
	}

	ret = usb4_switch_add_ports(sw);
	if (ret) {
		dev_err(&sw->dev, "failed to add USB4 ports\n");
		goto err_del;
	}

	ret = tb_switch_nvm_add(sw);
	if (ret) {
		dev_err(&sw->dev, "failed to add NVM devices\n");
		goto err_ports;
	}

	/*
	 * Thunderbolt routers do not generate wakeups themselves but
	 * they forward wakeups from tunneled protocols, so enable it
	 * here.
	 */
	device_init_wakeup(&sw->dev, true);

	pm_runtime_set_active(&sw->dev);
	if (sw->rpm) {
		pm_runtime_set_autosuspend_delay(&sw->dev, TB_AUTOSUSPEND_DELAY);
		pm_runtime_use_autosuspend(&sw->dev);
		pm_runtime_mark_last_busy(&sw->dev);
		pm_runtime_enable(&sw->dev);
		pm_request_autosuspend(&sw->dev);
	}

	tb_switch_debugfs_init(sw);
	return 0;

err_ports:
	usb4_switch_remove_ports(sw);
err_del:
	device_del(&sw->dev);

	return ret;
}

/**
 * tb_switch_remove() - Remove and release a switch
 * @sw: Switch to remove
 *
 * This will remove the switch from the domain and release it after last
 * reference count drops to zero. If there are switches connected below
 * this switch, they will be removed as well.
 */
void tb_switch_remove(struct tb_switch *sw)
{
	struct tb_port *port;

	tb_switch_debugfs_remove(sw);

	if (sw->rpm) {
		pm_runtime_get_sync(&sw->dev);
		pm_runtime_disable(&sw->dev);
	}

	/* port 0 is the switch itself and never has a remote */
	tb_switch_for_each_port(sw, port) {
		if (tb_port_has_remote(port)) {
			tb_switch_remove(port->remote->sw);
			port->remote = NULL;
		} else if (port->xdomain) {
			tb_xdomain_remove(port->xdomain);
			port->xdomain = NULL;
		}

		/* Remove any downstream retimers */
		tb_retimer_remove_all(port);
	}

	if (!sw->is_unplugged)
		tb_plug_events_active(sw, false);

	tb_switch_nvm_remove(sw);
	usb4_switch_remove_ports(sw);

	if (tb_route(sw))
		dev_info(&sw->dev, "device disconnected\n");
	device_unregister(&sw->dev);
}

/**
 * tb_sw_set_unplugged() - set is_unplugged on switch and downstream switches
 * @sw: Router to mark unplugged
 */
void tb_sw_set_unplugged(struct tb_switch *sw)
{
	struct tb_port *port;

	if (sw == sw->tb->root_switch) {
		tb_sw_WARN(sw, "cannot unplug root switch\n");
		return;
	}
	if (sw->is_unplugged) {
		tb_sw_WARN(sw, "is_unplugged already set\n");
		return;
	}
	sw->is_unplugged = true;
	tb_switch_for_each_port(sw, port) {
		if (tb_port_has_remote(port))
			tb_sw_set_unplugged(port->remote->sw);
		else if (port->xdomain)
			port->xdomain->is_unplugged = true;
	}
}

static int tb_switch_set_wake(struct tb_switch *sw, unsigned int flags)
{
	if (flags)
		tb_sw_dbg(sw, "enabling wakeup: %#x\n", flags);
	else
		tb_sw_dbg(sw, "disabling wakeup\n");

	if (tb_switch_is_usb4(sw))
		return usb4_switch_set_wake(sw, flags);
	return tb_lc_set_wake(sw, flags);
}

int tb_switch_resume(struct tb_switch *sw)
{
	struct tb_port *port;
	int err;

	tb_sw_dbg(sw, "resuming switch\n");

	/*
	 * Check for UID of the connected switches except for root
	 * switch which we assume cannot be removed.
	 */
	if (tb_route(sw)) {
		u64 uid;

		/*
		 * Check first that we can still read the switch config
		 * space. It may be that there is now another domain
		 * connected.
		 */
		err = tb_cfg_get_upstream_port(sw->tb->ctl, tb_route(sw));
		if (err < 0) {
			tb_sw_info(sw, "switch not present anymore\n");
			return err;
		}

		/* We don't have any way to confirm this was the same device */
		if (!sw->uid)
			return -ENODEV;

		if (tb_switch_is_usb4(sw))
			err = usb4_switch_read_uid(sw, &uid);
		else
			err = tb_drom_read_uid_only(sw, &uid);
		if (err) {
			tb_sw_warn(sw, "uid read failed\n");
			return err;
		}
		if (sw->uid != uid) {
			tb_sw_info(sw,
				"changed while suspended (uid %#llx -> %#llx)\n",
				sw->uid, uid);
			return -ENODEV;
		}
	}

	err = tb_switch_configure(sw);
	if (err)
		return err;

	/* Disable wakes */
	tb_switch_set_wake(sw, 0);

	err = tb_switch_tmu_init(sw);
	if (err)
		return err;

	/* check for surviving downstream switches */
	tb_switch_for_each_port(sw, port) {
		if (!tb_port_is_null(port))
			continue;

		if (!tb_port_resume(port))
			continue;

		if (tb_wait_for_port(port, true) <= 0) {
			tb_port_warn(port,
				     "lost during suspend, disconnecting\n");
			if (tb_port_has_remote(port))
				tb_sw_set_unplugged(port->remote->sw);
			else if (port->xdomain)
				port->xdomain->is_unplugged = true;
		} else {
			/*
			 * Always unlock the port so the downstream
			 * switch/domain is accessible.
			 */
			if (tb_port_unlock(port))
				tb_port_warn(port, "failed to unlock port\n");
			if (port->remote && tb_switch_resume(port->remote->sw)) {
				tb_port_warn(port,
					     "lost during suspend, disconnecting\n");
				tb_sw_set_unplugged(port->remote->sw);
			}
		}
	}
	return 0;
}

/**
 * tb_switch_suspend() - Put a switch to sleep
 * @sw: Switch to suspend
 * @runtime: Is this runtime suspend or system sleep
 *
 * Suspends router and all its children. Enables wakes according to
 * value of @runtime and then sets sleep bit for the router. If @sw is
 * host router the domain is ready to go to sleep once this function
 * returns.
 */
void tb_switch_suspend(struct tb_switch *sw, bool runtime)
{
	unsigned int flags = 0;
	struct tb_port *port;
	int err;

	tb_sw_dbg(sw, "suspending switch\n");

	/*
	 * Actually only needed for Titan Ridge but for simplicity can be
	 * done for USB4 device too as CLx is re-enabled at resume.
	 * CL0s and CL1 are enabled and supported together.
	 */
	if (tb_switch_is_clx_enabled(sw, TB_CL1)) {
		if (tb_switch_disable_clx(sw, TB_CL1))
			tb_sw_warn(sw, "failed to disable %s on upstream port\n",
				   tb_switch_clx_name(TB_CL1));
	}

	err = tb_plug_events_active(sw, false);
	if (err)
		return;

	tb_switch_for_each_port(sw, port) {
		if (tb_port_has_remote(port))
			tb_switch_suspend(port->remote->sw, runtime);
	}

	if (runtime) {
		/* Trigger wake when something is plugged in/out */
		flags |= TB_WAKE_ON_CONNECT | TB_WAKE_ON_DISCONNECT;
		flags |= TB_WAKE_ON_USB4;
		flags |= TB_WAKE_ON_USB3 | TB_WAKE_ON_PCIE | TB_WAKE_ON_DP;
	} else if (device_may_wakeup(&sw->dev)) {
		flags |= TB_WAKE_ON_USB4 | TB_WAKE_ON_USB3 | TB_WAKE_ON_PCIE;
	}

	tb_switch_set_wake(sw, flags);

	if (tb_switch_is_usb4(sw))
		usb4_switch_set_sleep(sw);
	else
		tb_lc_set_sleep(sw);
}

/**
 * tb_switch_query_dp_resource() - Query availability of DP resource
 * @sw: Switch whose DP resource is queried
 * @in: DP IN port
 *
 * Queries availability of DP resource for DP tunneling using switch
 * specific means. Returns %true if resource is available.
 */
bool tb_switch_query_dp_resource(struct tb_switch *sw, struct tb_port *in)
{
	if (tb_switch_is_usb4(sw))
		return usb4_switch_query_dp_resource(sw, in);
	return tb_lc_dp_sink_query(sw, in);
}

/**
 * tb_switch_alloc_dp_resource() - Allocate available DP resource
 * @sw: Switch whose DP resource is allocated
 * @in: DP IN port
 *
 * Allocates DP resource for DP tunneling. The resource must be
 * available for this to succeed (see tb_switch_query_dp_resource()).
 * Returns %0 in success and negative errno otherwise.
 */
int tb_switch_alloc_dp_resource(struct tb_switch *sw, struct tb_port *in)
{
	int ret;

	if (tb_switch_is_usb4(sw))
		ret = usb4_switch_alloc_dp_resource(sw, in);
	else
		ret = tb_lc_dp_sink_alloc(sw, in);

	if (ret)
		tb_sw_warn(sw, "failed to allocate DP resource for port %d\n",
			   in->port);
	else
		tb_sw_dbg(sw, "allocated DP resource for port %d\n", in->port);

	return ret;
}

/**
 * tb_switch_dealloc_dp_resource() - De-allocate DP resource
 * @sw: Switch whose DP resource is de-allocated
 * @in: DP IN port
 *
 * De-allocates DP resource that was previously allocated for DP
 * tunneling.
 */
void tb_switch_dealloc_dp_resource(struct tb_switch *sw, struct tb_port *in)
{
	int ret;

	if (tb_switch_is_usb4(sw))
		ret = usb4_switch_dealloc_dp_resource(sw, in);
	else
		ret = tb_lc_dp_sink_dealloc(sw, in);

	if (ret)
		tb_sw_warn(sw, "failed to de-allocate DP resource for port %d\n",
			   in->port);
	else
		tb_sw_dbg(sw, "released DP resource for port %d\n", in->port);
}

struct tb_sw_lookup {
	struct tb *tb;
	u8 link;
	u8 depth;
	const uuid_t *uuid;
	u64 route;
};

static int tb_switch_match(struct device *dev, const void *data)
{
	struct tb_switch *sw = tb_to_switch(dev);
	const struct tb_sw_lookup *lookup = data;

	if (!sw)
		return 0;
	if (sw->tb != lookup->tb)
		return 0;

	if (lookup->uuid)
		return !memcmp(sw->uuid, lookup->uuid, sizeof(*lookup->uuid));

	if (lookup->route) {
		return sw->config.route_lo == lower_32_bits(lookup->route) &&
		       sw->config.route_hi == upper_32_bits(lookup->route);
	}

	/* Root switch is matched only by depth */
	if (!lookup->depth)
		return !sw->depth;

	return sw->link == lookup->link && sw->depth == lookup->depth;
}

/**
 * tb_switch_find_by_link_depth() - Find switch by link and depth
 * @tb: Domain the switch belongs
 * @link: Link number the switch is connected
 * @depth: Depth of the switch in link
 *
 * Returned switch has reference count increased so the caller needs to
 * call tb_switch_put() when done with the switch.
 */
struct tb_switch *tb_switch_find_by_link_depth(struct tb *tb, u8 link, u8 depth)
{
	struct tb_sw_lookup lookup;
	struct device *dev;

	memset(&lookup, 0, sizeof(lookup));
	lookup.tb = tb;
	lookup.link = link;
	lookup.depth = depth;

	dev = bus_find_device(&tb_bus_type, NULL, &lookup, tb_switch_match);
	if (dev)
		return tb_to_switch(dev);

	return NULL;
}

/**
 * tb_switch_find_by_uuid() - Find switch by UUID
 * @tb: Domain the switch belongs
 * @uuid: UUID to look for
 *
 * Returned switch has reference count increased so the caller needs to
 * call tb_switch_put() when done with the switch.
 */
struct tb_switch *tb_switch_find_by_uuid(struct tb *tb, const uuid_t *uuid)
{
	struct tb_sw_lookup lookup;
	struct device *dev;

	memset(&lookup, 0, sizeof(lookup));
	lookup.tb = tb;
	lookup.uuid = uuid;

	dev = bus_find_device(&tb_bus_type, NULL, &lookup, tb_switch_match);
	if (dev)
		return tb_to_switch(dev);

	return NULL;
}

/**
 * tb_switch_find_by_route() - Find switch by route string
 * @tb: Domain the switch belongs
 * @route: Route string to look for
 *
 * Returned switch has reference count increased so the caller needs to
 * call tb_switch_put() when done with the switch.
 */
struct tb_switch *tb_switch_find_by_route(struct tb *tb, u64 route)
{
	struct tb_sw_lookup lookup;
	struct device *dev;

	if (!route)
		return tb_switch_get(tb->root_switch);

	memset(&lookup, 0, sizeof(lookup));
	lookup.tb = tb;
	lookup.route = route;

	dev = bus_find_device(&tb_bus_type, NULL, &lookup, tb_switch_match);
	if (dev)
		return tb_to_switch(dev);

	return NULL;
}

/**
 * tb_switch_find_port() - return the first port of @type on @sw or NULL
 * @sw: Switch to find the port from
 * @type: Port type to look for
 */
struct tb_port *tb_switch_find_port(struct tb_switch *sw,
				    enum tb_port_type type)
{
	struct tb_port *port;

	tb_switch_for_each_port(sw, port) {
		if (port->config.type == type)
			return port;
	}

	return NULL;
}

static int tb_switch_pm_secondary_resolve(struct tb_switch *sw)
{
	struct tb_switch *parent = tb_switch_parent(sw);
	struct tb_port *up, *down;
	int ret;

	if (!tb_route(sw))
		return 0;

	up = tb_upstream_port(sw);
	down = tb_port_at(tb_route(sw), parent);
	ret = tb_port_pm_secondary_enable(up);
	if (ret)
		return ret;

	return tb_port_pm_secondary_disable(down);
}

<<<<<<< HEAD
/* Called for USB4 or Titan Ridge routers only */
static bool tb_port_clx_supported(struct tb_port *port, enum tb_clx clx)
{
	u32 mask, val;
	bool ret;

	/* Don't enable CLx in case of two single-lane links */
	if (!port->bonded && port->dual_link_port)
		return false;

	/* Don't enable CLx in case of inter-domain link */
	if (port->xdomain)
		return false;

	if (tb_switch_is_usb4(port->sw)) {
		if (!usb4_port_clx_supported(port))
			return false;
	} else if (!tb_lc_is_clx_supported(port)) {
		return false;
	}

	switch (clx) {
	case TB_CL1:
		/* CL0s and CL1 are enabled and supported together */
		mask = LANE_ADP_CS_0_CL0S_SUPPORT | LANE_ADP_CS_0_CL1_SUPPORT;
		break;

	/* For now we support only CL0s and CL1. Not CL2 */
	case TB_CL2:
	default:
		return false;
	}

	ret = tb_port_read(port, &val, TB_CFG_PORT,
			   port->cap_phy + LANE_ADP_CS_0, 1);
	if (ret)
		return false;

	return !!(val & mask);
}

static int __tb_port_clx_set(struct tb_port *port, enum tb_clx clx, bool enable)
{
	u32 phy, mask;
	int ret;

	/* CL0s and CL1 are enabled and supported together */
	if (clx == TB_CL1)
		mask = LANE_ADP_CS_1_CL0S_ENABLE | LANE_ADP_CS_1_CL1_ENABLE;
	else
		/* For now we support only CL0s and CL1. Not CL2 */
		return -EOPNOTSUPP;

	ret = tb_port_read(port, &phy, TB_CFG_PORT,
			   port->cap_phy + LANE_ADP_CS_1, 1);
	if (ret)
		return ret;

	if (enable)
		phy |= mask;
	else
		phy &= ~mask;

	return tb_port_write(port, &phy, TB_CFG_PORT,
			     port->cap_phy + LANE_ADP_CS_1, 1);
}

static int tb_port_clx_disable(struct tb_port *port, enum tb_clx clx)
{
	return __tb_port_clx_set(port, clx, false);
}

static int tb_port_clx_enable(struct tb_port *port, enum tb_clx clx)
{
	return __tb_port_clx_set(port, clx, true);
}

=======
>>>>>>> 7365df19
static int __tb_switch_enable_clx(struct tb_switch *sw, enum tb_clx clx)
{
	struct tb_switch *parent = tb_switch_parent(sw);
	bool up_clx_support, down_clx_support;
	struct tb_port *up, *down;
	int ret;

	if (!tb_switch_is_clx_supported(sw))
		return 0;

	/*
	 * Enable CLx for host router's downstream port as part of the
	 * downstream router enabling procedure.
	 */
	if (!tb_route(sw))
		return 0;

	/* Enable CLx only for first hop router (depth = 1) */
	if (tb_route(parent))
		return 0;

	ret = tb_switch_pm_secondary_resolve(sw);
	if (ret)
		return ret;

	up = tb_upstream_port(sw);
	down = tb_port_at(tb_route(sw), parent);

	up_clx_support = tb_port_clx_supported(up, clx);
	down_clx_support = tb_port_clx_supported(down, clx);

	tb_port_dbg(up, "%s %ssupported\n", tb_switch_clx_name(clx),
		    up_clx_support ? "" : "not ");
	tb_port_dbg(down, "%s %ssupported\n", tb_switch_clx_name(clx),
		    down_clx_support ? "" : "not ");

	if (!up_clx_support || !down_clx_support)
		return -EOPNOTSUPP;

	ret = tb_port_clx_enable(up, clx);
	if (ret)
		return ret;

	ret = tb_port_clx_enable(down, clx);
	if (ret) {
		tb_port_clx_disable(up, clx);
		return ret;
	}

	ret = tb_switch_mask_clx_objections(sw);
	if (ret) {
		tb_port_clx_disable(up, clx);
		tb_port_clx_disable(down, clx);
		return ret;
	}

	sw->clx = clx;

	tb_port_dbg(up, "%s enabled\n", tb_switch_clx_name(clx));
	return 0;
}

/**
 * tb_switch_enable_clx() - Enable CLx on upstream port of specified router
 * @sw: Router to enable CLx for
 * @clx: The CLx state to enable
 *
 * Enable CLx state only for first hop router. That is the most common
 * use-case, that is intended for better thermal management, and so helps
 * to improve performance. CLx is enabled only if both sides of the link
 * support CLx, and if both sides of the link are not configured as two
 * single lane links and only if the link is not inter-domain link. The
 * complete set of conditions is described in CM Guide 1.0 section 8.1.
 *
 * Return: Returns 0 on success or an error code on failure.
 */
int tb_switch_enable_clx(struct tb_switch *sw, enum tb_clx clx)
{
	struct tb_switch *root_sw = sw->tb->root_switch;

	if (!clx_enabled)
		return 0;

	/*
	 * CLx is not enabled and validated on Intel USB4 platforms before
	 * Alder Lake.
	 */
	if (root_sw->generation < 4 || tb_switch_is_tiger_lake(root_sw))
		return 0;

	switch (clx) {
	case TB_CL1:
		/* CL0s and CL1 are enabled and supported together */
		return __tb_switch_enable_clx(sw, clx);

	default:
		return -EOPNOTSUPP;
	}
}

static int __tb_switch_disable_clx(struct tb_switch *sw, enum tb_clx clx)
{
	struct tb_switch *parent = tb_switch_parent(sw);
	struct tb_port *up, *down;
	int ret;

	if (!tb_switch_is_clx_supported(sw))
		return 0;

	/*
	 * Disable CLx for host router's downstream port as part of the
	 * downstream router enabling procedure.
	 */
	if (!tb_route(sw))
		return 0;

	/* Disable CLx only for first hop router (depth = 1) */
	if (tb_route(parent))
		return 0;

	up = tb_upstream_port(sw);
	down = tb_port_at(tb_route(sw), parent);
	ret = tb_port_clx_disable(up, clx);
	if (ret)
		return ret;

	ret = tb_port_clx_disable(down, clx);
	if (ret)
		return ret;

	sw->clx = TB_CLX_DISABLE;

	tb_port_dbg(up, "%s disabled\n", tb_switch_clx_name(clx));
	return 0;
}

/**
 * tb_switch_disable_clx() - Disable CLx on upstream port of specified router
 * @sw: Router to disable CLx for
 * @clx: The CLx state to disable
 *
 * Return: Returns 0 on success or an error code on failure.
 */
int tb_switch_disable_clx(struct tb_switch *sw, enum tb_clx clx)
{
	if (!clx_enabled)
		return 0;

	switch (clx) {
	case TB_CL1:
		/* CL0s and CL1 are enabled and supported together */
		return __tb_switch_disable_clx(sw, clx);

	default:
		return -EOPNOTSUPP;
	}
}

/**
 * tb_switch_mask_clx_objections() - Mask CLx objections for a router
 * @sw: Router to mask objections for
 *
 * Mask the objections coming from the second depth routers in order to
 * stop these objections from interfering with the CLx states of the first
 * depth link.
 */
int tb_switch_mask_clx_objections(struct tb_switch *sw)
{
	int up_port = sw->config.upstream_port_number;
	u32 offset, val[2], mask_obj, unmask_obj;
	int ret, i;

	/* Only Titan Ridge of pre-USB4 devices support CLx states */
	if (!tb_switch_is_titan_ridge(sw))
		return 0;

	if (!tb_route(sw))
		return 0;

	/*
	 * In Titan Ridge there are only 2 dual-lane Thunderbolt ports:
	 * Port A consists of lane adapters 1,2 and
	 * Port B consists of lane adapters 3,4
	 * If upstream port is A, (lanes are 1,2), we mask objections from
	 * port B (lanes 3,4) and unmask objections from Port A and vice-versa.
	 */
	if (up_port == 1) {
		mask_obj = TB_LOW_PWR_C0_PORT_B_MASK;
		unmask_obj = TB_LOW_PWR_C1_PORT_A_MASK;
		offset = TB_LOW_PWR_C1_CL1;
	} else {
		mask_obj = TB_LOW_PWR_C1_PORT_A_MASK;
		unmask_obj = TB_LOW_PWR_C0_PORT_B_MASK;
		offset = TB_LOW_PWR_C3_CL1;
	}

	ret = tb_sw_read(sw, &val, TB_CFG_SWITCH,
			 sw->cap_lp + offset, ARRAY_SIZE(val));
	if (ret)
		return ret;

	for (i = 0; i < ARRAY_SIZE(val); i++) {
		val[i] |= mask_obj;
		val[i] &= ~unmask_obj;
	}

	return tb_sw_write(sw, &val, TB_CFG_SWITCH,
			   sw->cap_lp + offset, ARRAY_SIZE(val));
}

/*
 * Can be used for read/write a specified PCIe bridge for any Thunderbolt 3
 * device. For now used only for Titan Ridge.
 */
static int tb_switch_pcie_bridge_write(struct tb_switch *sw, unsigned int bridge,
				       unsigned int pcie_offset, u32 value)
{
	u32 offset, command, val;
	int ret;

	if (sw->generation != 3)
		return -EOPNOTSUPP;

	offset = sw->cap_plug_events + TB_PLUG_EVENTS_PCIE_WR_DATA;
	ret = tb_sw_write(sw, &value, TB_CFG_SWITCH, offset, 1);
	if (ret)
		return ret;

	command = pcie_offset & TB_PLUG_EVENTS_PCIE_CMD_DW_OFFSET_MASK;
	command |= BIT(bridge + TB_PLUG_EVENTS_PCIE_CMD_BR_SHIFT);
	command |= TB_PLUG_EVENTS_PCIE_CMD_RD_WR_MASK;
	command |= TB_PLUG_EVENTS_PCIE_CMD_COMMAND_VAL
			<< TB_PLUG_EVENTS_PCIE_CMD_COMMAND_SHIFT;
	command |= TB_PLUG_EVENTS_PCIE_CMD_REQ_ACK_MASK;

	offset = sw->cap_plug_events + TB_PLUG_EVENTS_PCIE_CMD;

	ret = tb_sw_write(sw, &command, TB_CFG_SWITCH, offset, 1);
	if (ret)
		return ret;

	ret = tb_switch_wait_for_bit(sw, offset,
				     TB_PLUG_EVENTS_PCIE_CMD_REQ_ACK_MASK, 0, 100);
	if (ret)
		return ret;

	ret = tb_sw_read(sw, &val, TB_CFG_SWITCH, offset, 1);
	if (ret)
		return ret;

	if (val & TB_PLUG_EVENTS_PCIE_CMD_TIMEOUT_MASK)
		return -ETIMEDOUT;

	return 0;
}

/**
 * tb_switch_pcie_l1_enable() - Enable PCIe link to enter L1 state
 * @sw: Router to enable PCIe L1
 *
 * For Titan Ridge switch to enter CLx state, its PCIe bridges shall enable
 * entry to PCIe L1 state. Shall be called after the upstream PCIe tunnel
 * was configured. Due to Intel platforms limitation, shall be called only
 * for first hop switch.
 */
int tb_switch_pcie_l1_enable(struct tb_switch *sw)
{
	struct tb_switch *parent = tb_switch_parent(sw);
	int ret;

	if (!tb_route(sw))
		return 0;

	if (!tb_switch_is_titan_ridge(sw))
		return 0;

	/* Enable PCIe L1 enable only for first hop router (depth = 1) */
	if (tb_route(parent))
		return 0;

	/* Write to downstream PCIe bridge #5 aka Dn4 */
	ret = tb_switch_pcie_bridge_write(sw, 5, 0x143, 0x0c7806b1);
	if (ret)
		return ret;

	/* Write to Upstream PCIe bridge #0 aka Up0 */
	return tb_switch_pcie_bridge_write(sw, 0, 0x143, 0x0c5806b1);
}

/**
 * tb_switch_xhci_connect() - Connect internal xHCI
 * @sw: Router whose xHCI to connect
 *
 * Can be called to any router. For Alpine Ridge and Titan Ridge
 * performs special flows that bring the xHCI functional for any device
 * connected to the type-C port. Call only after PCIe tunnel has been
 * established. The function only does the connect if not done already
 * so can be called several times for the same router.
 */
int tb_switch_xhci_connect(struct tb_switch *sw)
{
	struct tb_port *port1, *port3;
	int ret;

	if (sw->generation != 3)
		return 0;

	port1 = &sw->ports[1];
	port3 = &sw->ports[3];

	if (tb_switch_is_alpine_ridge(sw)) {
		bool usb_port1, usb_port3, xhci_port1, xhci_port3;

		usb_port1 = tb_lc_is_usb_plugged(port1);
		usb_port3 = tb_lc_is_usb_plugged(port3);
		xhci_port1 = tb_lc_is_xhci_connected(port1);
		xhci_port3 = tb_lc_is_xhci_connected(port3);

		/* Figure out correct USB port to connect */
		if (usb_port1 && !xhci_port1) {
			ret = tb_lc_xhci_connect(port1);
			if (ret)
				return ret;
		}
		if (usb_port3 && !xhci_port3)
			return tb_lc_xhci_connect(port3);
	} else if (tb_switch_is_titan_ridge(sw)) {
		ret = tb_lc_xhci_connect(port1);
		if (ret)
			return ret;
		return tb_lc_xhci_connect(port3);
	}

	return 0;
}

/**
 * tb_switch_xhci_disconnect() - Disconnect internal xHCI
 * @sw: Router whose xHCI to disconnect
 *
 * The opposite of tb_switch_xhci_connect(). Disconnects xHCI on both
 * ports.
 */
void tb_switch_xhci_disconnect(struct tb_switch *sw)
{
	if (sw->generation == 3) {
		struct tb_port *port1 = &sw->ports[1];
		struct tb_port *port3 = &sw->ports[3];

		tb_lc_xhci_disconnect(port1);
		tb_port_dbg(port1, "disconnected xHCI\n");
		tb_lc_xhci_disconnect(port3);
		tb_port_dbg(port3, "disconnected xHCI\n");
	}
}<|MERGE_RESOLUTION|>--- conflicted
+++ resolved
@@ -3483,86 +3483,6 @@
 	return tb_port_pm_secondary_disable(down);
 }
 
-<<<<<<< HEAD
-/* Called for USB4 or Titan Ridge routers only */
-static bool tb_port_clx_supported(struct tb_port *port, enum tb_clx clx)
-{
-	u32 mask, val;
-	bool ret;
-
-	/* Don't enable CLx in case of two single-lane links */
-	if (!port->bonded && port->dual_link_port)
-		return false;
-
-	/* Don't enable CLx in case of inter-domain link */
-	if (port->xdomain)
-		return false;
-
-	if (tb_switch_is_usb4(port->sw)) {
-		if (!usb4_port_clx_supported(port))
-			return false;
-	} else if (!tb_lc_is_clx_supported(port)) {
-		return false;
-	}
-
-	switch (clx) {
-	case TB_CL1:
-		/* CL0s and CL1 are enabled and supported together */
-		mask = LANE_ADP_CS_0_CL0S_SUPPORT | LANE_ADP_CS_0_CL1_SUPPORT;
-		break;
-
-	/* For now we support only CL0s and CL1. Not CL2 */
-	case TB_CL2:
-	default:
-		return false;
-	}
-
-	ret = tb_port_read(port, &val, TB_CFG_PORT,
-			   port->cap_phy + LANE_ADP_CS_0, 1);
-	if (ret)
-		return false;
-
-	return !!(val & mask);
-}
-
-static int __tb_port_clx_set(struct tb_port *port, enum tb_clx clx, bool enable)
-{
-	u32 phy, mask;
-	int ret;
-
-	/* CL0s and CL1 are enabled and supported together */
-	if (clx == TB_CL1)
-		mask = LANE_ADP_CS_1_CL0S_ENABLE | LANE_ADP_CS_1_CL1_ENABLE;
-	else
-		/* For now we support only CL0s and CL1. Not CL2 */
-		return -EOPNOTSUPP;
-
-	ret = tb_port_read(port, &phy, TB_CFG_PORT,
-			   port->cap_phy + LANE_ADP_CS_1, 1);
-	if (ret)
-		return ret;
-
-	if (enable)
-		phy |= mask;
-	else
-		phy &= ~mask;
-
-	return tb_port_write(port, &phy, TB_CFG_PORT,
-			     port->cap_phy + LANE_ADP_CS_1, 1);
-}
-
-static int tb_port_clx_disable(struct tb_port *port, enum tb_clx clx)
-{
-	return __tb_port_clx_set(port, clx, false);
-}
-
-static int tb_port_clx_enable(struct tb_port *port, enum tb_clx clx)
-{
-	return __tb_port_clx_set(port, clx, true);
-}
-
-=======
->>>>>>> 7365df19
 static int __tb_switch_enable_clx(struct tb_switch *sw, enum tb_clx clx)
 {
 	struct tb_switch *parent = tb_switch_parent(sw);
