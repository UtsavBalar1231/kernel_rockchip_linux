/* SPDX-License-Identifier: GPL-2.0-only */
/*
 * Register constants and other forward declarations needed by the bma400
 * sources.
 *
 * Copyright 2019 Dan Robertson <dan@dlrobertson.com>
 */

#ifndef _BMA400_H_
#define _BMA400_H_

#include <linux/bits.h>
#include <linux/regmap.h>

/*
 * Read-Only Registers
 */

/* Status and ID registers */
#define BMA400_CHIP_ID_REG          0x00
#define BMA400_ERR_REG              0x02
#define BMA400_STATUS_REG           0x03

/* Acceleration registers */
#define BMA400_X_AXIS_LSB_REG       0x04
#define BMA400_X_AXIS_MSB_REG       0x05
#define BMA400_Y_AXIS_LSB_REG       0x06
#define BMA400_Y_AXIS_MSB_REG       0x07
#define BMA400_Z_AXIS_LSB_REG       0x08
#define BMA400_Z_AXIS_MSB_REG       0x09

/* Sensor time registers */
#define BMA400_SENSOR_TIME0         0x0a
#define BMA400_SENSOR_TIME1         0x0b
#define BMA400_SENSOR_TIME2         0x0c

/* Event and interrupt registers */
#define BMA400_EVENT_REG            0x0d
#define BMA400_INT_STAT0_REG        0x0e
#define BMA400_INT_STAT1_REG        0x0f
#define BMA400_INT_STAT2_REG        0x10
#define BMA400_INT12_MAP_REG        0x23
<<<<<<< HEAD
=======
#define BMA400_INT_ENG_OVRUN_MSK    BIT(4)
>>>>>>> 7365df19

/* Temperature register */
#define BMA400_TEMP_DATA_REG        0x11

/* FIFO length and data registers */
#define BMA400_FIFO_LENGTH0_REG     0x12
#define BMA400_FIFO_LENGTH1_REG     0x13
#define BMA400_FIFO_DATA_REG        0x14

/* Step count registers */
#define BMA400_STEP_CNT0_REG        0x15
#define BMA400_STEP_CNT1_REG        0x16
#define BMA400_STEP_CNT3_REG        0x17
#define BMA400_STEP_STAT_REG        0x18
#define BMA400_STEP_INT_MSK         BIT(0)
#define BMA400_STEP_RAW_LEN         0x03
#define BMA400_STEP_STAT_MASK       GENMASK(9, 8)

/*
 * Read-write configuration registers
 */
#define BMA400_ACC_CONFIG0_REG      0x19
#define BMA400_ACC_CONFIG1_REG      0x1a
#define BMA400_ACC_CONFIG2_REG      0x1b
#define BMA400_CMD_REG              0x7e

/* Interrupt registers */
#define BMA400_INT_CONFIG0_REG	    0x1f
#define BMA400_INT_CONFIG1_REG	    0x20
#define BMA400_INT1_MAP_REG	    0x21
#define BMA400_INT_IO_CTRL_REG	    0x24
#define BMA400_INT_DRDY_MSK	    BIT(7)

/* Chip ID of BMA 400 devices found in the chip ID register. */
#define BMA400_ID_REG_VAL           0x90

#define BMA400_LP_OSR_SHIFT         5
#define BMA400_NP_OSR_SHIFT         4
#define BMA400_SCALE_SHIFT          6

#define BMA400_TWO_BITS_MASK        GENMASK(1, 0)
#define BMA400_LP_OSR_MASK          GENMASK(6, 5)
#define BMA400_NP_OSR_MASK          GENMASK(5, 4)
#define BMA400_ACC_ODR_MASK         GENMASK(3, 0)
#define BMA400_ACC_SCALE_MASK       GENMASK(7, 6)

#define BMA400_ACC_ODR_MIN_RAW      0x05
#define BMA400_ACC_ODR_LP_RAW       0x06
#define BMA400_ACC_ODR_MAX_RAW      0x0b

#define BMA400_ACC_ODR_MAX_HZ       800
#define BMA400_ACC_ODR_MIN_WHOLE_HZ 25
#define BMA400_ACC_ODR_MIN_HZ       12

/* Generic interrupts register */
#define BMA400_GEN1INT_CONFIG0      0x3f
#define BMA400_GEN2INT_CONFIG0      0x4A
#define BMA400_GEN_CONFIG1_OFF      0x01
#define BMA400_GEN_CONFIG2_OFF      0x02
#define BMA400_GEN_CONFIG3_OFF      0x03
#define BMA400_GEN_CONFIG31_OFF     0x04
#define BMA400_INT_GEN1_MSK         BIT(2)
#define BMA400_INT_GEN2_MSK         BIT(3)
#define BMA400_GEN_HYST_MSK         GENMASK(1, 0)

<<<<<<< HEAD
=======
/* TAP config registers */
#define BMA400_TAP_CONFIG           0x57
#define BMA400_TAP_CONFIG1          0x58
#define BMA400_S_TAP_MSK            BIT(2)
#define BMA400_D_TAP_MSK            BIT(3)
#define BMA400_INT_S_TAP_MSK        BIT(10)
#define BMA400_INT_D_TAP_MSK        BIT(11)
#define BMA400_TAP_SEN_MSK          GENMASK(2, 0)
#define BMA400_TAP_TICSTH_MSK       GENMASK(1, 0)
#define BMA400_TAP_QUIET_MSK        GENMASK(3, 2)
#define BMA400_TAP_QUIETDT_MSK      GENMASK(5, 4)
#define BMA400_TAP_TIM_LIST_LEN     4

>>>>>>> 7365df19
/*
 * BMA400_SCALE_MIN macro value represents m/s^2 for 1 LSB before
 * converting to micro values for +-2g range.
 *
 * For +-2g - 1 LSB = 0.976562 milli g = 0.009576 m/s^2
 * For +-4g - 1 LSB = 1.953125 milli g = 0.019153 m/s^2
 * For +-16g - 1 LSB = 7.8125 milli g = 0.076614 m/s^2
 *
 * The raw value which is used to select the different ranges is determined
 * by the first bit set position from the scale value, so BMA400_SCALE_MIN
 * should be odd.
 *
 * Scale values for +-2g, +-4g, +-8g and +-16g are populated into bma400_scales
 * array by left shifting BMA400_SCALE_MIN.
 * e.g.:
 * To select +-2g = 9577 << 0 = raw value to write is 0.
 * To select +-8g = 9577 << 2 = raw value to write is 2.
 * To select +-16g = 9577 << 3 = raw value to write is 3.
 */
#define BMA400_SCALE_MIN            9577
#define BMA400_SCALE_MAX            76617

#define BMA400_NUM_REGULATORS       2
#define BMA400_VDD_REGULATOR        0
#define BMA400_VDDIO_REGULATOR      1

extern const struct regmap_config bma400_regmap_config;

int bma400_probe(struct device *dev, struct regmap *regmap, int irq,
		 const char *name);

#endif<|MERGE_RESOLUTION|>--- conflicted
+++ resolved
@@ -40,10 +40,7 @@
 #define BMA400_INT_STAT1_REG        0x0f
 #define BMA400_INT_STAT2_REG        0x10
 #define BMA400_INT12_MAP_REG        0x23
-<<<<<<< HEAD
-=======
 #define BMA400_INT_ENG_OVRUN_MSK    BIT(4)
->>>>>>> 7365df19
 
 /* Temperature register */
 #define BMA400_TEMP_DATA_REG        0x11
@@ -109,8 +106,6 @@
 #define BMA400_INT_GEN2_MSK         BIT(3)
 #define BMA400_GEN_HYST_MSK         GENMASK(1, 0)
 
-<<<<<<< HEAD
-=======
 /* TAP config registers */
 #define BMA400_TAP_CONFIG           0x57
 #define BMA400_TAP_CONFIG1          0x58
@@ -124,7 +119,6 @@
 #define BMA400_TAP_QUIETDT_MSK      GENMASK(5, 4)
 #define BMA400_TAP_TIM_LIST_LEN     4
 
->>>>>>> 7365df19
 /*
  * BMA400_SCALE_MIN macro value represents m/s^2 for 1 LSB before
  * converting to micro values for +-2g range.
