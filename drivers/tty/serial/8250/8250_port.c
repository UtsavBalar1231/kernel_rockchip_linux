--- conflicted
+++ resolved
@@ -308,7 +308,6 @@
 		.rxtrig_bytes	= {1, 32, 64, 112},
 		.flags		= UART_CAP_FIFO | UART_CAP_SLEEP,
 	},
-<<<<<<< HEAD
 	[PORT_ASPEED_VUART] = {
 		.name		= "ASPEED VUART",
 		.fifo_size	= 16,
@@ -317,9 +316,7 @@
 		.rxtrig_bytes	= {1, 4, 8, 14},
 		.flags		= UART_CAP_FIFO,
 	},
-=======
 #endif
->>>>>>> 52f971ee
 };
 
 /* Uart divisor latch read */
@@ -1951,12 +1948,9 @@
 	struct uart_8250_port *up = up_to_u8250p(port);
 #ifndef CONFIG_ARCH_ROCKCHIP
 	bool skip_rx = false;
-<<<<<<< HEAD
+#endif
 	unsigned long flags;
 	u16 status;
-=======
-#endif
->>>>>>> 52f971ee
 
 	if (iir & UART_IIR_NO_INT)
 		return 0;
@@ -1995,25 +1989,17 @@
 	}
 #endif
 	serial8250_modem_status(up);
-<<<<<<< HEAD
+#ifdef CONFIG_ARCH_ROCKCHIP
+	if ((!up->dma || (up->dma && (!up->dma->txchan || up->dma->tx_err))) &&
+	    ((iir & 0xf) == UART_IIR_THRI))
+		serial8250_tx_chars(up);
+#else
 	if ((status & UART_LSR_THRE) && (up->ier & UART_IER_THRI)) {
 		if (!up->dma || up->dma->tx_err)
 			serial8250_tx_chars(up);
 		else if (!up->dma->tx_running)
 			__stop_tx(up);
 	}
-
-	uart_unlock_and_check_sysrq_irqrestore(port, flags);
-
-=======
-#ifdef CONFIG_ARCH_ROCKCHIP
-	if ((!up->dma || (up->dma && (!up->dma->txchan || up->dma->tx_err))) &&
-	    ((iir & 0xf) == UART_IIR_THRI))
-		serial8250_tx_chars(up);
-#else
-	if ((!up->dma || (up->dma && up->dma->tx_err)) &&
-	    (status & UART_LSR_THRE))
-		serial8250_tx_chars(up);
 #endif
 
 #ifdef CONFIG_ARCH_ROCKCHIP
@@ -2032,8 +2018,8 @@
 			port->name);
 	}
 #endif
-	uart_unlock_and_check_sysrq(port, flags);
->>>>>>> 52f971ee
+	uart_unlock_and_check_sysrq_irqrestore(port, flags);
+
 	return 1;
 }
 EXPORT_SYMBOL_GPL(serial8250_handle_irq);
@@ -2719,7 +2705,6 @@
 #ifdef CONFIG_ARCH_ROCKCHIP
 	serial_port_out(port, UART_MCR, UART_MCR_LOOP);
 #endif
-
 	/* Workaround to enable 115200 baud on OMAP1510 internal ports */
 	if (is_omap1510_8250(up)) {
 		if (baud == 115200) {
@@ -2743,11 +2728,10 @@
 	if (quot != serial_dl_read(up))
 		dev_warn_ratelimited(port->dev, "ttyS%d set divisor fail, quot:%d != dll,dlh:%d\n",
 					serial_index(port), quot, serial_dl_read(up));
-#endif
+
 	if (port->type != PORT_16750)
 		serial_port_out(port, UART_LCR, up->lcr);	/* reset DLAB */
 
-#ifdef CONFIG_ARCH_ROCKCHIP
 	serial_port_out(port, UART_MCR, up->mcr);
 #endif
 }
@@ -2966,12 +2950,10 @@
 	/* Reset uart to make sure it is idle, then set baud rate */
 	serial_port_out(port, 0x88 >> 2, 0x7);
 #endif
-
 	serial8250_set_divisor(port, baud, quot, frac);
 
 #ifdef CONFIG_ARCH_ROCKCHIP
 	up->fcr = UART_FCR_ENABLE_FIFO | UART_FCR_T_TRIG_10 | UART_FCR_R_TRIG_10;
-#endif
 	/*
 	 * LCR DLAB must be set to enable 64-byte FIFO mode. If the FCR
 	 * is written without DLAB set, this mode will be disabled.
@@ -2980,7 +2962,16 @@
 		serial_port_out(port, UART_FCR, up->fcr);
 		serial_port_out(port, UART_LCR, up->lcr);	/* reset DLAB */
 	}
-
+#else
+	/*
+	 * LCR DLAB must be set to enable 64-byte FIFO mode. If the FCR
+	 * is written without DLAB set, this mode will be disabled.
+	 */
+	if (port->type == PORT_16750)
+		serial_port_out(port, UART_FCR, up->fcr);
+
+	serial_port_out(port, UART_LCR, up->lcr);	/* reset DLAB */
+#endif
 	if (port->type != PORT_16750) {
 		/* emulated UARTs (Lucent Venus 167x) need two steps */
 		if (up->fcr & UART_FCR_ENABLE_FIFO)
@@ -2988,7 +2979,6 @@
 		serial_port_out(port, UART_FCR, up->fcr);	/* set fcr */
 	}
 	serial8250_set_mctrl(port, port->mctrl);
-
 #ifdef CONFIG_ARCH_ROCKCHIP
 	/*
 	 * CTS flow control flag and modem status interrupts
@@ -3004,7 +2994,6 @@
 
 	serial_port_out(port, UART_IER, up->ier);
 #endif
-
 	spin_unlock_irqrestore(&port->lock, flags);
 	serial8250_rpm_put(up);
 
