// SPDX-License-Identifier: GPL-2.0+
/*
 * Synopsys DesignWare 8250 driver.
 *
 * Copyright 2011 Picochip, Jamie Iles.
 * Copyright 2013 Intel Corporation
 *
 * The Synopsys DesignWare 8250 has an extra feature whereby it detects if the
 * LCR is written whilst busy.  If it is, then a busy detect interrupt is
 * raised, the LCR needs to be rewritten and the uart status register read.
 */
#include <linux/acpi.h>
#include <linux/clk.h>
#include <linux/delay.h>
#include <linux/device.h>
#include <linux/io.h>
#include <linux/mod_devicetable.h>
#include <linux/module.h>
#include <linux/notifier.h>
#include <linux/of.h>
#include <linux/platform_device.h>
#include <linux/pm_runtime.h>
#include <linux/property.h>
#include <linux/reset.h>
#include <linux/slab.h>
#include <linux/workqueue.h>

#include <asm/byteorder.h>

<<<<<<< HEAD
#include <linux/serial_8250.h>
#include <linux/serial_reg.h>

=======
#ifdef MODULE
#include "8250_dwlib.c"
#else
>>>>>>> 52f971ee
#include "8250_dwlib.h"
#endif

/* Offsets for the DesignWare specific registers */
#define DW_UART_USR	0x1f /* UART Status Register */
<<<<<<< HEAD
#define DW_UART_DMASA	0xa8 /* DMA Software Ack */
=======
#define DW_UART_RFL	0x21 /* UART Receive Fifo Level Register */
>>>>>>> 52f971ee

#define OCTEON_UART_USR	0x27 /* UART Status Register */

#define RZN1_UART_TDMACR 0x10c /* DMA Control Register Transmit Mode */
#define RZN1_UART_RDMACR 0x110 /* DMA Control Register Receive Mode */

/* DesignWare specific register fields */
#define DW_UART_MCR_SIRE		BIT(6)

<<<<<<< HEAD
/* Renesas specific register fields */
#define RZN1_UART_xDMACR_DMA_EN		BIT(0)
#define RZN1_UART_xDMACR_1_WORD_BURST	(0 << 1)
#define RZN1_UART_xDMACR_4_WORD_BURST	(1 << 1)
#define RZN1_UART_xDMACR_8_WORD_BURST	(2 << 1)
#define RZN1_UART_xDMACR_BLK_SZ(x)	((x) << 3)
=======
#ifdef CONFIG_ARCH_ROCKCHIP
	int			irq;
	int			irq_wake;
	int			enable_wakeup;
#endif
	unsigned int		skip_autocfg:1;
	unsigned int		uart_16550_compatible:1;
};
>>>>>>> 52f971ee

/* Quirks */
#define DW_UART_QUIRK_OCTEON		BIT(0)
#define DW_UART_QUIRK_ARMADA_38X	BIT(1)
#define DW_UART_QUIRK_SKIP_SET_RATE	BIT(2)
#define DW_UART_QUIRK_IS_DMA_FC		BIT(3)

static inline struct dw8250_data *clk_to_dw8250_data(struct notifier_block *nb)
{
	return container_of(nb, struct dw8250_data, clk_notifier);
}

static inline struct dw8250_data *work_to_dw8250_data(struct work_struct *work)
{
	return container_of(work, struct dw8250_data, clk_work);
}

static inline int dw8250_modify_msr(struct uart_port *p, int offset, int value)
{
	struct dw8250_data *d = to_dw8250_data(p->private_data);

	/* Override any modem control signals if needed */
	if (offset == UART_MSR) {
		value |= d->msr_mask_on;
		value &= ~d->msr_mask_off;
	}

	return value;
}

static void dw8250_force_idle(struct uart_port *p)
{
	struct uart_8250_port *up = up_to_u8250p(p);
	unsigned int lsr;

	serial8250_clear_and_reinit_fifos(up);

	/*
	 * With PSLVERR_RESP_EN parameter set to 1, the device generates an
	 * error response when an attempt to read an empty RBR with FIFO
	 * enabled.
	 */
	if (up->fcr & UART_FCR_ENABLE_FIFO) {
		lsr = p->serial_in(p, UART_LSR);
		if (!(lsr & UART_LSR_DR))
			return;
	}

	(void)p->serial_in(p, UART_RX);
}

static void dw8250_check_lcr(struct uart_port *p, int value)
{
	void __iomem *offset = p->membase + (UART_LCR << p->regshift);
	int tries = 1000;

	/* Make sure LCR write wasn't ignored */
	while (tries--) {
		unsigned int lcr = p->serial_in(p, UART_LCR);

		if ((value & ~UART_LCR_SPAR) == (lcr & ~UART_LCR_SPAR))
			return;

		dw8250_force_idle(p);

#ifdef CONFIG_64BIT
		if (p->type == PORT_OCTEON)
			__raw_writeq(value & 0xff, offset);
		else
#endif
		if (p->iotype == UPIO_MEM32)
			writel(value, offset);
		else if (p->iotype == UPIO_MEM32BE)
			iowrite32be(value, offset);
		else
			writeb(value, offset);
	}
	/*
	 * FIXME: this deadlocks if port->lock is already held
	 * dev_err(p->dev, "Couldn't set LCR to %d\n", value);
	 */
}

/* Returns once the transmitter is empty or we run out of retries */
static void dw8250_tx_wait_empty(struct uart_port *p)
{
	struct uart_8250_port *up = up_to_u8250p(p);
	unsigned int tries = 20000;
	unsigned int delay_threshold = tries - 1000;
	unsigned int lsr;

	while (tries--) {
		lsr = readb (p->membase + (UART_LSR << p->regshift));
		up->lsr_saved_flags |= lsr & up->lsr_save_mask;

		if (lsr & UART_LSR_TEMT)
			break;

		/* The device is first given a chance to empty without delay,
		 * to avoid slowdowns at high bitrates. If after 1000 tries
		 * the buffer has still not emptied, allow more time for low-
		 * speed links. */
		if (tries < delay_threshold)
			udelay (1);
	}
}

static void dw8250_serial_out(struct uart_port *p, int offset, int value)
{
	struct dw8250_data *d = to_dw8250_data(p->private_data);

	writeb(value, p->membase + (offset << p->regshift));

	if (offset == UART_LCR && !d->uart_16550_compatible)
		dw8250_check_lcr(p, value);
}

static void dw8250_serial_out38x(struct uart_port *p, int offset, int value)
{
	/* Allow the TX to drain before we reconfigure */
	if (offset == UART_LCR)
		dw8250_tx_wait_empty(p);

	dw8250_serial_out(p, offset, value);
}

static unsigned int dw8250_serial_in(struct uart_port *p, int offset)
{
	unsigned int value = readb(p->membase + (offset << p->regshift));

	return dw8250_modify_msr(p, offset, value);
}

#ifdef CONFIG_64BIT
static unsigned int dw8250_serial_inq(struct uart_port *p, int offset)
{
	unsigned int value;

	value = (u8)__raw_readq(p->membase + (offset << p->regshift));

	return dw8250_modify_msr(p, offset, value);
}

static void dw8250_serial_outq(struct uart_port *p, int offset, int value)
{
	struct dw8250_data *d = to_dw8250_data(p->private_data);

	value &= 0xff;
	__raw_writeq(value, p->membase + (offset << p->regshift));
	/* Read back to ensure register write ordering. */
	__raw_readq(p->membase + (UART_LCR << p->regshift));

	if (offset == UART_LCR && !d->uart_16550_compatible)
		dw8250_check_lcr(p, value);
}
#endif /* CONFIG_64BIT */

static void dw8250_serial_out32(struct uart_port *p, int offset, int value)
{
	struct dw8250_data *d = to_dw8250_data(p->private_data);

	writel(value, p->membase + (offset << p->regshift));

	if (offset == UART_LCR && !d->uart_16550_compatible)
		dw8250_check_lcr(p, value);
}

static unsigned int dw8250_serial_in32(struct uart_port *p, int offset)
{
	unsigned int value = readl(p->membase + (offset << p->regshift));

	return dw8250_modify_msr(p, offset, value);
}

static void dw8250_serial_out32be(struct uart_port *p, int offset, int value)
{
	struct dw8250_data *d = to_dw8250_data(p->private_data);

	iowrite32be(value, p->membase + (offset << p->regshift));

	if (offset == UART_LCR && !d->uart_16550_compatible)
		dw8250_check_lcr(p, value);
}

static unsigned int dw8250_serial_in32be(struct uart_port *p, int offset)
{
       unsigned int value = ioread32be(p->membase + (offset << p->regshift));

       return dw8250_modify_msr(p, offset, value);
}


static int dw8250_handle_irq(struct uart_port *p)
{
	struct dw8250_data *d = to_dw8250_data(p->private_data);
	unsigned int iir = p->serial_in(p, UART_IIR);
<<<<<<< HEAD
	bool rx_timeout = (iir & 0x3f) == UART_IIR_RX_TIMEOUT;
	unsigned int quirks = d->pdata->quirks;
	unsigned int status;
=======
	unsigned int status, usr, rfl;
>>>>>>> 52f971ee
	unsigned long flags;

	/*
	 * There are ways to get Designware-based UARTs into a state where
	 * they are asserting UART_IIR_RX_TIMEOUT but there is no actual
	 * data available.  If we see such a case then we'll do a bogus
	 * read.  If we don't do this then the "RX TIMEOUT" interrupt will
	 * fire forever.
	 */
<<<<<<< HEAD
	if (!up->dma && rx_timeout) {
		spin_lock_irqsave(&p->lock, flags);
		status = serial_lsr_in(up);

		if (!(status & (UART_LSR_DR | UART_LSR_BI)))
=======
	if ((iir & 0x3f) == UART_IIR_RX_TIMEOUT) {
		spin_lock_irqsave(&p->lock, flags);
		usr = p->serial_in(p, d->usr_reg);
		status = p->serial_in(p, UART_LSR);
		rfl = p->serial_in(p, DW_UART_RFL);
		if (!(status & (UART_LSR_DR | UART_LSR_BI)) && !(usr & 0x1) && (rfl == 0))
>>>>>>> 52f971ee
			(void) p->serial_in(p, UART_RX);

		spin_unlock_irqrestore(&p->lock, flags);
	}

	/* Manually stop the Rx DMA transfer when acting as flow controller */
	if (quirks & DW_UART_QUIRK_IS_DMA_FC && up->dma && up->dma->rx_running && rx_timeout) {
		spin_lock_irqsave(&p->lock, flags);
		status = serial_lsr_in(up);
		spin_unlock_irqrestore(&p->lock, flags);

		if (status & (UART_LSR_DR | UART_LSR_BI)) {
			dw8250_writel_ext(p, RZN1_UART_RDMACR, 0);
			dw8250_writel_ext(p, DW_UART_DMASA, 1);
		}
	}

	if (serial8250_handle_irq(p, iir))
		return 1;

	if ((iir & UART_IIR_BUSY) == UART_IIR_BUSY) {
		/* Clear the USR */
		(void)p->serial_in(p, d->pdata->usr_reg);

		return 1;
	}

	return 0;
}

static void dw8250_clk_work_cb(struct work_struct *work)
{
	struct dw8250_data *d = work_to_dw8250_data(work);
	struct uart_8250_port *up;
	unsigned long rate;

	rate = clk_get_rate(d->clk);
	if (rate <= 0)
		return;

	up = serial8250_get_port(d->data.line);

	serial8250_update_uartclk(&up->port, rate);
}

static int dw8250_clk_notifier_cb(struct notifier_block *nb,
				  unsigned long event, void *data)
{
	struct dw8250_data *d = clk_to_dw8250_data(nb);

	/*
	 * We have no choice but to defer the uartclk update due to two
	 * deadlocks. First one is caused by a recursive mutex lock which
	 * happens when clk_set_rate() is called from dw8250_set_termios().
	 * Second deadlock is more tricky and is caused by an inverted order of
	 * the clk and tty-port mutexes lock. It happens if clock rate change
	 * is requested asynchronously while set_termios() is executed between
	 * tty-port mutex lock and clk_set_rate() function invocation and
	 * vise-versa. Anyway if we didn't have the reference clock alteration
	 * in the dw8250_set_termios() method we wouldn't have needed this
	 * deferred event handling complication.
	 */
	if (event == POST_RATE_CHANGE) {
		queue_work(system_unbound_wq, &d->clk_work);
		return NOTIFY_OK;
	}

	return NOTIFY_DONE;
}

static void
dw8250_do_pm(struct uart_port *port, unsigned int state, unsigned int old)
{
	if (!state)
		pm_runtime_get_sync(port->dev);

	serial8250_do_pm(port, state, old);

	if (state)
		pm_runtime_put_sync_suspend(port->dev);
}

static void dw8250_set_termios(struct uart_port *p, struct ktermios *termios,
			       const struct ktermios *old)
{
#ifndef CONFIG_ARCH_ROCKCHIP
	unsigned long newrate = tty_termios_baud_rate(termios) * 16;
#endif
	struct dw8250_data *d = to_dw8250_data(p->private_data);
	long rate;
#ifdef CONFIG_ARCH_ROCKCHIP
	unsigned int baud = tty_termios_baud_rate(termios);
	unsigned int rate_temp, diff;
#endif
	int ret;

	clk_disable_unprepare(d->clk);
#ifdef CONFIG_ARCH_ROCKCHIP
	if (d->clk) {
		if (baud <= 115200)
			rate = 24000000;
		else if (baud == 230400)
			rate = baud * 16 * 2;
		else if (baud == 1152000)
			rate = baud * 16 * 2;
		else
			rate = baud * 16;

		ret = clk_set_rate(d->clk, rate);
		rate_temp = clk_get_rate(d->clk);
		diff = rate * 20 / 1000;
		/*
		 * If rate_temp is not equal to rate, is means fractional frequency
		 * division is failed. Then use Integer frequency division, and
		 * the baud rate error must be under -+2%
		 */
		if ((rate_temp < rate) && ((rate - rate_temp) > diff)) {
			ret = clk_set_rate(d->clk, rate + diff);
			rate_temp = clk_get_rate(d->clk);
			if ((rate_temp < rate) && ((rate - rate_temp) > diff))
				dev_info(p->dev, "set rate:%ld, but get rate:%d\n",
					 rate, rate_temp);
			else if ((rate < rate_temp) && ((rate_temp - rate) > diff))
				dev_info(p->dev, "set rate:%ld, but get rate:%d\n",
					 rate, rate_temp);
		}
		if (!ret)
			p->uartclk = rate;
	}
#else
	rate = clk_round_rate(d->clk, newrate);
	if (rate > 0) {
		/*
		 * Note that any clock-notifer worker will block in
		 * serial8250_update_uartclk() until we are done.
		 */
		ret = clk_set_rate(d->clk, newrate);
		if (!ret)
			p->uartclk = rate;
	}
#endif
	clk_prepare_enable(d->clk);

	dw8250_do_set_termios(p, termios, old);
}

static void dw8250_set_ldisc(struct uart_port *p, struct ktermios *termios)
{
	struct uart_8250_port *up = up_to_u8250p(p);
	unsigned int mcr = p->serial_in(p, UART_MCR);

	if (up->capabilities & UART_CAP_IRDA) {
		if (termios->c_line == N_IRDA)
			mcr |= DW_UART_MCR_SIRE;
		else
			mcr &= ~DW_UART_MCR_SIRE;

		p->serial_out(p, UART_MCR, mcr);
	}
	serial8250_do_set_ldisc(p, termios);
}

/*
 * dw8250_fallback_dma_filter will prevent the UART from getting just any free
 * channel on platforms that have DMA engines, but don't have any channels
 * assigned to the UART.
 *
 * REVISIT: This is a work around for limitation in the DMA Engine API. Once the
 * core problem is fixed, this function is no longer needed.
 */
static bool dw8250_fallback_dma_filter(struct dma_chan *chan, void *param)
{
	return false;
}

static bool dw8250_idma_filter(struct dma_chan *chan, void *param)
{
	return param == chan->device->dev;
}

static u32 dw8250_rzn1_get_dmacr_burst(int max_burst)
{
	if (max_burst >= 8)
		return RZN1_UART_xDMACR_8_WORD_BURST;
	else if (max_burst >= 4)
		return RZN1_UART_xDMACR_4_WORD_BURST;
	else
		return RZN1_UART_xDMACR_1_WORD_BURST;
}

static void dw8250_prepare_tx_dma(struct uart_8250_port *p)
{
	struct uart_port *up = &p->port;
	struct uart_8250_dma *dma = p->dma;
	u32 val;

	dw8250_writel_ext(up, RZN1_UART_TDMACR, 0);
	val = dw8250_rzn1_get_dmacr_burst(dma->txconf.dst_maxburst) |
	      RZN1_UART_xDMACR_BLK_SZ(dma->tx_size) |
	      RZN1_UART_xDMACR_DMA_EN;
	dw8250_writel_ext(up, RZN1_UART_TDMACR, val);
}

static void dw8250_prepare_rx_dma(struct uart_8250_port *p)
{
	struct uart_port *up = &p->port;
	struct uart_8250_dma *dma = p->dma;
	u32 val;

	dw8250_writel_ext(up, RZN1_UART_RDMACR, 0);
	val = dw8250_rzn1_get_dmacr_burst(dma->rxconf.src_maxburst) |
	      RZN1_UART_xDMACR_BLK_SZ(dma->rx_size) |
	      RZN1_UART_xDMACR_DMA_EN;
	dw8250_writel_ext(up, RZN1_UART_RDMACR, val);
}

static void dw8250_quirks(struct uart_port *p, struct dw8250_data *data)
{
	struct device_node *np = p->dev->of_node;

	if (np) {
		unsigned int quirks = data->pdata->quirks;
		int id;

		/* get index of serial line, if found in DT aliases */
		id = of_alias_get_id(np, "serial");
		if (id >= 0)
			p->line = id;

		if (IS_ENABLED(CONFIG_ROCKCHIP_MINI_KERNEL))
			return;

#ifdef CONFIG_64BIT
		if (quirks & DW_UART_QUIRK_OCTEON) {
			p->serial_in = dw8250_serial_inq;
			p->serial_out = dw8250_serial_outq;
			p->flags = UPF_SKIP_TEST | UPF_SHARE_IRQ | UPF_FIXED_TYPE;
			p->type = PORT_OCTEON;
			data->skip_autocfg = true;
		}
#endif

		if (of_device_is_big_endian(np)) {
			p->iotype = UPIO_MEM32BE;
			p->serial_in = dw8250_serial_in32be;
			p->serial_out = dw8250_serial_out32be;
		}

		if (quirks & DW_UART_QUIRK_ARMADA_38X)
			p->serial_out = dw8250_serial_out38x;
		if (quirks & DW_UART_QUIRK_SKIP_SET_RATE)
			p->set_termios = dw8250_do_set_termios;
		if (quirks & DW_UART_QUIRK_IS_DMA_FC) {
			data->data.dma.txconf.device_fc = 1;
			data->data.dma.rxconf.device_fc = 1;
			data->data.dma.prepare_tx_dma = dw8250_prepare_tx_dma;
			data->data.dma.prepare_rx_dma = dw8250_prepare_rx_dma;
		}

	} else if (acpi_dev_present("APMC0D08", NULL, -1)) {
		p->iotype = UPIO_MEM32;
		p->regshift = 2;
		p->serial_in = dw8250_serial_in32;
		data->uart_16550_compatible = true;
	}

	if (IS_ENABLED(CONFIG_ROCKCHIP_MINI_KERNEL))
		return;

	/* Platforms with iDMA 64-bit */
	if (platform_get_resource_byname(to_platform_device(p->dev),
					 IORESOURCE_MEM, "lpss_priv")) {
		data->data.dma.rx_param = p->dev->parent;
		data->data.dma.tx_param = p->dev->parent;
		data->data.dma.fn = dw8250_idma_filter;
	}
}

static void dw8250_clk_disable_unprepare(void *data)
{
	clk_disable_unprepare(data);
}

static void dw8250_reset_control_assert(void *data)
{
	reset_control_assert(data);
}

static int dw8250_probe(struct platform_device *pdev)
{
	struct uart_8250_port uart = {}, *up = &uart;
	struct uart_port *p = &up->port;
	struct device *dev = &pdev->dev;
	struct dw8250_data *data;
	struct resource *regs;
	int irq;
	int err;
	u32 val;

	regs = platform_get_resource(pdev, IORESOURCE_MEM, 0);
	if (!regs)
		return dev_err_probe(dev, -EINVAL, "no registers defined\n");

	irq = platform_get_irq(pdev, 0);
	if (irq < 0)
		return irq;

	spin_lock_init(&p->lock);
	p->mapbase	= regs->start;
	p->irq		= irq;
	p->handle_irq	= dw8250_handle_irq;
	p->pm		= dw8250_do_pm;
	p->type		= PORT_8250;
	p->flags	= UPF_SHARE_IRQ | UPF_FIXED_PORT;
	p->dev		= dev;
	p->iotype	= UPIO_MEM;
	p->serial_in	= dw8250_serial_in;
	p->serial_out	= dw8250_serial_out;
	p->set_ldisc	= dw8250_set_ldisc;
	p->set_termios	= dw8250_set_termios;

	p->membase = devm_ioremap(dev, regs->start, resource_size(regs));
	if (!p->membase)
		return -ENOMEM;

	data = devm_kzalloc(dev, sizeof(*data), GFP_KERNEL);
	if (!data)
		return -ENOMEM;

	data->data.dma.fn = dw8250_fallback_dma_filter;
	data->pdata = device_get_match_data(p->dev);
	p->private_data = &data->data;
#ifdef CONFIG_ARCH_ROCKCHIP
	data->irq	= irq;
#endif

	data->uart_16550_compatible = device_property_read_bool(dev,
						"snps,uart-16550-compatible");

	err = device_property_read_u32(dev, "reg-shift", &val);
	if (!err)
		p->regshift = val;

	err = device_property_read_u32(dev, "reg-io-width", &val);
	if (!err && val == 4) {
		p->iotype = UPIO_MEM32;
		p->serial_in = dw8250_serial_in32;
		p->serial_out = dw8250_serial_out32;
	}

	if (device_property_read_bool(dev, "dcd-override")) {
		/* Always report DCD as active */
		data->msr_mask_on |= UART_MSR_DCD;
		data->msr_mask_off |= UART_MSR_DDCD;
	}

	if (device_property_read_bool(dev, "dsr-override")) {
		/* Always report DSR as active */
		data->msr_mask_on |= UART_MSR_DSR;
		data->msr_mask_off |= UART_MSR_DDSR;
	}

	if (device_property_read_bool(dev, "cts-override")) {
		/* Always report CTS as active */
		data->msr_mask_on |= UART_MSR_CTS;
		data->msr_mask_off |= UART_MSR_DCTS;
	}

	if (device_property_read_bool(dev, "ri-override")) {
		/* Always report Ring indicator as inactive */
		data->msr_mask_off |= UART_MSR_RI;
		data->msr_mask_off |= UART_MSR_TERI;
	}

#ifdef CONFIG_ARCH_ROCKCHIP
	if (device_property_read_bool(p->dev, "wakeup-source"))
		data->enable_wakeup = 1;
	else
		data->enable_wakeup = 0;
#endif

	/* Always ask for fixed clock rate from a property. */
	device_property_read_u32(dev, "clock-frequency", &p->uartclk);

	/* If there is separate baudclk, get the rate from it. */
	data->clk = devm_clk_get_optional(dev, "baudclk");
	if (data->clk == NULL)
		data->clk = devm_clk_get_optional(dev, NULL);
	if (IS_ERR(data->clk))
		return PTR_ERR(data->clk);

	INIT_WORK(&data->clk_work, dw8250_clk_work_cb);
	data->clk_notifier.notifier_call = dw8250_clk_notifier_cb;

	err = clk_prepare_enable(data->clk);
	if (err)
		return dev_err_probe(dev, err, "could not enable optional baudclk\n");

	err = devm_add_action_or_reset(dev, dw8250_clk_disable_unprepare, data->clk);
	if (err)
		return err;

	if (data->clk)
		p->uartclk = clk_get_rate(data->clk);

	/* If no clock rate is defined, fail. */
	if (!p->uartclk)
		return dev_err_probe(dev, -EINVAL, "clock rate not defined\n");

	data->pclk = devm_clk_get_optional(dev, "apb_pclk");
	if (IS_ERR(data->pclk))
		return PTR_ERR(data->pclk);

	err = clk_prepare_enable(data->pclk);
	if (err)
		return dev_err_probe(dev, err, "could not enable apb_pclk\n");

	err = devm_add_action_or_reset(dev, dw8250_clk_disable_unprepare, data->pclk);
	if (err)
		return err;

	data->rst = devm_reset_control_get_optional_exclusive(dev, NULL);
	if (IS_ERR(data->rst))
		return PTR_ERR(data->rst);

	reset_control_deassert(data->rst);

	err = devm_add_action_or_reset(dev, dw8250_reset_control_assert, data->rst);
	if (err)
		return err;

	dw8250_quirks(p, data);

	/* If the Busy Functionality is not implemented, don't handle it */
	if (data->uart_16550_compatible)
		p->handle_irq = NULL;

	if (!data->skip_autocfg)
		dw8250_setup_port(p);

	/* If we have a valid fifosize, try hooking up DMA */
	if (p->fifosize) {
		data->data.dma.rxconf.src_maxburst = p->fifosize / 4;
		data->data.dma.txconf.dst_maxburst = p->fifosize / 4;
		up->dma = &data->data.dma;
	}

	data->data.line = serial8250_register_8250_port(up);
	if (data->data.line < 0)
		return data->data.line;

	/*
	 * Some platforms may provide a reference clock shared between several
	 * devices. In this case any clock state change must be known to the
	 * UART port at least post factum.
	 */
	if (data->clk) {
		err = clk_notifier_register(data->clk, &data->clk_notifier);
		if (err)
			return dev_err_probe(dev, err, "Failed to set the clock notifier\n");
		queue_work(system_unbound_wq, &data->clk_work);
	}
#ifdef CONFIG_ARCH_ROCKCHIP
	if (data->enable_wakeup)
		device_init_wakeup(&pdev->dev, true);
#endif
	platform_set_drvdata(pdev, data);

	pm_runtime_set_active(dev);
	pm_runtime_enable(dev);

	return 0;
}

static int dw8250_remove(struct platform_device *pdev)
{
	struct dw8250_data *data = platform_get_drvdata(pdev);
	struct device *dev = &pdev->dev;

	pm_runtime_get_sync(dev);

	if (data->clk) {
		clk_notifier_unregister(data->clk, &data->clk_notifier);

		flush_work(&data->clk_work);
	}

	serial8250_unregister_port(data->data.line);

	pm_runtime_disable(dev);
	pm_runtime_put_noidle(dev);
#ifdef CONFIG_ARCH_ROCKCHIP
	if (data->enable_wakeup)
		device_init_wakeup(&pdev->dev, false);
#endif

	return 0;
}

static int dw8250_suspend(struct device *dev)
{
	struct dw8250_data *data = dev_get_drvdata(dev);

#ifdef CONFIG_ARCH_ROCKCHIP
	if (device_may_wakeup(dev)) {
		if (!enable_irq_wake(data->irq))
			data->irq_wake = 1;
		return 0;
	}
#endif
	serial8250_suspend_port(data->data.line);

	return 0;
}

static int dw8250_resume(struct device *dev)
{
	struct dw8250_data *data = dev_get_drvdata(dev);

#ifdef CONFIG_ARCH_ROCKCHIP
	if (device_may_wakeup(dev)) {
		if (data->irq_wake) {
			disable_irq_wake(data->irq);
			data->irq_wake = 0;
		}
		return 0;
	}
#endif
	serial8250_resume_port(data->data.line);

	return 0;
}

static int dw8250_runtime_suspend(struct device *dev)
{
	struct dw8250_data *data = dev_get_drvdata(dev);

	clk_disable_unprepare(data->clk);

	clk_disable_unprepare(data->pclk);

	return 0;
}

static int dw8250_runtime_resume(struct device *dev)
{
	struct dw8250_data *data = dev_get_drvdata(dev);

	clk_prepare_enable(data->pclk);

	clk_prepare_enable(data->clk);

	return 0;
}

static const struct dev_pm_ops dw8250_pm_ops = {
	SYSTEM_SLEEP_PM_OPS(dw8250_suspend, dw8250_resume)
	RUNTIME_PM_OPS(dw8250_runtime_suspend, dw8250_runtime_resume, NULL)
};

static const struct dw8250_platform_data dw8250_dw_apb = {
	.usr_reg = DW_UART_USR,
};

static const struct dw8250_platform_data dw8250_octeon_3860_data = {
	.usr_reg = OCTEON_UART_USR,
	.quirks = DW_UART_QUIRK_OCTEON,
};

static const struct dw8250_platform_data dw8250_armada_38x_data = {
	.usr_reg = DW_UART_USR,
	.quirks = DW_UART_QUIRK_ARMADA_38X,
};

static const struct dw8250_platform_data dw8250_renesas_rzn1_data = {
	.usr_reg = DW_UART_USR,
	.cpr_val = 0x00012f32,
	.quirks = DW_UART_QUIRK_IS_DMA_FC,
};

static const struct dw8250_platform_data dw8250_starfive_jh7100_data = {
	.usr_reg = DW_UART_USR,
	.quirks = DW_UART_QUIRK_SKIP_SET_RATE,
};

static const struct of_device_id dw8250_of_match[] = {
<<<<<<< HEAD
	{ .compatible = "snps,dw-apb-uart", .data = &dw8250_dw_apb },
	{ .compatible = "cavium,octeon-3860-uart", .data = &dw8250_octeon_3860_data },
	{ .compatible = "marvell,armada-38x-uart", .data = &dw8250_armada_38x_data },
	{ .compatible = "renesas,rzn1-uart", .data = &dw8250_renesas_rzn1_data },
	{ .compatible = "starfive,jh7100-uart", .data = &dw8250_starfive_jh7100_data },
=======
	{ .compatible = "snps,dw-apb-uart" },
#ifndef CONFIG_ROCKCHIP_MINI_KERNEL
	{ .compatible = "cavium,octeon-3860-uart" },
	{ .compatible = "marvell,armada-38x-uart" },
	{ .compatible = "renesas,rzn1-uart" },
#endif
>>>>>>> 52f971ee
	{ /* Sentinel */ }
};
MODULE_DEVICE_TABLE(of, dw8250_of_match);

static const struct acpi_device_id dw8250_acpi_match[] = {
	{ "80860F0A", (kernel_ulong_t)&dw8250_dw_apb },
	{ "8086228A", (kernel_ulong_t)&dw8250_dw_apb },
	{ "AMD0020", (kernel_ulong_t)&dw8250_dw_apb },
	{ "AMDI0020", (kernel_ulong_t)&dw8250_dw_apb },
	{ "AMDI0022", (kernel_ulong_t)&dw8250_dw_apb },
	{ "APMC0D08", (kernel_ulong_t)&dw8250_dw_apb},
	{ "BRCM2032", (kernel_ulong_t)&dw8250_dw_apb },
	{ "HISI0031", (kernel_ulong_t)&dw8250_dw_apb },
	{ "INT33C4", (kernel_ulong_t)&dw8250_dw_apb },
	{ "INT33C5", (kernel_ulong_t)&dw8250_dw_apb },
	{ "INT3434", (kernel_ulong_t)&dw8250_dw_apb },
	{ "INT3435", (kernel_ulong_t)&dw8250_dw_apb },
	{ },
};
MODULE_DEVICE_TABLE(acpi, dw8250_acpi_match);

static struct platform_driver dw8250_platform_driver = {
	.driver = {
		.name		= "dw-apb-uart",
		.pm		= pm_ptr(&dw8250_pm_ops),
		.of_match_table	= dw8250_of_match,
		.acpi_match_table = dw8250_acpi_match,
	},
	.probe			= dw8250_probe,
	.remove			= dw8250_remove,
};

module_platform_driver(dw8250_platform_driver);

MODULE_AUTHOR("Jamie Iles");
MODULE_LICENSE("GPL");
MODULE_DESCRIPTION("Synopsys DesignWare 8250 serial port driver");
MODULE_ALIAS("platform:dw-apb-uart");<|MERGE_RESOLUTION|>--- conflicted
+++ resolved
@@ -27,25 +27,19 @@
 
 #include <asm/byteorder.h>
 
-<<<<<<< HEAD
 #include <linux/serial_8250.h>
 #include <linux/serial_reg.h>
 
-=======
 #ifdef MODULE
 #include "8250_dwlib.c"
 #else
->>>>>>> 52f971ee
 #include "8250_dwlib.h"
 #endif
 
 /* Offsets for the DesignWare specific registers */
 #define DW_UART_USR	0x1f /* UART Status Register */
-<<<<<<< HEAD
 #define DW_UART_DMASA	0xa8 /* DMA Software Ack */
-=======
 #define DW_UART_RFL	0x21 /* UART Receive Fifo Level Register */
->>>>>>> 52f971ee
 
 #define OCTEON_UART_USR	0x27 /* UART Status Register */
 
@@ -55,23 +49,12 @@
 /* DesignWare specific register fields */
 #define DW_UART_MCR_SIRE		BIT(6)
 
-<<<<<<< HEAD
 /* Renesas specific register fields */
 #define RZN1_UART_xDMACR_DMA_EN		BIT(0)
 #define RZN1_UART_xDMACR_1_WORD_BURST	(0 << 1)
 #define RZN1_UART_xDMACR_4_WORD_BURST	(1 << 1)
 #define RZN1_UART_xDMACR_8_WORD_BURST	(2 << 1)
 #define RZN1_UART_xDMACR_BLK_SZ(x)	((x) << 3)
-=======
-#ifdef CONFIG_ARCH_ROCKCHIP
-	int			irq;
-	int			irq_wake;
-	int			enable_wakeup;
-#endif
-	unsigned int		skip_autocfg:1;
-	unsigned int		uart_16550_compatible:1;
-};
->>>>>>> 52f971ee
 
 /* Quirks */
 #define DW_UART_QUIRK_OCTEON		BIT(0)
@@ -266,15 +249,12 @@
 
 static int dw8250_handle_irq(struct uart_port *p)
 {
+	struct uart_8250_port *up = up_to_u8250p(p);
 	struct dw8250_data *d = to_dw8250_data(p->private_data);
 	unsigned int iir = p->serial_in(p, UART_IIR);
-<<<<<<< HEAD
 	bool rx_timeout = (iir & 0x3f) == UART_IIR_RX_TIMEOUT;
 	unsigned int quirks = d->pdata->quirks;
-	unsigned int status;
-=======
 	unsigned int status, usr, rfl;
->>>>>>> 52f971ee
 	unsigned long flags;
 
 	/*
@@ -284,20 +264,17 @@
 	 * read.  If we don't do this then the "RX TIMEOUT" interrupt will
 	 * fire forever.
 	 */
-<<<<<<< HEAD
+#ifdef CONFIG_ARCH_ROCKCHIP
+	if (rx_timeout) {
+#else
 	if (!up->dma && rx_timeout) {
+#endif
 		spin_lock_irqsave(&p->lock, flags);
+		usr = p->serial_in(p, d->pdata->usr_reg);
 		status = serial_lsr_in(up);
-
-		if (!(status & (UART_LSR_DR | UART_LSR_BI)))
-=======
-	if ((iir & 0x3f) == UART_IIR_RX_TIMEOUT) {
-		spin_lock_irqsave(&p->lock, flags);
-		usr = p->serial_in(p, d->usr_reg);
-		status = p->serial_in(p, UART_LSR);
 		rfl = p->serial_in(p, DW_UART_RFL);
+
 		if (!(status & (UART_LSR_DR | UART_LSR_BI)) && !(usr & 0x1) && (rfl == 0))
->>>>>>> 52f971ee
 			(void) p->serial_in(p, UART_RX);
 
 		spin_unlock_irqrestore(&p->lock, flags);
@@ -860,6 +837,9 @@
 
 static const struct dw8250_platform_data dw8250_dw_apb = {
 	.usr_reg = DW_UART_USR,
+#ifdef CONFIG_ARCH_ROCKCHIP
+	.cpr_val = 0x00023ff2,
+#endif
 };
 
 static const struct dw8250_platform_data dw8250_octeon_3860_data = {
@@ -884,20 +864,13 @@
 };
 
 static const struct of_device_id dw8250_of_match[] = {
-<<<<<<< HEAD
 	{ .compatible = "snps,dw-apb-uart", .data = &dw8250_dw_apb },
+#ifndef CONFIG_ROCKCHIP_MINI_KERNEL
 	{ .compatible = "cavium,octeon-3860-uart", .data = &dw8250_octeon_3860_data },
 	{ .compatible = "marvell,armada-38x-uart", .data = &dw8250_armada_38x_data },
 	{ .compatible = "renesas,rzn1-uart", .data = &dw8250_renesas_rzn1_data },
 	{ .compatible = "starfive,jh7100-uart", .data = &dw8250_starfive_jh7100_data },
-=======
-	{ .compatible = "snps,dw-apb-uart" },
-#ifndef CONFIG_ROCKCHIP_MINI_KERNEL
-	{ .compatible = "cavium,octeon-3860-uart" },
-	{ .compatible = "marvell,armada-38x-uart" },
-	{ .compatible = "renesas,rzn1-uart" },
-#endif
->>>>>>> 52f971ee
+#endif
 	{ /* Sentinel */ }
 };
 MODULE_DEVICE_TABLE(of, dw8250_of_match);
