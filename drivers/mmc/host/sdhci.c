// SPDX-License-Identifier: GPL-2.0-or-later
/*
 *  linux/drivers/mmc/host/sdhci.c - Secure Digital Host Controller Interface driver
 *
 *  Copyright (C) 2005-2008 Pierre Ossman, All Rights Reserved.
 *
 * Thanks to the following companies for their support:
 *
 *     - JMicron (hardware and technical support)
 */

#include <linux/bitfield.h>
#include <linux/delay.h>
#include <linux/dmaengine.h>
#include <linux/ktime.h>
#include <linux/highmem.h>
#include <linux/io.h>
#include <linux/module.h>
#include <linux/dma-mapping.h>
#include <linux/slab.h>
#include <linux/scatterlist.h>
#include <linux/sizes.h>
#include <linux/regulator/consumer.h>
#include <linux/pm_runtime.h>
#include <linux/of.h>

#include <linux/leds.h>

#include <linux/mmc/mmc.h>
#include <linux/mmc/host.h>
#include <linux/mmc/card.h>
#include <linux/mmc/sdio.h>
#include <linux/mmc/slot-gpio.h>

#include "sdhci.h"

#define DRIVER_NAME "sdhci"

#define DBG(f, x...) \
	pr_debug("%s: " DRIVER_NAME ": " f, mmc_hostname(host->mmc), ## x)

#define SDHCI_DUMP(f, x...) \
	pr_err("%s: " DRIVER_NAME ": " f, mmc_hostname(host->mmc), ## x)

#define MAX_TUNING_LOOP 40

static unsigned int debug_quirks = 0;
static unsigned int debug_quirks2;

static void sdhci_enable_preset_value(struct sdhci_host *host, bool enable);

static bool sdhci_send_command(struct sdhci_host *host, struct mmc_command *cmd);

void sdhci_dumpregs(struct sdhci_host *host)
{
	SDHCI_DUMP("============ SDHCI REGISTER DUMP ===========\n");

	SDHCI_DUMP("Sys addr:  0x%08x | Version:  0x%08x\n",
		   sdhci_readl(host, SDHCI_DMA_ADDRESS),
		   sdhci_readw(host, SDHCI_HOST_VERSION));
	SDHCI_DUMP("Blk size:  0x%08x | Blk cnt:  0x%08x\n",
		   sdhci_readw(host, SDHCI_BLOCK_SIZE),
		   sdhci_readw(host, SDHCI_BLOCK_COUNT));
	SDHCI_DUMP("Argument:  0x%08x | Trn mode: 0x%08x\n",
		   sdhci_readl(host, SDHCI_ARGUMENT),
		   sdhci_readw(host, SDHCI_TRANSFER_MODE));
	SDHCI_DUMP("Present:   0x%08x | Host ctl: 0x%08x\n",
		   sdhci_readl(host, SDHCI_PRESENT_STATE),
		   sdhci_readb(host, SDHCI_HOST_CONTROL));
	SDHCI_DUMP("Power:     0x%08x | Blk gap:  0x%08x\n",
		   sdhci_readb(host, SDHCI_POWER_CONTROL),
		   sdhci_readb(host, SDHCI_BLOCK_GAP_CONTROL));
	SDHCI_DUMP("Wake-up:   0x%08x | Clock:    0x%08x\n",
		   sdhci_readb(host, SDHCI_WAKE_UP_CONTROL),
		   sdhci_readw(host, SDHCI_CLOCK_CONTROL));
	SDHCI_DUMP("Timeout:   0x%08x | Int stat: 0x%08x\n",
		   sdhci_readb(host, SDHCI_TIMEOUT_CONTROL),
		   sdhci_readl(host, SDHCI_INT_STATUS));
	SDHCI_DUMP("Int enab:  0x%08x | Sig enab: 0x%08x\n",
		   sdhci_readl(host, SDHCI_INT_ENABLE),
		   sdhci_readl(host, SDHCI_SIGNAL_ENABLE));
	SDHCI_DUMP("ACmd stat: 0x%08x | Slot int: 0x%08x\n",
		   sdhci_readw(host, SDHCI_AUTO_CMD_STATUS),
		   sdhci_readw(host, SDHCI_SLOT_INT_STATUS));
	SDHCI_DUMP("Caps:      0x%08x | Caps_1:   0x%08x\n",
		   sdhci_readl(host, SDHCI_CAPABILITIES),
		   sdhci_readl(host, SDHCI_CAPABILITIES_1));
	SDHCI_DUMP("Cmd:       0x%08x | Max curr: 0x%08x\n",
		   sdhci_readw(host, SDHCI_COMMAND),
		   sdhci_readl(host, SDHCI_MAX_CURRENT));
	SDHCI_DUMP("Resp[0]:   0x%08x | Resp[1]:  0x%08x\n",
		   sdhci_readl(host, SDHCI_RESPONSE),
		   sdhci_readl(host, SDHCI_RESPONSE + 4));
	SDHCI_DUMP("Resp[2]:   0x%08x | Resp[3]:  0x%08x\n",
		   sdhci_readl(host, SDHCI_RESPONSE + 8),
		   sdhci_readl(host, SDHCI_RESPONSE + 12));
	SDHCI_DUMP("Host ctl2: 0x%08x\n",
		   sdhci_readw(host, SDHCI_HOST_CONTROL2));

	if (host->flags & SDHCI_USE_ADMA) {
		if (host->flags & SDHCI_USE_64_BIT_DMA) {
			SDHCI_DUMP("ADMA Err:  0x%08x | ADMA Ptr: 0x%08x%08x\n",
				   sdhci_readl(host, SDHCI_ADMA_ERROR),
				   sdhci_readl(host, SDHCI_ADMA_ADDRESS_HI),
				   sdhci_readl(host, SDHCI_ADMA_ADDRESS));
		} else {
			SDHCI_DUMP("ADMA Err:  0x%08x | ADMA Ptr: 0x%08x\n",
				   sdhci_readl(host, SDHCI_ADMA_ERROR),
				   sdhci_readl(host, SDHCI_ADMA_ADDRESS));
		}
	}

	if (host->ops->dump_vendor_regs)
		host->ops->dump_vendor_regs(host);

	SDHCI_DUMP("============================================\n");
}
EXPORT_SYMBOL_GPL(sdhci_dumpregs);

/*****************************************************************************\
 *                                                                           *
 * Low level functions                                                       *
 *                                                                           *
\*****************************************************************************/

static void sdhci_do_enable_v4_mode(struct sdhci_host *host)
{
	u16 ctrl2;

	ctrl2 = sdhci_readw(host, SDHCI_HOST_CONTROL2);
	if (ctrl2 & SDHCI_CTRL_V4_MODE)
		return;

	ctrl2 |= SDHCI_CTRL_V4_MODE;
	sdhci_writew(host, ctrl2, SDHCI_HOST_CONTROL2);
}

/*
 * This can be called before sdhci_add_host() by Vendor's host controller
 * driver to enable v4 mode if supported.
 */
void sdhci_enable_v4_mode(struct sdhci_host *host)
{
	host->v4_mode = true;
	sdhci_do_enable_v4_mode(host);
}
EXPORT_SYMBOL_GPL(sdhci_enable_v4_mode);

static inline bool sdhci_data_line_cmd(struct mmc_command *cmd)
{
	return cmd->data || cmd->flags & MMC_RSP_BUSY;
}

static void sdhci_set_card_detection(struct sdhci_host *host, bool enable)
{
	u32 present;

	if ((host->quirks & SDHCI_QUIRK_BROKEN_CARD_DETECTION) ||
	    !mmc_card_is_removable(host->mmc) || mmc_can_gpio_cd(host->mmc))
		return;

	if (enable) {
		present = sdhci_readl(host, SDHCI_PRESENT_STATE) &
				      SDHCI_CARD_PRESENT;

		host->ier |= present ? SDHCI_INT_CARD_REMOVE :
				       SDHCI_INT_CARD_INSERT;
	} else {
		host->ier &= ~(SDHCI_INT_CARD_REMOVE | SDHCI_INT_CARD_INSERT);
	}

	sdhci_writel(host, host->ier, SDHCI_INT_ENABLE);
	sdhci_writel(host, host->ier, SDHCI_SIGNAL_ENABLE);
}

static void sdhci_enable_card_detection(struct sdhci_host *host)
{
	sdhci_set_card_detection(host, true);
}

static void sdhci_disable_card_detection(struct sdhci_host *host)
{
	sdhci_set_card_detection(host, false);
}

static void sdhci_runtime_pm_bus_on(struct sdhci_host *host)
{
	if (host->bus_on)
		return;
	host->bus_on = true;
	pm_runtime_get_noresume(mmc_dev(host->mmc));
}

static void sdhci_runtime_pm_bus_off(struct sdhci_host *host)
{
	if (!host->bus_on)
		return;
	host->bus_on = false;
	pm_runtime_put_noidle(mmc_dev(host->mmc));
}

void sdhci_reset(struct sdhci_host *host, u8 mask)
{
	ktime_t timeout;

	sdhci_writeb(host, mask, SDHCI_SOFTWARE_RESET);

	if (mask & SDHCI_RESET_ALL) {
		host->clock = 0;
		/* Reset-all turns off SD Bus Power */
		if (host->quirks2 & SDHCI_QUIRK2_CARD_ON_NEEDS_BUS_ON)
			sdhci_runtime_pm_bus_off(host);
	}

	/* Wait max 100 ms */
	timeout = ktime_add_ms(ktime_get(), 100);

	/* hw clears the bit when it's done */
	while (1) {
		bool timedout = ktime_after(ktime_get(), timeout);

		if (!(sdhci_readb(host, SDHCI_SOFTWARE_RESET) & mask))
			break;
		if (timedout) {
			pr_err("%s: Reset 0x%x never completed.\n",
				mmc_hostname(host->mmc), (int)mask);
			sdhci_err_stats_inc(host, CTRL_TIMEOUT);
			sdhci_dumpregs(host);
			return;
		}
		udelay(10);
	}
}
EXPORT_SYMBOL_GPL(sdhci_reset);

static bool sdhci_do_reset(struct sdhci_host *host, u8 mask)
{
	if (host->quirks & SDHCI_QUIRK_NO_CARD_NO_RESET) {
		struct mmc_host *mmc = host->mmc;

		if (!mmc->ops->get_cd(mmc))
			return false;
	}

	host->ops->reset(host, mask);

	return true;
}

static void sdhci_reset_for_all(struct sdhci_host *host)
{
	if (sdhci_do_reset(host, SDHCI_RESET_ALL)) {
		if (host->flags & (SDHCI_USE_SDMA | SDHCI_USE_ADMA)) {
			if (host->ops->enable_dma)
				host->ops->enable_dma(host);
		}
		/* Resetting the controller clears many */
		host->preset_enabled = false;
	}
}

enum sdhci_reset_reason {
	SDHCI_RESET_FOR_INIT,
	SDHCI_RESET_FOR_REQUEST_ERROR,
	SDHCI_RESET_FOR_REQUEST_ERROR_DATA_ONLY,
	SDHCI_RESET_FOR_TUNING_ABORT,
	SDHCI_RESET_FOR_CARD_REMOVED,
	SDHCI_RESET_FOR_CQE_RECOVERY,
};

static void sdhci_reset_for_reason(struct sdhci_host *host, enum sdhci_reset_reason reason)
{
	switch (reason) {
	case SDHCI_RESET_FOR_INIT:
		sdhci_do_reset(host, SDHCI_RESET_CMD | SDHCI_RESET_DATA);
		break;
	case SDHCI_RESET_FOR_REQUEST_ERROR:
	case SDHCI_RESET_FOR_TUNING_ABORT:
	case SDHCI_RESET_FOR_CARD_REMOVED:
	case SDHCI_RESET_FOR_CQE_RECOVERY:
		sdhci_do_reset(host, SDHCI_RESET_CMD);
		sdhci_do_reset(host, SDHCI_RESET_DATA);
		break;
	case SDHCI_RESET_FOR_REQUEST_ERROR_DATA_ONLY:
		sdhci_do_reset(host, SDHCI_RESET_DATA);
		break;
	}
}

#define sdhci_reset_for(h, r) sdhci_reset_for_reason((h), SDHCI_RESET_FOR_##r)

static void sdhci_set_default_irqs(struct sdhci_host *host)
{
	host->ier = SDHCI_INT_BUS_POWER | SDHCI_INT_DATA_END_BIT |
		    SDHCI_INT_DATA_CRC | SDHCI_INT_DATA_TIMEOUT |
		    SDHCI_INT_INDEX | SDHCI_INT_END_BIT | SDHCI_INT_CRC |
		    SDHCI_INT_TIMEOUT | SDHCI_INT_DATA_END |
		    SDHCI_INT_RESPONSE;

	if (host->tuning_mode == SDHCI_TUNING_MODE_2 ||
	    host->tuning_mode == SDHCI_TUNING_MODE_3)
		host->ier |= SDHCI_INT_RETUNE;

	sdhci_writel(host, host->ier, SDHCI_INT_ENABLE);
	sdhci_writel(host, host->ier, SDHCI_SIGNAL_ENABLE);
}

static void sdhci_config_dma(struct sdhci_host *host)
{
	u8 ctrl;
	u16 ctrl2;

	if (host->version < SDHCI_SPEC_200)
		return;

	ctrl = sdhci_readb(host, SDHCI_HOST_CONTROL);

	/*
	 * Always adjust the DMA selection as some controllers
	 * (e.g. JMicron) can't do PIO properly when the selection
	 * is ADMA.
	 */
	ctrl &= ~SDHCI_CTRL_DMA_MASK;
	if (!(host->flags & SDHCI_REQ_USE_DMA))
		goto out;

	/* Note if DMA Select is zero then SDMA is selected */
	if (host->flags & SDHCI_USE_ADMA)
		ctrl |= SDHCI_CTRL_ADMA32;

	if (host->flags & SDHCI_USE_64_BIT_DMA) {
		/*
		 * If v4 mode, all supported DMA can be 64-bit addressing if
		 * controller supports 64-bit system address, otherwise only
		 * ADMA can support 64-bit addressing.
		 */
		if (host->v4_mode) {
			ctrl2 = sdhci_readw(host, SDHCI_HOST_CONTROL2);
			ctrl2 |= SDHCI_CTRL_64BIT_ADDR;
			sdhci_writew(host, ctrl2, SDHCI_HOST_CONTROL2);
		} else if (host->flags & SDHCI_USE_ADMA) {
			/*
			 * Don't need to undo SDHCI_CTRL_ADMA32 in order to
			 * set SDHCI_CTRL_ADMA64.
			 */
			ctrl |= SDHCI_CTRL_ADMA64;
		}
	}

out:
	sdhci_writeb(host, ctrl, SDHCI_HOST_CONTROL);
}

static void sdhci_init(struct sdhci_host *host, int soft)
{
	struct mmc_host *mmc = host->mmc;
	unsigned long flags;

	if (soft)
		sdhci_reset_for(host, INIT);
	else
		sdhci_reset_for_all(host);

	if (host->v4_mode)
		sdhci_do_enable_v4_mode(host);

	spin_lock_irqsave(&host->lock, flags);
	sdhci_set_default_irqs(host);
	spin_unlock_irqrestore(&host->lock, flags);

	host->cqe_on = false;

	if (soft) {
		/* force clock reconfiguration */
		host->clock = 0;
		mmc->ops->set_ios(mmc, &mmc->ios);
	}
}

static void sdhci_reinit(struct sdhci_host *host)
{
	u32 cd = host->ier & (SDHCI_INT_CARD_REMOVE | SDHCI_INT_CARD_INSERT);

	sdhci_init(host, 0);
	sdhci_enable_card_detection(host);

	/*
	 * A change to the card detect bits indicates a change in present state,
	 * refer sdhci_set_card_detection(). A card detect interrupt might have
	 * been missed while the host controller was being reset, so trigger a
	 * rescan to check.
	 */
	if (cd != (host->ier & (SDHCI_INT_CARD_REMOVE | SDHCI_INT_CARD_INSERT)))
		mmc_detect_change(host->mmc, msecs_to_jiffies(200));
}

static void __sdhci_led_activate(struct sdhci_host *host)
{
	u8 ctrl;

	if (host->quirks & SDHCI_QUIRK_NO_LED)
		return;

	ctrl = sdhci_readb(host, SDHCI_HOST_CONTROL);
	ctrl |= SDHCI_CTRL_LED;
	sdhci_writeb(host, ctrl, SDHCI_HOST_CONTROL);
}

static void __sdhci_led_deactivate(struct sdhci_host *host)
{
	u8 ctrl;

	if (host->quirks & SDHCI_QUIRK_NO_LED)
		return;

	ctrl = sdhci_readb(host, SDHCI_HOST_CONTROL);
	ctrl &= ~SDHCI_CTRL_LED;
	sdhci_writeb(host, ctrl, SDHCI_HOST_CONTROL);
}

#if IS_REACHABLE(CONFIG_LEDS_CLASS)
static void sdhci_led_control(struct led_classdev *led,
			      enum led_brightness brightness)
{
	struct sdhci_host *host = container_of(led, struct sdhci_host, led);
	unsigned long flags;

	spin_lock_irqsave(&host->lock, flags);

	if (host->runtime_suspended)
		goto out;

	if (brightness == LED_OFF)
		__sdhci_led_deactivate(host);
	else
		__sdhci_led_activate(host);
out:
	spin_unlock_irqrestore(&host->lock, flags);
}

static int sdhci_led_register(struct sdhci_host *host)
{
	struct mmc_host *mmc = host->mmc;

	if (host->quirks & SDHCI_QUIRK_NO_LED)
		return 0;

	snprintf(host->led_name, sizeof(host->led_name),
		 "%s::", mmc_hostname(mmc));

	host->led.name = host->led_name;
	host->led.brightness = LED_OFF;
	host->led.default_trigger = mmc_hostname(mmc);
	host->led.brightness_set = sdhci_led_control;

	return led_classdev_register(mmc_dev(mmc), &host->led);
}

static void sdhci_led_unregister(struct sdhci_host *host)
{
	if (host->quirks & SDHCI_QUIRK_NO_LED)
		return;

	led_classdev_unregister(&host->led);
}

static inline void sdhci_led_activate(struct sdhci_host *host)
{
}

static inline void sdhci_led_deactivate(struct sdhci_host *host)
{
}

#else

static inline int sdhci_led_register(struct sdhci_host *host)
{
	return 0;
}

static inline void sdhci_led_unregister(struct sdhci_host *host)
{
}

static inline void sdhci_led_activate(struct sdhci_host *host)
{
	__sdhci_led_activate(host);
}

static inline void sdhci_led_deactivate(struct sdhci_host *host)
{
	__sdhci_led_deactivate(host);
}

#endif

static void sdhci_mod_timer(struct sdhci_host *host, struct mmc_request *mrq,
			    unsigned long timeout)
{
	if (sdhci_data_line_cmd(mrq->cmd))
		mod_timer(&host->data_timer, timeout);
	else
		mod_timer(&host->timer, timeout);
}

static void sdhci_del_timer(struct sdhci_host *host, struct mmc_request *mrq)
{
	if (sdhci_data_line_cmd(mrq->cmd))
		del_timer(&host->data_timer);
	else
		del_timer(&host->timer);
}

static inline bool sdhci_has_requests(struct sdhci_host *host)
{
	return host->cmd || host->data_cmd;
}

/*****************************************************************************\
 *                                                                           *
 * Core functions                                                            *
 *                                                                           *
\*****************************************************************************/

static void sdhci_read_block_pio(struct sdhci_host *host)
{
	unsigned long flags;
	size_t blksize, len, chunk;
	u32 scratch;
	u8 *buf;

	DBG("PIO reading\n");

	blksize = host->data->blksz;
	chunk = 0;

	local_irq_save(flags);

	while (blksize) {
		BUG_ON(!sg_miter_next(&host->sg_miter));

		len = min(host->sg_miter.length, blksize);

		blksize -= len;
		host->sg_miter.consumed = len;

		buf = host->sg_miter.addr;

		while (len) {
			if (chunk == 0) {
				scratch = sdhci_readl(host, SDHCI_BUFFER);
				chunk = 4;
			}

			*buf = scratch & 0xFF;

			buf++;
			scratch >>= 8;
			chunk--;
			len--;
		}
	}

	sg_miter_stop(&host->sg_miter);

	local_irq_restore(flags);
}

static void sdhci_write_block_pio(struct sdhci_host *host)
{
	unsigned long flags;
	size_t blksize, len, chunk;
	u32 scratch;
	u8 *buf;

	DBG("PIO writing\n");

	blksize = host->data->blksz;
	chunk = 0;
	scratch = 0;

	local_irq_save(flags);

	while (blksize) {
		BUG_ON(!sg_miter_next(&host->sg_miter));

		len = min(host->sg_miter.length, blksize);

		blksize -= len;
		host->sg_miter.consumed = len;

		buf = host->sg_miter.addr;

		while (len) {
			scratch |= (u32)*buf << (chunk * 8);

			buf++;
			chunk++;
			len--;

			if ((chunk == 4) || ((len == 0) && (blksize == 0))) {
				sdhci_writel(host, scratch, SDHCI_BUFFER);
				chunk = 0;
				scratch = 0;
			}
		}
	}

	sg_miter_stop(&host->sg_miter);

	local_irq_restore(flags);
}

static void sdhci_transfer_pio(struct sdhci_host *host)
{
	u32 mask;

	if (host->blocks == 0)
		return;

	if (host->data->flags & MMC_DATA_READ)
		mask = SDHCI_DATA_AVAILABLE;
	else
		mask = SDHCI_SPACE_AVAILABLE;

	/*
	 * Some controllers (JMicron JMB38x) mess up the buffer bits
	 * for transfers < 4 bytes. As long as it is just one block,
	 * we can ignore the bits.
	 */
	if ((host->quirks & SDHCI_QUIRK_BROKEN_SMALL_PIO) &&
		(host->data->blocks == 1))
		mask = ~0;

	while (sdhci_readl(host, SDHCI_PRESENT_STATE) & mask) {
		if (host->quirks & SDHCI_QUIRK_PIO_NEEDS_DELAY)
			udelay(100);

		if (host->data->flags & MMC_DATA_READ)
			sdhci_read_block_pio(host);
		else
			sdhci_write_block_pio(host);

		host->blocks--;
		if (host->blocks == 0)
			break;
	}

	DBG("PIO transfer complete.\n");
}

static int sdhci_pre_dma_transfer(struct sdhci_host *host,
				  struct mmc_data *data, int cookie)
{
	int sg_count;

	/*
	 * If the data buffers are already mapped, return the previous
	 * dma_map_sg() result.
	 */
	if (data->host_cookie == COOKIE_PRE_MAPPED)
		return data->sg_count;

	/* Bounce write requests to the bounce buffer */
	if (host->bounce_buffer) {
		unsigned int length = data->blksz * data->blocks;

		if (length > host->bounce_buffer_size) {
			pr_err("%s: asked for transfer of %u bytes exceeds bounce buffer %u bytes\n",
			       mmc_hostname(host->mmc), length,
			       host->bounce_buffer_size);
			return -EIO;
		}
		if (mmc_get_dma_dir(data) == DMA_TO_DEVICE) {
			/* Copy the data to the bounce buffer */
			if (host->ops->copy_to_bounce_buffer) {
				host->ops->copy_to_bounce_buffer(host,
								 data, length);
			} else {
				sg_copy_to_buffer(data->sg, data->sg_len,
						  host->bounce_buffer, length);
			}
		}
		/* Switch ownership to the DMA */
		dma_sync_single_for_device(mmc_dev(host->mmc),
					   host->bounce_addr,
					   host->bounce_buffer_size,
					   mmc_get_dma_dir(data));
		/* Just a dummy value */
		sg_count = 1;
	} else {
		/* Just access the data directly from memory */
		sg_count = dma_map_sg(mmc_dev(host->mmc),
				      data->sg, data->sg_len,
				      mmc_get_dma_dir(data));
	}

	if (sg_count == 0)
		return -ENOSPC;

	data->sg_count = sg_count;
	data->host_cookie = cookie;

	return sg_count;
}

static char *sdhci_kmap_atomic(struct scatterlist *sg, unsigned long *flags)
{
	local_irq_save(*flags);
	return kmap_atomic(sg_page(sg)) + sg->offset;
}

static void sdhci_kunmap_atomic(void *buffer, unsigned long *flags)
{
	kunmap_atomic(buffer);
	local_irq_restore(*flags);
}

void sdhci_adma_write_desc(struct sdhci_host *host, void **desc,
			   dma_addr_t addr, int len, unsigned int cmd)
{
	struct sdhci_adma2_64_desc *dma_desc = *desc;

	/* 32-bit and 64-bit descriptors have these members in same position */
	dma_desc->cmd = cpu_to_le16(cmd);
	dma_desc->len = cpu_to_le16(len);
	dma_desc->addr_lo = cpu_to_le32(lower_32_bits(addr));

	if (host->flags & SDHCI_USE_64_BIT_DMA)
		dma_desc->addr_hi = cpu_to_le32(upper_32_bits(addr));

	*desc += host->desc_sz;
}
EXPORT_SYMBOL_GPL(sdhci_adma_write_desc);

static inline void __sdhci_adma_write_desc(struct sdhci_host *host,
					   void **desc, dma_addr_t addr,
					   int len, unsigned int cmd)
{
	if (host->ops->adma_write_desc)
		host->ops->adma_write_desc(host, desc, addr, len, cmd);
	else
		sdhci_adma_write_desc(host, desc, addr, len, cmd);
}

static void sdhci_adma_mark_end(void *desc)
{
	struct sdhci_adma2_64_desc *dma_desc = desc;

	/* 32-bit and 64-bit descriptors have 'cmd' in same position */
	dma_desc->cmd |= cpu_to_le16(ADMA2_END);
}

static void sdhci_adma_table_pre(struct sdhci_host *host,
	struct mmc_data *data, int sg_count)
{
	struct scatterlist *sg;
	unsigned long flags;
	dma_addr_t addr, align_addr;
	void *desc, *align;
	char *buffer;
	int len, offset, i;

	/*
	 * The spec does not specify endianness of descriptor table.
	 * We currently guess that it is LE.
	 */

	host->sg_count = sg_count;

	desc = host->adma_table;
	align = host->align_buffer;

	align_addr = host->align_addr;

	for_each_sg(data->sg, sg, host->sg_count, i) {
		addr = sg_dma_address(sg);
		len = sg_dma_len(sg);

		/*
		 * The SDHCI specification states that ADMA addresses must
		 * be 32-bit aligned. If they aren't, then we use a bounce
		 * buffer for the (up to three) bytes that screw up the
		 * alignment.
		 */
		offset = (SDHCI_ADMA2_ALIGN - (addr & SDHCI_ADMA2_MASK)) &
			 SDHCI_ADMA2_MASK;
		if (offset) {
			if (data->flags & MMC_DATA_WRITE) {
				buffer = sdhci_kmap_atomic(sg, &flags);
				memcpy(align, buffer, offset);
				sdhci_kunmap_atomic(buffer, &flags);
			}

			/* tran, valid */
			__sdhci_adma_write_desc(host, &desc, align_addr,
						offset, ADMA2_TRAN_VALID);

			BUG_ON(offset > 65536);

			align += SDHCI_ADMA2_ALIGN;
			align_addr += SDHCI_ADMA2_ALIGN;

			addr += offset;
			len -= offset;
		}

		/*
		 * The block layer forces a minimum segment size of PAGE_SIZE,
		 * so 'len' can be too big here if PAGE_SIZE >= 64KiB. Write
		 * multiple descriptors, noting that the ADMA table is sized
		 * for 4KiB chunks anyway, so it will be big enough.
		 */
		while (len > host->max_adma) {
			int n = 32 * 1024; /* 32KiB*/

			__sdhci_adma_write_desc(host, &desc, addr, n, ADMA2_TRAN_VALID);
			addr += n;
			len -= n;
		}

		/* tran, valid */
		if (len)
			__sdhci_adma_write_desc(host, &desc, addr, len,
						ADMA2_TRAN_VALID);

		/*
		 * If this triggers then we have a calculation bug
		 * somewhere. :/
		 */
		WARN_ON((desc - host->adma_table) >= host->adma_table_sz);
	}

	if (host->quirks & SDHCI_QUIRK_NO_ENDATTR_IN_NOPDESC) {
		/* Mark the last descriptor as the terminating descriptor */
		if (desc != host->adma_table) {
			desc -= host->desc_sz;
			sdhci_adma_mark_end(desc);
		}
	} else {
		/* Add a terminating entry - nop, end, valid */
		__sdhci_adma_write_desc(host, &desc, 0, 0, ADMA2_NOP_END_VALID);
	}
}

static void sdhci_adma_table_post(struct sdhci_host *host,
	struct mmc_data *data)
{
	struct scatterlist *sg;
	int i, size;
	void *align;
	char *buffer;
	unsigned long flags;

	if (data->flags & MMC_DATA_READ) {
		bool has_unaligned = false;

		/* Do a quick scan of the SG list for any unaligned mappings */
		for_each_sg(data->sg, sg, host->sg_count, i)
			if (sg_dma_address(sg) & SDHCI_ADMA2_MASK) {
				has_unaligned = true;
				break;
			}

		if (has_unaligned) {
			dma_sync_sg_for_cpu(mmc_dev(host->mmc), data->sg,
					    data->sg_len, DMA_FROM_DEVICE);

			align = host->align_buffer;

			for_each_sg(data->sg, sg, host->sg_count, i) {
				if (sg_dma_address(sg) & SDHCI_ADMA2_MASK) {
					size = SDHCI_ADMA2_ALIGN -
					       (sg_dma_address(sg) & SDHCI_ADMA2_MASK);

					buffer = sdhci_kmap_atomic(sg, &flags);
					memcpy(buffer, align, size);
					sdhci_kunmap_atomic(buffer, &flags);

					align += SDHCI_ADMA2_ALIGN;
				}
			}
		}
	}
}

static void sdhci_set_adma_addr(struct sdhci_host *host, dma_addr_t addr)
{
	sdhci_writel(host, lower_32_bits(addr), SDHCI_ADMA_ADDRESS);
	if (host->flags & SDHCI_USE_64_BIT_DMA)
		sdhci_writel(host, upper_32_bits(addr), SDHCI_ADMA_ADDRESS_HI);
}

static dma_addr_t sdhci_sdma_address(struct sdhci_host *host)
{
	if (host->bounce_buffer)
		return host->bounce_addr;
	else
		return sg_dma_address(host->data->sg);
}

static void sdhci_set_sdma_addr(struct sdhci_host *host, dma_addr_t addr)
{
	if (host->v4_mode)
		sdhci_set_adma_addr(host, addr);
	else
		sdhci_writel(host, addr, SDHCI_DMA_ADDRESS);
}

static unsigned int sdhci_target_timeout(struct sdhci_host *host,
					 struct mmc_command *cmd,
					 struct mmc_data *data)
{
	unsigned int target_timeout;

	/* timeout in us */
	if (!data) {
		target_timeout = cmd->busy_timeout * 1000;
	} else {
		target_timeout = DIV_ROUND_UP(data->timeout_ns, 1000);
		if (host->clock && data->timeout_clks) {
			unsigned long long val;

			/*
			 * data->timeout_clks is in units of clock cycles.
			 * host->clock is in Hz.  target_timeout is in us.
			 * Hence, us = 1000000 * cycles / Hz.  Round up.
			 */
			val = 1000000ULL * data->timeout_clks;
			if (do_div(val, host->clock))
				target_timeout++;
			target_timeout += val;
		}
	}

	return target_timeout;
}

static void sdhci_calc_sw_timeout(struct sdhci_host *host,
				  struct mmc_command *cmd)
{
	struct mmc_data *data = cmd->data;
	struct mmc_host *mmc = host->mmc;
	struct mmc_ios *ios = &mmc->ios;
	unsigned char bus_width = 1 << ios->bus_width;
	unsigned int blksz;
	unsigned int freq;
	u64 target_timeout;
	u64 transfer_time;

	target_timeout = sdhci_target_timeout(host, cmd, data);
	target_timeout *= NSEC_PER_USEC;

	if (data) {
		blksz = data->blksz;
		freq = mmc->actual_clock ? : host->clock;
		transfer_time = (u64)blksz * NSEC_PER_SEC * (8 / bus_width);
		do_div(transfer_time, freq);
		/* multiply by '2' to account for any unknowns */
		transfer_time = transfer_time * 2;
		/* calculate timeout for the entire data */
		host->data_timeout = data->blocks * target_timeout +
				     transfer_time;
	} else {
		host->data_timeout = target_timeout;
	}

	if (host->data_timeout)
		host->data_timeout += MMC_CMD_TRANSFER_TIME;
}

static u8 sdhci_calc_timeout(struct sdhci_host *host, struct mmc_command *cmd,
			     bool *too_big)
{
	u8 count;
	struct mmc_data *data;
	unsigned target_timeout, current_timeout;

	*too_big = false;

	/*
	 * If the host controller provides us with an incorrect timeout
	 * value, just skip the check and use the maximum. The hardware may take
	 * longer to time out, but that's much better than having a too-short
	 * timeout value.
	 */
	if (host->quirks & SDHCI_QUIRK_BROKEN_TIMEOUT_VAL)
		return host->max_timeout_count;

	/* Unspecified command, assume max */
	if (cmd == NULL)
		return host->max_timeout_count;

	data = cmd->data;
	/* Unspecified timeout, assume max */
	if (!data && !cmd->busy_timeout)
		return host->max_timeout_count;

	/* timeout in us */
	target_timeout = sdhci_target_timeout(host, cmd, data);

	/*
	 * Figure out needed cycles.
	 * We do this in steps in order to fit inside a 32 bit int.
	 * The first step is the minimum timeout, which will have a
	 * minimum resolution of 6 bits:
	 * (1) 2^13*1000 > 2^22,
	 * (2) host->timeout_clk < 2^16
	 *     =>
	 *     (1) / (2) > 2^6
	 */
	count = 0;
	current_timeout = (1 << 13) * 1000 / host->timeout_clk;
	while (current_timeout < target_timeout) {
		count++;
		current_timeout <<= 1;
		if (count > host->max_timeout_count) {
			if (!(host->quirks2 & SDHCI_QUIRK2_DISABLE_HW_TIMEOUT))
				DBG("Too large timeout 0x%x requested for CMD%d!\n",
				    count, cmd->opcode);
			count = host->max_timeout_count;
			*too_big = true;
			break;
		}
	}

	return count;
}

static void sdhci_set_transfer_irqs(struct sdhci_host *host)
{
	u32 pio_irqs = SDHCI_INT_DATA_AVAIL | SDHCI_INT_SPACE_AVAIL;
	u32 dma_irqs = SDHCI_INT_DMA_END | SDHCI_INT_ADMA_ERROR;

	if (host->flags & SDHCI_REQ_USE_DMA)
		host->ier = (host->ier & ~pio_irqs) | dma_irqs;
	else
		host->ier = (host->ier & ~dma_irqs) | pio_irqs;

	if (host->flags & (SDHCI_AUTO_CMD23 | SDHCI_AUTO_CMD12))
		host->ier |= SDHCI_INT_AUTO_CMD_ERR;
	else
		host->ier &= ~SDHCI_INT_AUTO_CMD_ERR;

	sdhci_writel(host, host->ier, SDHCI_INT_ENABLE);
	sdhci_writel(host, host->ier, SDHCI_SIGNAL_ENABLE);
}

void sdhci_set_data_timeout_irq(struct sdhci_host *host, bool enable)
{
	if (enable)
		host->ier |= SDHCI_INT_DATA_TIMEOUT;
	else
		host->ier &= ~SDHCI_INT_DATA_TIMEOUT;
	sdhci_writel(host, host->ier, SDHCI_INT_ENABLE);
	sdhci_writel(host, host->ier, SDHCI_SIGNAL_ENABLE);
}
EXPORT_SYMBOL_GPL(sdhci_set_data_timeout_irq);

void __sdhci_set_timeout(struct sdhci_host *host, struct mmc_command *cmd)
{
	bool too_big = false;
	u8 count = sdhci_calc_timeout(host, cmd, &too_big);

	if (too_big &&
	    host->quirks2 & SDHCI_QUIRK2_DISABLE_HW_TIMEOUT) {
		sdhci_calc_sw_timeout(host, cmd);
		sdhci_set_data_timeout_irq(host, false);
	} else if (!(host->ier & SDHCI_INT_DATA_TIMEOUT)) {
		sdhci_set_data_timeout_irq(host, true);
	}

	sdhci_writeb(host, count, SDHCI_TIMEOUT_CONTROL);
}
EXPORT_SYMBOL_GPL(__sdhci_set_timeout);

static void sdhci_set_timeout(struct sdhci_host *host, struct mmc_command *cmd)
{
	if (host->ops->set_timeout)
		host->ops->set_timeout(host, cmd);
	else
		__sdhci_set_timeout(host, cmd);
}

static void sdhci_initialize_data(struct sdhci_host *host,
				  struct mmc_data *data)
{
	WARN_ON(host->data);

	/* Sanity checks */
	BUG_ON(data->blksz * data->blocks > 524288);
	BUG_ON(data->blksz > host->mmc->max_blk_size);
	BUG_ON(data->blocks > 65535);

	host->data = data;
	host->data_early = 0;
	host->data->bytes_xfered = 0;
}

static inline void sdhci_set_block_info(struct sdhci_host *host,
					struct mmc_data *data)
{
	/* Set the DMA boundary value and block size */
	sdhci_writew(host,
		     SDHCI_MAKE_BLKSZ(host->sdma_boundary, data->blksz),
		     SDHCI_BLOCK_SIZE);
	/*
	 * For Version 4.10 onwards, if v4 mode is enabled, 32-bit Block Count
	 * can be supported, in that case 16-bit block count register must be 0.
	 */
	if (host->version >= SDHCI_SPEC_410 && host->v4_mode &&
	    (host->quirks2 & SDHCI_QUIRK2_USE_32BIT_BLK_CNT)) {
		if (sdhci_readw(host, SDHCI_BLOCK_COUNT))
			sdhci_writew(host, 0, SDHCI_BLOCK_COUNT);
		sdhci_writew(host, data->blocks, SDHCI_32BIT_BLK_CNT);
	} else {
		sdhci_writew(host, data->blocks, SDHCI_BLOCK_COUNT);
	}
}

static void sdhci_prepare_data(struct sdhci_host *host, struct mmc_command *cmd)
{
	struct mmc_data *data = cmd->data;

	sdhci_initialize_data(host, data);

	if (host->flags & (SDHCI_USE_SDMA | SDHCI_USE_ADMA)) {
		struct scatterlist *sg;
		unsigned int length_mask, offset_mask;
		int i;

		host->flags |= SDHCI_REQ_USE_DMA;

		/*
		 * FIXME: This doesn't account for merging when mapping the
		 * scatterlist.
		 *
		 * The assumption here being that alignment and lengths are
		 * the same after DMA mapping to device address space.
		 */
		length_mask = 0;
		offset_mask = 0;
		if (host->flags & SDHCI_USE_ADMA) {
			if (host->quirks & SDHCI_QUIRK_32BIT_ADMA_SIZE) {
				length_mask = 3;
				/*
				 * As we use up to 3 byte chunks to work
				 * around alignment problems, we need to
				 * check the offset as well.
				 */
				offset_mask = 3;
			}
		} else {
			if (host->quirks & SDHCI_QUIRK_32BIT_DMA_SIZE)
				length_mask = 3;
			if (host->quirks & SDHCI_QUIRK_32BIT_DMA_ADDR)
				offset_mask = 3;
		}

		if (unlikely(length_mask | offset_mask)) {
			for_each_sg(data->sg, sg, data->sg_len, i) {
				if (sg->length & length_mask) {
					DBG("Reverting to PIO because of transfer size (%d)\n",
					    sg->length);
					host->flags &= ~SDHCI_REQ_USE_DMA;
					break;
				}
				if (sg->offset & offset_mask) {
					DBG("Reverting to PIO because of bad alignment\n");
					host->flags &= ~SDHCI_REQ_USE_DMA;
					break;
				}
			}
		}
	}

	if (host->flags & SDHCI_REQ_USE_DMA) {
		int sg_cnt = sdhci_pre_dma_transfer(host, data, COOKIE_MAPPED);

		if (sg_cnt <= 0) {
			/*
			 * This only happens when someone fed
			 * us an invalid request.
			 */
			WARN_ON(1);
			host->flags &= ~SDHCI_REQ_USE_DMA;
		} else if (host->flags & SDHCI_USE_ADMA) {
			sdhci_adma_table_pre(host, data, sg_cnt);
			sdhci_set_adma_addr(host, host->adma_addr);
		} else {
			WARN_ON(sg_cnt != 1);
			sdhci_set_sdma_addr(host, sdhci_sdma_address(host));
		}
	}

	sdhci_config_dma(host);

	if (!(host->flags & SDHCI_REQ_USE_DMA)) {
		int flags;

		flags = SG_MITER_ATOMIC;
		if (host->data->flags & MMC_DATA_READ)
			flags |= SG_MITER_TO_SG;
		else
			flags |= SG_MITER_FROM_SG;
		sg_miter_start(&host->sg_miter, data->sg, data->sg_len, flags);
		host->blocks = data->blocks;
	}

	sdhci_set_transfer_irqs(host);

	sdhci_set_block_info(host, data);
}

#if IS_ENABLED(CONFIG_MMC_SDHCI_EXTERNAL_DMA)

static int sdhci_external_dma_init(struct sdhci_host *host)
{
	int ret = 0;
	struct mmc_host *mmc = host->mmc;

	host->tx_chan = dma_request_chan(mmc_dev(mmc), "tx");
	if (IS_ERR(host->tx_chan)) {
		ret = PTR_ERR(host->tx_chan);
		if (ret != -EPROBE_DEFER)
			pr_warn("Failed to request TX DMA channel.\n");
		host->tx_chan = NULL;
		return ret;
	}

	host->rx_chan = dma_request_chan(mmc_dev(mmc), "rx");
	if (IS_ERR(host->rx_chan)) {
		if (host->tx_chan) {
			dma_release_channel(host->tx_chan);
			host->tx_chan = NULL;
		}

		ret = PTR_ERR(host->rx_chan);
		if (ret != -EPROBE_DEFER)
			pr_warn("Failed to request RX DMA channel.\n");
		host->rx_chan = NULL;
	}

	return ret;
}

static struct dma_chan *sdhci_external_dma_channel(struct sdhci_host *host,
						   struct mmc_data *data)
{
	return data->flags & MMC_DATA_WRITE ? host->tx_chan : host->rx_chan;
}

static int sdhci_external_dma_setup(struct sdhci_host *host,
				    struct mmc_command *cmd)
{
	int ret, i;
	enum dma_transfer_direction dir;
	struct dma_async_tx_descriptor *desc;
	struct mmc_data *data = cmd->data;
	struct dma_chan *chan;
	struct dma_slave_config cfg;
	dma_cookie_t cookie;
	int sg_cnt;

	if (!host->mapbase)
		return -EINVAL;

	memset(&cfg, 0, sizeof(cfg));
	cfg.src_addr = host->mapbase + SDHCI_BUFFER;
	cfg.dst_addr = host->mapbase + SDHCI_BUFFER;
	cfg.src_addr_width = DMA_SLAVE_BUSWIDTH_4_BYTES;
	cfg.dst_addr_width = DMA_SLAVE_BUSWIDTH_4_BYTES;
	cfg.src_maxburst = data->blksz / 4;
	cfg.dst_maxburst = data->blksz / 4;

	/* Sanity check: all the SG entries must be aligned by block size. */
	for (i = 0; i < data->sg_len; i++) {
		if ((data->sg + i)->length % data->blksz)
			return -EINVAL;
	}

	chan = sdhci_external_dma_channel(host, data);

	ret = dmaengine_slave_config(chan, &cfg);
	if (ret)
		return ret;

	sg_cnt = sdhci_pre_dma_transfer(host, data, COOKIE_MAPPED);
	if (sg_cnt <= 0)
		return -EINVAL;

	dir = data->flags & MMC_DATA_WRITE ? DMA_MEM_TO_DEV : DMA_DEV_TO_MEM;
	desc = dmaengine_prep_slave_sg(chan, data->sg, data->sg_len, dir,
				       DMA_PREP_INTERRUPT | DMA_CTRL_ACK);
	if (!desc)
		return -EINVAL;

	desc->callback = NULL;
	desc->callback_param = NULL;

	cookie = dmaengine_submit(desc);
	if (dma_submit_error(cookie))
		ret = cookie;

	return ret;
}

static void sdhci_external_dma_release(struct sdhci_host *host)
{
	if (host->tx_chan) {
		dma_release_channel(host->tx_chan);
		host->tx_chan = NULL;
	}

	if (host->rx_chan) {
		dma_release_channel(host->rx_chan);
		host->rx_chan = NULL;
	}

	sdhci_switch_external_dma(host, false);
}

static void __sdhci_external_dma_prepare_data(struct sdhci_host *host,
					      struct mmc_command *cmd)
{
	struct mmc_data *data = cmd->data;

	sdhci_initialize_data(host, data);

	host->flags |= SDHCI_REQ_USE_DMA;
	sdhci_set_transfer_irqs(host);

	sdhci_set_block_info(host, data);
}

static void sdhci_external_dma_prepare_data(struct sdhci_host *host,
					    struct mmc_command *cmd)
{
	if (!sdhci_external_dma_setup(host, cmd)) {
		__sdhci_external_dma_prepare_data(host, cmd);
	} else {
		sdhci_external_dma_release(host);
		pr_err("%s: Cannot use external DMA, switch to the DMA/PIO which standard SDHCI provides.\n",
		       mmc_hostname(host->mmc));
		sdhci_prepare_data(host, cmd);
	}
}

static void sdhci_external_dma_pre_transfer(struct sdhci_host *host,
					    struct mmc_command *cmd)
{
	struct dma_chan *chan;

	if (!cmd->data)
		return;

	chan = sdhci_external_dma_channel(host, cmd->data);
	if (chan)
		dma_async_issue_pending(chan);
}

#else

static inline int sdhci_external_dma_init(struct sdhci_host *host)
{
	return -EOPNOTSUPP;
}

static inline void sdhci_external_dma_release(struct sdhci_host *host)
{
}

static inline void sdhci_external_dma_prepare_data(struct sdhci_host *host,
						   struct mmc_command *cmd)
{
	/* This should never happen */
	WARN_ON_ONCE(1);
}

static inline void sdhci_external_dma_pre_transfer(struct sdhci_host *host,
						   struct mmc_command *cmd)
{
}

static inline struct dma_chan *sdhci_external_dma_channel(struct sdhci_host *host,
							  struct mmc_data *data)
{
	return NULL;
}

#endif

void sdhci_switch_external_dma(struct sdhci_host *host, bool en)
{
	host->use_external_dma = en;
}
EXPORT_SYMBOL_GPL(sdhci_switch_external_dma);

static inline bool sdhci_auto_cmd12(struct sdhci_host *host,
				    struct mmc_request *mrq)
{
	return !mrq->sbc && (host->flags & SDHCI_AUTO_CMD12) &&
	       !mrq->cap_cmd_during_tfr;
}

static inline bool sdhci_auto_cmd23(struct sdhci_host *host,
				    struct mmc_request *mrq)
{
	return mrq->sbc && (host->flags & SDHCI_AUTO_CMD23);
}

static inline bool sdhci_manual_cmd23(struct sdhci_host *host,
				      struct mmc_request *mrq)
{
	return mrq->sbc && !(host->flags & SDHCI_AUTO_CMD23);
}

static inline void sdhci_auto_cmd_select(struct sdhci_host *host,
					 struct mmc_command *cmd,
					 u16 *mode)
{
	bool use_cmd12 = sdhci_auto_cmd12(host, cmd->mrq) &&
			 (cmd->opcode != SD_IO_RW_EXTENDED);
	bool use_cmd23 = sdhci_auto_cmd23(host, cmd->mrq);
	u16 ctrl2;

	/*
	 * In case of Version 4.10 or later, use of 'Auto CMD Auto
	 * Select' is recommended rather than use of 'Auto CMD12
	 * Enable' or 'Auto CMD23 Enable'. We require Version 4 Mode
	 * here because some controllers (e.g sdhci-of-dwmshc) expect it.
	 */
	if (host->version >= SDHCI_SPEC_410 && host->v4_mode &&
	    (use_cmd12 || use_cmd23)) {
		*mode |= SDHCI_TRNS_AUTO_SEL;

		ctrl2 = sdhci_readw(host, SDHCI_HOST_CONTROL2);
		if (use_cmd23)
			ctrl2 |= SDHCI_CMD23_ENABLE;
		else
			ctrl2 &= ~SDHCI_CMD23_ENABLE;
		sdhci_writew(host, ctrl2, SDHCI_HOST_CONTROL2);

		return;
	}

	/*
	 * If we are sending CMD23, CMD12 never gets sent
	 * on successful completion (so no Auto-CMD12).
	 */
	if (use_cmd12)
		*mode |= SDHCI_TRNS_AUTO_CMD12;
	else if (use_cmd23)
		*mode |= SDHCI_TRNS_AUTO_CMD23;
}

static void sdhci_set_transfer_mode(struct sdhci_host *host,
	struct mmc_command *cmd)
{
	u16 mode = 0;
	struct mmc_data *data = cmd->data;

	if (data == NULL) {
		if (host->quirks2 &
			SDHCI_QUIRK2_CLEAR_TRANSFERMODE_REG_BEFORE_CMD) {
			/* must not clear SDHCI_TRANSFER_MODE when tuning */
			if (cmd->opcode != MMC_SEND_TUNING_BLOCK_HS200)
				sdhci_writew(host, 0x0, SDHCI_TRANSFER_MODE);
		} else {
		/* clear Auto CMD settings for no data CMDs */
			mode = sdhci_readw(host, SDHCI_TRANSFER_MODE);
			sdhci_writew(host, mode & ~(SDHCI_TRNS_AUTO_CMD12 |
				SDHCI_TRNS_AUTO_CMD23), SDHCI_TRANSFER_MODE);
		}
		return;
	}

	WARN_ON(!host->data);

	if (!(host->quirks2 & SDHCI_QUIRK2_SUPPORT_SINGLE))
		mode = SDHCI_TRNS_BLK_CNT_EN;

	if (mmc_op_multi(cmd->opcode) || data->blocks > 1) {
		mode = SDHCI_TRNS_BLK_CNT_EN | SDHCI_TRNS_MULTI;
		sdhci_auto_cmd_select(host, cmd, &mode);
		if (sdhci_auto_cmd23(host, cmd->mrq))
			sdhci_writel(host, cmd->mrq->sbc->arg, SDHCI_ARGUMENT2);
	}

	if (data->flags & MMC_DATA_READ)
		mode |= SDHCI_TRNS_READ;
	if (host->flags & SDHCI_REQ_USE_DMA)
		mode |= SDHCI_TRNS_DMA;

	sdhci_writew(host, mode, SDHCI_TRANSFER_MODE);
}

static bool sdhci_needs_reset(struct sdhci_host *host, struct mmc_request *mrq)
{
	return (!(host->flags & SDHCI_DEVICE_DEAD) &&
		((mrq->cmd && mrq->cmd->error) ||
		 (mrq->sbc && mrq->sbc->error) ||
		 (mrq->data && mrq->data->stop && mrq->data->stop->error) ||
		 (host->quirks & SDHCI_QUIRK_RESET_AFTER_REQUEST)));
}

static void sdhci_set_mrq_done(struct sdhci_host *host, struct mmc_request *mrq)
{
	int i;

	for (i = 0; i < SDHCI_MAX_MRQS; i++) {
		if (host->mrqs_done[i] == mrq) {
			WARN_ON(1);
			return;
		}
	}

	for (i = 0; i < SDHCI_MAX_MRQS; i++) {
		if (!host->mrqs_done[i]) {
			host->mrqs_done[i] = mrq;
			break;
		}
	}

	WARN_ON(i >= SDHCI_MAX_MRQS);
}

static void __sdhci_finish_mrq(struct sdhci_host *host, struct mmc_request *mrq)
{
	if (host->cmd && host->cmd->mrq == mrq)
		host->cmd = NULL;

	if (host->data_cmd && host->data_cmd->mrq == mrq)
		host->data_cmd = NULL;

	if (host->deferred_cmd && host->deferred_cmd->mrq == mrq)
		host->deferred_cmd = NULL;

	if (host->data && host->data->mrq == mrq)
		host->data = NULL;

	if (sdhci_needs_reset(host, mrq))
		host->pending_reset = true;

	sdhci_set_mrq_done(host, mrq);

	sdhci_del_timer(host, mrq);

	if (!sdhci_has_requests(host))
		sdhci_led_deactivate(host);
}

static void sdhci_finish_mrq(struct sdhci_host *host, struct mmc_request *mrq)
{
	__sdhci_finish_mrq(host, mrq);

	queue_work(host->complete_wq, &host->complete_work);
}

static void __sdhci_finish_data(struct sdhci_host *host, bool sw_data_timeout)
{
	struct mmc_command *data_cmd = host->data_cmd;
	struct mmc_data *data = host->data;

	host->data = NULL;
	host->data_cmd = NULL;

	/*
	 * The controller needs a reset of internal state machines upon error
	 * conditions.
	 */
	if (data->error) {
		if (!host->cmd || host->cmd == data_cmd)
			sdhci_reset_for(host, REQUEST_ERROR);
		else
			sdhci_reset_for(host, REQUEST_ERROR_DATA_ONLY);
	}

	if ((host->flags & (SDHCI_REQ_USE_DMA | SDHCI_USE_ADMA)) ==
	    (SDHCI_REQ_USE_DMA | SDHCI_USE_ADMA))
		sdhci_adma_table_post(host, data);

	/*
	 * The specification states that the block count register must
	 * be updated, but it does not specify at what point in the
	 * data flow. That makes the register entirely useless to read
	 * back so we have to assume that nothing made it to the card
	 * in the event of an error.
	 */
	if (data->error)
		data->bytes_xfered = 0;
	else
		data->bytes_xfered = data->blksz * data->blocks;

	/*
	 * Need to send CMD12 if -
	 * a) open-ended multiblock transfer not using auto CMD12 (no CMD23)
	 * b) error in multiblock transfer
	 */
	if (data->stop &&
	    ((!data->mrq->sbc && !sdhci_auto_cmd12(host, data->mrq)) ||
	     data->error)) {
		/*
		 * 'cap_cmd_during_tfr' request must not use the command line
		 * after mmc_command_done() has been called. It is upper layer's
		 * responsibility to send the stop command if required.
		 */
		if (data->mrq->cap_cmd_during_tfr) {
			__sdhci_finish_mrq(host, data->mrq);
		} else {
			/* Avoid triggering warning in sdhci_send_command() */
			host->cmd = NULL;
			if (!sdhci_send_command(host, data->stop)) {
				if (sw_data_timeout) {
					/*
					 * This is anyway a sw data timeout, so
					 * give up now.
					 */
					data->stop->error = -EIO;
					__sdhci_finish_mrq(host, data->mrq);
				} else {
					WARN_ON(host->deferred_cmd);
					host->deferred_cmd = data->stop;
				}
			}
		}
	} else {
		__sdhci_finish_mrq(host, data->mrq);
	}
}

static void sdhci_finish_data(struct sdhci_host *host)
{
	__sdhci_finish_data(host, false);
}

static bool sdhci_send_command(struct sdhci_host *host, struct mmc_command *cmd)
{
	int flags;
	u32 mask;
	unsigned long timeout;

	WARN_ON(host->cmd);

	/* Initially, a command has no error */
	cmd->error = 0;

	if ((host->quirks2 & SDHCI_QUIRK2_STOP_WITH_TC) &&
	    cmd->opcode == MMC_STOP_TRANSMISSION)
		cmd->flags |= MMC_RSP_BUSY;

	mask = SDHCI_CMD_INHIBIT;
	if (sdhci_data_line_cmd(cmd))
		mask |= SDHCI_DATA_INHIBIT;

	/* We shouldn't wait for data inihibit for stop commands, even
	   though they might use busy signaling */
	if (cmd->mrq->data && (cmd == cmd->mrq->data->stop))
		mask &= ~SDHCI_DATA_INHIBIT;

	if (sdhci_readl(host, SDHCI_PRESENT_STATE) & mask)
		return false;

	host->cmd = cmd;
	host->data_timeout = 0;
	if (sdhci_data_line_cmd(cmd)) {
		WARN_ON(host->data_cmd);
		host->data_cmd = cmd;
		sdhci_set_timeout(host, cmd);
	}

	if (cmd->data) {
		if (host->use_external_dma)
			sdhci_external_dma_prepare_data(host, cmd);
		else
			sdhci_prepare_data(host, cmd);
	}

	sdhci_writel(host, cmd->arg, SDHCI_ARGUMENT);

	sdhci_set_transfer_mode(host, cmd);

	if ((cmd->flags & MMC_RSP_136) && (cmd->flags & MMC_RSP_BUSY)) {
		WARN_ONCE(1, "Unsupported response type!\n");
		/*
		 * This does not happen in practice because 136-bit response
		 * commands never have busy waiting, so rather than complicate
		 * the error path, just remove busy waiting and continue.
		 */
		cmd->flags &= ~MMC_RSP_BUSY;
	}

	if (!(cmd->flags & MMC_RSP_PRESENT))
		flags = SDHCI_CMD_RESP_NONE;
	else if (cmd->flags & MMC_RSP_136)
		flags = SDHCI_CMD_RESP_LONG;
	else if (cmd->flags & MMC_RSP_BUSY)
		flags = SDHCI_CMD_RESP_SHORT_BUSY;
	else
		flags = SDHCI_CMD_RESP_SHORT;

	if (cmd->flags & MMC_RSP_CRC)
		flags |= SDHCI_CMD_CRC;
	if (cmd->flags & MMC_RSP_OPCODE)
		flags |= SDHCI_CMD_INDEX;

	/* CMD19 is special in that the Data Present Select should be set */
	if (cmd->data || cmd->opcode == MMC_SEND_TUNING_BLOCK ||
	    cmd->opcode == MMC_SEND_TUNING_BLOCK_HS200)
		flags |= SDHCI_CMD_DATA;

	timeout = jiffies;
	if (host->data_timeout)
		timeout += nsecs_to_jiffies(host->data_timeout);
	else if (!cmd->data && cmd->busy_timeout > 9000)
		timeout += DIV_ROUND_UP(cmd->busy_timeout, 1000) * HZ + HZ;
	else
		timeout += 10 * HZ;
	sdhci_mod_timer(host, cmd->mrq, timeout);

	if (host->use_external_dma)
		sdhci_external_dma_pre_transfer(host, cmd);

	sdhci_writew(host, SDHCI_MAKE_CMD(cmd->opcode, flags), SDHCI_COMMAND);

	return true;
}

static bool sdhci_present_error(struct sdhci_host *host,
				struct mmc_command *cmd, bool present)
{
	if (!present || host->flags & SDHCI_DEVICE_DEAD) {
		cmd->error = -ENOMEDIUM;
		return true;
	}

	return false;
}

static bool sdhci_send_command_retry(struct sdhci_host *host,
				     struct mmc_command *cmd,
				     unsigned long flags)
	__releases(host->lock)
	__acquires(host->lock)
{
	struct mmc_command *deferred_cmd = host->deferred_cmd;
	int timeout = 10; /* Approx. 10 ms */
	bool present;

	while (!sdhci_send_command(host, cmd)) {
		if (!timeout--) {
			pr_err("%s: Controller never released inhibit bit(s).\n",
			       mmc_hostname(host->mmc));
			sdhci_err_stats_inc(host, CTRL_TIMEOUT);
			sdhci_dumpregs(host);
			cmd->error = -EIO;
			return false;
		}

		spin_unlock_irqrestore(&host->lock, flags);

		usleep_range(1000, 1250);

		present = host->mmc->ops->get_cd(host->mmc);

		spin_lock_irqsave(&host->lock, flags);

		/* A deferred command might disappear, handle that */
		if (cmd == deferred_cmd && cmd != host->deferred_cmd)
			return true;

		if (sdhci_present_error(host, cmd, present))
			return false;
	}

	if (cmd == host->deferred_cmd)
		host->deferred_cmd = NULL;

	return true;
}

static void sdhci_read_rsp_136(struct sdhci_host *host, struct mmc_command *cmd)
{
	int i, reg;

	for (i = 0; i < 4; i++) {
		reg = SDHCI_RESPONSE + (3 - i) * 4;
		cmd->resp[i] = sdhci_readl(host, reg);
	}

	if (host->quirks2 & SDHCI_QUIRK2_RSP_136_HAS_CRC)
		return;

	/* CRC is stripped so we need to do some shifting */
	for (i = 0; i < 4; i++) {
		cmd->resp[i] <<= 8;
		if (i != 3)
			cmd->resp[i] |= cmd->resp[i + 1] >> 24;
	}
}

static void sdhci_finish_command(struct sdhci_host *host)
{
	struct mmc_command *cmd = host->cmd;

	host->cmd = NULL;

	if (cmd->flags & MMC_RSP_PRESENT) {
		if (cmd->flags & MMC_RSP_136) {
			sdhci_read_rsp_136(host, cmd);
		} else {
			cmd->resp[0] = sdhci_readl(host, SDHCI_RESPONSE);
		}
	}

	if (cmd->mrq->cap_cmd_during_tfr && cmd == cmd->mrq->cmd)
		mmc_command_done(host->mmc, cmd->mrq);

	/*
	 * The host can send and interrupt when the busy state has
	 * ended, allowing us to wait without wasting CPU cycles.
	 * The busy signal uses DAT0 so this is similar to waiting
	 * for data to complete.
	 *
	 * Note: The 1.0 specification is a bit ambiguous about this
	 *       feature so there might be some problems with older
	 *       controllers.
	 */
	if (cmd->flags & MMC_RSP_BUSY) {
		if (cmd->data) {
			DBG("Cannot wait for busy signal when also doing a data transfer");
		} else if (!(host->quirks & SDHCI_QUIRK_NO_BUSY_IRQ) &&
			   cmd == host->data_cmd) {
			/* Command complete before busy is ended */
			return;
		}
	}

	/* Finished CMD23, now send actual command. */
	if (cmd == cmd->mrq->sbc) {
		if (!sdhci_send_command(host, cmd->mrq->cmd)) {
			WARN_ON(host->deferred_cmd);
			host->deferred_cmd = cmd->mrq->cmd;
		}
	} else {

		/* Processed actual command. */
		if (host->data && host->data_early)
			sdhci_finish_data(host);

		if (!cmd->data)
			__sdhci_finish_mrq(host, cmd->mrq);
	}
}

static u16 sdhci_get_preset_value(struct sdhci_host *host)
{
	u16 preset = 0;

	switch (host->timing) {
	case MMC_TIMING_MMC_HS:
	case MMC_TIMING_SD_HS:
		preset = sdhci_readw(host, SDHCI_PRESET_FOR_HIGH_SPEED);
		break;
	case MMC_TIMING_UHS_SDR12:
		preset = sdhci_readw(host, SDHCI_PRESET_FOR_SDR12);
		break;
	case MMC_TIMING_UHS_SDR25:
		preset = sdhci_readw(host, SDHCI_PRESET_FOR_SDR25);
		break;
	case MMC_TIMING_UHS_SDR50:
		preset = sdhci_readw(host, SDHCI_PRESET_FOR_SDR50);
		break;
	case MMC_TIMING_UHS_SDR104:
	case MMC_TIMING_MMC_HS200:
		preset = sdhci_readw(host, SDHCI_PRESET_FOR_SDR104);
		break;
	case MMC_TIMING_UHS_DDR50:
	case MMC_TIMING_MMC_DDR52:
		preset = sdhci_readw(host, SDHCI_PRESET_FOR_DDR50);
		break;
	case MMC_TIMING_MMC_HS400:
		preset = sdhci_readw(host, SDHCI_PRESET_FOR_HS400);
		break;
	default:
		pr_warn("%s: Invalid UHS-I mode selected\n",
			mmc_hostname(host->mmc));
		preset = sdhci_readw(host, SDHCI_PRESET_FOR_SDR12);
		break;
	}
	return preset;
}

u16 sdhci_calc_clk(struct sdhci_host *host, unsigned int clock,
		   unsigned int *actual_clock)
{
	int div = 0; /* Initialized for compiler warning */
	int real_div = div, clk_mul = 1;
	u16 clk = 0;
	bool switch_base_clk = false;

	if (host->version >= SDHCI_SPEC_300) {
		if (host->preset_enabled) {
			u16 pre_val;

			clk = sdhci_readw(host, SDHCI_CLOCK_CONTROL);
			pre_val = sdhci_get_preset_value(host);
			div = FIELD_GET(SDHCI_PRESET_SDCLK_FREQ_MASK, pre_val);
			if (host->clk_mul &&
				(pre_val & SDHCI_PRESET_CLKGEN_SEL)) {
				clk = SDHCI_PROG_CLOCK_MODE;
				real_div = div + 1;
				clk_mul = host->clk_mul;
			} else {
				real_div = max_t(int, 1, div << 1);
			}
			goto clock_set;
		}

		/*
		 * Check if the Host Controller supports Programmable Clock
		 * Mode.
		 */
		if (host->clk_mul) {
			for (div = 1; div <= 1024; div++) {
				if ((host->max_clk * host->clk_mul / div)
					<= clock)
					break;
			}
			if ((host->max_clk * host->clk_mul / div) <= clock) {
				/*
				 * Set Programmable Clock Mode in the Clock
				 * Control register.
				 */
				clk = SDHCI_PROG_CLOCK_MODE;
				real_div = div;
				clk_mul = host->clk_mul;
				div--;
			} else {
				/*
				 * Divisor can be too small to reach clock
				 * speed requirement. Then use the base clock.
				 */
				switch_base_clk = true;
			}
		}

		if (!host->clk_mul || switch_base_clk) {
			/* Version 3.00 divisors must be a multiple of 2. */
			if (host->max_clk <= clock)
				div = 1;
			else {
				for (div = 2; div < SDHCI_MAX_DIV_SPEC_300;
				     div += 2) {
					if ((host->max_clk / div) <= clock)
						break;
				}
			}
			real_div = div;
			div >>= 1;
			if ((host->quirks2 & SDHCI_QUIRK2_CLOCK_DIV_ZERO_BROKEN)
				&& !div && host->max_clk <= 25000000)
				div = 1;
		}
	} else {
		/* Version 2.00 divisors must be a power of 2. */
		for (div = 1; div < SDHCI_MAX_DIV_SPEC_200; div *= 2) {
			if ((host->max_clk / div) <= clock)
				break;
		}
		real_div = div;
		div >>= 1;
	}

clock_set:
	if (real_div)
		*actual_clock = (host->max_clk * clk_mul) / real_div;
	clk |= (div & SDHCI_DIV_MASK) << SDHCI_DIVIDER_SHIFT;
	clk |= ((div & SDHCI_DIV_HI_MASK) >> SDHCI_DIV_MASK_LEN)
		<< SDHCI_DIVIDER_HI_SHIFT;

	return clk;
}
EXPORT_SYMBOL_GPL(sdhci_calc_clk);

void sdhci_enable_clk(struct sdhci_host *host, u16 clk)
{
	ktime_t timeout;

	clk |= SDHCI_CLOCK_INT_EN;
	sdhci_writew(host, clk, SDHCI_CLOCK_CONTROL);

	/* Wait max 150 ms */
	timeout = ktime_add_ms(ktime_get(), 150);
	while (1) {
		bool timedout = ktime_after(ktime_get(), timeout);

		clk = sdhci_readw(host, SDHCI_CLOCK_CONTROL);
		if (clk & SDHCI_CLOCK_INT_STABLE)
			break;
		if (timedout) {
			pr_err("%s: Internal clock never stabilised.\n",
			       mmc_hostname(host->mmc));
			sdhci_err_stats_inc(host, CTRL_TIMEOUT);
			sdhci_dumpregs(host);
			return;
		}
		udelay(10);
	}

	if (host->version >= SDHCI_SPEC_410 && host->v4_mode) {
		clk |= SDHCI_CLOCK_PLL_EN;
		clk &= ~SDHCI_CLOCK_INT_STABLE;
		sdhci_writew(host, clk, SDHCI_CLOCK_CONTROL);

		/* Wait max 150 ms */
		timeout = ktime_add_ms(ktime_get(), 150);
		while (1) {
			bool timedout = ktime_after(ktime_get(), timeout);

			clk = sdhci_readw(host, SDHCI_CLOCK_CONTROL);
			if (clk & SDHCI_CLOCK_INT_STABLE)
				break;
			if (timedout) {
				pr_err("%s: PLL clock never stabilised.\n",
				       mmc_hostname(host->mmc));
				sdhci_err_stats_inc(host, CTRL_TIMEOUT);
				sdhci_dumpregs(host);
				return;
			}
			udelay(10);
		}
	}

	clk |= SDHCI_CLOCK_CARD_EN;
	sdhci_writew(host, clk, SDHCI_CLOCK_CONTROL);
}
EXPORT_SYMBOL_GPL(sdhci_enable_clk);

void sdhci_set_clock(struct sdhci_host *host, unsigned int clock)
{
	u16 clk;

	host->mmc->actual_clock = 0;

	sdhci_writew(host, 0, SDHCI_CLOCK_CONTROL);

	if (clock == 0)
		return;

	clk = sdhci_calc_clk(host, clock, &host->mmc->actual_clock);
	sdhci_enable_clk(host, clk);
}
EXPORT_SYMBOL_GPL(sdhci_set_clock);

static void sdhci_set_power_reg(struct sdhci_host *host, unsigned char mode,
				unsigned short vdd)
{
	struct mmc_host *mmc = host->mmc;

	mmc_regulator_set_ocr(mmc, mmc->supply.vmmc, vdd);

	if (mode != MMC_POWER_OFF)
		sdhci_writeb(host, SDHCI_POWER_ON, SDHCI_POWER_CONTROL);
	else
		sdhci_writeb(host, 0, SDHCI_POWER_CONTROL);
}

void sdhci_set_power_noreg(struct sdhci_host *host, unsigned char mode,
			   unsigned short vdd)
{
	u8 pwr = 0;

	if (mode != MMC_POWER_OFF) {
		switch (1 << vdd) {
		case MMC_VDD_165_195:
		/*
		 * Without a regulator, SDHCI does not support 2.0v
		 * so we only get here if the driver deliberately
		 * added the 2.0v range to ocr_avail. Map it to 1.8v
		 * for the purpose of turning on the power.
		 */
		case MMC_VDD_20_21:
			pwr = SDHCI_POWER_180;
			break;
		case MMC_VDD_29_30:
		case MMC_VDD_30_31:
			pwr = SDHCI_POWER_300;
			break;
		case MMC_VDD_32_33:
		case MMC_VDD_33_34:
		/*
		 * 3.4 ~ 3.6V are valid only for those platforms where it's
		 * known that the voltage range is supported by hardware.
		 */
		case MMC_VDD_34_35:
		case MMC_VDD_35_36:
			pwr = SDHCI_POWER_330;
			break;
		default:
			WARN(1, "%s: Invalid vdd %#x\n",
			     mmc_hostname(host->mmc), vdd);
			break;
		}
	}

	if (host->pwr == pwr)
		return;

	host->pwr = pwr;

	if (pwr == 0) {
		sdhci_writeb(host, 0, SDHCI_POWER_CONTROL);
		if (host->quirks2 & SDHCI_QUIRK2_CARD_ON_NEEDS_BUS_ON)
			sdhci_runtime_pm_bus_off(host);
	} else {
		/*
		 * Spec says that we should clear the power reg before setting
		 * a new value. Some controllers don't seem to like this though.
		 */
		if (!(host->quirks & SDHCI_QUIRK_SINGLE_POWER_WRITE))
			sdhci_writeb(host, 0, SDHCI_POWER_CONTROL);

		/*
		 * At least the Marvell CaFe chip gets confused if we set the
		 * voltage and set turn on power at the same time, so set the
		 * voltage first.
		 */
		if (host->quirks & SDHCI_QUIRK_NO_SIMULT_VDD_AND_POWER)
			sdhci_writeb(host, pwr, SDHCI_POWER_CONTROL);

		pwr |= SDHCI_POWER_ON;

		sdhci_writeb(host, pwr, SDHCI_POWER_CONTROL);

		if (host->quirks2 & SDHCI_QUIRK2_CARD_ON_NEEDS_BUS_ON)
			sdhci_runtime_pm_bus_on(host);

		/*
		 * Some controllers need an extra 10ms delay of 10ms before
		 * they can apply clock after applying power
		 */
		if (host->quirks & SDHCI_QUIRK_DELAY_AFTER_POWER)
			mdelay(10);
	}
}
EXPORT_SYMBOL_GPL(sdhci_set_power_noreg);

void sdhci_set_power(struct sdhci_host *host, unsigned char mode,
		     unsigned short vdd)
{
	if (IS_ERR(host->mmc->supply.vmmc))
		sdhci_set_power_noreg(host, mode, vdd);
	else
		sdhci_set_power_reg(host, mode, vdd);
}
EXPORT_SYMBOL_GPL(sdhci_set_power);

/*
 * Some controllers need to configure a valid bus voltage on their power
 * register regardless of whether an external regulator is taking care of power
 * supply. This helper function takes care of it if set as the controller's
 * sdhci_ops.set_power callback.
 */
void sdhci_set_power_and_bus_voltage(struct sdhci_host *host,
				     unsigned char mode,
				     unsigned short vdd)
{
	if (!IS_ERR(host->mmc->supply.vmmc)) {
		struct mmc_host *mmc = host->mmc;

		mmc_regulator_set_ocr(mmc, mmc->supply.vmmc, vdd);
	}
	sdhci_set_power_noreg(host, mode, vdd);
}
EXPORT_SYMBOL_GPL(sdhci_set_power_and_bus_voltage);

/*****************************************************************************\
 *                                                                           *
 * MMC callbacks                                                             *
 *                                                                           *
\*****************************************************************************/

void sdhci_request(struct mmc_host *mmc, struct mmc_request *mrq)
{
	struct sdhci_host *host = mmc_priv(mmc);
	struct mmc_command *cmd;
	unsigned long flags;
	bool present;

	/* Firstly check card presence */
	present = mmc->ops->get_cd(mmc);

	spin_lock_irqsave(&host->lock, flags);

	sdhci_led_activate(host);

	if (sdhci_present_error(host, mrq->cmd, present))
		goto out_finish;

	cmd = sdhci_manual_cmd23(host, mrq) ? mrq->sbc : mrq->cmd;

	if (!sdhci_send_command_retry(host, cmd, flags))
		goto out_finish;

	spin_unlock_irqrestore(&host->lock, flags);

	return;

out_finish:
	sdhci_finish_mrq(host, mrq);
	spin_unlock_irqrestore(&host->lock, flags);
}
EXPORT_SYMBOL_GPL(sdhci_request);

int sdhci_request_atomic(struct mmc_host *mmc, struct mmc_request *mrq)
{
	struct sdhci_host *host = mmc_priv(mmc);
	struct mmc_command *cmd;
	unsigned long flags;
	int ret = 0;

	spin_lock_irqsave(&host->lock, flags);

	if (sdhci_present_error(host, mrq->cmd, true)) {
		sdhci_finish_mrq(host, mrq);
		goto out_finish;
	}

	cmd = sdhci_manual_cmd23(host, mrq) ? mrq->sbc : mrq->cmd;

	/*
	 * The HSQ may send a command in interrupt context without polling
	 * the busy signaling, which means we should return BUSY if controller
	 * has not released inhibit bits to allow HSQ trying to send request
	 * again in non-atomic context. So we should not finish this request
	 * here.
	 */
	if (!sdhci_send_command(host, cmd))
		ret = -EBUSY;
	else
		sdhci_led_activate(host);

out_finish:
	spin_unlock_irqrestore(&host->lock, flags);
	return ret;
}
EXPORT_SYMBOL_GPL(sdhci_request_atomic);

void sdhci_set_bus_width(struct sdhci_host *host, int width)
{
	u8 ctrl;

	ctrl = sdhci_readb(host, SDHCI_HOST_CONTROL);
	if (width == MMC_BUS_WIDTH_8) {
		ctrl &= ~SDHCI_CTRL_4BITBUS;
		ctrl |= SDHCI_CTRL_8BITBUS;
	} else {
		if (host->mmc->caps & MMC_CAP_8_BIT_DATA)
			ctrl &= ~SDHCI_CTRL_8BITBUS;
		if (width == MMC_BUS_WIDTH_4)
			ctrl |= SDHCI_CTRL_4BITBUS;
		else
			ctrl &= ~SDHCI_CTRL_4BITBUS;
	}
	sdhci_writeb(host, ctrl, SDHCI_HOST_CONTROL);
}
EXPORT_SYMBOL_GPL(sdhci_set_bus_width);

void sdhci_set_uhs_signaling(struct sdhci_host *host, unsigned timing)
{
	u16 ctrl_2;

	ctrl_2 = sdhci_readw(host, SDHCI_HOST_CONTROL2);
	/* Select Bus Speed Mode for host */
	ctrl_2 &= ~SDHCI_CTRL_UHS_MASK;
	if ((timing == MMC_TIMING_MMC_HS200) ||
	    (timing == MMC_TIMING_UHS_SDR104))
		ctrl_2 |= SDHCI_CTRL_UHS_SDR104;
	else if (timing == MMC_TIMING_UHS_SDR12)
		ctrl_2 |= SDHCI_CTRL_UHS_SDR12;
	else if (timing == MMC_TIMING_UHS_SDR25)
		ctrl_2 |= SDHCI_CTRL_UHS_SDR25;
	else if (timing == MMC_TIMING_UHS_SDR50)
		ctrl_2 |= SDHCI_CTRL_UHS_SDR50;
	else if ((timing == MMC_TIMING_UHS_DDR50) ||
		 (timing == MMC_TIMING_MMC_DDR52))
		ctrl_2 |= SDHCI_CTRL_UHS_DDR50;
	else if (timing == MMC_TIMING_MMC_HS400)
		ctrl_2 |= SDHCI_CTRL_HS400; /* Non-standard */
	sdhci_writew(host, ctrl_2, SDHCI_HOST_CONTROL2);
}
EXPORT_SYMBOL_GPL(sdhci_set_uhs_signaling);

void sdhci_set_ios(struct mmc_host *mmc, struct mmc_ios *ios)
{
	struct sdhci_host *host = mmc_priv(mmc);
	u8 ctrl;

	if (ios->power_mode == MMC_POWER_UNDEFINED)
		return;

	if (host->flags & SDHCI_DEVICE_DEAD) {
		if (!IS_ERR(mmc->supply.vmmc) &&
		    ios->power_mode == MMC_POWER_OFF)
			mmc_regulator_set_ocr(mmc, mmc->supply.vmmc, 0);
		return;
	}

	/*
	 * Reset the chip on each power off.
	 * Should clear out any weird states.
	 */
	if (ios->power_mode == MMC_POWER_OFF) {
		sdhci_writel(host, 0, SDHCI_SIGNAL_ENABLE);
		sdhci_reinit(host);
	}

	if (host->version >= SDHCI_SPEC_300 &&
		(ios->power_mode == MMC_POWER_UP) &&
		!(host->quirks2 & SDHCI_QUIRK2_PRESET_VALUE_BROKEN))
		sdhci_enable_preset_value(host, false);

	if (!ios->clock || ios->clock != host->clock) {
		host->ops->set_clock(host, ios->clock);
		host->clock = ios->clock;

		if (host->quirks & SDHCI_QUIRK_DATA_TIMEOUT_USES_SDCLK &&
		    host->clock) {
			host->timeout_clk = mmc->actual_clock ?
						mmc->actual_clock / 1000 :
						host->clock / 1000;
			mmc->max_busy_timeout =
				host->ops->get_max_timeout_count ?
				host->ops->get_max_timeout_count(host) :
				1 << 27;
			mmc->max_busy_timeout /= host->timeout_clk;
		}
	}

	if (host->ops->set_power)
		host->ops->set_power(host, ios->power_mode, ios->vdd);
	else
		sdhci_set_power(host, ios->power_mode, ios->vdd);

	if (host->ops->platform_send_init_74_clocks)
		host->ops->platform_send_init_74_clocks(host, ios->power_mode);

	host->ops->set_bus_width(host, ios->bus_width);

	ctrl = sdhci_readb(host, SDHCI_HOST_CONTROL);

	if (!(host->quirks & SDHCI_QUIRK_NO_HISPD_BIT)) {
		if (ios->timing == MMC_TIMING_SD_HS ||
		     ios->timing == MMC_TIMING_MMC_HS ||
		     ios->timing == MMC_TIMING_MMC_HS400 ||
		     ios->timing == MMC_TIMING_MMC_HS200 ||
		     ios->timing == MMC_TIMING_MMC_DDR52 ||
		     ios->timing == MMC_TIMING_UHS_SDR50 ||
		     ios->timing == MMC_TIMING_UHS_SDR104 ||
		     ios->timing == MMC_TIMING_UHS_DDR50 ||
		     ios->timing == MMC_TIMING_UHS_SDR25)
			ctrl |= SDHCI_CTRL_HISPD;
		else
			ctrl &= ~SDHCI_CTRL_HISPD;
	}

	if (host->version >= SDHCI_SPEC_300) {
		u16 clk, ctrl_2;

		if (!host->preset_enabled) {
			sdhci_writeb(host, ctrl, SDHCI_HOST_CONTROL);
			/*
			 * We only need to set Driver Strength if the
			 * preset value enable is not set.
			 */
			ctrl_2 = sdhci_readw(host, SDHCI_HOST_CONTROL2);
			ctrl_2 &= ~SDHCI_CTRL_DRV_TYPE_MASK;
			if (ios->drv_type == MMC_SET_DRIVER_TYPE_A)
				ctrl_2 |= SDHCI_CTRL_DRV_TYPE_A;
			else if (ios->drv_type == MMC_SET_DRIVER_TYPE_B)
				ctrl_2 |= SDHCI_CTRL_DRV_TYPE_B;
			else if (ios->drv_type == MMC_SET_DRIVER_TYPE_C)
				ctrl_2 |= SDHCI_CTRL_DRV_TYPE_C;
			else if (ios->drv_type == MMC_SET_DRIVER_TYPE_D)
				ctrl_2 |= SDHCI_CTRL_DRV_TYPE_D;
			else {
				pr_warn("%s: invalid driver type, default to driver type B\n",
					mmc_hostname(mmc));
				ctrl_2 |= SDHCI_CTRL_DRV_TYPE_B;
			}

			sdhci_writew(host, ctrl_2, SDHCI_HOST_CONTROL2);
		} else {
			/*
			 * According to SDHC Spec v3.00, if the Preset Value
			 * Enable in the Host Control 2 register is set, we
			 * need to reset SD Clock Enable before changing High
			 * Speed Enable to avoid generating clock gliches.
			 */

			/* Reset SD Clock Enable */
			clk = sdhci_readw(host, SDHCI_CLOCK_CONTROL);
			clk &= ~SDHCI_CLOCK_CARD_EN;
			sdhci_writew(host, clk, SDHCI_CLOCK_CONTROL);

			sdhci_writeb(host, ctrl, SDHCI_HOST_CONTROL);

			/* Re-enable SD Clock */
			host->ops->set_clock(host, host->clock);
		}

		/* Reset SD Clock Enable */
		clk = sdhci_readw(host, SDHCI_CLOCK_CONTROL);
		clk &= ~SDHCI_CLOCK_CARD_EN;
		sdhci_writew(host, clk, SDHCI_CLOCK_CONTROL);

		host->ops->set_uhs_signaling(host, ios->timing);
		host->timing = ios->timing;

		if (!(host->quirks2 & SDHCI_QUIRK2_PRESET_VALUE_BROKEN) &&
				((ios->timing == MMC_TIMING_UHS_SDR12) ||
				 (ios->timing == MMC_TIMING_UHS_SDR25) ||
				 (ios->timing == MMC_TIMING_UHS_SDR50) ||
				 (ios->timing == MMC_TIMING_UHS_SDR104) ||
				 (ios->timing == MMC_TIMING_UHS_DDR50) ||
				 (ios->timing == MMC_TIMING_MMC_DDR52))) {
			u16 preset;

			sdhci_enable_preset_value(host, true);
			preset = sdhci_get_preset_value(host);
			ios->drv_type = FIELD_GET(SDHCI_PRESET_DRV_MASK,
						  preset);
		}

		/* Re-enable SD Clock */
		host->ops->set_clock(host, host->clock);
	} else
		sdhci_writeb(host, ctrl, SDHCI_HOST_CONTROL);
}
EXPORT_SYMBOL_GPL(sdhci_set_ios);

static int sdhci_get_cd(struct mmc_host *mmc)
{
	struct sdhci_host *host = mmc_priv(mmc);
	int gpio_cd = mmc_gpio_get_cd(mmc);

	if (host->flags & SDHCI_DEVICE_DEAD)
		return 0;

	/* If nonremovable, assume that the card is always present. */
	if (!mmc_card_is_removable(mmc))
		return 1;

	/*
	 * Try slot gpio detect, if defined it take precedence
	 * over build in controller functionality
	 */
	if (gpio_cd >= 0)
		return !!gpio_cd;

	/* If polling, assume that the card is always present. */
	if (host->quirks & SDHCI_QUIRK_BROKEN_CARD_DETECTION)
		return 1;

	/* Host native card detect */
	return !!(sdhci_readl(host, SDHCI_PRESENT_STATE) & SDHCI_CARD_PRESENT);
}

int sdhci_get_cd_nogpio(struct mmc_host *mmc)
{
	struct sdhci_host *host = mmc_priv(mmc);
	unsigned long flags;
	int ret = 0;

	spin_lock_irqsave(&host->lock, flags);

	if (host->flags & SDHCI_DEVICE_DEAD)
		goto out;

	ret = !!(sdhci_readl(host, SDHCI_PRESENT_STATE) & SDHCI_CARD_PRESENT);
out:
	spin_unlock_irqrestore(&host->lock, flags);

	return ret;
}
EXPORT_SYMBOL_GPL(sdhci_get_cd_nogpio);

static int sdhci_check_ro(struct sdhci_host *host)
{
	unsigned long flags;
	int is_readonly;

	spin_lock_irqsave(&host->lock, flags);

	if (host->flags & SDHCI_DEVICE_DEAD)
		is_readonly = 0;
	else if (host->ops->get_ro)
		is_readonly = host->ops->get_ro(host);
	else if (mmc_can_gpio_ro(host->mmc))
		is_readonly = mmc_gpio_get_ro(host->mmc);
	else
		is_readonly = !(sdhci_readl(host, SDHCI_PRESENT_STATE)
				& SDHCI_WRITE_PROTECT);

	spin_unlock_irqrestore(&host->lock, flags);

	/* This quirk needs to be replaced by a callback-function later */
	return host->quirks & SDHCI_QUIRK_INVERTED_WRITE_PROTECT ?
		!is_readonly : is_readonly;
}

#define SAMPLE_COUNT	5

static int sdhci_get_ro(struct mmc_host *mmc)
{
	struct sdhci_host *host = mmc_priv(mmc);
	int i, ro_count;

	if (!(host->quirks & SDHCI_QUIRK_UNSTABLE_RO_DETECT))
		return sdhci_check_ro(host);

	ro_count = 0;
	for (i = 0; i < SAMPLE_COUNT; i++) {
		if (sdhci_check_ro(host)) {
			if (++ro_count > SAMPLE_COUNT / 2)
				return 1;
		}
		msleep(30);
	}
	return 0;
}

static void sdhci_hw_reset(struct mmc_host *mmc)
{
	struct sdhci_host *host = mmc_priv(mmc);

	if (host->ops && host->ops->hw_reset)
		host->ops->hw_reset(host);
}

static void sdhci_enable_sdio_irq_nolock(struct sdhci_host *host, int enable)
{
	if (!(host->flags & SDHCI_DEVICE_DEAD)) {
		if (enable)
			host->ier |= SDHCI_INT_CARD_INT;
		else
			host->ier &= ~SDHCI_INT_CARD_INT;

		sdhci_writel(host, host->ier, SDHCI_INT_ENABLE);
		sdhci_writel(host, host->ier, SDHCI_SIGNAL_ENABLE);
	}
}

void sdhci_enable_sdio_irq(struct mmc_host *mmc, int enable)
{
	struct sdhci_host *host = mmc_priv(mmc);
	unsigned long flags;

	if (enable)
		pm_runtime_get_noresume(mmc_dev(mmc));

	spin_lock_irqsave(&host->lock, flags);
	sdhci_enable_sdio_irq_nolock(host, enable);
	spin_unlock_irqrestore(&host->lock, flags);

	if (!enable)
		pm_runtime_put_noidle(mmc_dev(mmc));
}
EXPORT_SYMBOL_GPL(sdhci_enable_sdio_irq);

static void sdhci_ack_sdio_irq(struct mmc_host *mmc)
{
	struct sdhci_host *host = mmc_priv(mmc);
	unsigned long flags;

	spin_lock_irqsave(&host->lock, flags);
	sdhci_enable_sdio_irq_nolock(host, true);
	spin_unlock_irqrestore(&host->lock, flags);
}

int sdhci_start_signal_voltage_switch(struct mmc_host *mmc,
				      struct mmc_ios *ios)
{
	struct sdhci_host *host = mmc_priv(mmc);
	u16 ctrl;
	int ret;

	/*
	 * Signal Voltage Switching is only applicable for Host Controllers
	 * v3.00 and above.
	 */
	if (host->version < SDHCI_SPEC_300)
		return 0;

	ctrl = sdhci_readw(host, SDHCI_HOST_CONTROL2);

	switch (ios->signal_voltage) {
	case MMC_SIGNAL_VOLTAGE_330:
		if (!(host->flags & SDHCI_SIGNALING_330))
			return -EINVAL;
		/* Set 1.8V Signal Enable in the Host Control2 register to 0 */
		ctrl &= ~SDHCI_CTRL_VDD_180;
		sdhci_writew(host, ctrl, SDHCI_HOST_CONTROL2);

		if (!IS_ERR(mmc->supply.vqmmc)) {
			ret = mmc_regulator_set_vqmmc(mmc, ios);
			if (ret < 0) {
				pr_warn("%s: Switching to 3.3V signalling voltage failed\n",
					mmc_hostname(mmc));
				return -EIO;
			}
		}
		/* Wait for 5ms */
		usleep_range(5000, 5500);

		/* 3.3V regulator output should be stable within 5 ms */
		ctrl = sdhci_readw(host, SDHCI_HOST_CONTROL2);
		if (!(ctrl & SDHCI_CTRL_VDD_180))
			return 0;

		pr_warn("%s: 3.3V regulator output did not become stable\n",
			mmc_hostname(mmc));

		return -EAGAIN;
	case MMC_SIGNAL_VOLTAGE_180:
		if (!(host->flags & SDHCI_SIGNALING_180))
			return -EINVAL;
		if (!IS_ERR(mmc->supply.vqmmc)) {
			ret = mmc_regulator_set_vqmmc(mmc, ios);
			if (ret < 0) {
				pr_warn("%s: Switching to 1.8V signalling voltage failed\n",
					mmc_hostname(mmc));
				return -EIO;
			}
		}

		/*
		 * Enable 1.8V Signal Enable in the Host Control2
		 * register
		 */
		ctrl |= SDHCI_CTRL_VDD_180;
		sdhci_writew(host, ctrl, SDHCI_HOST_CONTROL2);

		/* Some controller need to do more when switching */
		if (host->ops->voltage_switch)
			host->ops->voltage_switch(host);

		/* 1.8V regulator output should be stable within 5 ms */
		ctrl = sdhci_readw(host, SDHCI_HOST_CONTROL2);
		if (ctrl & SDHCI_CTRL_VDD_180)
			return 0;

		pr_warn("%s: 1.8V regulator output did not become stable\n",
			mmc_hostname(mmc));

		return -EAGAIN;
	case MMC_SIGNAL_VOLTAGE_120:
		if (!(host->flags & SDHCI_SIGNALING_120))
			return -EINVAL;
		if (!IS_ERR(mmc->supply.vqmmc)) {
			ret = mmc_regulator_set_vqmmc(mmc, ios);
			if (ret < 0) {
				pr_warn("%s: Switching to 1.2V signalling voltage failed\n",
					mmc_hostname(mmc));
				return -EIO;
			}
		}
		return 0;
	default:
		/* No signal voltage switch required */
		return 0;
	}
}
EXPORT_SYMBOL_GPL(sdhci_start_signal_voltage_switch);

static int sdhci_card_busy(struct mmc_host *mmc)
{
	struct sdhci_host *host = mmc_priv(mmc);
	u32 present_state;

	/* Check whether DAT[0] is 0 */
	present_state = sdhci_readl(host, SDHCI_PRESENT_STATE);

	return !(present_state & SDHCI_DATA_0_LVL_MASK);
}

static int sdhci_prepare_hs400_tuning(struct mmc_host *mmc, struct mmc_ios *ios)
{
	struct sdhci_host *host = mmc_priv(mmc);
	unsigned long flags;

	spin_lock_irqsave(&host->lock, flags);
	host->flags |= SDHCI_HS400_TUNING;
	spin_unlock_irqrestore(&host->lock, flags);

	return 0;
}

void sdhci_start_tuning(struct sdhci_host *host)
{
	u16 ctrl;

	ctrl = sdhci_readw(host, SDHCI_HOST_CONTROL2);
	ctrl |= SDHCI_CTRL_EXEC_TUNING;
	if (host->quirks2 & SDHCI_QUIRK2_TUNING_WORK_AROUND)
		ctrl |= SDHCI_CTRL_TUNED_CLK;
	sdhci_writew(host, ctrl, SDHCI_HOST_CONTROL2);

	/*
	 * As per the Host Controller spec v3.00, tuning command
	 * generates Buffer Read Ready interrupt, so enable that.
	 *
	 * Note: The spec clearly says that when tuning sequence
	 * is being performed, the controller does not generate
	 * interrupts other than Buffer Read Ready interrupt. But
	 * to make sure we don't hit a controller bug, we _only_
	 * enable Buffer Read Ready interrupt here.
	 */
	sdhci_writel(host, SDHCI_INT_DATA_AVAIL, SDHCI_INT_ENABLE);
	sdhci_writel(host, SDHCI_INT_DATA_AVAIL, SDHCI_SIGNAL_ENABLE);
}
EXPORT_SYMBOL_GPL(sdhci_start_tuning);

void sdhci_end_tuning(struct sdhci_host *host)
{
	sdhci_writel(host, host->ier, SDHCI_INT_ENABLE);
	sdhci_writel(host, host->ier, SDHCI_SIGNAL_ENABLE);
}
EXPORT_SYMBOL_GPL(sdhci_end_tuning);

void sdhci_reset_tuning(struct sdhci_host *host)
{
	u16 ctrl;

	ctrl = sdhci_readw(host, SDHCI_HOST_CONTROL2);
	ctrl &= ~SDHCI_CTRL_TUNED_CLK;
	ctrl &= ~SDHCI_CTRL_EXEC_TUNING;
	sdhci_writew(host, ctrl, SDHCI_HOST_CONTROL2);
}
EXPORT_SYMBOL_GPL(sdhci_reset_tuning);

void sdhci_abort_tuning(struct sdhci_host *host, u32 opcode)
{
	sdhci_reset_tuning(host);

	sdhci_reset_for(host, TUNING_ABORT);

	sdhci_end_tuning(host);

	mmc_send_abort_tuning(host->mmc, opcode);
}
EXPORT_SYMBOL_GPL(sdhci_abort_tuning);

/*
 * We use sdhci_send_tuning() because mmc_send_tuning() is not a good fit. SDHCI
 * tuning command does not have a data payload (or rather the hardware does it
 * automatically) so mmc_send_tuning() will return -EIO. Also the tuning command
 * interrupt setup is different to other commands and there is no timeout
 * interrupt so special handling is needed.
 */
void sdhci_send_tuning(struct sdhci_host *host, u32 opcode)
{
	struct mmc_host *mmc = host->mmc;
	struct mmc_command cmd = {};
	struct mmc_request mrq = {};
	unsigned long flags;
	u32 b = host->sdma_boundary;

	spin_lock_irqsave(&host->lock, flags);

	cmd.opcode = opcode;
	cmd.flags = MMC_RSP_R1 | MMC_CMD_ADTC;
	cmd.mrq = &mrq;

	mrq.cmd = &cmd;
	/*
	 * In response to CMD19, the card sends 64 bytes of tuning
	 * block to the Host Controller. So we set the block size
	 * to 64 here.
	 */
	if (cmd.opcode == MMC_SEND_TUNING_BLOCK_HS200 &&
	    mmc->ios.bus_width == MMC_BUS_WIDTH_8)
		sdhci_writew(host, SDHCI_MAKE_BLKSZ(b, 128), SDHCI_BLOCK_SIZE);
	else
		sdhci_writew(host, SDHCI_MAKE_BLKSZ(b, 64), SDHCI_BLOCK_SIZE);

	/*
	 * The tuning block is sent by the card to the host controller.
	 * So we set the TRNS_READ bit in the Transfer Mode register.
	 * This also takes care of setting DMA Enable and Multi Block
	 * Select in the same register to 0.
	 */
	sdhci_writew(host, SDHCI_TRNS_READ, SDHCI_TRANSFER_MODE);

	if (!sdhci_send_command_retry(host, &cmd, flags)) {
		spin_unlock_irqrestore(&host->lock, flags);
		host->tuning_done = 0;
		return;
	}

	host->cmd = NULL;

	sdhci_del_timer(host, &mrq);

	host->tuning_done = 0;

	spin_unlock_irqrestore(&host->lock, flags);

	/* Wait for Buffer Read Ready interrupt */
	wait_event_timeout(host->buf_ready_int, (host->tuning_done == 1),
			   msecs_to_jiffies(50));

}
EXPORT_SYMBOL_GPL(sdhci_send_tuning);

static int __sdhci_execute_tuning(struct sdhci_host *host, u32 opcode)
{
	int i;

	/*
	 * Issue opcode repeatedly till Execute Tuning is set to 0 or the number
	 * of loops reaches tuning loop count.
	 */
	for (i = 0; i < host->tuning_loop_count; i++) {
		u16 ctrl;

		sdhci_send_tuning(host, opcode);

		if (!host->tuning_done) {
			pr_debug("%s: Tuning timeout, falling back to fixed sampling clock\n",
				 mmc_hostname(host->mmc));
			sdhci_abort_tuning(host, opcode);
			return -ETIMEDOUT;
		}

		/* Spec does not require a delay between tuning cycles */
		if (host->tuning_delay > 0)
			mdelay(host->tuning_delay);

		ctrl = sdhci_readw(host, SDHCI_HOST_CONTROL2);
		if (!(ctrl & SDHCI_CTRL_EXEC_TUNING)) {
			if (ctrl & SDHCI_CTRL_TUNED_CLK)
				return 0; /* Success! */
			break;
		}

	}

	pr_info("%s: Tuning failed, falling back to fixed sampling clock\n",
		mmc_hostname(host->mmc));
	sdhci_reset_tuning(host);
	return -EAGAIN;
}

int sdhci_execute_tuning(struct mmc_host *mmc, u32 opcode)
{
	struct sdhci_host *host = mmc_priv(mmc);
	int err = 0;
	unsigned int tuning_count = 0;
	bool hs400_tuning;

	hs400_tuning = host->flags & SDHCI_HS400_TUNING;

	if (host->tuning_mode == SDHCI_TUNING_MODE_1)
		tuning_count = host->tuning_count;

	/*
	 * The Host Controller needs tuning in case of SDR104 and DDR50
	 * mode, and for SDR50 mode when Use Tuning for SDR50 is set in
	 * the Capabilities register.
	 * If the Host Controller supports the HS200 mode then the
	 * tuning function has to be executed.
	 */
	switch (host->timing) {
	/* HS400 tuning is done in HS200 mode */
	case MMC_TIMING_MMC_HS400:
		err = -EINVAL;
		goto out;

	case MMC_TIMING_MMC_HS200:
		/*
		 * Periodic re-tuning for HS400 is not expected to be needed, so
		 * disable it here.
		 */
		if (hs400_tuning)
			tuning_count = 0;
		break;

	case MMC_TIMING_UHS_SDR104:
	case MMC_TIMING_UHS_DDR50:
		break;

	case MMC_TIMING_UHS_SDR50:
		if (host->flags & SDHCI_SDR50_NEEDS_TUNING)
			break;
		fallthrough;

	default:
		goto out;
	}

	if (host->ops->platform_execute_tuning) {
		err = host->ops->platform_execute_tuning(host, opcode);
		goto out;
	}

	mmc->retune_period = tuning_count;

	if (host->tuning_delay < 0)
		host->tuning_delay = opcode == MMC_SEND_TUNING_BLOCK;

	sdhci_start_tuning(host);

	host->tuning_err = __sdhci_execute_tuning(host, opcode);

	sdhci_end_tuning(host);
out:
	host->flags &= ~SDHCI_HS400_TUNING;

	return err;
}
EXPORT_SYMBOL_GPL(sdhci_execute_tuning);

static void sdhci_enable_preset_value(struct sdhci_host *host, bool enable)
{
	/* Host Controller v3.00 defines preset value registers */
	if (host->version < SDHCI_SPEC_300)
		return;

	/*
	 * We only enable or disable Preset Value if they are not already
	 * enabled or disabled respectively. Otherwise, we bail out.
	 */
	if (host->preset_enabled != enable) {
		u16 ctrl = sdhci_readw(host, SDHCI_HOST_CONTROL2);

		if (enable)
			ctrl |= SDHCI_CTRL_PRESET_VAL_ENABLE;
		else
			ctrl &= ~SDHCI_CTRL_PRESET_VAL_ENABLE;

		sdhci_writew(host, ctrl, SDHCI_HOST_CONTROL2);

		if (enable)
			host->flags |= SDHCI_PV_ENABLED;
		else
			host->flags &= ~SDHCI_PV_ENABLED;

		host->preset_enabled = enable;
	}
}

static void sdhci_post_req(struct mmc_host *mmc, struct mmc_request *mrq,
				int err)
{
	struct mmc_data *data = mrq->data;

	if (data->host_cookie != COOKIE_UNMAPPED)
		dma_unmap_sg(mmc_dev(mmc), data->sg, data->sg_len,
			     mmc_get_dma_dir(data));

	data->host_cookie = COOKIE_UNMAPPED;
}

static void sdhci_pre_req(struct mmc_host *mmc, struct mmc_request *mrq)
{
	struct sdhci_host *host = mmc_priv(mmc);

	mrq->data->host_cookie = COOKIE_UNMAPPED;

	/*
	 * No pre-mapping in the pre hook if we're using the bounce buffer,
	 * for that we would need two bounce buffers since one buffer is
	 * in flight when this is getting called.
	 */
	if (host->flags & SDHCI_REQ_USE_DMA && !host->bounce_buffer)
		sdhci_pre_dma_transfer(host, mrq->data, COOKIE_PRE_MAPPED);
}

static void sdhci_error_out_mrqs(struct sdhci_host *host, int err)
{
	if (host->data_cmd) {
		host->data_cmd->error = err;
		sdhci_finish_mrq(host, host->data_cmd->mrq);
	}

	if (host->cmd) {
		host->cmd->error = err;
		sdhci_finish_mrq(host, host->cmd->mrq);
	}
}

static void sdhci_card_event(struct mmc_host *mmc)
{
	struct sdhci_host *host = mmc_priv(mmc);
	unsigned long flags;
	int present;

	/* First check if client has provided their own card event */
	if (host->ops->card_event)
		host->ops->card_event(host);

	present = mmc->ops->get_cd(mmc);

	spin_lock_irqsave(&host->lock, flags);

	/* Check sdhci_has_requests() first in case we are runtime suspended */
	if (sdhci_has_requests(host) && !present) {
		pr_err("%s: Card removed during transfer!\n",
			mmc_hostname(mmc));
		pr_err("%s: Resetting controller.\n",
			mmc_hostname(mmc));

		sdhci_reset_for(host, CARD_REMOVED);

		sdhci_error_out_mrqs(host, -ENOMEDIUM);
	}

	spin_unlock_irqrestore(&host->lock, flags);
}

static const struct mmc_host_ops sdhci_ops = {
	.request	= sdhci_request,
	.post_req	= sdhci_post_req,
	.pre_req	= sdhci_pre_req,
	.set_ios	= sdhci_set_ios,
	.get_cd		= sdhci_get_cd,
	.get_ro		= sdhci_get_ro,
	.card_hw_reset	= sdhci_hw_reset,
	.enable_sdio_irq = sdhci_enable_sdio_irq,
	.ack_sdio_irq    = sdhci_ack_sdio_irq,
	.start_signal_voltage_switch	= sdhci_start_signal_voltage_switch,
	.prepare_hs400_tuning		= sdhci_prepare_hs400_tuning,
	.execute_tuning			= sdhci_execute_tuning,
	.card_event			= sdhci_card_event,
	.card_busy	= sdhci_card_busy,
};

/*****************************************************************************\
 *                                                                           *
 * Request done                                                              *
 *                                                                           *
\*****************************************************************************/

static bool sdhci_request_done(struct sdhci_host *host)
{
	unsigned long flags;
	struct mmc_request *mrq;
	int i;

	spin_lock_irqsave(&host->lock, flags);

	for (i = 0; i < SDHCI_MAX_MRQS; i++) {
		mrq = host->mrqs_done[i];
		if (mrq)
			break;
	}

	if (!mrq) {
		spin_unlock_irqrestore(&host->lock, flags);
		return true;
	}

	/*
	 * The controller needs a reset of internal state machines
	 * upon error conditions.
	 */
	if (sdhci_needs_reset(host, mrq)) {
		/*
		 * Do not finish until command and data lines are available for
		 * reset. Note there can only be one other mrq, so it cannot
		 * also be in mrqs_done, otherwise host->cmd and host->data_cmd
		 * would both be null.
		 */
		if (host->cmd || host->data_cmd) {
			spin_unlock_irqrestore(&host->lock, flags);
			return true;
		}

		/* Some controllers need this kick or reset won't work here */
		if (host->quirks & SDHCI_QUIRK_CLOCK_BEFORE_RESET)
			/* This is to force an update */
			host->ops->set_clock(host, host->clock);

		sdhci_reset_for(host, REQUEST_ERROR);

		host->pending_reset = false;
	}

	/*
	 * Always unmap the data buffers if they were mapped by
	 * sdhci_prepare_data() whenever we finish with a request.
	 * This avoids leaking DMA mappings on error.
	 */
	if (host->flags & SDHCI_REQ_USE_DMA) {
		struct mmc_data *data = mrq->data;

		if (host->use_external_dma && data &&
		    (mrq->cmd->error || data->error)) {
			struct dma_chan *chan = sdhci_external_dma_channel(host, data);

			host->mrqs_done[i] = NULL;
			spin_unlock_irqrestore(&host->lock, flags);
			dmaengine_terminate_sync(chan);
			spin_lock_irqsave(&host->lock, flags);
			sdhci_set_mrq_done(host, mrq);
		}

		if (data && data->host_cookie == COOKIE_MAPPED) {
			if (host->bounce_buffer) {
				/*
				 * On reads, copy the bounced data into the
				 * sglist
				 */
				if (mmc_get_dma_dir(data) == DMA_FROM_DEVICE) {
					unsigned int length = data->bytes_xfered;

					if (length > host->bounce_buffer_size) {
						pr_err("%s: bounce buffer is %u bytes but DMA claims to have transferred %u bytes\n",
						       mmc_hostname(host->mmc),
						       host->bounce_buffer_size,
						       data->bytes_xfered);
						/* Cap it down and continue */
						length = host->bounce_buffer_size;
					}
					dma_sync_single_for_cpu(
						mmc_dev(host->mmc),
						host->bounce_addr,
						host->bounce_buffer_size,
						DMA_FROM_DEVICE);
					sg_copy_from_buffer(data->sg,
						data->sg_len,
						host->bounce_buffer,
						length);
				} else {
					/* No copying, just switch ownership */
					dma_sync_single_for_cpu(
						mmc_dev(host->mmc),
						host->bounce_addr,
						host->bounce_buffer_size,
						mmc_get_dma_dir(data));
				}
			} else {
				/* Unmap the raw data */
				dma_unmap_sg(mmc_dev(host->mmc), data->sg,
					     data->sg_len,
					     mmc_get_dma_dir(data));
			}
			data->host_cookie = COOKIE_UNMAPPED;
		}
	}

	host->mrqs_done[i] = NULL;

	spin_unlock_irqrestore(&host->lock, flags);

	if (host->ops->request_done)
		host->ops->request_done(host, mrq);
	else
		mmc_request_done(host->mmc, mrq);

	return false;
}

static void sdhci_complete_work(struct work_struct *work)
{
	struct sdhci_host *host = container_of(work, struct sdhci_host,
					       complete_work);

	while (!sdhci_request_done(host))
		;
}

static void sdhci_timeout_timer(struct timer_list *t)
{
	struct sdhci_host *host;
	unsigned long flags;

	host = from_timer(host, t, timer);

	spin_lock_irqsave(&host->lock, flags);

	if (host->cmd && !sdhci_data_line_cmd(host->cmd)) {
		pr_err("%s: Timeout waiting for hardware cmd interrupt.\n",
		       mmc_hostname(host->mmc));
		sdhci_err_stats_inc(host, REQ_TIMEOUT);
		sdhci_dumpregs(host);

		host->cmd->error = -ETIMEDOUT;
		sdhci_finish_mrq(host, host->cmd->mrq);
	}

	spin_unlock_irqrestore(&host->lock, flags);
}

static void sdhci_timeout_data_timer(struct timer_list *t)
{
	struct sdhci_host *host;
	unsigned long flags;

	host = from_timer(host, t, data_timer);

	spin_lock_irqsave(&host->lock, flags);

	if (host->data || host->data_cmd ||
	    (host->cmd && sdhci_data_line_cmd(host->cmd))) {
		pr_err("%s: Timeout waiting for hardware interrupt.\n",
		       mmc_hostname(host->mmc));
		sdhci_err_stats_inc(host, REQ_TIMEOUT);
		sdhci_dumpregs(host);

		if (host->data) {
			host->data->error = -ETIMEDOUT;
			__sdhci_finish_data(host, true);
			queue_work(host->complete_wq, &host->complete_work);
		} else if (host->data_cmd) {
			host->data_cmd->error = -ETIMEDOUT;
			sdhci_finish_mrq(host, host->data_cmd->mrq);
		} else {
			host->cmd->error = -ETIMEDOUT;
			sdhci_finish_mrq(host, host->cmd->mrq);
		}
	}

	spin_unlock_irqrestore(&host->lock, flags);
}

/*****************************************************************************\
 *                                                                           *
 * Interrupt handling                                                        *
 *                                                                           *
\*****************************************************************************/

static void sdhci_cmd_irq(struct sdhci_host *host, u32 intmask, u32 *intmask_p)
{
	/* Handle auto-CMD12 error */
	if (intmask & SDHCI_INT_AUTO_CMD_ERR && host->data_cmd) {
		struct mmc_request *mrq = host->data_cmd->mrq;
		u16 auto_cmd_status = sdhci_readw(host, SDHCI_AUTO_CMD_STATUS);
		int data_err_bit = (auto_cmd_status & SDHCI_AUTO_CMD_TIMEOUT) ?
				   SDHCI_INT_DATA_TIMEOUT :
				   SDHCI_INT_DATA_CRC;

		/* Treat auto-CMD12 error the same as data error */
		if (!mrq->sbc && (host->flags & SDHCI_AUTO_CMD12)) {
			*intmask_p |= data_err_bit;
			return;
		}
	}

	if (!host->cmd) {
		/*
		 * SDHCI recovers from errors by resetting the cmd and data
		 * circuits.  Until that is done, there very well might be more
		 * interrupts, so ignore them in that case.
		 */
		if (host->pending_reset)
			return;
		pr_err("%s: Got command interrupt 0x%08x even though no command operation was in progress.\n",
		       mmc_hostname(host->mmc), (unsigned)intmask);
		sdhci_err_stats_inc(host, UNEXPECTED_IRQ);
		sdhci_dumpregs(host);
		return;
	}

	if (intmask & (SDHCI_INT_TIMEOUT | SDHCI_INT_CRC |
		       SDHCI_INT_END_BIT | SDHCI_INT_INDEX)) {
		if (intmask & SDHCI_INT_TIMEOUT) {
			host->cmd->error = -ETIMEDOUT;
			sdhci_err_stats_inc(host, CMD_TIMEOUT);
		} else {
			host->cmd->error = -EILSEQ;
			if (!mmc_op_tuning(host->cmd->opcode))
				sdhci_err_stats_inc(host, CMD_CRC);
		}
		/* Treat data command CRC error the same as data CRC error */
		if (host->cmd->data &&
		    (intmask & (SDHCI_INT_CRC | SDHCI_INT_TIMEOUT)) ==
		     SDHCI_INT_CRC) {
			host->cmd = NULL;
			*intmask_p |= SDHCI_INT_DATA_CRC;
			return;
		}

		__sdhci_finish_mrq(host, host->cmd->mrq);
		return;
	}

	/* Handle auto-CMD23 error */
	if (intmask & SDHCI_INT_AUTO_CMD_ERR) {
		struct mmc_request *mrq = host->cmd->mrq;
		u16 auto_cmd_status = sdhci_readw(host, SDHCI_AUTO_CMD_STATUS);
		int err = (auto_cmd_status & SDHCI_AUTO_CMD_TIMEOUT) ?
			  -ETIMEDOUT :
			  -EILSEQ;

		sdhci_err_stats_inc(host, AUTO_CMD);

		if (sdhci_auto_cmd23(host, mrq)) {
			mrq->sbc->error = err;
			__sdhci_finish_mrq(host, mrq);
			return;
		}
	}

	if (intmask & SDHCI_INT_RESPONSE)
		sdhci_finish_command(host);
}

static void sdhci_adma_show_error(struct sdhci_host *host)
{
	void *desc = host->adma_table;
	dma_addr_t dma = host->adma_addr;

	sdhci_dumpregs(host);

	while (true) {
		struct sdhci_adma2_64_desc *dma_desc = desc;

		if (host->flags & SDHCI_USE_64_BIT_DMA)
			SDHCI_DUMP("%08llx: DMA 0x%08x%08x, LEN 0x%04x, Attr=0x%02x\n",
			    (unsigned long long)dma,
			    le32_to_cpu(dma_desc->addr_hi),
			    le32_to_cpu(dma_desc->addr_lo),
			    le16_to_cpu(dma_desc->len),
			    le16_to_cpu(dma_desc->cmd));
		else
			SDHCI_DUMP("%08llx: DMA 0x%08x, LEN 0x%04x, Attr=0x%02x\n",
			    (unsigned long long)dma,
			    le32_to_cpu(dma_desc->addr_lo),
			    le16_to_cpu(dma_desc->len),
			    le16_to_cpu(dma_desc->cmd));

		desc += host->desc_sz;
		dma += host->desc_sz;

		if (dma_desc->cmd & cpu_to_le16(ADMA2_END))
			break;
	}
}

static void sdhci_data_irq(struct sdhci_host *host, u32 intmask)
{
	u32 command;

	/*
	 * CMD19 generates _only_ Buffer Read Ready interrupt if
	 * use sdhci_send_tuning.
	 * Need to exclude this case: PIO mode and use mmc_send_tuning,
	 * If not, sdhci_transfer_pio will never be called, make the
	 * SDHCI_INT_DATA_AVAIL always there, stuck in irq storm.
	 */
	if (intmask & SDHCI_INT_DATA_AVAIL && !host->data) {
		command = SDHCI_GET_CMD(sdhci_readw(host, SDHCI_COMMAND));
		if (command == MMC_SEND_TUNING_BLOCK ||
		    command == MMC_SEND_TUNING_BLOCK_HS200) {
			host->tuning_done = 1;
			wake_up(&host->buf_ready_int);
			return;
		}
	}

	if (!host->data) {
		struct mmc_command *data_cmd = host->data_cmd;

		/*
		 * The "data complete" interrupt is also used to
		 * indicate that a busy state has ended. See comment
		 * above in sdhci_cmd_irq().
		 */
		if (data_cmd && (data_cmd->flags & MMC_RSP_BUSY)) {
			if (intmask & SDHCI_INT_DATA_TIMEOUT) {
				host->data_cmd = NULL;
				data_cmd->error = -ETIMEDOUT;
				sdhci_err_stats_inc(host, CMD_TIMEOUT);
				__sdhci_finish_mrq(host, data_cmd->mrq);
				return;
			}
			if (intmask & SDHCI_INT_DATA_END) {
				host->data_cmd = NULL;
				/*
				 * Some cards handle busy-end interrupt
				 * before the command completed, so make
				 * sure we do things in the proper order.
				 */
				if (host->cmd == data_cmd)
					return;

				__sdhci_finish_mrq(host, data_cmd->mrq);
				return;
			}
		}

		/*
		 * SDHCI recovers from errors by resetting the cmd and data
		 * circuits. Until that is done, there very well might be more
		 * interrupts, so ignore them in that case.
		 */
		if (host->pending_reset)
			return;

		pr_err("%s: Got data interrupt 0x%08x even though no data operation was in progress.\n",
		       mmc_hostname(host->mmc), (unsigned)intmask);
		sdhci_err_stats_inc(host, UNEXPECTED_IRQ);
		sdhci_dumpregs(host);

		return;
	}

	if (intmask & SDHCI_INT_DATA_TIMEOUT) {
		host->data->error = -ETIMEDOUT;
		sdhci_err_stats_inc(host, DAT_TIMEOUT);
	} else if (intmask & SDHCI_INT_DATA_END_BIT) {
		host->data->error = -EILSEQ;
		if (!mmc_op_tuning(SDHCI_GET_CMD(sdhci_readw(host, SDHCI_COMMAND))))
			sdhci_err_stats_inc(host, DAT_CRC);
	} else if ((intmask & SDHCI_INT_DATA_CRC) &&
		SDHCI_GET_CMD(sdhci_readw(host, SDHCI_COMMAND))
			!= MMC_BUS_TEST_R) {
		host->data->error = -EILSEQ;
		if (!mmc_op_tuning(SDHCI_GET_CMD(sdhci_readw(host, SDHCI_COMMAND))))
			sdhci_err_stats_inc(host, DAT_CRC);
	} else if (intmask & SDHCI_INT_ADMA_ERROR) {
		pr_err("%s: ADMA error: 0x%08x\n", mmc_hostname(host->mmc),
		       intmask);
		sdhci_adma_show_error(host);
		sdhci_err_stats_inc(host, ADMA);
		host->data->error = -EIO;
		if (host->ops->adma_workaround)
			host->ops->adma_workaround(host, intmask);
	}

	if (host->data->error)
		sdhci_finish_data(host);
	else {
		if (intmask & (SDHCI_INT_DATA_AVAIL | SDHCI_INT_SPACE_AVAIL))
			sdhci_transfer_pio(host);

		/*
		 * We currently don't do anything fancy with DMA
		 * boundaries, but as we can't disable the feature
		 * we need to at least restart the transfer.
		 *
		 * According to the spec sdhci_readl(host, SDHCI_DMA_ADDRESS)
		 * should return a valid address to continue from, but as
		 * some controllers are faulty, don't trust them.
		 */
		if (intmask & SDHCI_INT_DMA_END) {
			dma_addr_t dmastart, dmanow;

			dmastart = sdhci_sdma_address(host);
			dmanow = dmastart + host->data->bytes_xfered;
			/*
			 * Force update to the next DMA block boundary.
			 */
			dmanow = (dmanow &
				~((dma_addr_t)SDHCI_DEFAULT_BOUNDARY_SIZE - 1)) +
				SDHCI_DEFAULT_BOUNDARY_SIZE;
			host->data->bytes_xfered = dmanow - dmastart;
			DBG("DMA base %pad, transferred 0x%06x bytes, next %pad\n",
			    &dmastart, host->data->bytes_xfered, &dmanow);
			sdhci_set_sdma_addr(host, dmanow);
		}

		if (intmask & SDHCI_INT_DATA_END) {
			if (host->cmd == host->data_cmd) {
				/*
				 * Data managed to finish before the
				 * command completed. Make sure we do
				 * things in the proper order.
				 */
				host->data_early = 1;
			} else {
				sdhci_finish_data(host);
			}
		}
	}
}

static inline bool sdhci_defer_done(struct sdhci_host *host,
				    struct mmc_request *mrq)
{
	struct mmc_data *data = mrq->data;

	return host->pending_reset || host->always_defer_done ||
	       ((host->flags & SDHCI_REQ_USE_DMA) && data &&
		data->host_cookie == COOKIE_MAPPED);
}

static irqreturn_t sdhci_irq(int irq, void *dev_id)
{
	struct mmc_request *mrqs_done[SDHCI_MAX_MRQS] = {0};
	irqreturn_t result = IRQ_NONE;
	struct sdhci_host *host = dev_id;
	u32 intmask, mask, unexpected = 0;
	int max_loops = 16;
	int i;

	spin_lock(&host->lock);

	if (host->runtime_suspended) {
		spin_unlock(&host->lock);
		return IRQ_NONE;
	}

	intmask = sdhci_readl(host, SDHCI_INT_STATUS);
	if (!intmask || intmask == 0xffffffff) {
		result = IRQ_NONE;
		goto out;
	}

	do {
		DBG("IRQ status 0x%08x\n", intmask);

		if (host->ops->irq) {
			intmask = host->ops->irq(host, intmask);
			if (!intmask)
				goto cont;
		}

		/* Clear selected interrupts. */
		mask = intmask & (SDHCI_INT_CMD_MASK | SDHCI_INT_DATA_MASK |
				  SDHCI_INT_BUS_POWER);
		sdhci_writel(host, mask, SDHCI_INT_STATUS);

		if (intmask & (SDHCI_INT_CARD_INSERT | SDHCI_INT_CARD_REMOVE)) {
			u32 present = sdhci_readl(host, SDHCI_PRESENT_STATE) &
				      SDHCI_CARD_PRESENT;

			/*
			 * There is a observation on i.mx esdhc.  INSERT
			 * bit will be immediately set again when it gets
			 * cleared, if a card is inserted.  We have to mask
			 * the irq to prevent interrupt storm which will
			 * freeze the system.  And the REMOVE gets the
			 * same situation.
			 *
			 * More testing are needed here to ensure it works
			 * for other platforms though.
			 */
			host->ier &= ~(SDHCI_INT_CARD_INSERT |
				       SDHCI_INT_CARD_REMOVE);
			host->ier |= present ? SDHCI_INT_CARD_REMOVE :
					       SDHCI_INT_CARD_INSERT;
			sdhci_writel(host, host->ier, SDHCI_INT_ENABLE);
			sdhci_writel(host, host->ier, SDHCI_SIGNAL_ENABLE);

			sdhci_writel(host, intmask & (SDHCI_INT_CARD_INSERT |
				     SDHCI_INT_CARD_REMOVE), SDHCI_INT_STATUS);

			host->thread_isr |= intmask & (SDHCI_INT_CARD_INSERT |
						       SDHCI_INT_CARD_REMOVE);
			result = IRQ_WAKE_THREAD;
		}

		if (intmask & SDHCI_INT_CMD_MASK)
			sdhci_cmd_irq(host, intmask & SDHCI_INT_CMD_MASK, &intmask);

		if (intmask & SDHCI_INT_DATA_MASK)
			sdhci_data_irq(host, intmask & SDHCI_INT_DATA_MASK);

		if (intmask & SDHCI_INT_BUS_POWER)
			pr_err("%s: Card is consuming too much power!\n",
				mmc_hostname(host->mmc));

		if (intmask & SDHCI_INT_RETUNE)
			mmc_retune_needed(host->mmc);

		if ((intmask & SDHCI_INT_CARD_INT) &&
		    (host->ier & SDHCI_INT_CARD_INT)) {
			sdhci_enable_sdio_irq_nolock(host, false);
			sdio_signal_irq(host->mmc);
		}

		intmask &= ~(SDHCI_INT_CARD_INSERT | SDHCI_INT_CARD_REMOVE |
			     SDHCI_INT_CMD_MASK | SDHCI_INT_DATA_MASK |
			     SDHCI_INT_ERROR | SDHCI_INT_BUS_POWER |
			     SDHCI_INT_RETUNE | SDHCI_INT_CARD_INT);

		if (intmask) {
			unexpected |= intmask;
			sdhci_writel(host, intmask, SDHCI_INT_STATUS);
		}
cont:
		if (result == IRQ_NONE)
			result = IRQ_HANDLED;

		intmask = sdhci_readl(host, SDHCI_INT_STATUS);
	} while (intmask && --max_loops);

	/* Determine if mrqs can be completed immediately */
	for (i = 0; i < SDHCI_MAX_MRQS; i++) {
		struct mmc_request *mrq = host->mrqs_done[i];

		if (!mrq)
			continue;

		if (sdhci_defer_done(host, mrq)) {
			result = IRQ_WAKE_THREAD;
		} else {
			mrqs_done[i] = mrq;
			host->mrqs_done[i] = NULL;
		}
	}
out:
	if (host->deferred_cmd)
		result = IRQ_WAKE_THREAD;

	spin_unlock(&host->lock);

	/* Process mrqs ready for immediate completion */
	for (i = 0; i < SDHCI_MAX_MRQS; i++) {
		if (!mrqs_done[i])
			continue;

		if (host->ops->request_done)
			host->ops->request_done(host, mrqs_done[i]);
		else
			mmc_request_done(host->mmc, mrqs_done[i]);
	}

	if (unexpected) {
		pr_err("%s: Unexpected interrupt 0x%08x.\n",
			   mmc_hostname(host->mmc), unexpected);
		sdhci_err_stats_inc(host, UNEXPECTED_IRQ);
		sdhci_dumpregs(host);
	}

	return result;
}

static irqreturn_t sdhci_thread_irq(int irq, void *dev_id)
{
	struct sdhci_host *host = dev_id;
	struct mmc_command *cmd;
	unsigned long flags;
	u32 isr;

	while (!sdhci_request_done(host))
		;

	spin_lock_irqsave(&host->lock, flags);

	isr = host->thread_isr;
	host->thread_isr = 0;

	cmd = host->deferred_cmd;
	if (cmd && !sdhci_send_command_retry(host, cmd, flags))
		sdhci_finish_mrq(host, cmd->mrq);

	spin_unlock_irqrestore(&host->lock, flags);

	if (isr & (SDHCI_INT_CARD_INSERT | SDHCI_INT_CARD_REMOVE)) {
		struct mmc_host *mmc = host->mmc;

		mmc->ops->card_event(mmc);
		mmc_detect_change(mmc, msecs_to_jiffies(200));
	}

	return IRQ_HANDLED;
}

/*****************************************************************************\
 *                                                                           *
 * Suspend/resume                                                            *
 *                                                                           *
\*****************************************************************************/

#ifdef CONFIG_PM

static bool sdhci_cd_irq_can_wakeup(struct sdhci_host *host)
{
	return mmc_card_is_removable(host->mmc) &&
	       !(host->quirks & SDHCI_QUIRK_BROKEN_CARD_DETECTION) &&
	       !mmc_can_gpio_cd(host->mmc);
}

/*
 * To enable wakeup events, the corresponding events have to be enabled in
 * the Interrupt Status Enable register too. See 'Table 1-6: Wakeup Signal
 * Table' in the SD Host Controller Standard Specification.
 * It is useless to restore SDHCI_INT_ENABLE state in
 * sdhci_disable_irq_wakeups() since it will be set by
 * sdhci_enable_card_detection() or sdhci_init().
 */
static bool sdhci_enable_irq_wakeups(struct sdhci_host *host)
{
	u8 mask = SDHCI_WAKE_ON_INSERT | SDHCI_WAKE_ON_REMOVE |
		  SDHCI_WAKE_ON_INT;
	u32 irq_val = 0;
	u8 wake_val = 0;
	u8 val;

	if (sdhci_cd_irq_can_wakeup(host)) {
		wake_val |= SDHCI_WAKE_ON_INSERT | SDHCI_WAKE_ON_REMOVE;
		irq_val |= SDHCI_INT_CARD_INSERT | SDHCI_INT_CARD_REMOVE;
	}

	if (mmc_card_wake_sdio_irq(host->mmc)) {
		wake_val |= SDHCI_WAKE_ON_INT;
		irq_val |= SDHCI_INT_CARD_INT;
	}

	if (!irq_val)
		return false;

	val = sdhci_readb(host, SDHCI_WAKE_UP_CONTROL);
	val &= ~mask;
	val |= wake_val;
	sdhci_writeb(host, val, SDHCI_WAKE_UP_CONTROL);

	sdhci_writel(host, irq_val, SDHCI_INT_ENABLE);

	host->irq_wake_enabled = !enable_irq_wake(host->irq);

	return host->irq_wake_enabled;
}

static void sdhci_disable_irq_wakeups(struct sdhci_host *host)
{
	u8 val;
	u8 mask = SDHCI_WAKE_ON_INSERT | SDHCI_WAKE_ON_REMOVE
			| SDHCI_WAKE_ON_INT;

	val = sdhci_readb(host, SDHCI_WAKE_UP_CONTROL);
	val &= ~mask;
	sdhci_writeb(host, val, SDHCI_WAKE_UP_CONTROL);

	disable_irq_wake(host->irq);

	host->irq_wake_enabled = false;
}

int sdhci_suspend_host(struct sdhci_host *host)
{
	sdhci_disable_card_detection(host);

	mmc_retune_timer_stop(host->mmc);

	if (!device_may_wakeup(mmc_dev(host->mmc)) ||
	    !sdhci_enable_irq_wakeups(host)) {
		host->ier = 0;
		sdhci_writel(host, 0, SDHCI_INT_ENABLE);
		sdhci_writel(host, 0, SDHCI_SIGNAL_ENABLE);
		free_irq(host->irq, host);
	}

	return 0;
}

EXPORT_SYMBOL_GPL(sdhci_suspend_host);

int sdhci_resume_host(struct sdhci_host *host)
{
	struct mmc_host *mmc = host->mmc;
	int ret = 0;

	if (host->flags & (SDHCI_USE_SDMA | SDHCI_USE_ADMA)) {
		if (host->ops->enable_dma)
			host->ops->enable_dma(host);
	}

	if ((mmc->pm_flags & MMC_PM_KEEP_POWER) &&
	    (host->quirks2 & SDHCI_QUIRK2_HOST_OFF_CARD_ON)) {
		/* Card keeps power but host controller does not */
		sdhci_init(host, 0);
		host->pwr = 0;
		host->clock = 0;
		mmc->ops->set_ios(mmc, &mmc->ios);
	} else {
		sdhci_init(host, (mmc->pm_flags & MMC_PM_KEEP_POWER));
	}

	if (host->irq_wake_enabled) {
		sdhci_disable_irq_wakeups(host);
	} else {
		ret = request_threaded_irq(host->irq, sdhci_irq,
					   sdhci_thread_irq, IRQF_SHARED,
					   mmc_hostname(mmc), host);
		if (ret)
			return ret;
	}

	sdhci_enable_card_detection(host);

	return ret;
}

EXPORT_SYMBOL_GPL(sdhci_resume_host);

int sdhci_runtime_suspend_host(struct sdhci_host *host)
{
	unsigned long flags;

	mmc_retune_timer_stop(host->mmc);

	spin_lock_irqsave(&host->lock, flags);
	host->ier &= SDHCI_INT_CARD_INT;
	sdhci_writel(host, host->ier, SDHCI_INT_ENABLE);
	sdhci_writel(host, host->ier, SDHCI_SIGNAL_ENABLE);
	spin_unlock_irqrestore(&host->lock, flags);

	synchronize_hardirq(host->irq);

	spin_lock_irqsave(&host->lock, flags);
	host->runtime_suspended = true;
	spin_unlock_irqrestore(&host->lock, flags);

	return 0;
}
EXPORT_SYMBOL_GPL(sdhci_runtime_suspend_host);

int sdhci_runtime_resume_host(struct sdhci_host *host, int soft_reset)
{
	struct mmc_host *mmc = host->mmc;
	unsigned long flags;
	int host_flags = host->flags;

	if (host_flags & (SDHCI_USE_SDMA | SDHCI_USE_ADMA)) {
		if (host->ops->enable_dma)
			host->ops->enable_dma(host);
	}

	sdhci_init(host, soft_reset);

	if (mmc->ios.power_mode != MMC_POWER_UNDEFINED &&
	    mmc->ios.power_mode != MMC_POWER_OFF) {
		/* Force clock and power re-program */
		host->pwr = 0;
		host->clock = 0;
		mmc->ops->start_signal_voltage_switch(mmc, &mmc->ios);
		mmc->ops->set_ios(mmc, &mmc->ios);

		if ((host_flags & SDHCI_PV_ENABLED) &&
		    !(host->quirks2 & SDHCI_QUIRK2_PRESET_VALUE_BROKEN)) {
			spin_lock_irqsave(&host->lock, flags);
			sdhci_enable_preset_value(host, true);
			spin_unlock_irqrestore(&host->lock, flags);
		}

		if ((mmc->caps2 & MMC_CAP2_HS400_ES) &&
		    mmc->ops->hs400_enhanced_strobe)
			mmc->ops->hs400_enhanced_strobe(mmc, &mmc->ios);
	}

	spin_lock_irqsave(&host->lock, flags);

	host->runtime_suspended = false;

	/* Enable SDIO IRQ */
	if (sdio_irq_claimed(mmc))
		sdhci_enable_sdio_irq_nolock(host, true);

	/* Enable Card Detection */
	sdhci_enable_card_detection(host);

	spin_unlock_irqrestore(&host->lock, flags);

	return 0;
}
EXPORT_SYMBOL_GPL(sdhci_runtime_resume_host);

#endif /* CONFIG_PM */

/*****************************************************************************\
 *                                                                           *
 * Command Queue Engine (CQE) helpers                                        *
 *                                                                           *
\*****************************************************************************/

void sdhci_cqe_enable(struct mmc_host *mmc)
{
	struct sdhci_host *host = mmc_priv(mmc);
	unsigned long flags;
	u8 ctrl;

	spin_lock_irqsave(&host->lock, flags);

	ctrl = sdhci_readb(host, SDHCI_HOST_CONTROL);
	ctrl &= ~SDHCI_CTRL_DMA_MASK;
	/*
	 * Host from V4.10 supports ADMA3 DMA type.
	 * ADMA3 performs integrated descriptor which is more suitable
	 * for cmd queuing to fetch both command and transfer descriptors.
	 */
	if (host->v4_mode && (host->caps1 & SDHCI_CAN_DO_ADMA3))
		ctrl |= SDHCI_CTRL_ADMA3;
	else if (host->flags & SDHCI_USE_64_BIT_DMA)
		ctrl |= SDHCI_CTRL_ADMA64;
	else
		ctrl |= SDHCI_CTRL_ADMA32;
	sdhci_writeb(host, ctrl, SDHCI_HOST_CONTROL);

	sdhci_writew(host, SDHCI_MAKE_BLKSZ(host->sdma_boundary, 512),
		     SDHCI_BLOCK_SIZE);

	/* Set maximum timeout */
	sdhci_set_timeout(host, NULL);

	host->ier = host->cqe_ier;

	sdhci_writel(host, host->ier, SDHCI_INT_ENABLE);
	sdhci_writel(host, host->ier, SDHCI_SIGNAL_ENABLE);

	host->cqe_on = true;

	pr_debug("%s: sdhci: CQE on, IRQ mask %#x, IRQ status %#x\n",
		 mmc_hostname(mmc), host->ier,
		 sdhci_readl(host, SDHCI_INT_STATUS));

	spin_unlock_irqrestore(&host->lock, flags);
}
EXPORT_SYMBOL_GPL(sdhci_cqe_enable);

void sdhci_cqe_disable(struct mmc_host *mmc, bool recovery)
{
	struct sdhci_host *host = mmc_priv(mmc);
	unsigned long flags;

	spin_lock_irqsave(&host->lock, flags);

	sdhci_set_default_irqs(host);

	host->cqe_on = false;

	if (recovery)
		sdhci_reset_for(host, CQE_RECOVERY);

	pr_debug("%s: sdhci: CQE off, IRQ mask %#x, IRQ status %#x\n",
		 mmc_hostname(mmc), host->ier,
		 sdhci_readl(host, SDHCI_INT_STATUS));

	spin_unlock_irqrestore(&host->lock, flags);
}
EXPORT_SYMBOL_GPL(sdhci_cqe_disable);

bool sdhci_cqe_irq(struct sdhci_host *host, u32 intmask, int *cmd_error,
		   int *data_error)
{
	u32 mask;

	if (!host->cqe_on)
		return false;

	if (intmask & (SDHCI_INT_INDEX | SDHCI_INT_END_BIT | SDHCI_INT_CRC)) {
		*cmd_error = -EILSEQ;
<<<<<<< HEAD
		if (!mmc_op_tuning(host->cmd->opcode))
=======
		if (!mmc_op_tuning(SDHCI_GET_CMD(sdhci_readw(host, SDHCI_COMMAND))))
>>>>>>> 7365df19
			sdhci_err_stats_inc(host, CMD_CRC);
	} else if (intmask & SDHCI_INT_TIMEOUT) {
		*cmd_error = -ETIMEDOUT;
		sdhci_err_stats_inc(host, CMD_TIMEOUT);
	} else
		*cmd_error = 0;

	if (intmask & (SDHCI_INT_DATA_END_BIT | SDHCI_INT_DATA_CRC)) {
		*data_error = -EILSEQ;
<<<<<<< HEAD
		if (!mmc_op_tuning(host->cmd->opcode))
=======
		if (!mmc_op_tuning(SDHCI_GET_CMD(sdhci_readw(host, SDHCI_COMMAND))))
>>>>>>> 7365df19
			sdhci_err_stats_inc(host, DAT_CRC);
	} else if (intmask & SDHCI_INT_DATA_TIMEOUT) {
		*data_error = -ETIMEDOUT;
		sdhci_err_stats_inc(host, DAT_TIMEOUT);
	} else if (intmask & SDHCI_INT_ADMA_ERROR) {
		*data_error = -EIO;
		sdhci_err_stats_inc(host, ADMA);
	} else
		*data_error = 0;

	/* Clear selected interrupts. */
	mask = intmask & host->cqe_ier;
	sdhci_writel(host, mask, SDHCI_INT_STATUS);

	if (intmask & SDHCI_INT_BUS_POWER)
		pr_err("%s: Card is consuming too much power!\n",
		       mmc_hostname(host->mmc));

	intmask &= ~(host->cqe_ier | SDHCI_INT_ERROR);
	if (intmask) {
		sdhci_writel(host, intmask, SDHCI_INT_STATUS);
		pr_err("%s: CQE: Unexpected interrupt 0x%08x.\n",
		       mmc_hostname(host->mmc), intmask);
		sdhci_err_stats_inc(host, UNEXPECTED_IRQ);
		sdhci_dumpregs(host);
	}

	return true;
}
EXPORT_SYMBOL_GPL(sdhci_cqe_irq);

/*****************************************************************************\
 *                                                                           *
 * Device allocation/registration                                            *
 *                                                                           *
\*****************************************************************************/

struct sdhci_host *sdhci_alloc_host(struct device *dev,
	size_t priv_size)
{
	struct mmc_host *mmc;
	struct sdhci_host *host;

	WARN_ON(dev == NULL);

	mmc = mmc_alloc_host(sizeof(struct sdhci_host) + priv_size, dev);
	if (!mmc)
		return ERR_PTR(-ENOMEM);

	host = mmc_priv(mmc);
	host->mmc = mmc;
	host->mmc_host_ops = sdhci_ops;
	mmc->ops = &host->mmc_host_ops;

	host->flags = SDHCI_SIGNALING_330;

	host->cqe_ier     = SDHCI_CQE_INT_MASK;
	host->cqe_err_ier = SDHCI_CQE_INT_ERR_MASK;

	host->tuning_delay = -1;
	host->tuning_loop_count = MAX_TUNING_LOOP;

	host->sdma_boundary = SDHCI_DEFAULT_BOUNDARY_ARG;

	/*
	 * The DMA table descriptor count is calculated as the maximum
	 * number of segments times 2, to allow for an alignment
	 * descriptor for each segment, plus 1 for a nop end descriptor.
	 */
	host->adma_table_cnt = SDHCI_MAX_SEGS * 2 + 1;
	host->max_adma = 65536;

	host->max_timeout_count = 0xE;

	return host;
}

EXPORT_SYMBOL_GPL(sdhci_alloc_host);

static int sdhci_set_dma_mask(struct sdhci_host *host)
{
	struct mmc_host *mmc = host->mmc;
	struct device *dev = mmc_dev(mmc);
	int ret = -EINVAL;

	if (host->quirks2 & SDHCI_QUIRK2_BROKEN_64_BIT_DMA)
		host->flags &= ~SDHCI_USE_64_BIT_DMA;

	/* Try 64-bit mask if hardware is capable  of it */
	if (host->flags & SDHCI_USE_64_BIT_DMA) {
		ret = dma_set_mask_and_coherent(dev, DMA_BIT_MASK(64));
		if (ret) {
			pr_warn("%s: Failed to set 64-bit DMA mask.\n",
				mmc_hostname(mmc));
			host->flags &= ~SDHCI_USE_64_BIT_DMA;
		}
	}

	/* 32-bit mask as default & fallback */
	if (ret) {
		ret = dma_set_mask_and_coherent(dev, DMA_BIT_MASK(32));
		if (ret)
			pr_warn("%s: Failed to set 32-bit DMA mask.\n",
				mmc_hostname(mmc));
	}

	return ret;
}

void __sdhci_read_caps(struct sdhci_host *host, const u16 *ver,
		       const u32 *caps, const u32 *caps1)
{
	u16 v;
	u64 dt_caps_mask = 0;
	u64 dt_caps = 0;

	if (host->read_caps)
		return;

	host->read_caps = true;

	if (debug_quirks)
		host->quirks = debug_quirks;

	if (debug_quirks2)
		host->quirks2 = debug_quirks2;

	sdhci_reset_for_all(host);

	if (host->v4_mode)
		sdhci_do_enable_v4_mode(host);

	device_property_read_u64(mmc_dev(host->mmc),
				 "sdhci-caps-mask", &dt_caps_mask);
	device_property_read_u64(mmc_dev(host->mmc),
				 "sdhci-caps", &dt_caps);

	v = ver ? *ver : sdhci_readw(host, SDHCI_HOST_VERSION);
	host->version = (v & SDHCI_SPEC_VER_MASK) >> SDHCI_SPEC_VER_SHIFT;

	if (host->quirks & SDHCI_QUIRK_MISSING_CAPS)
		return;

	if (caps) {
		host->caps = *caps;
	} else {
		host->caps = sdhci_readl(host, SDHCI_CAPABILITIES);
		host->caps &= ~lower_32_bits(dt_caps_mask);
		host->caps |= lower_32_bits(dt_caps);
	}

	if (host->version < SDHCI_SPEC_300)
		return;

	if (caps1) {
		host->caps1 = *caps1;
	} else {
		host->caps1 = sdhci_readl(host, SDHCI_CAPABILITIES_1);
		host->caps1 &= ~upper_32_bits(dt_caps_mask);
		host->caps1 |= upper_32_bits(dt_caps);
	}
}
EXPORT_SYMBOL_GPL(__sdhci_read_caps);

static void sdhci_allocate_bounce_buffer(struct sdhci_host *host)
{
	struct mmc_host *mmc = host->mmc;
	unsigned int max_blocks;
	unsigned int bounce_size;
	int ret;

	/*
	 * Cap the bounce buffer at 64KB. Using a bigger bounce buffer
	 * has diminishing returns, this is probably because SD/MMC
	 * cards are usually optimized to handle this size of requests.
	 */
	bounce_size = SZ_64K;
	/*
	 * Adjust downwards to maximum request size if this is less
	 * than our segment size, else hammer down the maximum
	 * request size to the maximum buffer size.
	 */
	if (mmc->max_req_size < bounce_size)
		bounce_size = mmc->max_req_size;
	max_blocks = bounce_size / 512;

	/*
	 * When we just support one segment, we can get significant
	 * speedups by the help of a bounce buffer to group scattered
	 * reads/writes together.
	 */
	host->bounce_buffer = devm_kmalloc(mmc_dev(mmc),
					   bounce_size,
					   GFP_KERNEL);
	if (!host->bounce_buffer) {
		pr_err("%s: failed to allocate %u bytes for bounce buffer, falling back to single segments\n",
		       mmc_hostname(mmc),
		       bounce_size);
		/*
		 * Exiting with zero here makes sure we proceed with
		 * mmc->max_segs == 1.
		 */
		return;
	}

	host->bounce_addr = dma_map_single(mmc_dev(mmc),
					   host->bounce_buffer,
					   bounce_size,
					   DMA_BIDIRECTIONAL);
	ret = dma_mapping_error(mmc_dev(mmc), host->bounce_addr);
	if (ret) {
		devm_kfree(mmc_dev(mmc), host->bounce_buffer);
		host->bounce_buffer = NULL;
		/* Again fall back to max_segs == 1 */
		return;
	}

	host->bounce_buffer_size = bounce_size;

	/* Lie about this since we're bouncing */
	mmc->max_segs = max_blocks;
	mmc->max_seg_size = bounce_size;
	mmc->max_req_size = bounce_size;

	pr_info("%s bounce up to %u segments into one, max segment size %u bytes\n",
		mmc_hostname(mmc), max_blocks, bounce_size);
}

static inline bool sdhci_can_64bit_dma(struct sdhci_host *host)
{
	/*
	 * According to SD Host Controller spec v4.10, bit[27] added from
	 * version 4.10 in Capabilities Register is used as 64-bit System
	 * Address support for V4 mode.
	 */
	if (host->version >= SDHCI_SPEC_410 && host->v4_mode)
		return host->caps & SDHCI_CAN_64BIT_V4;

	return host->caps & SDHCI_CAN_64BIT;
}

int sdhci_setup_host(struct sdhci_host *host)
{
	struct mmc_host *mmc;
	u32 max_current_caps;
	unsigned int ocr_avail;
	unsigned int override_timeout_clk;
	u32 max_clk;
	int ret = 0;
	bool enable_vqmmc = false;

	WARN_ON(host == NULL);
	if (host == NULL)
		return -EINVAL;

	mmc = host->mmc;

	/*
	 * If there are external regulators, get them. Note this must be done
	 * early before resetting the host and reading the capabilities so that
	 * the host can take the appropriate action if regulators are not
	 * available.
	 */
	if (!mmc->supply.vqmmc) {
		ret = mmc_regulator_get_supply(mmc);
		if (ret)
			return ret;
		enable_vqmmc  = true;
	}

	DBG("Version:   0x%08x | Present:  0x%08x\n",
	    sdhci_readw(host, SDHCI_HOST_VERSION),
	    sdhci_readl(host, SDHCI_PRESENT_STATE));
	DBG("Caps:      0x%08x | Caps_1:   0x%08x\n",
	    sdhci_readl(host, SDHCI_CAPABILITIES),
	    sdhci_readl(host, SDHCI_CAPABILITIES_1));

	sdhci_read_caps(host);

	override_timeout_clk = host->timeout_clk;

	if (host->version > SDHCI_SPEC_420) {
		pr_err("%s: Unknown controller version (%d). You may experience problems.\n",
		       mmc_hostname(mmc), host->version);
	}

	if (host->quirks & SDHCI_QUIRK_FORCE_DMA)
		host->flags |= SDHCI_USE_SDMA;
	else if (!(host->caps & SDHCI_CAN_DO_SDMA))
		DBG("Controller doesn't have SDMA capability\n");
	else
		host->flags |= SDHCI_USE_SDMA;

	if ((host->quirks & SDHCI_QUIRK_BROKEN_DMA) &&
		(host->flags & SDHCI_USE_SDMA)) {
		DBG("Disabling DMA as it is marked broken\n");
		host->flags &= ~SDHCI_USE_SDMA;
	}

	if ((host->version >= SDHCI_SPEC_200) &&
		(host->caps & SDHCI_CAN_DO_ADMA2))
		host->flags |= SDHCI_USE_ADMA;

	if ((host->quirks & SDHCI_QUIRK_BROKEN_ADMA) &&
		(host->flags & SDHCI_USE_ADMA)) {
		DBG("Disabling ADMA as it is marked broken\n");
		host->flags &= ~SDHCI_USE_ADMA;
	}

	if (sdhci_can_64bit_dma(host))
		host->flags |= SDHCI_USE_64_BIT_DMA;

	if (host->use_external_dma) {
		ret = sdhci_external_dma_init(host);
		if (ret == -EPROBE_DEFER)
			goto unreg;
		/*
		 * Fall back to use the DMA/PIO integrated in standard SDHCI
		 * instead of external DMA devices.
		 */
		else if (ret)
			sdhci_switch_external_dma(host, false);
		/* Disable internal DMA sources */
		else
			host->flags &= ~(SDHCI_USE_SDMA | SDHCI_USE_ADMA);
	}

	if (host->flags & (SDHCI_USE_SDMA | SDHCI_USE_ADMA)) {
		if (host->ops->set_dma_mask)
			ret = host->ops->set_dma_mask(host);
		else
			ret = sdhci_set_dma_mask(host);

		if (!ret && host->ops->enable_dma)
			ret = host->ops->enable_dma(host);

		if (ret) {
			pr_warn("%s: No suitable DMA available - falling back to PIO\n",
				mmc_hostname(mmc));
			host->flags &= ~(SDHCI_USE_SDMA | SDHCI_USE_ADMA);

			ret = 0;
		}
	}

	/* SDMA does not support 64-bit DMA if v4 mode not set */
	if ((host->flags & SDHCI_USE_64_BIT_DMA) && !host->v4_mode)
		host->flags &= ~SDHCI_USE_SDMA;

	if (host->flags & SDHCI_USE_ADMA) {
		dma_addr_t dma;
		void *buf;

		if (!(host->flags & SDHCI_USE_64_BIT_DMA))
			host->alloc_desc_sz = SDHCI_ADMA2_32_DESC_SZ;
		else if (!host->alloc_desc_sz)
			host->alloc_desc_sz = SDHCI_ADMA2_64_DESC_SZ(host);

		host->desc_sz = host->alloc_desc_sz;
		host->adma_table_sz = host->adma_table_cnt * host->desc_sz;

		host->align_buffer_sz = SDHCI_MAX_SEGS * SDHCI_ADMA2_ALIGN;
		/*
		 * Use zalloc to zero the reserved high 32-bits of 128-bit
		 * descriptors so that they never need to be written.
		 */
		buf = dma_alloc_coherent(mmc_dev(mmc),
					 host->align_buffer_sz + host->adma_table_sz,
					 &dma, GFP_KERNEL);
		if (!buf) {
			pr_warn("%s: Unable to allocate ADMA buffers - falling back to standard DMA\n",
				mmc_hostname(mmc));
			host->flags &= ~SDHCI_USE_ADMA;
		} else if ((dma + host->align_buffer_sz) &
			   (SDHCI_ADMA2_DESC_ALIGN - 1)) {
			pr_warn("%s: unable to allocate aligned ADMA descriptor\n",
				mmc_hostname(mmc));
			host->flags &= ~SDHCI_USE_ADMA;
			dma_free_coherent(mmc_dev(mmc), host->align_buffer_sz +
					  host->adma_table_sz, buf, dma);
		} else {
			host->align_buffer = buf;
			host->align_addr = dma;

			host->adma_table = buf + host->align_buffer_sz;
			host->adma_addr = dma + host->align_buffer_sz;
		}
	}

	/*
	 * If we use DMA, then it's up to the caller to set the DMA
	 * mask, but PIO does not need the hw shim so we set a new
	 * mask here in that case.
	 */
	if (!(host->flags & (SDHCI_USE_SDMA | SDHCI_USE_ADMA))) {
		host->dma_mask = DMA_BIT_MASK(64);
		mmc_dev(mmc)->dma_mask = &host->dma_mask;
	}

	if (host->version >= SDHCI_SPEC_300)
		host->max_clk = FIELD_GET(SDHCI_CLOCK_V3_BASE_MASK, host->caps);
	else
		host->max_clk = FIELD_GET(SDHCI_CLOCK_BASE_MASK, host->caps);

	host->max_clk *= 1000000;
	if (host->max_clk == 0 || host->quirks &
			SDHCI_QUIRK_CAP_CLOCK_BASE_BROKEN) {
		if (!host->ops->get_max_clock) {
			pr_err("%s: Hardware doesn't specify base clock frequency.\n",
			       mmc_hostname(mmc));
			ret = -ENODEV;
			goto undma;
		}
		host->max_clk = host->ops->get_max_clock(host);
	}

	/*
	 * In case of Host Controller v3.00, find out whether clock
	 * multiplier is supported.
	 */
	host->clk_mul = FIELD_GET(SDHCI_CLOCK_MUL_MASK, host->caps1);

	/*
	 * In case the value in Clock Multiplier is 0, then programmable
	 * clock mode is not supported, otherwise the actual clock
	 * multiplier is one more than the value of Clock Multiplier
	 * in the Capabilities Register.
	 */
	if (host->clk_mul)
		host->clk_mul += 1;

	/*
	 * Set host parameters.
	 */
	max_clk = host->max_clk;

	if (host->ops->get_min_clock)
		mmc->f_min = host->ops->get_min_clock(host);
	else if (host->version >= SDHCI_SPEC_300) {
		if (host->clk_mul)
			max_clk = host->max_clk * host->clk_mul;
		/*
		 * Divided Clock Mode minimum clock rate is always less than
		 * Programmable Clock Mode minimum clock rate.
		 */
		mmc->f_min = host->max_clk / SDHCI_MAX_DIV_SPEC_300;
	} else
		mmc->f_min = host->max_clk / SDHCI_MAX_DIV_SPEC_200;

	if (!mmc->f_max || mmc->f_max > max_clk)
		mmc->f_max = max_clk;

	if (!(host->quirks & SDHCI_QUIRK_DATA_TIMEOUT_USES_SDCLK)) {
		host->timeout_clk = FIELD_GET(SDHCI_TIMEOUT_CLK_MASK, host->caps);

		if (host->caps & SDHCI_TIMEOUT_CLK_UNIT)
			host->timeout_clk *= 1000;

		if (host->timeout_clk == 0) {
			if (!host->ops->get_timeout_clock) {
				pr_err("%s: Hardware doesn't specify timeout clock frequency.\n",
					mmc_hostname(mmc));
				ret = -ENODEV;
				goto undma;
			}

			host->timeout_clk =
				DIV_ROUND_UP(host->ops->get_timeout_clock(host),
					     1000);
		}

		if (override_timeout_clk)
			host->timeout_clk = override_timeout_clk;

		mmc->max_busy_timeout = host->ops->get_max_timeout_count ?
			host->ops->get_max_timeout_count(host) : 1 << 27;
		mmc->max_busy_timeout /= host->timeout_clk;
	}

	if (host->quirks2 & SDHCI_QUIRK2_DISABLE_HW_TIMEOUT &&
	    !host->ops->get_max_timeout_count)
		mmc->max_busy_timeout = 0;

	mmc->caps |= MMC_CAP_SDIO_IRQ | MMC_CAP_CMD23;
	mmc->caps2 |= MMC_CAP2_SDIO_IRQ_NOTHREAD;

	if (host->quirks & SDHCI_QUIRK_MULTIBLOCK_READ_ACMD12)
		host->flags |= SDHCI_AUTO_CMD12;

	/*
	 * For v3 mode, Auto-CMD23 stuff only works in ADMA or PIO.
	 * For v4 mode, SDMA may use Auto-CMD23 as well.
	 */
	if ((host->version >= SDHCI_SPEC_300) &&
	    ((host->flags & SDHCI_USE_ADMA) ||
	     !(host->flags & SDHCI_USE_SDMA) || host->v4_mode) &&
	     !(host->quirks2 & SDHCI_QUIRK2_ACMD23_BROKEN)) {
		host->flags |= SDHCI_AUTO_CMD23;
		DBG("Auto-CMD23 available\n");
	} else {
		DBG("Auto-CMD23 unavailable\n");
	}

	/*
	 * A controller may support 8-bit width, but the board itself
	 * might not have the pins brought out.  Boards that support
	 * 8-bit width must set "mmc->caps |= MMC_CAP_8_BIT_DATA;" in
	 * their platform code before calling sdhci_add_host(), and we
	 * won't assume 8-bit width for hosts without that CAP.
	 */
	if (!(host->quirks & SDHCI_QUIRK_FORCE_1_BIT_DATA))
		mmc->caps |= MMC_CAP_4_BIT_DATA;

	if (host->quirks2 & SDHCI_QUIRK2_HOST_NO_CMD23)
		mmc->caps &= ~MMC_CAP_CMD23;

	if (host->caps & SDHCI_CAN_DO_HISPD)
		mmc->caps |= MMC_CAP_SD_HIGHSPEED | MMC_CAP_MMC_HIGHSPEED;

	if ((host->quirks & SDHCI_QUIRK_BROKEN_CARD_DETECTION) &&
	    mmc_card_is_removable(mmc) &&
	    mmc_gpio_get_cd(mmc) < 0)
		mmc->caps |= MMC_CAP_NEEDS_POLL;

	if (!IS_ERR(mmc->supply.vqmmc)) {
		if (enable_vqmmc) {
			ret = regulator_enable(mmc->supply.vqmmc);
			host->sdhci_core_to_disable_vqmmc = !ret;
		}

		/* If vqmmc provides no 1.8V signalling, then there's no UHS */
		if (!regulator_is_supported_voltage(mmc->supply.vqmmc, 1700000,
						    1950000))
			host->caps1 &= ~(SDHCI_SUPPORT_SDR104 |
					 SDHCI_SUPPORT_SDR50 |
					 SDHCI_SUPPORT_DDR50);

		/* In eMMC case vqmmc might be a fixed 1.8V regulator */
		if (!regulator_is_supported_voltage(mmc->supply.vqmmc, 2700000,
						    3600000))
			host->flags &= ~SDHCI_SIGNALING_330;

		if (ret) {
			pr_warn("%s: Failed to enable vqmmc regulator: %d\n",
				mmc_hostname(mmc), ret);
			mmc->supply.vqmmc = ERR_PTR(-EINVAL);
		}

	}

	if (host->quirks2 & SDHCI_QUIRK2_NO_1_8_V) {
		host->caps1 &= ~(SDHCI_SUPPORT_SDR104 | SDHCI_SUPPORT_SDR50 |
				 SDHCI_SUPPORT_DDR50);
		/*
		 * The SDHCI controller in a SoC might support HS200/HS400
		 * (indicated using mmc-hs200-1_8v/mmc-hs400-1_8v dt property),
		 * but if the board is modeled such that the IO lines are not
		 * connected to 1.8v then HS200/HS400 cannot be supported.
		 * Disable HS200/HS400 if the board does not have 1.8v connected
		 * to the IO lines. (Applicable for other modes in 1.8v)
		 */
		mmc->caps2 &= ~(MMC_CAP2_HSX00_1_8V | MMC_CAP2_HS400_ES);
		mmc->caps &= ~(MMC_CAP_1_8V_DDR | MMC_CAP_UHS);
	}

	/* Any UHS-I mode in caps implies SDR12 and SDR25 support. */
	if (host->caps1 & (SDHCI_SUPPORT_SDR104 | SDHCI_SUPPORT_SDR50 |
			   SDHCI_SUPPORT_DDR50))
		mmc->caps |= MMC_CAP_UHS_SDR12 | MMC_CAP_UHS_SDR25;

	/* SDR104 supports also implies SDR50 support */
	if (host->caps1 & SDHCI_SUPPORT_SDR104) {
		mmc->caps |= MMC_CAP_UHS_SDR104 | MMC_CAP_UHS_SDR50;
		/* SD3.0: SDR104 is supported so (for eMMC) the caps2
		 * field can be promoted to support HS200.
		 */
		if (!(host->quirks2 & SDHCI_QUIRK2_BROKEN_HS200))
			mmc->caps2 |= MMC_CAP2_HS200;
	} else if (host->caps1 & SDHCI_SUPPORT_SDR50) {
		mmc->caps |= MMC_CAP_UHS_SDR50;
	}

	if (host->quirks2 & SDHCI_QUIRK2_CAPS_BIT63_FOR_HS400 &&
	    (host->caps1 & SDHCI_SUPPORT_HS400))
		mmc->caps2 |= MMC_CAP2_HS400;

	if ((mmc->caps2 & MMC_CAP2_HSX00_1_2V) &&
	    (IS_ERR(mmc->supply.vqmmc) ||
	     !regulator_is_supported_voltage(mmc->supply.vqmmc, 1100000,
					     1300000)))
		mmc->caps2 &= ~MMC_CAP2_HSX00_1_2V;

	if ((host->caps1 & SDHCI_SUPPORT_DDR50) &&
	    !(host->quirks2 & SDHCI_QUIRK2_BROKEN_DDR50))
		mmc->caps |= MMC_CAP_UHS_DDR50;

	/* Does the host need tuning for SDR50? */
	if (host->caps1 & SDHCI_USE_SDR50_TUNING)
		host->flags |= SDHCI_SDR50_NEEDS_TUNING;

	/* Driver Type(s) (A, C, D) supported by the host */
	if (host->caps1 & SDHCI_DRIVER_TYPE_A)
		mmc->caps |= MMC_CAP_DRIVER_TYPE_A;
	if (host->caps1 & SDHCI_DRIVER_TYPE_C)
		mmc->caps |= MMC_CAP_DRIVER_TYPE_C;
	if (host->caps1 & SDHCI_DRIVER_TYPE_D)
		mmc->caps |= MMC_CAP_DRIVER_TYPE_D;

	/* Initial value for re-tuning timer count */
	host->tuning_count = FIELD_GET(SDHCI_RETUNING_TIMER_COUNT_MASK,
				       host->caps1);

	/*
	 * In case Re-tuning Timer is not disabled, the actual value of
	 * re-tuning timer will be 2 ^ (n - 1).
	 */
	if (host->tuning_count)
		host->tuning_count = 1 << (host->tuning_count - 1);

	/* Re-tuning mode supported by the Host Controller */
	host->tuning_mode = FIELD_GET(SDHCI_RETUNING_MODE_MASK, host->caps1);

	ocr_avail = 0;

	/*
	 * According to SD Host Controller spec v3.00, if the Host System
	 * can afford more than 150mA, Host Driver should set XPC to 1. Also
	 * the value is meaningful only if Voltage Support in the Capabilities
	 * register is set. The actual current value is 4 times the register
	 * value.
	 */
	max_current_caps = sdhci_readl(host, SDHCI_MAX_CURRENT);
	if (!max_current_caps && !IS_ERR(mmc->supply.vmmc)) {
		int curr = regulator_get_current_limit(mmc->supply.vmmc);
		if (curr > 0) {

			/* convert to SDHCI_MAX_CURRENT format */
			curr = curr/1000;  /* convert to mA */
			curr = curr/SDHCI_MAX_CURRENT_MULTIPLIER;

			curr = min_t(u32, curr, SDHCI_MAX_CURRENT_LIMIT);
			max_current_caps =
				FIELD_PREP(SDHCI_MAX_CURRENT_330_MASK, curr) |
				FIELD_PREP(SDHCI_MAX_CURRENT_300_MASK, curr) |
				FIELD_PREP(SDHCI_MAX_CURRENT_180_MASK, curr);
		}
	}

	if (host->caps & SDHCI_CAN_VDD_330) {
		ocr_avail |= MMC_VDD_32_33 | MMC_VDD_33_34;

		mmc->max_current_330 = FIELD_GET(SDHCI_MAX_CURRENT_330_MASK,
						 max_current_caps) *
						SDHCI_MAX_CURRENT_MULTIPLIER;
	}
	if (host->caps & SDHCI_CAN_VDD_300) {
		ocr_avail |= MMC_VDD_29_30 | MMC_VDD_30_31;

		mmc->max_current_300 = FIELD_GET(SDHCI_MAX_CURRENT_300_MASK,
						 max_current_caps) *
						SDHCI_MAX_CURRENT_MULTIPLIER;
	}
	if (host->caps & SDHCI_CAN_VDD_180) {
		ocr_avail |= MMC_VDD_165_195;

		mmc->max_current_180 = FIELD_GET(SDHCI_MAX_CURRENT_180_MASK,
						 max_current_caps) *
						SDHCI_MAX_CURRENT_MULTIPLIER;
	}

	/* If OCR set by host, use it instead. */
	if (host->ocr_mask)
		ocr_avail = host->ocr_mask;

	/* If OCR set by external regulators, give it highest prio. */
	if (mmc->ocr_avail)
		ocr_avail = mmc->ocr_avail;

	mmc->ocr_avail = ocr_avail;
	mmc->ocr_avail_sdio = ocr_avail;
	if (host->ocr_avail_sdio)
		mmc->ocr_avail_sdio &= host->ocr_avail_sdio;
	mmc->ocr_avail_sd = ocr_avail;
	if (host->ocr_avail_sd)
		mmc->ocr_avail_sd &= host->ocr_avail_sd;
	else /* normal SD controllers don't support 1.8V */
		mmc->ocr_avail_sd &= ~MMC_VDD_165_195;
	mmc->ocr_avail_mmc = ocr_avail;
	if (host->ocr_avail_mmc)
		mmc->ocr_avail_mmc &= host->ocr_avail_mmc;

	if (mmc->ocr_avail == 0) {
		pr_err("%s: Hardware doesn't report any support voltages.\n",
		       mmc_hostname(mmc));
		ret = -ENODEV;
		goto unreg;
	}

	if ((mmc->caps & (MMC_CAP_UHS_SDR12 | MMC_CAP_UHS_SDR25 |
			  MMC_CAP_UHS_SDR50 | MMC_CAP_UHS_SDR104 |
			  MMC_CAP_UHS_DDR50 | MMC_CAP_1_8V_DDR)) ||
	    (mmc->caps2 & (MMC_CAP2_HS200_1_8V_SDR | MMC_CAP2_HS400_1_8V)))
		host->flags |= SDHCI_SIGNALING_180;

	if (mmc->caps2 & MMC_CAP2_HSX00_1_2V)
		host->flags |= SDHCI_SIGNALING_120;

	spin_lock_init(&host->lock);

	/*
	 * Maximum number of sectors in one transfer. Limited by SDMA boundary
	 * size (512KiB). Note some tuning modes impose a 4MiB limit, but this
	 * is less anyway.
	 */
	mmc->max_req_size = 524288;

	/*
	 * Maximum number of segments. Depends on if the hardware
	 * can do scatter/gather or not.
	 */
	if (host->flags & SDHCI_USE_ADMA) {
		mmc->max_segs = SDHCI_MAX_SEGS;
	} else if (host->flags & SDHCI_USE_SDMA) {
		mmc->max_segs = 1;
		mmc->max_req_size = min_t(size_t, mmc->max_req_size,
					  dma_max_mapping_size(mmc_dev(mmc)));
	} else { /* PIO */
		mmc->max_segs = SDHCI_MAX_SEGS;
	}

	/*
	 * Maximum segment size. Could be one segment with the maximum number
	 * of bytes. When doing hardware scatter/gather, each entry cannot
	 * be larger than 64 KiB though.
	 */
	if (host->flags & SDHCI_USE_ADMA) {
		if (host->quirks & SDHCI_QUIRK_BROKEN_ADMA_ZEROLEN_DESC) {
			host->max_adma = 65532; /* 32-bit alignment */
			mmc->max_seg_size = 65535;
		} else {
			mmc->max_seg_size = 65536;
		}
	} else {
		mmc->max_seg_size = mmc->max_req_size;
	}

	/*
	 * Maximum block size. This varies from controller to controller and
	 * is specified in the capabilities register.
	 */
	if (host->quirks & SDHCI_QUIRK_FORCE_BLK_SZ_2048) {
		mmc->max_blk_size = 2;
	} else {
		mmc->max_blk_size = (host->caps & SDHCI_MAX_BLOCK_MASK) >>
				SDHCI_MAX_BLOCK_SHIFT;
		if (mmc->max_blk_size >= 3) {
			pr_warn("%s: Invalid maximum block size, assuming 512 bytes\n",
				mmc_hostname(mmc));
			mmc->max_blk_size = 0;
		}
	}

	mmc->max_blk_size = 512 << mmc->max_blk_size;

	/*
	 * Maximum block count.
	 */
	mmc->max_blk_count = (host->quirks & SDHCI_QUIRK_NO_MULTIBLOCK) ? 1 : 65535;

	if (mmc->max_segs == 1)
		/* This may alter mmc->*_blk_* parameters */
		sdhci_allocate_bounce_buffer(host);

	return 0;

unreg:
	if (host->sdhci_core_to_disable_vqmmc)
		regulator_disable(mmc->supply.vqmmc);
undma:
	if (host->align_buffer)
		dma_free_coherent(mmc_dev(mmc), host->align_buffer_sz +
				  host->adma_table_sz, host->align_buffer,
				  host->align_addr);
	host->adma_table = NULL;
	host->align_buffer = NULL;

	return ret;
}
EXPORT_SYMBOL_GPL(sdhci_setup_host);

void sdhci_cleanup_host(struct sdhci_host *host)
{
	struct mmc_host *mmc = host->mmc;

	if (host->sdhci_core_to_disable_vqmmc)
		regulator_disable(mmc->supply.vqmmc);

	if (host->align_buffer)
		dma_free_coherent(mmc_dev(mmc), host->align_buffer_sz +
				  host->adma_table_sz, host->align_buffer,
				  host->align_addr);

	if (host->use_external_dma)
		sdhci_external_dma_release(host);

	host->adma_table = NULL;
	host->align_buffer = NULL;
}
EXPORT_SYMBOL_GPL(sdhci_cleanup_host);

int __sdhci_add_host(struct sdhci_host *host)
{
	unsigned int flags = WQ_UNBOUND | WQ_MEM_RECLAIM | WQ_HIGHPRI;
	struct mmc_host *mmc = host->mmc;
	int ret;

	if ((mmc->caps2 & MMC_CAP2_CQE) &&
	    (host->quirks & SDHCI_QUIRK_BROKEN_CQE)) {
		mmc->caps2 &= ~MMC_CAP2_CQE;
		mmc->cqe_ops = NULL;
	}

	host->complete_wq = alloc_workqueue("sdhci", flags, 0);
	if (!host->complete_wq)
		return -ENOMEM;

	INIT_WORK(&host->complete_work, sdhci_complete_work);

	timer_setup(&host->timer, sdhci_timeout_timer, 0);
	timer_setup(&host->data_timer, sdhci_timeout_data_timer, 0);

	init_waitqueue_head(&host->buf_ready_int);

	sdhci_init(host, 0);

	ret = request_threaded_irq(host->irq, sdhci_irq, sdhci_thread_irq,
				   IRQF_SHARED,	mmc_hostname(mmc), host);
	if (ret) {
		pr_err("%s: Failed to request IRQ %d: %d\n",
		       mmc_hostname(mmc), host->irq, ret);
		goto unwq;
	}

	ret = sdhci_led_register(host);
	if (ret) {
		pr_err("%s: Failed to register LED device: %d\n",
		       mmc_hostname(mmc), ret);
		goto unirq;
	}

	ret = mmc_add_host(mmc);
	if (ret)
		goto unled;

	pr_info("%s: SDHCI controller on %s [%s] using %s\n",
		mmc_hostname(mmc), host->hw_name, dev_name(mmc_dev(mmc)),
		host->use_external_dma ? "External DMA" :
		(host->flags & SDHCI_USE_ADMA) ?
		(host->flags & SDHCI_USE_64_BIT_DMA) ? "ADMA 64-bit" : "ADMA" :
		(host->flags & SDHCI_USE_SDMA) ? "DMA" : "PIO");

	sdhci_enable_card_detection(host);

	return 0;

unled:
	sdhci_led_unregister(host);
unirq:
	sdhci_reset_for_all(host);
	sdhci_writel(host, 0, SDHCI_INT_ENABLE);
	sdhci_writel(host, 0, SDHCI_SIGNAL_ENABLE);
	free_irq(host->irq, host);
unwq:
	destroy_workqueue(host->complete_wq);

	return ret;
}
EXPORT_SYMBOL_GPL(__sdhci_add_host);

int sdhci_add_host(struct sdhci_host *host)
{
	int ret;

	ret = sdhci_setup_host(host);
	if (ret)
		return ret;

	ret = __sdhci_add_host(host);
	if (ret)
		goto cleanup;

	return 0;

cleanup:
	sdhci_cleanup_host(host);

	return ret;
}
EXPORT_SYMBOL_GPL(sdhci_add_host);

void sdhci_remove_host(struct sdhci_host *host, int dead)
{
	struct mmc_host *mmc = host->mmc;
	unsigned long flags;

	if (dead) {
		spin_lock_irqsave(&host->lock, flags);

		host->flags |= SDHCI_DEVICE_DEAD;

		if (sdhci_has_requests(host)) {
			pr_err("%s: Controller removed during "
				" transfer!\n", mmc_hostname(mmc));
			sdhci_error_out_mrqs(host, -ENOMEDIUM);
		}

		spin_unlock_irqrestore(&host->lock, flags);
	}

	sdhci_disable_card_detection(host);

	mmc_remove_host(mmc);

	sdhci_led_unregister(host);

	if (!dead)
		sdhci_reset_for_all(host);

	sdhci_writel(host, 0, SDHCI_INT_ENABLE);
	sdhci_writel(host, 0, SDHCI_SIGNAL_ENABLE);
	free_irq(host->irq, host);

	del_timer_sync(&host->timer);
	del_timer_sync(&host->data_timer);

	destroy_workqueue(host->complete_wq);

	if (host->sdhci_core_to_disable_vqmmc)
		regulator_disable(mmc->supply.vqmmc);

	if (host->align_buffer)
		dma_free_coherent(mmc_dev(mmc), host->align_buffer_sz +
				  host->adma_table_sz, host->align_buffer,
				  host->align_addr);

	if (host->use_external_dma)
		sdhci_external_dma_release(host);

	host->adma_table = NULL;
	host->align_buffer = NULL;
}

EXPORT_SYMBOL_GPL(sdhci_remove_host);

void sdhci_free_host(struct sdhci_host *host)
{
	mmc_free_host(host->mmc);
}

EXPORT_SYMBOL_GPL(sdhci_free_host);

/*****************************************************************************\
 *                                                                           *
 * Driver init/exit                                                          *
 *                                                                           *
\*****************************************************************************/

static int __init sdhci_drv_init(void)
{
	pr_info(DRIVER_NAME
		": Secure Digital Host Controller Interface driver\n");
	pr_info(DRIVER_NAME ": Copyright(c) Pierre Ossman\n");

	return 0;
}

static void __exit sdhci_drv_exit(void)
{
}

module_init(sdhci_drv_init);
module_exit(sdhci_drv_exit);

module_param(debug_quirks, uint, 0444);
module_param(debug_quirks2, uint, 0444);

MODULE_AUTHOR("Pierre Ossman <pierre@ossman.eu>");
MODULE_DESCRIPTION("Secure Digital Host Controller Interface core driver");
MODULE_LICENSE("GPL");

MODULE_PARM_DESC(debug_quirks, "Force certain quirks.");
MODULE_PARM_DESC(debug_quirks2, "Force certain other quirks.");<|MERGE_RESOLUTION|>--- conflicted
+++ resolved
@@ -3946,11 +3946,7 @@
 
 	if (intmask & (SDHCI_INT_INDEX | SDHCI_INT_END_BIT | SDHCI_INT_CRC)) {
 		*cmd_error = -EILSEQ;
-<<<<<<< HEAD
-		if (!mmc_op_tuning(host->cmd->opcode))
-=======
 		if (!mmc_op_tuning(SDHCI_GET_CMD(sdhci_readw(host, SDHCI_COMMAND))))
->>>>>>> 7365df19
 			sdhci_err_stats_inc(host, CMD_CRC);
 	} else if (intmask & SDHCI_INT_TIMEOUT) {
 		*cmd_error = -ETIMEDOUT;
@@ -3960,11 +3956,7 @@
 
 	if (intmask & (SDHCI_INT_DATA_END_BIT | SDHCI_INT_DATA_CRC)) {
 		*data_error = -EILSEQ;
-<<<<<<< HEAD
-		if (!mmc_op_tuning(host->cmd->opcode))
-=======
 		if (!mmc_op_tuning(SDHCI_GET_CMD(sdhci_readw(host, SDHCI_COMMAND))))
->>>>>>> 7365df19
 			sdhci_err_stats_inc(host, DAT_CRC);
 	} else if (intmask & SDHCI_INT_DATA_TIMEOUT) {
 		*data_error = -ETIMEDOUT;
