// SPDX-License-Identifier: GPL-2.0-only
/*
 * Copyright (C) 2013 - Virtual Open Systems
 * Author: Antonios Motakis <a.motakis@virtualopensystems.com>
 */

#include <linux/module.h>
#include <linux/slab.h>
#include <linux/vfio.h>
#include <linux/amba/bus.h>

#include "vfio_platform_private.h"

#define DRIVER_VERSION  "0.10"
#define DRIVER_AUTHOR   "Antonios Motakis <a.motakis@virtualopensystems.com>"
#define DRIVER_DESC     "VFIO for AMBA devices - User Level meta-driver"

/* probing devices from the AMBA bus */

static struct resource *get_amba_resource(struct vfio_platform_device *vdev,
					  int i)
{
	struct amba_device *adev = (struct amba_device *) vdev->opaque;

	if (i == 0)
		return &adev->res;

	return NULL;
}

static int get_amba_irq(struct vfio_platform_device *vdev, int i)
{
	struct amba_device *adev = (struct amba_device *) vdev->opaque;
	int ret = 0;

	if (i < AMBA_NR_IRQS)
		ret = adev->irq[i];

	/* zero is an unset IRQ for AMBA devices */
	return ret ? ret : -ENXIO;
}

static int vfio_amba_probe(struct amba_device *adev, const struct amba_id *id)
{
	struct vfio_platform_device *vdev;
	int ret;

	vdev = kzalloc(sizeof(*vdev), GFP_KERNEL);
	if (!vdev)
		return -ENOMEM;

	vdev->name = kasprintf(GFP_KERNEL, "vfio-amba-%08x", adev->periphid);
	if (!vdev->name) {
		kfree(vdev);
		return -ENOMEM;
	}

	vdev->opaque = (void *) adev;
	vdev->flags = VFIO_DEVICE_FLAGS_AMBA;
	vdev->get_resource = get_amba_resource;
	vdev->get_irq = get_amba_irq;
	vdev->parent_module = THIS_MODULE;
	vdev->reset_required = false;

	ret = vfio_platform_probe_common(vdev, &adev->dev);
	if (ret) {
		kfree(vdev->name);
		kfree(vdev);
	}

	return ret;
}

static void vfio_amba_remove(struct amba_device *adev)
{
<<<<<<< HEAD
	struct vfio_platform_device *vdev;

	vdev = vfio_platform_remove_common(&adev->dev);
	if (vdev) {
		kfree(vdev->name);
		kfree(vdev);
	}
=======
	struct vfio_platform_device *vdev =
		vfio_platform_remove_common(&adev->dev);

	kfree(vdev->name);
	kfree(vdev);
>>>>>>> 3238bffa
}

static const struct amba_id pl330_ids[] = {
	{ 0, 0 },
};

MODULE_DEVICE_TABLE(amba, pl330_ids);

static struct amba_driver vfio_amba_driver = {
	.probe = vfio_amba_probe,
	.remove = vfio_amba_remove,
	.id_table = pl330_ids,
	.drv = {
		.name = "vfio-amba",
		.owner = THIS_MODULE,
	},
};

module_amba_driver(vfio_amba_driver);

MODULE_VERSION(DRIVER_VERSION);
MODULE_LICENSE("GPL v2");
MODULE_AUTHOR(DRIVER_AUTHOR);
MODULE_DESCRIPTION(DRIVER_DESC);<|MERGE_RESOLUTION|>--- conflicted
+++ resolved
@@ -73,21 +73,11 @@
 
 static void vfio_amba_remove(struct amba_device *adev)
 {
-<<<<<<< HEAD
-	struct vfio_platform_device *vdev;
-
-	vdev = vfio_platform_remove_common(&adev->dev);
-	if (vdev) {
-		kfree(vdev->name);
-		kfree(vdev);
-	}
-=======
 	struct vfio_platform_device *vdev =
 		vfio_platform_remove_common(&adev->dev);
 
 	kfree(vdev->name);
 	kfree(vdev);
->>>>>>> 3238bffa
 }
 
 static const struct amba_id pl330_ids[] = {
