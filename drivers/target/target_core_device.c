/*******************************************************************************
 * Filename:  target_core_device.c (based on iscsi_target_device.c)
 *
 * This file contains the TCM Virtual Device and Disk Transport
 * agnostic related functions.
 *
 * Copyright (c) 2003, 2004, 2005 PyX Technologies, Inc.
 * Copyright (c) 2005-2006 SBE, Inc.  All Rights Reserved.
 * Copyright (c) 2007-2010 Rising Tide Systems
 * Copyright (c) 2008-2010 Linux-iSCSI.org
 *
 * Nicholas A. Bellinger <nab@kernel.org>
 *
 * This program is free software; you can redistribute it and/or modify
 * it under the terms of the GNU General Public License as published by
 * the Free Software Foundation; either version 2 of the License, or
 * (at your option) any later version.
 *
 * This program is distributed in the hope that it will be useful,
 * but WITHOUT ANY WARRANTY; without even the implied warranty of
 * MERCHANTABILITY or FITNESS FOR A PARTICULAR PURPOSE.  See the
 * GNU General Public License for more details.
 *
 * You should have received a copy of the GNU General Public License
 * along with this program; if not, write to the Free Software
 * Foundation, Inc., 59 Temple Place - Suite 330, Boston, MA 02111-1307, USA.
 *
 ******************************************************************************/

#include <linux/net.h>
#include <linux/string.h>
#include <linux/delay.h>
#include <linux/timer.h>
#include <linux/slab.h>
#include <linux/spinlock.h>
#include <linux/kthread.h>
#include <linux/in.h>
#include <linux/export.h>
#include <net/sock.h>
#include <net/tcp.h>
#include <scsi/scsi.h>
#include <scsi/scsi_device.h>

#include <target/target_core_base.h>
#include <target/target_core_backend.h>
#include <target/target_core_fabric.h>

#include "target_core_internal.h"
#include "target_core_alua.h"
#include "target_core_pr.h"
#include "target_core_ua.h"

static void se_dev_start(struct se_device *dev);
static void se_dev_stop(struct se_device *dev);

static struct se_hba *lun0_hba;
static struct se_subsystem_dev *lun0_su_dev;
/* not static, needed by tpg.c */
struct se_device *g_lun0_dev;

int transport_lookup_cmd_lun(struct se_cmd *se_cmd, u32 unpacked_lun)
{
	struct se_lun *se_lun = NULL;
	struct se_session *se_sess = se_cmd->se_sess;
	struct se_device *dev;
	unsigned long flags;

	if (unpacked_lun >= TRANSPORT_MAX_LUNS_PER_TPG) {
		se_cmd->scsi_sense_reason = TCM_NON_EXISTENT_LUN;
		se_cmd->se_cmd_flags |= SCF_SCSI_CDB_EXCEPTION;
		return -ENODEV;
	}

	spin_lock_irqsave(&se_sess->se_node_acl->device_list_lock, flags);
	se_cmd->se_deve = se_sess->se_node_acl->device_list[unpacked_lun];
	if (se_cmd->se_deve->lun_flags & TRANSPORT_LUNFLAGS_INITIATOR_ACCESS) {
		struct se_dev_entry *deve = se_cmd->se_deve;

		deve->total_cmds++;
		deve->total_bytes += se_cmd->data_length;

		if ((se_cmd->data_direction == DMA_TO_DEVICE) &&
		    (deve->lun_flags & TRANSPORT_LUNFLAGS_READ_ONLY)) {
			se_cmd->scsi_sense_reason = TCM_WRITE_PROTECTED;
			se_cmd->se_cmd_flags |= SCF_SCSI_CDB_EXCEPTION;
			pr_err("TARGET_CORE[%s]: Detected WRITE_PROTECTED LUN"
				" Access for 0x%08x\n",
				se_cmd->se_tfo->get_fabric_name(),
				unpacked_lun);
			spin_unlock_irqrestore(&se_sess->se_node_acl->device_list_lock, flags);
			return -EACCES;
		}

		if (se_cmd->data_direction == DMA_TO_DEVICE)
			deve->write_bytes += se_cmd->data_length;
		else if (se_cmd->data_direction == DMA_FROM_DEVICE)
			deve->read_bytes += se_cmd->data_length;

		deve->deve_cmds++;

		se_lun = deve->se_lun;
		se_cmd->se_lun = deve->se_lun;
		se_cmd->pr_res_key = deve->pr_res_key;
		se_cmd->orig_fe_lun = unpacked_lun;
		se_cmd->se_cmd_flags |= SCF_SE_LUN_CMD;
	}
	spin_unlock_irqrestore(&se_sess->se_node_acl->device_list_lock, flags);

	if (!se_lun) {
		/*
		 * Use the se_portal_group->tpg_virt_lun0 to allow for
		 * REPORT_LUNS, et al to be returned when no active
		 * MappedLUN=0 exists for this Initiator Port.
		 */
		if (unpacked_lun != 0) {
			se_cmd->scsi_sense_reason = TCM_NON_EXISTENT_LUN;
			se_cmd->se_cmd_flags |= SCF_SCSI_CDB_EXCEPTION;
			pr_err("TARGET_CORE[%s]: Detected NON_EXISTENT_LUN"
				" Access for 0x%08x\n",
				se_cmd->se_tfo->get_fabric_name(),
				unpacked_lun);
			return -ENODEV;
		}
		/*
		 * Force WRITE PROTECT for virtual LUN 0
		 */
		if ((se_cmd->data_direction != DMA_FROM_DEVICE) &&
		    (se_cmd->data_direction != DMA_NONE)) {
			se_cmd->scsi_sense_reason = TCM_WRITE_PROTECTED;
			se_cmd->se_cmd_flags |= SCF_SCSI_CDB_EXCEPTION;
			return -EACCES;
		}

		se_lun = &se_sess->se_tpg->tpg_virt_lun0;
		se_cmd->se_lun = &se_sess->se_tpg->tpg_virt_lun0;
		se_cmd->orig_fe_lun = 0;
		se_cmd->se_cmd_flags |= SCF_SE_LUN_CMD;
	}
	/*
	 * Determine if the struct se_lun is online.
	 * FIXME: Check for LUN_RESET + UNIT Attention
	 */
	if (se_dev_check_online(se_lun->lun_se_dev) != 0) {
		se_cmd->scsi_sense_reason = TCM_NON_EXISTENT_LUN;
		se_cmd->se_cmd_flags |= SCF_SCSI_CDB_EXCEPTION;
		return -ENODEV;
	}

	/* Directly associate cmd with se_dev */
	se_cmd->se_dev = se_lun->lun_se_dev;

	/* TODO: get rid of this and use atomics for stats */
	dev = se_lun->lun_se_dev;
	spin_lock_irqsave(&dev->stats_lock, flags);
	dev->num_cmds++;
	if (se_cmd->data_direction == DMA_TO_DEVICE)
		dev->write_bytes += se_cmd->data_length;
	else if (se_cmd->data_direction == DMA_FROM_DEVICE)
		dev->read_bytes += se_cmd->data_length;
	spin_unlock_irqrestore(&dev->stats_lock, flags);

	spin_lock_irqsave(&se_lun->lun_cmd_lock, flags);
	list_add_tail(&se_cmd->se_lun_node, &se_lun->lun_cmd_list);
	spin_unlock_irqrestore(&se_lun->lun_cmd_lock, flags);

	return 0;
}
EXPORT_SYMBOL(transport_lookup_cmd_lun);

int transport_lookup_tmr_lun(struct se_cmd *se_cmd, u32 unpacked_lun)
{
	struct se_dev_entry *deve;
	struct se_lun *se_lun = NULL;
	struct se_session *se_sess = se_cmd->se_sess;
	struct se_tmr_req *se_tmr = se_cmd->se_tmr_req;
	unsigned long flags;

	if (unpacked_lun >= TRANSPORT_MAX_LUNS_PER_TPG) {
		se_cmd->scsi_sense_reason = TCM_NON_EXISTENT_LUN;
		se_cmd->se_cmd_flags |= SCF_SCSI_CDB_EXCEPTION;
		return -ENODEV;
	}

	spin_lock_irqsave(&se_sess->se_node_acl->device_list_lock, flags);
	se_cmd->se_deve = se_sess->se_node_acl->device_list[unpacked_lun];
	deve = se_cmd->se_deve;

	if (deve->lun_flags & TRANSPORT_LUNFLAGS_INITIATOR_ACCESS) {
		se_tmr->tmr_lun = deve->se_lun;
		se_cmd->se_lun = deve->se_lun;
		se_lun = deve->se_lun;
		se_cmd->pr_res_key = deve->pr_res_key;
		se_cmd->orig_fe_lun = unpacked_lun;
	}
	spin_unlock_irqrestore(&se_sess->se_node_acl->device_list_lock, flags);

	if (!se_lun) {
		pr_debug("TARGET_CORE[%s]: Detected NON_EXISTENT_LUN"
			" Access for 0x%08x\n",
			se_cmd->se_tfo->get_fabric_name(),
			unpacked_lun);
		se_cmd->se_cmd_flags |= SCF_SCSI_CDB_EXCEPTION;
		return -ENODEV;
	}
	/*
	 * Determine if the struct se_lun is online.
	 * FIXME: Check for LUN_RESET + UNIT Attention
	 */
	if (se_dev_check_online(se_lun->lun_se_dev) != 0) {
		se_cmd->se_cmd_flags |= SCF_SCSI_CDB_EXCEPTION;
		return -ENODEV;
	}

	/* Directly associate cmd with se_dev */
	se_cmd->se_dev = se_lun->lun_se_dev;
	se_tmr->tmr_dev = se_lun->lun_se_dev;

	spin_lock_irqsave(&se_tmr->tmr_dev->se_tmr_lock, flags);
	list_add_tail(&se_tmr->tmr_list, &se_tmr->tmr_dev->dev_tmr_list);
	spin_unlock_irqrestore(&se_tmr->tmr_dev->se_tmr_lock, flags);

	return 0;
}
EXPORT_SYMBOL(transport_lookup_tmr_lun);

/*
 * This function is called from core_scsi3_emulate_pro_register_and_move()
 * and core_scsi3_decode_spec_i_port(), and will increment &deve->pr_ref_count
 * when a matching rtpi is found.
 */
struct se_dev_entry *core_get_se_deve_from_rtpi(
	struct se_node_acl *nacl,
	u16 rtpi)
{
	struct se_dev_entry *deve;
	struct se_lun *lun;
	struct se_port *port;
	struct se_portal_group *tpg = nacl->se_tpg;
	u32 i;

	spin_lock_irq(&nacl->device_list_lock);
	for (i = 0; i < TRANSPORT_MAX_LUNS_PER_TPG; i++) {
		deve = nacl->device_list[i];

		if (!(deve->lun_flags & TRANSPORT_LUNFLAGS_INITIATOR_ACCESS))
			continue;

		lun = deve->se_lun;
		if (!lun) {
			pr_err("%s device entries device pointer is"
				" NULL, but Initiator has access.\n",
				tpg->se_tpg_tfo->get_fabric_name());
			continue;
		}
		port = lun->lun_sep;
		if (!port) {
			pr_err("%s device entries device pointer is"
				" NULL, but Initiator has access.\n",
				tpg->se_tpg_tfo->get_fabric_name());
			continue;
		}
		if (port->sep_rtpi != rtpi)
			continue;

		atomic_inc(&deve->pr_ref_count);
		smp_mb__after_atomic_inc();
		spin_unlock_irq(&nacl->device_list_lock);

		return deve;
	}
	spin_unlock_irq(&nacl->device_list_lock);

	return NULL;
}

int core_free_device_list_for_node(
	struct se_node_acl *nacl,
	struct se_portal_group *tpg)
{
	struct se_dev_entry *deve;
	struct se_lun *lun;
	u32 i;

	if (!nacl->device_list)
		return 0;

	spin_lock_irq(&nacl->device_list_lock);
	for (i = 0; i < TRANSPORT_MAX_LUNS_PER_TPG; i++) {
		deve = nacl->device_list[i];

		if (!(deve->lun_flags & TRANSPORT_LUNFLAGS_INITIATOR_ACCESS))
			continue;

		if (!deve->se_lun) {
			pr_err("%s device entries device pointer is"
				" NULL, but Initiator has access.\n",
				tpg->se_tpg_tfo->get_fabric_name());
			continue;
		}
		lun = deve->se_lun;

		spin_unlock_irq(&nacl->device_list_lock);
		core_update_device_list_for_node(lun, NULL, deve->mapped_lun,
			TRANSPORT_LUNFLAGS_NO_ACCESS, nacl, tpg, 0);
		spin_lock_irq(&nacl->device_list_lock);
	}
	spin_unlock_irq(&nacl->device_list_lock);

	array_free(nacl->device_list, TRANSPORT_MAX_LUNS_PER_TPG);
	nacl->device_list = NULL;

	return 0;
}

void core_dec_lacl_count(struct se_node_acl *se_nacl, struct se_cmd *se_cmd)
{
	struct se_dev_entry *deve;
	unsigned long flags;

	spin_lock_irqsave(&se_nacl->device_list_lock, flags);
<<<<<<< HEAD
	deve = &se_nacl->device_list[se_cmd->orig_fe_lun];
=======
	deve = se_nacl->device_list[se_cmd->orig_fe_lun];
>>>>>>> e9676695
	deve->deve_cmds--;
	spin_unlock_irqrestore(&se_nacl->device_list_lock, flags);
}

void core_update_device_list_access(
	u32 mapped_lun,
	u32 lun_access,
	struct se_node_acl *nacl)
{
	struct se_dev_entry *deve;

	spin_lock_irq(&nacl->device_list_lock);
	deve = nacl->device_list[mapped_lun];
	if (lun_access & TRANSPORT_LUNFLAGS_READ_WRITE) {
		deve->lun_flags &= ~TRANSPORT_LUNFLAGS_READ_ONLY;
		deve->lun_flags |= TRANSPORT_LUNFLAGS_READ_WRITE;
	} else {
		deve->lun_flags &= ~TRANSPORT_LUNFLAGS_READ_WRITE;
		deve->lun_flags |= TRANSPORT_LUNFLAGS_READ_ONLY;
	}
	spin_unlock_irq(&nacl->device_list_lock);
}

/*      core_update_device_list_for_node():
 *
 *
 */
int core_update_device_list_for_node(
	struct se_lun *lun,
	struct se_lun_acl *lun_acl,
	u32 mapped_lun,
	u32 lun_access,
	struct se_node_acl *nacl,
	struct se_portal_group *tpg,
	int enable)
{
	struct se_port *port = lun->lun_sep;
	struct se_dev_entry *deve = nacl->device_list[mapped_lun];
	int trans = 0;
	/*
	 * If the MappedLUN entry is being disabled, the entry in
	 * port->sep_alua_list must be removed now before clearing the
	 * struct se_dev_entry pointers below as logic in
	 * core_alua_do_transition_tg_pt() depends on these being present.
	 */
	if (!enable) {
		/*
		 * deve->se_lun_acl will be NULL for demo-mode created LUNs
		 * that have not been explicitly concerted to MappedLUNs ->
		 * struct se_lun_acl, but we remove deve->alua_port_list from
		 * port->sep_alua_list. This also means that active UAs and
		 * NodeACL context specific PR metadata for demo-mode
		 * MappedLUN *deve will be released below..
		 */
		spin_lock_bh(&port->sep_alua_lock);
		list_del(&deve->alua_port_list);
		spin_unlock_bh(&port->sep_alua_lock);
	}

	spin_lock_irq(&nacl->device_list_lock);
	if (enable) {
		/*
		 * Check if the call is handling demo mode -> explict LUN ACL
		 * transition.  This transition must be for the same struct se_lun
		 * + mapped_lun that was setup in demo mode..
		 */
		if (deve->lun_flags & TRANSPORT_LUNFLAGS_INITIATOR_ACCESS) {
			if (deve->se_lun_acl != NULL) {
				pr_err("struct se_dev_entry->se_lun_acl"
					" already set for demo mode -> explict"
					" LUN ACL transition\n");
				spin_unlock_irq(&nacl->device_list_lock);
				return -EINVAL;
			}
			if (deve->se_lun != lun) {
				pr_err("struct se_dev_entry->se_lun does"
					" match passed struct se_lun for demo mode"
					" -> explict LUN ACL transition\n");
				spin_unlock_irq(&nacl->device_list_lock);
				return -EINVAL;
			}
			deve->se_lun_acl = lun_acl;
			trans = 1;
		} else {
			deve->se_lun = lun;
			deve->se_lun_acl = lun_acl;
			deve->mapped_lun = mapped_lun;
			deve->lun_flags |= TRANSPORT_LUNFLAGS_INITIATOR_ACCESS;
		}

		if (lun_access & TRANSPORT_LUNFLAGS_READ_WRITE) {
			deve->lun_flags &= ~TRANSPORT_LUNFLAGS_READ_ONLY;
			deve->lun_flags |= TRANSPORT_LUNFLAGS_READ_WRITE;
		} else {
			deve->lun_flags &= ~TRANSPORT_LUNFLAGS_READ_WRITE;
			deve->lun_flags |= TRANSPORT_LUNFLAGS_READ_ONLY;
		}

		if (trans) {
			spin_unlock_irq(&nacl->device_list_lock);
			return 0;
		}
		deve->creation_time = get_jiffies_64();
		deve->attach_count++;
		spin_unlock_irq(&nacl->device_list_lock);

		spin_lock_bh(&port->sep_alua_lock);
		list_add_tail(&deve->alua_port_list, &port->sep_alua_list);
		spin_unlock_bh(&port->sep_alua_lock);

		return 0;
	}
	/*
	 * Wait for any in process SPEC_I_PT=1 or REGISTER_AND_MOVE
	 * PR operation to complete.
	 */
	spin_unlock_irq(&nacl->device_list_lock);
	while (atomic_read(&deve->pr_ref_count) != 0)
		cpu_relax();
	spin_lock_irq(&nacl->device_list_lock);
	/*
	 * Disable struct se_dev_entry LUN ACL mapping
	 */
	core_scsi3_ua_release_all(deve);
	deve->se_lun = NULL;
	deve->se_lun_acl = NULL;
	deve->lun_flags = 0;
	deve->creation_time = 0;
	deve->attach_count--;
	spin_unlock_irq(&nacl->device_list_lock);

	core_scsi3_free_pr_reg_from_nacl(lun->lun_se_dev, nacl);
	return 0;
}

/*      core_clear_lun_from_tpg():
 *
 *
 */
void core_clear_lun_from_tpg(struct se_lun *lun, struct se_portal_group *tpg)
{
	struct se_node_acl *nacl;
	struct se_dev_entry *deve;
	u32 i;

	spin_lock_irq(&tpg->acl_node_lock);
	list_for_each_entry(nacl, &tpg->acl_node_list, acl_list) {
		spin_unlock_irq(&tpg->acl_node_lock);

		spin_lock_irq(&nacl->device_list_lock);
		for (i = 0; i < TRANSPORT_MAX_LUNS_PER_TPG; i++) {
			deve = nacl->device_list[i];
			if (lun != deve->se_lun)
				continue;
			spin_unlock_irq(&nacl->device_list_lock);

			core_update_device_list_for_node(lun, NULL,
				deve->mapped_lun, TRANSPORT_LUNFLAGS_NO_ACCESS,
				nacl, tpg, 0);

			spin_lock_irq(&nacl->device_list_lock);
		}
		spin_unlock_irq(&nacl->device_list_lock);

		spin_lock_irq(&tpg->acl_node_lock);
	}
	spin_unlock_irq(&tpg->acl_node_lock);
}

static struct se_port *core_alloc_port(struct se_device *dev)
{
	struct se_port *port, *port_tmp;

	port = kzalloc(sizeof(struct se_port), GFP_KERNEL);
	if (!port) {
		pr_err("Unable to allocate struct se_port\n");
		return ERR_PTR(-ENOMEM);
	}
	INIT_LIST_HEAD(&port->sep_alua_list);
	INIT_LIST_HEAD(&port->sep_list);
	atomic_set(&port->sep_tg_pt_secondary_offline, 0);
	spin_lock_init(&port->sep_alua_lock);
	mutex_init(&port->sep_tg_pt_md_mutex);

	spin_lock(&dev->se_port_lock);
	if (dev->dev_port_count == 0x0000ffff) {
		pr_warn("Reached dev->dev_port_count =="
				" 0x0000ffff\n");
		spin_unlock(&dev->se_port_lock);
		return ERR_PTR(-ENOSPC);
	}
again:
	/*
	 * Allocate the next RELATIVE TARGET PORT IDENTIFER for this struct se_device
	 * Here is the table from spc4r17 section 7.7.3.8.
	 *
	 *    Table 473 -- RELATIVE TARGET PORT IDENTIFIER field
	 *
	 * Code      Description
	 * 0h        Reserved
	 * 1h        Relative port 1, historically known as port A
	 * 2h        Relative port 2, historically known as port B
	 * 3h to FFFFh    Relative port 3 through 65 535
	 */
	port->sep_rtpi = dev->dev_rpti_counter++;
	if (!port->sep_rtpi)
		goto again;

	list_for_each_entry(port_tmp, &dev->dev_sep_list, sep_list) {
		/*
		 * Make sure RELATIVE TARGET PORT IDENTIFER is unique
		 * for 16-bit wrap..
		 */
		if (port->sep_rtpi == port_tmp->sep_rtpi)
			goto again;
	}
	spin_unlock(&dev->se_port_lock);

	return port;
}

static void core_export_port(
	struct se_device *dev,
	struct se_portal_group *tpg,
	struct se_port *port,
	struct se_lun *lun)
{
	struct se_subsystem_dev *su_dev = dev->se_sub_dev;
	struct t10_alua_tg_pt_gp_member *tg_pt_gp_mem = NULL;

	spin_lock(&dev->se_port_lock);
	spin_lock(&lun->lun_sep_lock);
	port->sep_tpg = tpg;
	port->sep_lun = lun;
	lun->lun_sep = port;
	spin_unlock(&lun->lun_sep_lock);

	list_add_tail(&port->sep_list, &dev->dev_sep_list);
	spin_unlock(&dev->se_port_lock);

	if (su_dev->t10_alua.alua_type == SPC3_ALUA_EMULATED) {
		tg_pt_gp_mem = core_alua_allocate_tg_pt_gp_mem(port);
		if (IS_ERR(tg_pt_gp_mem) || !tg_pt_gp_mem) {
			pr_err("Unable to allocate t10_alua_tg_pt"
					"_gp_member_t\n");
			return;
		}
		spin_lock(&tg_pt_gp_mem->tg_pt_gp_mem_lock);
		__core_alua_attach_tg_pt_gp_mem(tg_pt_gp_mem,
			su_dev->t10_alua.default_tg_pt_gp);
		spin_unlock(&tg_pt_gp_mem->tg_pt_gp_mem_lock);
		pr_debug("%s/%s: Adding to default ALUA Target Port"
			" Group: alua/default_tg_pt_gp\n",
			dev->transport->name, tpg->se_tpg_tfo->get_fabric_name());
	}

	dev->dev_port_count++;
	port->sep_index = port->sep_rtpi; /* RELATIVE TARGET PORT IDENTIFER */
}

/*
 *	Called with struct se_device->se_port_lock spinlock held.
 */
static void core_release_port(struct se_device *dev, struct se_port *port)
	__releases(&dev->se_port_lock) __acquires(&dev->se_port_lock)
{
	/*
	 * Wait for any port reference for PR ALL_TG_PT=1 operation
	 * to complete in __core_scsi3_alloc_registration()
	 */
	spin_unlock(&dev->se_port_lock);
	if (atomic_read(&port->sep_tg_pt_ref_cnt))
		cpu_relax();
	spin_lock(&dev->se_port_lock);

	core_alua_free_tg_pt_gp_mem(port);

	list_del(&port->sep_list);
	dev->dev_port_count--;
	kfree(port);
}

int core_dev_export(
	struct se_device *dev,
	struct se_portal_group *tpg,
	struct se_lun *lun)
{
	struct se_port *port;

	port = core_alloc_port(dev);
	if (IS_ERR(port))
		return PTR_ERR(port);

	lun->lun_se_dev = dev;
	se_dev_start(dev);

	atomic_inc(&dev->dev_export_obj.obj_access_count);
	core_export_port(dev, tpg, port, lun);
	return 0;
}

void core_dev_unexport(
	struct se_device *dev,
	struct se_portal_group *tpg,
	struct se_lun *lun)
{
	struct se_port *port = lun->lun_sep;

	spin_lock(&lun->lun_sep_lock);
	if (lun->lun_se_dev == NULL) {
		spin_unlock(&lun->lun_sep_lock);
		return;
	}
	spin_unlock(&lun->lun_sep_lock);

	spin_lock(&dev->se_port_lock);
	atomic_dec(&dev->dev_export_obj.obj_access_count);
	core_release_port(dev, port);
	spin_unlock(&dev->se_port_lock);

	se_dev_stop(dev);
	lun->lun_se_dev = NULL;
}

int target_report_luns(struct se_task *se_task)
{
	struct se_cmd *se_cmd = se_task->task_se_cmd;
	struct se_dev_entry *deve;
	struct se_session *se_sess = se_cmd->se_sess;
	unsigned char *buf;
	u32 lun_count = 0, offset = 8, i;

<<<<<<< HEAD
	buf = (unsigned char *) transport_kmap_data_sg(se_cmd);
=======
	buf = transport_kmap_data_sg(se_cmd);
	if (!buf)
		return -ENOMEM;
>>>>>>> e9676695

	/*
	 * If no struct se_session pointer is present, this struct se_cmd is
	 * coming via a target_core_mod PASSTHROUGH op, and not through
	 * a $FABRIC_MOD.  In that case, report LUN=0 only.
	 */
	if (!se_sess) {
		int_to_scsilun(0, (struct scsi_lun *)&buf[offset]);
		lun_count = 1;
		goto done;
	}

	spin_lock_irq(&se_sess->se_node_acl->device_list_lock);
	for (i = 0; i < TRANSPORT_MAX_LUNS_PER_TPG; i++) {
		deve = se_sess->se_node_acl->device_list[i];
		if (!(deve->lun_flags & TRANSPORT_LUNFLAGS_INITIATOR_ACCESS))
			continue;
		/*
		 * We determine the correct LUN LIST LENGTH even once we
		 * have reached the initial allocation length.
		 * See SPC2-R20 7.19.
		 */
		lun_count++;
		if ((offset + 8) > se_cmd->data_length)
			continue;

		int_to_scsilun(deve->mapped_lun, (struct scsi_lun *)&buf[offset]);
		offset += 8;
	}
	spin_unlock_irq(&se_sess->se_node_acl->device_list_lock);

	/*
	 * See SPC3 r07, page 159.
	 */
done:
<<<<<<< HEAD
	transport_kunmap_data_sg(se_cmd);
=======
>>>>>>> e9676695
	lun_count *= 8;
	buf[0] = ((lun_count >> 24) & 0xff);
	buf[1] = ((lun_count >> 16) & 0xff);
	buf[2] = ((lun_count >> 8) & 0xff);
	buf[3] = (lun_count & 0xff);
	transport_kunmap_data_sg(se_cmd);

	se_task->task_scsi_status = GOOD;
	transport_complete_task(se_task, 1);
	return 0;
}

/*	se_release_device_for_hba():
 *
 *
 */
void se_release_device_for_hba(struct se_device *dev)
{
	struct se_hba *hba = dev->se_hba;

	if ((dev->dev_status & TRANSPORT_DEVICE_ACTIVATED) ||
	    (dev->dev_status & TRANSPORT_DEVICE_DEACTIVATED) ||
	    (dev->dev_status & TRANSPORT_DEVICE_SHUTDOWN) ||
	    (dev->dev_status & TRANSPORT_DEVICE_OFFLINE_ACTIVATED) ||
	    (dev->dev_status & TRANSPORT_DEVICE_OFFLINE_DEACTIVATED))
		se_dev_stop(dev);

	if (dev->dev_ptr) {
		kthread_stop(dev->process_thread);
		if (dev->transport->free_device)
			dev->transport->free_device(dev->dev_ptr);
	}

	spin_lock(&hba->device_lock);
	list_del(&dev->dev_list);
	hba->dev_count--;
	spin_unlock(&hba->device_lock);

	core_scsi3_free_all_registrations(dev);
	se_release_vpd_for_dev(dev);

	kfree(dev);
}

void se_release_vpd_for_dev(struct se_device *dev)
{
	struct t10_vpd *vpd, *vpd_tmp;

	spin_lock(&dev->se_sub_dev->t10_wwn.t10_vpd_lock);
	list_for_each_entry_safe(vpd, vpd_tmp,
			&dev->se_sub_dev->t10_wwn.t10_vpd_list, vpd_list) {
		list_del(&vpd->vpd_list);
		kfree(vpd);
	}
	spin_unlock(&dev->se_sub_dev->t10_wwn.t10_vpd_lock);
}

/*	se_free_virtual_device():
 *
 *	Used for IBLOCK, RAMDISK, and FILEIO Transport Drivers.
 */
int se_free_virtual_device(struct se_device *dev, struct se_hba *hba)
{
	if (!list_empty(&dev->dev_sep_list))
		dump_stack();

	core_alua_free_lu_gp_mem(dev);
	se_release_device_for_hba(dev);

	return 0;
}

static void se_dev_start(struct se_device *dev)
{
	struct se_hba *hba = dev->se_hba;

	spin_lock(&hba->device_lock);
	atomic_inc(&dev->dev_obj.obj_access_count);
	if (atomic_read(&dev->dev_obj.obj_access_count) == 1) {
		if (dev->dev_status & TRANSPORT_DEVICE_DEACTIVATED) {
			dev->dev_status &= ~TRANSPORT_DEVICE_DEACTIVATED;
			dev->dev_status |= TRANSPORT_DEVICE_ACTIVATED;
		} else if (dev->dev_status &
			   TRANSPORT_DEVICE_OFFLINE_DEACTIVATED) {
			dev->dev_status &=
				~TRANSPORT_DEVICE_OFFLINE_DEACTIVATED;
			dev->dev_status |= TRANSPORT_DEVICE_OFFLINE_ACTIVATED;
		}
	}
	spin_unlock(&hba->device_lock);
}

static void se_dev_stop(struct se_device *dev)
{
	struct se_hba *hba = dev->se_hba;

	spin_lock(&hba->device_lock);
	atomic_dec(&dev->dev_obj.obj_access_count);
	if (atomic_read(&dev->dev_obj.obj_access_count) == 0) {
		if (dev->dev_status & TRANSPORT_DEVICE_ACTIVATED) {
			dev->dev_status &= ~TRANSPORT_DEVICE_ACTIVATED;
			dev->dev_status |= TRANSPORT_DEVICE_DEACTIVATED;
		} else if (dev->dev_status &
			   TRANSPORT_DEVICE_OFFLINE_ACTIVATED) {
			dev->dev_status &= ~TRANSPORT_DEVICE_OFFLINE_ACTIVATED;
			dev->dev_status |= TRANSPORT_DEVICE_OFFLINE_DEACTIVATED;
		}
	}
	spin_unlock(&hba->device_lock);
}

int se_dev_check_online(struct se_device *dev)
{
	unsigned long flags;
	int ret;

	spin_lock_irqsave(&dev->dev_status_lock, flags);
	ret = ((dev->dev_status & TRANSPORT_DEVICE_ACTIVATED) ||
	       (dev->dev_status & TRANSPORT_DEVICE_DEACTIVATED)) ? 0 : 1;
	spin_unlock_irqrestore(&dev->dev_status_lock, flags);

	return ret;
}

int se_dev_check_shutdown(struct se_device *dev)
{
	int ret;

	spin_lock_irq(&dev->dev_status_lock);
	ret = (dev->dev_status & TRANSPORT_DEVICE_SHUTDOWN);
	spin_unlock_irq(&dev->dev_status_lock);

	return ret;
}

u32 se_dev_align_max_sectors(u32 max_sectors, u32 block_size)
{
	u32 tmp, aligned_max_sectors;
	/*
	 * Limit max_sectors to a PAGE_SIZE aligned value for modern
	 * transport_allocate_data_tasks() operation.
	 */
	tmp = rounddown((max_sectors * block_size), PAGE_SIZE);
	aligned_max_sectors = (tmp / block_size);
	if (max_sectors != aligned_max_sectors) {
		printk(KERN_INFO "Rounding down aligned max_sectors from %u"
				" to %u\n", max_sectors, aligned_max_sectors);
		return aligned_max_sectors;
	}

	return max_sectors;
}

void se_dev_set_default_attribs(
	struct se_device *dev,
	struct se_dev_limits *dev_limits)
{
	struct queue_limits *limits = &dev_limits->limits;

	dev->se_sub_dev->se_dev_attrib.emulate_dpo = DA_EMULATE_DPO;
	dev->se_sub_dev->se_dev_attrib.emulate_fua_write = DA_EMULATE_FUA_WRITE;
	dev->se_sub_dev->se_dev_attrib.emulate_fua_read = DA_EMULATE_FUA_READ;
	dev->se_sub_dev->se_dev_attrib.emulate_write_cache = DA_EMULATE_WRITE_CACHE;
	dev->se_sub_dev->se_dev_attrib.emulate_ua_intlck_ctrl = DA_EMULATE_UA_INTLLCK_CTRL;
	dev->se_sub_dev->se_dev_attrib.emulate_tas = DA_EMULATE_TAS;
	dev->se_sub_dev->se_dev_attrib.emulate_tpu = DA_EMULATE_TPU;
	dev->se_sub_dev->se_dev_attrib.emulate_tpws = DA_EMULATE_TPWS;
	dev->se_sub_dev->se_dev_attrib.emulate_reservations = DA_EMULATE_RESERVATIONS;
	dev->se_sub_dev->se_dev_attrib.emulate_alua = DA_EMULATE_ALUA;
	dev->se_sub_dev->se_dev_attrib.enforce_pr_isids = DA_ENFORCE_PR_ISIDS;
	dev->se_sub_dev->se_dev_attrib.is_nonrot = DA_IS_NONROT;
	dev->se_sub_dev->se_dev_attrib.emulate_rest_reord = DA_EMULATE_REST_REORD;
	/*
	 * The TPU=1 and TPWS=1 settings will be set in TCM/IBLOCK
	 * iblock_create_virtdevice() from struct queue_limits values
	 * if blk_queue_discard()==1
	 */
	dev->se_sub_dev->se_dev_attrib.max_unmap_lba_count = DA_MAX_UNMAP_LBA_COUNT;
	dev->se_sub_dev->se_dev_attrib.max_unmap_block_desc_count =
		DA_MAX_UNMAP_BLOCK_DESC_COUNT;
	dev->se_sub_dev->se_dev_attrib.unmap_granularity = DA_UNMAP_GRANULARITY_DEFAULT;
	dev->se_sub_dev->se_dev_attrib.unmap_granularity_alignment =
				DA_UNMAP_GRANULARITY_ALIGNMENT_DEFAULT;
	/*
	 * block_size is based on subsystem plugin dependent requirements.
	 */
	dev->se_sub_dev->se_dev_attrib.hw_block_size = limits->logical_block_size;
	dev->se_sub_dev->se_dev_attrib.block_size = limits->logical_block_size;
	/*
	 * max_sectors is based on subsystem plugin dependent requirements.
	 */
	dev->se_sub_dev->se_dev_attrib.hw_max_sectors = limits->max_hw_sectors;
	/*
	 * Align max_sectors down to PAGE_SIZE to follow transport_allocate_data_tasks()
	 */
	limits->max_sectors = se_dev_align_max_sectors(limits->max_sectors,
						limits->logical_block_size);
	dev->se_sub_dev->se_dev_attrib.max_sectors = limits->max_sectors;
	/*
	 * Set fabric_max_sectors, which is reported in block limits
	 * VPD page (B0h).
	 */
	dev->se_sub_dev->se_dev_attrib.fabric_max_sectors = DA_FABRIC_MAX_SECTORS;
	/*
	 * Set optimal_sectors from fabric_max_sectors, which can be
	 * lowered via configfs.
	 */
	dev->se_sub_dev->se_dev_attrib.optimal_sectors = DA_FABRIC_MAX_SECTORS;
	/*
	 * queue_depth is based on subsystem plugin dependent requirements.
	 */
	dev->se_sub_dev->se_dev_attrib.hw_queue_depth = dev_limits->hw_queue_depth;
	dev->se_sub_dev->se_dev_attrib.queue_depth = dev_limits->queue_depth;
}

int se_dev_set_max_unmap_lba_count(
	struct se_device *dev,
	u32 max_unmap_lba_count)
{
	dev->se_sub_dev->se_dev_attrib.max_unmap_lba_count = max_unmap_lba_count;
	pr_debug("dev[%p]: Set max_unmap_lba_count: %u\n",
			dev, dev->se_sub_dev->se_dev_attrib.max_unmap_lba_count);
	return 0;
}

int se_dev_set_max_unmap_block_desc_count(
	struct se_device *dev,
	u32 max_unmap_block_desc_count)
{
	dev->se_sub_dev->se_dev_attrib.max_unmap_block_desc_count =
		max_unmap_block_desc_count;
	pr_debug("dev[%p]: Set max_unmap_block_desc_count: %u\n",
			dev, dev->se_sub_dev->se_dev_attrib.max_unmap_block_desc_count);
	return 0;
}

int se_dev_set_unmap_granularity(
	struct se_device *dev,
	u32 unmap_granularity)
{
	dev->se_sub_dev->se_dev_attrib.unmap_granularity = unmap_granularity;
	pr_debug("dev[%p]: Set unmap_granularity: %u\n",
			dev, dev->se_sub_dev->se_dev_attrib.unmap_granularity);
	return 0;
}

int se_dev_set_unmap_granularity_alignment(
	struct se_device *dev,
	u32 unmap_granularity_alignment)
{
	dev->se_sub_dev->se_dev_attrib.unmap_granularity_alignment = unmap_granularity_alignment;
	pr_debug("dev[%p]: Set unmap_granularity_alignment: %u\n",
			dev, dev->se_sub_dev->se_dev_attrib.unmap_granularity_alignment);
	return 0;
}

int se_dev_set_emulate_dpo(struct se_device *dev, int flag)
{
	if (flag != 0 && flag != 1) {
		pr_err("Illegal value %d\n", flag);
		return -EINVAL;
	}

	if (flag) {
		pr_err("dpo_emulated not supported\n");
		return -EINVAL;
	}

	return 0;
}

int se_dev_set_emulate_fua_write(struct se_device *dev, int flag)
{
	if (flag != 0 && flag != 1) {
		pr_err("Illegal value %d\n", flag);
		return -EINVAL;
	}

	if (flag && dev->transport->fua_write_emulated == 0) {
		pr_err("fua_write_emulated not supported\n");
		return -EINVAL;
	}
	dev->se_sub_dev->se_dev_attrib.emulate_fua_write = flag;
	pr_debug("dev[%p]: SE Device Forced Unit Access WRITEs: %d\n",
			dev, dev->se_sub_dev->se_dev_attrib.emulate_fua_write);
	return 0;
}

int se_dev_set_emulate_fua_read(struct se_device *dev, int flag)
{
	if (flag != 0 && flag != 1) {
		pr_err("Illegal value %d\n", flag);
		return -EINVAL;
	}

	if (flag) {
		pr_err("ua read emulated not supported\n");
		return -EINVAL;
	}

	return 0;
}

int se_dev_set_emulate_write_cache(struct se_device *dev, int flag)
{
	if (flag != 0 && flag != 1) {
		pr_err("Illegal value %d\n", flag);
		return -EINVAL;
	}
	if (flag && dev->transport->write_cache_emulated == 0) {
		pr_err("write_cache_emulated not supported\n");
		return -EINVAL;
	}
	dev->se_sub_dev->se_dev_attrib.emulate_write_cache = flag;
	pr_debug("dev[%p]: SE Device WRITE_CACHE_EMULATION flag: %d\n",
			dev, dev->se_sub_dev->se_dev_attrib.emulate_write_cache);
	return 0;
}

int se_dev_set_emulate_ua_intlck_ctrl(struct se_device *dev, int flag)
{
	if ((flag != 0) && (flag != 1) && (flag != 2)) {
		pr_err("Illegal value %d\n", flag);
		return -EINVAL;
	}

	if (atomic_read(&dev->dev_export_obj.obj_access_count)) {
		pr_err("dev[%p]: Unable to change SE Device"
			" UA_INTRLCK_CTRL while dev_export_obj: %d count"
			" exists\n", dev,
			atomic_read(&dev->dev_export_obj.obj_access_count));
		return -EINVAL;
	}
	dev->se_sub_dev->se_dev_attrib.emulate_ua_intlck_ctrl = flag;
	pr_debug("dev[%p]: SE Device UA_INTRLCK_CTRL flag: %d\n",
		dev, dev->se_sub_dev->se_dev_attrib.emulate_ua_intlck_ctrl);

	return 0;
}

int se_dev_set_emulate_tas(struct se_device *dev, int flag)
{
	if ((flag != 0) && (flag != 1)) {
		pr_err("Illegal value %d\n", flag);
		return -EINVAL;
	}

	if (atomic_read(&dev->dev_export_obj.obj_access_count)) {
		pr_err("dev[%p]: Unable to change SE Device TAS while"
			" dev_export_obj: %d count exists\n", dev,
			atomic_read(&dev->dev_export_obj.obj_access_count));
		return -EINVAL;
	}
	dev->se_sub_dev->se_dev_attrib.emulate_tas = flag;
	pr_debug("dev[%p]: SE Device TASK_ABORTED status bit: %s\n",
		dev, (dev->se_sub_dev->se_dev_attrib.emulate_tas) ? "Enabled" : "Disabled");

	return 0;
}

int se_dev_set_emulate_tpu(struct se_device *dev, int flag)
{
	if ((flag != 0) && (flag != 1)) {
		pr_err("Illegal value %d\n", flag);
		return -EINVAL;
	}
	/*
	 * We expect this value to be non-zero when generic Block Layer
	 * Discard supported is detected iblock_create_virtdevice().
	 */
	if (flag && !dev->se_sub_dev->se_dev_attrib.max_unmap_block_desc_count) {
		pr_err("Generic Block Discard not supported\n");
		return -ENOSYS;
	}

	dev->se_sub_dev->se_dev_attrib.emulate_tpu = flag;
	pr_debug("dev[%p]: SE Device Thin Provisioning UNMAP bit: %d\n",
				dev, flag);
	return 0;
}

int se_dev_set_emulate_tpws(struct se_device *dev, int flag)
{
	if ((flag != 0) && (flag != 1)) {
		pr_err("Illegal value %d\n", flag);
		return -EINVAL;
	}
	/*
	 * We expect this value to be non-zero when generic Block Layer
	 * Discard supported is detected iblock_create_virtdevice().
	 */
	if (flag && !dev->se_sub_dev->se_dev_attrib.max_unmap_block_desc_count) {
		pr_err("Generic Block Discard not supported\n");
		return -ENOSYS;
	}

	dev->se_sub_dev->se_dev_attrib.emulate_tpws = flag;
	pr_debug("dev[%p]: SE Device Thin Provisioning WRITE_SAME: %d\n",
				dev, flag);
	return 0;
}

int se_dev_set_enforce_pr_isids(struct se_device *dev, int flag)
{
	if ((flag != 0) && (flag != 1)) {
		pr_err("Illegal value %d\n", flag);
		return -EINVAL;
	}
	dev->se_sub_dev->se_dev_attrib.enforce_pr_isids = flag;
	pr_debug("dev[%p]: SE Device enforce_pr_isids bit: %s\n", dev,
		(dev->se_sub_dev->se_dev_attrib.enforce_pr_isids) ? "Enabled" : "Disabled");
	return 0;
}

int se_dev_set_is_nonrot(struct se_device *dev, int flag)
{
	if ((flag != 0) && (flag != 1)) {
		printk(KERN_ERR "Illegal value %d\n", flag);
		return -EINVAL;
	}
	dev->se_sub_dev->se_dev_attrib.is_nonrot = flag;
	pr_debug("dev[%p]: SE Device is_nonrot bit: %d\n",
	       dev, flag);
	return 0;
}

int se_dev_set_emulate_rest_reord(struct se_device *dev, int flag)
{
	if (flag != 0) {
		printk(KERN_ERR "dev[%p]: SE Device emulatation of restricted"
			" reordering not implemented\n", dev);
		return -ENOSYS;
	}
	dev->se_sub_dev->se_dev_attrib.emulate_rest_reord = flag;
	pr_debug("dev[%p]: SE Device emulate_rest_reord: %d\n", dev, flag);
	return 0;
}

/*
 * Note, this can only be called on unexported SE Device Object.
 */
int se_dev_set_queue_depth(struct se_device *dev, u32 queue_depth)
{
	if (atomic_read(&dev->dev_export_obj.obj_access_count)) {
		pr_err("dev[%p]: Unable to change SE Device TCQ while"
			" dev_export_obj: %d count exists\n", dev,
			atomic_read(&dev->dev_export_obj.obj_access_count));
		return -EINVAL;
	}
	if (!queue_depth) {
		pr_err("dev[%p]: Illegal ZERO value for queue"
			"_depth\n", dev);
		return -EINVAL;
	}

	if (dev->transport->transport_type == TRANSPORT_PLUGIN_PHBA_PDEV) {
		if (queue_depth > dev->se_sub_dev->se_dev_attrib.hw_queue_depth) {
			pr_err("dev[%p]: Passed queue_depth: %u"
				" exceeds TCM/SE_Device TCQ: %u\n",
				dev, queue_depth,
				dev->se_sub_dev->se_dev_attrib.hw_queue_depth);
			return -EINVAL;
		}
	} else {
		if (queue_depth > dev->se_sub_dev->se_dev_attrib.queue_depth) {
			if (queue_depth > dev->se_sub_dev->se_dev_attrib.hw_queue_depth) {
				pr_err("dev[%p]: Passed queue_depth:"
					" %u exceeds TCM/SE_Device MAX"
					" TCQ: %u\n", dev, queue_depth,
					dev->se_sub_dev->se_dev_attrib.hw_queue_depth);
				return -EINVAL;
			}
		}
	}

	dev->se_sub_dev->se_dev_attrib.queue_depth = dev->queue_depth = queue_depth;
	pr_debug("dev[%p]: SE Device TCQ Depth changed to: %u\n",
			dev, queue_depth);
	return 0;
}

int se_dev_set_max_sectors(struct se_device *dev, u32 max_sectors)
{
	int force = 0; /* Force setting for VDEVS */

	if (atomic_read(&dev->dev_export_obj.obj_access_count)) {
		pr_err("dev[%p]: Unable to change SE Device"
			" max_sectors while dev_export_obj: %d count exists\n",
			dev, atomic_read(&dev->dev_export_obj.obj_access_count));
		return -EINVAL;
	}
	if (!max_sectors) {
		pr_err("dev[%p]: Illegal ZERO value for"
			" max_sectors\n", dev);
		return -EINVAL;
	}
	if (max_sectors < DA_STATUS_MAX_SECTORS_MIN) {
		pr_err("dev[%p]: Passed max_sectors: %u less than"
			" DA_STATUS_MAX_SECTORS_MIN: %u\n", dev, max_sectors,
				DA_STATUS_MAX_SECTORS_MIN);
		return -EINVAL;
	}
	if (dev->transport->transport_type == TRANSPORT_PLUGIN_PHBA_PDEV) {
		if (max_sectors > dev->se_sub_dev->se_dev_attrib.hw_max_sectors) {
			pr_err("dev[%p]: Passed max_sectors: %u"
				" greater than TCM/SE_Device max_sectors:"
				" %u\n", dev, max_sectors,
				dev->se_sub_dev->se_dev_attrib.hw_max_sectors);
			 return -EINVAL;
		}
	} else {
		if (!force && (max_sectors >
				 dev->se_sub_dev->se_dev_attrib.hw_max_sectors)) {
			pr_err("dev[%p]: Passed max_sectors: %u"
				" greater than TCM/SE_Device max_sectors"
				": %u, use force=1 to override.\n", dev,
				max_sectors, dev->se_sub_dev->se_dev_attrib.hw_max_sectors);
			return -EINVAL;
		}
		if (max_sectors > DA_STATUS_MAX_SECTORS_MAX) {
			pr_err("dev[%p]: Passed max_sectors: %u"
				" greater than DA_STATUS_MAX_SECTORS_MAX:"
				" %u\n", dev, max_sectors,
				DA_STATUS_MAX_SECTORS_MAX);
			return -EINVAL;
		}
	}
	/*
	 * Align max_sectors down to PAGE_SIZE to follow transport_allocate_data_tasks()
	 */
	max_sectors = se_dev_align_max_sectors(max_sectors,
				dev->se_sub_dev->se_dev_attrib.block_size);

	dev->se_sub_dev->se_dev_attrib.max_sectors = max_sectors;
	pr_debug("dev[%p]: SE Device max_sectors changed to %u\n",
			dev, max_sectors);
	return 0;
}

int se_dev_set_fabric_max_sectors(struct se_device *dev, u32 fabric_max_sectors)
{
	if (atomic_read(&dev->dev_export_obj.obj_access_count)) {
		pr_err("dev[%p]: Unable to change SE Device"
			" fabric_max_sectors while dev_export_obj: %d count exists\n",
			dev, atomic_read(&dev->dev_export_obj.obj_access_count));
		return -EINVAL;
	}
	if (!fabric_max_sectors) {
		pr_err("dev[%p]: Illegal ZERO value for"
			" fabric_max_sectors\n", dev);
		return -EINVAL;
	}
	if (fabric_max_sectors < DA_STATUS_MAX_SECTORS_MIN) {
		pr_err("dev[%p]: Passed fabric_max_sectors: %u less than"
			" DA_STATUS_MAX_SECTORS_MIN: %u\n", dev, fabric_max_sectors,
				DA_STATUS_MAX_SECTORS_MIN);
		return -EINVAL;
	}
	if (dev->transport->transport_type == TRANSPORT_PLUGIN_PHBA_PDEV) {
		if (fabric_max_sectors > dev->se_sub_dev->se_dev_attrib.hw_max_sectors) {
			pr_err("dev[%p]: Passed fabric_max_sectors: %u"
				" greater than TCM/SE_Device max_sectors:"
				" %u\n", dev, fabric_max_sectors,
				dev->se_sub_dev->se_dev_attrib.hw_max_sectors);
			 return -EINVAL;
		}
	} else {
		if (fabric_max_sectors > DA_STATUS_MAX_SECTORS_MAX) {
			pr_err("dev[%p]: Passed fabric_max_sectors: %u"
				" greater than DA_STATUS_MAX_SECTORS_MAX:"
				" %u\n", dev, fabric_max_sectors,
				DA_STATUS_MAX_SECTORS_MAX);
			return -EINVAL;
		}
	}
	/*
	 * Align max_sectors down to PAGE_SIZE to follow transport_allocate_data_tasks()
	 */
	fabric_max_sectors = se_dev_align_max_sectors(fabric_max_sectors,
						      dev->se_sub_dev->se_dev_attrib.block_size);

	dev->se_sub_dev->se_dev_attrib.fabric_max_sectors = fabric_max_sectors;
	pr_debug("dev[%p]: SE Device max_sectors changed to %u\n",
			dev, fabric_max_sectors);
	return 0;
}

int se_dev_set_optimal_sectors(struct se_device *dev, u32 optimal_sectors)
{
	if (atomic_read(&dev->dev_export_obj.obj_access_count)) {
		pr_err("dev[%p]: Unable to change SE Device"
			" optimal_sectors while dev_export_obj: %d count exists\n",
			dev, atomic_read(&dev->dev_export_obj.obj_access_count));
		return -EINVAL;
	}
	if (dev->transport->transport_type == TRANSPORT_PLUGIN_PHBA_PDEV) {
		pr_err("dev[%p]: Passed optimal_sectors cannot be"
				" changed for TCM/pSCSI\n", dev);
		return -EINVAL;
	}
	if (optimal_sectors > dev->se_sub_dev->se_dev_attrib.fabric_max_sectors) {
		pr_err("dev[%p]: Passed optimal_sectors %u cannot be"
			" greater than fabric_max_sectors: %u\n", dev,
			optimal_sectors, dev->se_sub_dev->se_dev_attrib.fabric_max_sectors);
		return -EINVAL;
	}

	dev->se_sub_dev->se_dev_attrib.optimal_sectors = optimal_sectors;
	pr_debug("dev[%p]: SE Device optimal_sectors changed to %u\n",
			dev, optimal_sectors);
	return 0;
}

int se_dev_set_block_size(struct se_device *dev, u32 block_size)
{
	if (atomic_read(&dev->dev_export_obj.obj_access_count)) {
		pr_err("dev[%p]: Unable to change SE Device block_size"
			" while dev_export_obj: %d count exists\n", dev,
			atomic_read(&dev->dev_export_obj.obj_access_count));
		return -EINVAL;
	}

	if ((block_size != 512) &&
	    (block_size != 1024) &&
	    (block_size != 2048) &&
	    (block_size != 4096)) {
		pr_err("dev[%p]: Illegal value for block_device: %u"
			" for SE device, must be 512, 1024, 2048 or 4096\n",
			dev, block_size);
		return -EINVAL;
	}

	if (dev->transport->transport_type == TRANSPORT_PLUGIN_PHBA_PDEV) {
		pr_err("dev[%p]: Not allowed to change block_size for"
			" Physical Device, use for Linux/SCSI to change"
			" block_size for underlying hardware\n", dev);
		return -EINVAL;
	}

	dev->se_sub_dev->se_dev_attrib.block_size = block_size;
	pr_debug("dev[%p]: SE Device block_size changed to %u\n",
			dev, block_size);
	return 0;
}

struct se_lun *core_dev_add_lun(
	struct se_portal_group *tpg,
	struct se_hba *hba,
	struct se_device *dev,
	u32 lun)
{
	struct se_lun *lun_p;
	u32 lun_access = 0;
	int rc;

	if (atomic_read(&dev->dev_access_obj.obj_access_count) != 0) {
		pr_err("Unable to export struct se_device while dev_access_obj: %d\n",
			atomic_read(&dev->dev_access_obj.obj_access_count));
		return ERR_PTR(-EACCES);
	}

	lun_p = core_tpg_pre_addlun(tpg, lun);
	if (IS_ERR(lun_p))
		return lun_p;

	if (dev->dev_flags & DF_READ_ONLY)
		lun_access = TRANSPORT_LUNFLAGS_READ_ONLY;
	else
		lun_access = TRANSPORT_LUNFLAGS_READ_WRITE;

	rc = core_tpg_post_addlun(tpg, lun_p, lun_access, dev);
	if (rc < 0)
		return ERR_PTR(rc);

	pr_debug("%s_TPG[%u]_LUN[%u] - Activated %s Logical Unit from"
		" CORE HBA: %u\n", tpg->se_tpg_tfo->get_fabric_name(),
		tpg->se_tpg_tfo->tpg_get_tag(tpg), lun_p->unpacked_lun,
		tpg->se_tpg_tfo->get_fabric_name(), hba->hba_id);
	/*
	 * Update LUN maps for dynamically added initiators when
	 * generate_node_acl is enabled.
	 */
	if (tpg->se_tpg_tfo->tpg_check_demo_mode(tpg)) {
		struct se_node_acl *acl;
		spin_lock_irq(&tpg->acl_node_lock);
		list_for_each_entry(acl, &tpg->acl_node_list, acl_list) {
			if (acl->dynamic_node_acl &&
			    (!tpg->se_tpg_tfo->tpg_check_demo_mode_login_only ||
			     !tpg->se_tpg_tfo->tpg_check_demo_mode_login_only(tpg))) {
				spin_unlock_irq(&tpg->acl_node_lock);
				core_tpg_add_node_to_devs(acl, tpg);
				spin_lock_irq(&tpg->acl_node_lock);
			}
		}
		spin_unlock_irq(&tpg->acl_node_lock);
	}

	return lun_p;
}

/*      core_dev_del_lun():
 *
 *
 */
int core_dev_del_lun(
	struct se_portal_group *tpg,
	u32 unpacked_lun)
{
	struct se_lun *lun;

	lun = core_tpg_pre_dellun(tpg, unpacked_lun);
	if (IS_ERR(lun))
		return PTR_ERR(lun);

	core_tpg_post_dellun(tpg, lun);

	pr_debug("%s_TPG[%u]_LUN[%u] - Deactivated %s Logical Unit from"
		" device object\n", tpg->se_tpg_tfo->get_fabric_name(),
		tpg->se_tpg_tfo->tpg_get_tag(tpg), unpacked_lun,
		tpg->se_tpg_tfo->get_fabric_name());

	return 0;
}

struct se_lun *core_get_lun_from_tpg(struct se_portal_group *tpg, u32 unpacked_lun)
{
	struct se_lun *lun;

	spin_lock(&tpg->tpg_lun_lock);
	if (unpacked_lun > (TRANSPORT_MAX_LUNS_PER_TPG-1)) {
		pr_err("%s LUN: %u exceeds TRANSPORT_MAX_LUNS"
			"_PER_TPG-1: %u for Target Portal Group: %hu\n",
			tpg->se_tpg_tfo->get_fabric_name(), unpacked_lun,
			TRANSPORT_MAX_LUNS_PER_TPG-1,
			tpg->se_tpg_tfo->tpg_get_tag(tpg));
		spin_unlock(&tpg->tpg_lun_lock);
		return NULL;
	}
	lun = tpg->tpg_lun_list[unpacked_lun];

	if (lun->lun_status != TRANSPORT_LUN_STATUS_FREE) {
		pr_err("%s Logical Unit Number: %u is not free on"
			" Target Portal Group: %hu, ignoring request.\n",
			tpg->se_tpg_tfo->get_fabric_name(), unpacked_lun,
			tpg->se_tpg_tfo->tpg_get_tag(tpg));
		spin_unlock(&tpg->tpg_lun_lock);
		return NULL;
	}
	spin_unlock(&tpg->tpg_lun_lock);

	return lun;
}

/*      core_dev_get_lun():
 *
 *
 */
static struct se_lun *core_dev_get_lun(struct se_portal_group *tpg, u32 unpacked_lun)
{
	struct se_lun *lun;

	spin_lock(&tpg->tpg_lun_lock);
	if (unpacked_lun > (TRANSPORT_MAX_LUNS_PER_TPG-1)) {
		pr_err("%s LUN: %u exceeds TRANSPORT_MAX_LUNS_PER"
			"_TPG-1: %u for Target Portal Group: %hu\n",
			tpg->se_tpg_tfo->get_fabric_name(), unpacked_lun,
			TRANSPORT_MAX_LUNS_PER_TPG-1,
			tpg->se_tpg_tfo->tpg_get_tag(tpg));
		spin_unlock(&tpg->tpg_lun_lock);
		return NULL;
	}
	lun = tpg->tpg_lun_list[unpacked_lun];

	if (lun->lun_status != TRANSPORT_LUN_STATUS_ACTIVE) {
		pr_err("%s Logical Unit Number: %u is not active on"
			" Target Portal Group: %hu, ignoring request.\n",
			tpg->se_tpg_tfo->get_fabric_name(), unpacked_lun,
			tpg->se_tpg_tfo->tpg_get_tag(tpg));
		spin_unlock(&tpg->tpg_lun_lock);
		return NULL;
	}
	spin_unlock(&tpg->tpg_lun_lock);

	return lun;
}

struct se_lun_acl *core_dev_init_initiator_node_lun_acl(
	struct se_portal_group *tpg,
	u32 mapped_lun,
	char *initiatorname,
	int *ret)
{
	struct se_lun_acl *lacl;
	struct se_node_acl *nacl;

	if (strlen(initiatorname) >= TRANSPORT_IQN_LEN) {
		pr_err("%s InitiatorName exceeds maximum size.\n",
			tpg->se_tpg_tfo->get_fabric_name());
		*ret = -EOVERFLOW;
		return NULL;
	}
	nacl = core_tpg_get_initiator_node_acl(tpg, initiatorname);
	if (!nacl) {
		*ret = -EINVAL;
		return NULL;
	}
	lacl = kzalloc(sizeof(struct se_lun_acl), GFP_KERNEL);
	if (!lacl) {
		pr_err("Unable to allocate memory for struct se_lun_acl.\n");
		*ret = -ENOMEM;
		return NULL;
	}

	INIT_LIST_HEAD(&lacl->lacl_list);
	lacl->mapped_lun = mapped_lun;
	lacl->se_lun_nacl = nacl;
	snprintf(lacl->initiatorname, TRANSPORT_IQN_LEN, "%s", initiatorname);

	return lacl;
}

int core_dev_add_initiator_node_lun_acl(
	struct se_portal_group *tpg,
	struct se_lun_acl *lacl,
	u32 unpacked_lun,
	u32 lun_access)
{
	struct se_lun *lun;
	struct se_node_acl *nacl;

	lun = core_dev_get_lun(tpg, unpacked_lun);
	if (!lun) {
		pr_err("%s Logical Unit Number: %u is not active on"
			" Target Portal Group: %hu, ignoring request.\n",
			tpg->se_tpg_tfo->get_fabric_name(), unpacked_lun,
			tpg->se_tpg_tfo->tpg_get_tag(tpg));
		return -EINVAL;
	}

	nacl = lacl->se_lun_nacl;
	if (!nacl)
		return -EINVAL;

	if ((lun->lun_access & TRANSPORT_LUNFLAGS_READ_ONLY) &&
	    (lun_access & TRANSPORT_LUNFLAGS_READ_WRITE))
		lun_access = TRANSPORT_LUNFLAGS_READ_ONLY;

	lacl->se_lun = lun;

	if (core_update_device_list_for_node(lun, lacl, lacl->mapped_lun,
			lun_access, nacl, tpg, 1) < 0)
		return -EINVAL;

	spin_lock(&lun->lun_acl_lock);
	list_add_tail(&lacl->lacl_list, &lun->lun_acl_list);
	atomic_inc(&lun->lun_acl_count);
	smp_mb__after_atomic_inc();
	spin_unlock(&lun->lun_acl_lock);

	pr_debug("%s_TPG[%hu]_LUN[%u->%u] - Added %s ACL for "
		" InitiatorNode: %s\n", tpg->se_tpg_tfo->get_fabric_name(),
		tpg->se_tpg_tfo->tpg_get_tag(tpg), unpacked_lun, lacl->mapped_lun,
		(lun_access & TRANSPORT_LUNFLAGS_READ_WRITE) ? "RW" : "RO",
		lacl->initiatorname);
	/*
	 * Check to see if there are any existing persistent reservation APTPL
	 * pre-registrations that need to be enabled for this LUN ACL..
	 */
	core_scsi3_check_aptpl_registration(lun->lun_se_dev, tpg, lun, lacl);
	return 0;
}

/*      core_dev_del_initiator_node_lun_acl():
 *
 *
 */
int core_dev_del_initiator_node_lun_acl(
	struct se_portal_group *tpg,
	struct se_lun *lun,
	struct se_lun_acl *lacl)
{
	struct se_node_acl *nacl;

	nacl = lacl->se_lun_nacl;
	if (!nacl)
		return -EINVAL;

	spin_lock(&lun->lun_acl_lock);
	list_del(&lacl->lacl_list);
	atomic_dec(&lun->lun_acl_count);
	smp_mb__after_atomic_dec();
	spin_unlock(&lun->lun_acl_lock);

	core_update_device_list_for_node(lun, NULL, lacl->mapped_lun,
		TRANSPORT_LUNFLAGS_NO_ACCESS, nacl, tpg, 0);

	lacl->se_lun = NULL;

	pr_debug("%s_TPG[%hu]_LUN[%u] - Removed ACL for"
		" InitiatorNode: %s Mapped LUN: %u\n",
		tpg->se_tpg_tfo->get_fabric_name(),
		tpg->se_tpg_tfo->tpg_get_tag(tpg), lun->unpacked_lun,
		lacl->initiatorname, lacl->mapped_lun);

	return 0;
}

void core_dev_free_initiator_node_lun_acl(
	struct se_portal_group *tpg,
	struct se_lun_acl *lacl)
{
	pr_debug("%s_TPG[%hu] - Freeing ACL for %s InitiatorNode: %s"
		" Mapped LUN: %u\n", tpg->se_tpg_tfo->get_fabric_name(),
		tpg->se_tpg_tfo->tpg_get_tag(tpg),
		tpg->se_tpg_tfo->get_fabric_name(),
		lacl->initiatorname, lacl->mapped_lun);

	kfree(lacl);
}

int core_dev_setup_virtual_lun0(void)
{
	struct se_hba *hba;
	struct se_device *dev;
	struct se_subsystem_dev *se_dev = NULL;
	struct se_subsystem_api *t;
	char buf[16];
	int ret;

	hba = core_alloc_hba("rd_mcp", 0, HBA_FLAGS_INTERNAL_USE);
	if (IS_ERR(hba))
		return PTR_ERR(hba);

	lun0_hba = hba;
	t = hba->transport;

	se_dev = kzalloc(sizeof(struct se_subsystem_dev), GFP_KERNEL);
	if (!se_dev) {
		pr_err("Unable to allocate memory for"
				" struct se_subsystem_dev\n");
		ret = -ENOMEM;
		goto out;
	}
	INIT_LIST_HEAD(&se_dev->t10_wwn.t10_vpd_list);
	spin_lock_init(&se_dev->t10_wwn.t10_vpd_lock);
	INIT_LIST_HEAD(&se_dev->t10_pr.registration_list);
	INIT_LIST_HEAD(&se_dev->t10_pr.aptpl_reg_list);
	spin_lock_init(&se_dev->t10_pr.registration_lock);
	spin_lock_init(&se_dev->t10_pr.aptpl_reg_lock);
	INIT_LIST_HEAD(&se_dev->t10_alua.tg_pt_gps_list);
	spin_lock_init(&se_dev->t10_alua.tg_pt_gps_lock);
	spin_lock_init(&se_dev->se_dev_lock);
	se_dev->t10_pr.pr_aptpl_buf_len = PR_APTPL_BUF_LEN;
	se_dev->t10_wwn.t10_sub_dev = se_dev;
	se_dev->t10_alua.t10_sub_dev = se_dev;
	se_dev->se_dev_attrib.da_sub_dev = se_dev;
	se_dev->se_dev_hba = hba;

	se_dev->se_dev_su_ptr = t->allocate_virtdevice(hba, "virt_lun0");
	if (!se_dev->se_dev_su_ptr) {
		pr_err("Unable to locate subsystem dependent pointer"
			" from allocate_virtdevice()\n");
		ret = -ENOMEM;
		goto out;
	}
	lun0_su_dev = se_dev;

	memset(buf, 0, 16);
	sprintf(buf, "rd_pages=8");
	t->set_configfs_dev_params(hba, se_dev, buf, sizeof(buf));

	dev = t->create_virtdevice(hba, se_dev, se_dev->se_dev_su_ptr);
	if (IS_ERR(dev)) {
		ret = PTR_ERR(dev);
		goto out;
	}
	se_dev->se_dev_ptr = dev;
	g_lun0_dev = dev;

	return 0;
out:
	lun0_su_dev = NULL;
	kfree(se_dev);
	if (lun0_hba) {
		core_delete_hba(lun0_hba);
		lun0_hba = NULL;
	}
	return ret;
}


void core_dev_release_virtual_lun0(void)
{
	struct se_hba *hba = lun0_hba;
	struct se_subsystem_dev *su_dev = lun0_su_dev;

	if (!hba)
		return;

	if (g_lun0_dev)
		se_free_virtual_device(g_lun0_dev, hba);

	kfree(su_dev);
	core_delete_hba(hba);
}<|MERGE_RESOLUTION|>--- conflicted
+++ resolved
@@ -318,11 +318,7 @@
 	unsigned long flags;
 
 	spin_lock_irqsave(&se_nacl->device_list_lock, flags);
-<<<<<<< HEAD
-	deve = &se_nacl->device_list[se_cmd->orig_fe_lun];
-=======
 	deve = se_nacl->device_list[se_cmd->orig_fe_lun];
->>>>>>> e9676695
 	deve->deve_cmds--;
 	spin_unlock_irqrestore(&se_nacl->device_list_lock, flags);
 }
@@ -655,13 +651,9 @@
 	unsigned char *buf;
 	u32 lun_count = 0, offset = 8, i;
 
-<<<<<<< HEAD
-	buf = (unsigned char *) transport_kmap_data_sg(se_cmd);
-=======
 	buf = transport_kmap_data_sg(se_cmd);
 	if (!buf)
 		return -ENOMEM;
->>>>>>> e9676695
 
 	/*
 	 * If no struct se_session pointer is present, this struct se_cmd is
@@ -697,10 +689,6 @@
 	 * See SPC3 r07, page 159.
 	 */
 done:
-<<<<<<< HEAD
-	transport_kunmap_data_sg(se_cmd);
-=======
->>>>>>> e9676695
 	lun_count *= 8;
 	buf[0] = ((lun_count >> 24) & 0xff);
 	buf[1] = ((lun_count >> 16) & 0xff);
