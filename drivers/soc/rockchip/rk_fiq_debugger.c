--- conflicted
+++ resolved
@@ -712,11 +712,7 @@
 	sip_fiq_debugger_enable_debug(val);
 }
 
-<<<<<<< HEAD
-static void fiq_debugger_uart_irq_tf(struct pt_regs *_pt_regs, uint32_t cpu)
-=======
 static void fiq_debugger_uart_irq_tf(struct pt_regs *_pt_regs, unsigned long cpu)
->>>>>>> 3c5120d7
 {
 	fiq_debugger_fiq(_pt_regs, cpu);
 }
