/* SPDX-License-Identifier: GPL-2.0-only */
/*
 * Copyright 2002-2005, Devicescape Software, Inc.
 * Copyright 2013-2014  Intel Mobile Communications GmbH
 * Copyright(c) 2015-2017 Intel Deutschland GmbH
 * Copyright(c) 2020-2022 Intel Corporation
 */

#ifndef STA_INFO_H
#define STA_INFO_H

#include <linux/list.h>
#include <linux/types.h>
#include <linux/if_ether.h>
#include <linux/workqueue.h>
#include <linux/average.h>
#include <linux/bitfield.h>
#include <linux/etherdevice.h>
#include <linux/rhashtable.h>
#include <linux/u64_stats_sync.h>
#include "key.h"

/**
 * enum ieee80211_sta_info_flags - Stations flags
 *
 * These flags are used with &struct sta_info's @flags member, but
 * only indirectly with set_sta_flag() and friends.
 *
 * @WLAN_STA_AUTH: Station is authenticated.
 * @WLAN_STA_ASSOC: Station is associated.
 * @WLAN_STA_PS_STA: Station is in power-save mode
 * @WLAN_STA_AUTHORIZED: Station is authorized to send/receive traffic.
 *	This bit is always checked so needs to be enabled for all stations
 *	when virtual port control is not in use.
 * @WLAN_STA_SHORT_PREAMBLE: Station is capable of receiving short-preamble
 *	frames.
 * @WLAN_STA_WDS: Station is one of our WDS peers.
 * @WLAN_STA_CLEAR_PS_FILT: Clear PS filter in hardware (using the
 *	IEEE80211_TX_CTL_CLEAR_PS_FILT control flag) when the next
 *	frame to this station is transmitted.
 * @WLAN_STA_MFP: Management frame protection is used with this STA.
 * @WLAN_STA_BLOCK_BA: Used to deny ADDBA requests (both TX and RX)
 *	during suspend/resume and station removal.
 * @WLAN_STA_PS_DRIVER: driver requires keeping this station in
 *	power-save mode logically to flush frames that might still
 *	be in the queues
 * @WLAN_STA_PSPOLL: Station sent PS-poll while driver was keeping
 *	station in power-save mode, reply when the driver unblocks.
 * @WLAN_STA_TDLS_PEER: Station is a TDLS peer.
 * @WLAN_STA_TDLS_PEER_AUTH: This TDLS peer is authorized to send direct
 *	packets. This means the link is enabled.
 * @WLAN_STA_TDLS_INITIATOR: We are the initiator of the TDLS link with this
 *	station.
 * @WLAN_STA_TDLS_CHAN_SWITCH: This TDLS peer supports TDLS channel-switching
 * @WLAN_STA_TDLS_OFF_CHANNEL: The local STA is currently off-channel with this
 *	TDLS peer
 * @WLAN_STA_TDLS_WIDER_BW: This TDLS peer supports working on a wider bw on
 *	the BSS base channel.
 * @WLAN_STA_UAPSD: Station requested unscheduled SP while driver was
 *	keeping station in power-save mode, reply when the driver
 *	unblocks the station.
 * @WLAN_STA_SP: Station is in a service period, so don't try to
 *	reply to other uAPSD trigger frames or PS-Poll.
 * @WLAN_STA_4ADDR_EVENT: 4-addr event was already sent for this frame.
 * @WLAN_STA_INSERTED: This station is inserted into the hash table.
 * @WLAN_STA_RATE_CONTROL: rate control was initialized for this station.
 * @WLAN_STA_TOFFSET_KNOWN: toffset calculated for this station is valid.
 * @WLAN_STA_MPSP_OWNER: local STA is owner of a mesh Peer Service Period.
 * @WLAN_STA_MPSP_RECIPIENT: local STA is recipient of a MPSP.
 * @WLAN_STA_PS_DELIVER: station woke up, but we're still blocking TX
 *	until pending frames are delivered
 * @WLAN_STA_USES_ENCRYPTION: This station was configured for encryption,
 *	so drop all packets without a key later.
 * @WLAN_STA_DECAP_OFFLOAD: This station uses rx decap offload
 *
 * @NUM_WLAN_STA_FLAGS: number of defined flags
 */
enum ieee80211_sta_info_flags {
	WLAN_STA_AUTH,
	WLAN_STA_ASSOC,
	WLAN_STA_PS_STA,
	WLAN_STA_AUTHORIZED,
	WLAN_STA_SHORT_PREAMBLE,
	WLAN_STA_WDS,
	WLAN_STA_CLEAR_PS_FILT,
	WLAN_STA_MFP,
	WLAN_STA_BLOCK_BA,
	WLAN_STA_PS_DRIVER,
	WLAN_STA_PSPOLL,
	WLAN_STA_TDLS_PEER,
	WLAN_STA_TDLS_PEER_AUTH,
	WLAN_STA_TDLS_INITIATOR,
	WLAN_STA_TDLS_CHAN_SWITCH,
	WLAN_STA_TDLS_OFF_CHANNEL,
	WLAN_STA_TDLS_WIDER_BW,
	WLAN_STA_UAPSD,
	WLAN_STA_SP,
	WLAN_STA_4ADDR_EVENT,
	WLAN_STA_INSERTED,
	WLAN_STA_RATE_CONTROL,
	WLAN_STA_TOFFSET_KNOWN,
	WLAN_STA_MPSP_OWNER,
	WLAN_STA_MPSP_RECIPIENT,
	WLAN_STA_PS_DELIVER,
	WLAN_STA_USES_ENCRYPTION,
	WLAN_STA_DECAP_OFFLOAD,

	NUM_WLAN_STA_FLAGS,
};

#define ADDBA_RESP_INTERVAL HZ
#define HT_AGG_MAX_RETRIES		15
#define HT_AGG_BURST_RETRIES		3
#define HT_AGG_RETRIES_PERIOD		(15 * HZ)

#define HT_AGG_STATE_DRV_READY		0
#define HT_AGG_STATE_RESPONSE_RECEIVED	1
#define HT_AGG_STATE_OPERATIONAL	2
#define HT_AGG_STATE_STOPPING		3
#define HT_AGG_STATE_WANT_START		4
#define HT_AGG_STATE_WANT_STOP		5
#define HT_AGG_STATE_START_CB		6
#define HT_AGG_STATE_STOP_CB		7
#define HT_AGG_STATE_SENT_ADDBA		8

DECLARE_EWMA(avg_signal, 10, 8)
enum ieee80211_agg_stop_reason {
	AGG_STOP_DECLINED,
	AGG_STOP_LOCAL_REQUEST,
	AGG_STOP_PEER_REQUEST,
	AGG_STOP_DESTROY_STA,
};

/* Debugfs flags to enable/disable use of RX/TX airtime in scheduler */
#define AIRTIME_USE_TX		BIT(0)
#define AIRTIME_USE_RX		BIT(1)

struct airtime_info {
	u64 rx_airtime;
	u64 tx_airtime;
	u32 last_active;
	s32 deficit;
	atomic_t aql_tx_pending; /* Estimated airtime for frames pending */
	u32 aql_limit_low;
	u32 aql_limit_high;
};

void ieee80211_sta_update_pending_airtime(struct ieee80211_local *local,
					  struct sta_info *sta, u8 ac,
					  u16 tx_airtime, bool tx_completed);

struct sta_info;

/**
 * struct tid_ampdu_tx - TID aggregation information (Tx).
 *
 * @rcu_head: rcu head for freeing structure
 * @session_timer: check if we keep Tx-ing on the TID (by timeout value)
 * @addba_resp_timer: timer for peer's response to addba request
 * @pending: pending frames queue -- use sta's spinlock to protect
 * @sta: station we are attached to
 * @dialog_token: dialog token for aggregation session
 * @timeout: session timeout value to be filled in ADDBA requests
 * @tid: TID number
 * @state: session state (see above)
 * @last_tx: jiffies of last tx activity
 * @stop_initiator: initiator of a session stop
 * @tx_stop: TX DelBA frame when stopping
 * @buf_size: reorder buffer size at receiver
 * @failed_bar_ssn: ssn of the last failed BAR tx attempt
 * @bar_pending: BAR needs to be re-sent
 * @amsdu: support A-MSDU withing A-MDPU
 * @ssn: starting sequence number of the session
 *
 * This structure's lifetime is managed by RCU, assignments to
 * the array holding it must hold the aggregation mutex.
 *
 * The TX path can access it under RCU lock-free if, and
 * only if, the state has the flag %HT_AGG_STATE_OPERATIONAL
 * set. Otherwise, the TX path must also acquire the spinlock
 * and re-check the state, see comments in the tx code
 * touching it.
 */
struct tid_ampdu_tx {
	struct rcu_head rcu_head;
	struct timer_list session_timer;
	struct timer_list addba_resp_timer;
	struct sk_buff_head pending;
	struct sta_info *sta;
	unsigned long state;
	unsigned long last_tx;
	u16 timeout;
	u8 dialog_token;
	u8 stop_initiator;
	bool tx_stop;
	u16 buf_size;
	u16 ssn;

	u16 failed_bar_ssn;
	bool bar_pending;
	bool amsdu;
	u8 tid;
};

/**
 * struct tid_ampdu_rx - TID aggregation information (Rx).
 *
 * @reorder_buf: buffer to reorder incoming aggregated MPDUs. An MPDU may be an
 *	A-MSDU with individually reported subframes.
 * @reorder_buf_filtered: bitmap indicating where there are filtered frames in
 *	the reorder buffer that should be ignored when releasing frames
 * @reorder_time: jiffies when skb was added
 * @session_timer: check if peer keeps Tx-ing on the TID (by timeout value)
 * @reorder_timer: releases expired frames from the reorder buffer.
 * @sta: station we are attached to
 * @last_rx: jiffies of last rx activity
 * @head_seq_num: head sequence number in reordering buffer.
 * @stored_mpdu_num: number of MPDUs in reordering buffer
 * @ssn: Starting Sequence Number expected to be aggregated.
 * @buf_size: buffer size for incoming A-MPDUs
 * @timeout: reset timer value (in TUs).
 * @tid: TID number
 * @rcu_head: RCU head used for freeing this struct
 * @reorder_lock: serializes access to reorder buffer, see below.
 * @auto_seq: used for offloaded BA sessions to automatically pick head_seq_and
 *	and ssn.
 * @removed: this session is removed (but might have been found due to RCU)
 * @started: this session has started (head ssn or higher was received)
 *
 * This structure's lifetime is managed by RCU, assignments to
 * the array holding it must hold the aggregation mutex.
 *
 * The @reorder_lock is used to protect the members of this
 * struct, except for @timeout, @buf_size and @dialog_token,
 * which are constant across the lifetime of the struct (the
 * dialog token being used only for debugging).
 */
struct tid_ampdu_rx {
	struct rcu_head rcu_head;
	spinlock_t reorder_lock;
	u64 reorder_buf_filtered;
	struct sk_buff_head *reorder_buf;
	unsigned long *reorder_time;
	struct sta_info *sta;
	struct timer_list session_timer;
	struct timer_list reorder_timer;
	unsigned long last_rx;
	u16 head_seq_num;
	u16 stored_mpdu_num;
	u16 ssn;
	u16 buf_size;
	u16 timeout;
	u8 tid;
	u8 auto_seq:1,
	   removed:1,
	   started:1;
};

/**
 * struct sta_ampdu_mlme - STA aggregation information.
 *
 * @mtx: mutex to protect all TX data (except non-NULL assignments
 *	to tid_tx[idx], which are protected by the sta spinlock)
 *	tid_start_tx is also protected by sta->lock.
 * @tid_rx: aggregation info for Rx per TID -- RCU protected
 * @tid_rx_token: dialog tokens for valid aggregation sessions
 * @tid_rx_timer_expired: bitmap indicating on which TIDs the
 *	RX timer expired until the work for it runs
 * @tid_rx_stop_requested:  bitmap indicating which BA sessions per TID the
 *	driver requested to close until the work for it runs
 * @tid_rx_manage_offl: bitmap indicating which BA sessions were requested
 *	to be treated as started/stopped due to offloading
 * @agg_session_valid: bitmap indicating which TID has a rx BA session open on
 * @unexpected_agg: bitmap indicating which TID already sent a delBA due to
 *	unexpected aggregation related frames outside a session
 * @work: work struct for starting/stopping aggregation
 * @tid_tx: aggregation info for Tx per TID
 * @tid_start_tx: sessions where start was requested
 * @last_addba_req_time: timestamp of the last addBA request.
 * @addba_req_num: number of times addBA request has been sent.
 * @dialog_token_allocator: dialog token enumerator for each new session;
 */
struct sta_ampdu_mlme {
	struct mutex mtx;
	/* rx */
	struct tid_ampdu_rx __rcu *tid_rx[IEEE80211_NUM_TIDS];
	u8 tid_rx_token[IEEE80211_NUM_TIDS];
	unsigned long tid_rx_timer_expired[BITS_TO_LONGS(IEEE80211_NUM_TIDS)];
	unsigned long tid_rx_stop_requested[BITS_TO_LONGS(IEEE80211_NUM_TIDS)];
	unsigned long tid_rx_manage_offl[BITS_TO_LONGS(2 * IEEE80211_NUM_TIDS)];
	unsigned long agg_session_valid[BITS_TO_LONGS(IEEE80211_NUM_TIDS)];
	unsigned long unexpected_agg[BITS_TO_LONGS(IEEE80211_NUM_TIDS)];
	/* tx */
	struct work_struct work;
	struct tid_ampdu_tx __rcu *tid_tx[IEEE80211_NUM_TIDS];
	struct tid_ampdu_tx *tid_start_tx[IEEE80211_NUM_TIDS];
	unsigned long last_addba_req_time[IEEE80211_NUM_TIDS];
	u8 addba_req_num[IEEE80211_NUM_TIDS];
	u8 dialog_token_allocator;
};


/* Value to indicate no TID reservation */
#define IEEE80211_TID_UNRESERVED	0xff

#define IEEE80211_FAST_XMIT_MAX_IV	18

/**
 * struct ieee80211_fast_tx - TX fastpath information
 * @key: key to use for hw crypto
 * @hdr: the 802.11 header to put with the frame
 * @hdr_len: actual 802.11 header length
 * @sa_offs: offset of the SA
 * @da_offs: offset of the DA
 * @pn_offs: offset where to put PN for crypto (or 0 if not needed)
 * @band: band this will be transmitted on, for tx_info
 * @rcu_head: RCU head to free this struct
 *
 * This struct is small enough so that the common case (maximum crypto
 * header length of 8 like for CCMP/GCMP) fits into a single 64-byte
 * cache line.
 */
struct ieee80211_fast_tx {
	struct ieee80211_key *key;
	u8 hdr_len;
	u8 sa_offs, da_offs, pn_offs;
	u8 band;
	u8 hdr[30 + 2 + IEEE80211_FAST_XMIT_MAX_IV +
	       sizeof(rfc1042_header)] __aligned(2);

	struct rcu_head rcu_head;
};

/**
 * struct ieee80211_fast_rx - RX fastpath information
 * @dev: netdevice for reporting the SKB
 * @vif_type: (P2P-less) interface type of the original sdata (sdata->vif.type)
 * @vif_addr: interface address
 * @rfc1042_hdr: copy of the RFC 1042 SNAP header (to have in cache)
 * @control_port_protocol: control port protocol copied from sdata
 * @expected_ds_bits: from/to DS bits expected
 * @icv_len: length of the MIC if present
 * @key: bool indicating encryption is expected (key is set)
 * @internal_forward: forward froms internally on AP/VLAN type interfaces
 * @uses_rss: copy of USES_RSS hw flag
 * @da_offs: offset of the DA in the header (for header conversion)
 * @sa_offs: offset of the SA in the header (for header conversion)
 * @rcu_head: RCU head for freeing this structure
 */
struct ieee80211_fast_rx {
	struct net_device *dev;
	enum nl80211_iftype vif_type;
	u8 vif_addr[ETH_ALEN] __aligned(2);
	u8 rfc1042_hdr[6] __aligned(2);
	__be16 control_port_protocol;
	__le16 expected_ds_bits;
	u8 icv_len;
	u8 key:1,
	   internal_forward:1,
	   uses_rss:1;
	u8 da_offs, sa_offs;

	struct rcu_head rcu_head;
};

/* we use only values in the range 0-100, so pick a large precision */
DECLARE_EWMA(mesh_fail_avg, 20, 8)
DECLARE_EWMA(mesh_tx_rate_avg, 8, 16)

/**
 * struct mesh_sta - mesh STA information
 * @plink_lock: serialize access to plink fields
 * @llid: Local link ID
 * @plid: Peer link ID
 * @aid: local aid supplied by peer
 * @reason: Cancel reason on PLINK_HOLDING state
 * @plink_retries: Retries in establishment
 * @plink_state: peer link state
 * @plink_timeout: timeout of peer link
 * @plink_timer: peer link watch timer
 * @plink_sta: peer link watch timer's sta_info
 * @t_offset: timing offset relative to this host
 * @t_offset_setpoint: reference timing offset of this sta to be used when
 * 	calculating clockdrift
 * @local_pm: local link-specific power save mode
 * @peer_pm: peer-specific power save mode towards local STA
 * @nonpeer_pm: STA power save mode towards non-peer neighbors
 * @processed_beacon: set to true after peer rates and capabilities are
 *	processed
 * @connected_to_gate: true if mesh STA has a path to a mesh gate
 * @connected_to_as: true if mesh STA has a path to a authentication server
 * @fail_avg: moving percentage of failed MSDUs
 * @tx_rate_avg: moving average of tx bitrate
 */
struct mesh_sta {
	struct timer_list plink_timer;
	struct sta_info *plink_sta;

	s64 t_offset;
	s64 t_offset_setpoint;

	spinlock_t plink_lock;
	u16 llid;
	u16 plid;
	u16 aid;
	u16 reason;
	u8 plink_retries;

	bool processed_beacon;
	bool connected_to_gate;
	bool connected_to_as;

	enum nl80211_plink_state plink_state;
	u32 plink_timeout;

	/* mesh power save */
	enum nl80211_mesh_power_mode local_pm;
	enum nl80211_mesh_power_mode peer_pm;
	enum nl80211_mesh_power_mode nonpeer_pm;

	/* moving percentage of failed MSDUs */
	struct ewma_mesh_fail_avg fail_avg;
	/* moving average of tx bitrate */
	struct ewma_mesh_tx_rate_avg tx_rate_avg;
};

DECLARE_EWMA(signal, 10, 8)

struct ieee80211_sta_rx_stats {
	unsigned long packets;
	unsigned long last_rx;
	unsigned long num_duplicates;
	unsigned long fragments;
	unsigned long dropped;
	int last_signal;
	u8 chains;
	s8 chain_signal_last[IEEE80211_MAX_CHAINS];
	u32 last_rate;
	struct u64_stats_sync syncp;
	u64 bytes;
	u64 msdu[IEEE80211_NUM_TIDS + 1];
};

/*
 * IEEE 802.11-2016 (10.6 "Defragmentation") recommends support for "concurrent
 * reception of at least one MSDU per access category per associated STA"
 * on APs, or "at least one MSDU per access category" on other interface types.
 *
 * This limit can be increased by changing this define, at the cost of slower
 * frame reassembly and increased memory use while fragments are pending.
 */
#define IEEE80211_FRAGMENT_MAX 4

struct ieee80211_fragment_entry {
	struct sk_buff_head skb_list;
	unsigned long first_frag_time;
	u16 seq;
	u16 extra_len;
	u16 last_frag;
	u8 rx_queue;
	u8 check_sequential_pn:1, /* needed for CCMP/GCMP */
	   is_protected:1;
	u8 last_pn[6]; /* PN of the last fragment if CCMP was used */
	unsigned int key_color;
};

struct ieee80211_fragment_cache {
	struct ieee80211_fragment_entry	entries[IEEE80211_FRAGMENT_MAX];
	unsigned int next;
};

/*
 * The bandwidth threshold below which the per-station CoDel parameters will be
 * scaled to be more lenient (to prevent starvation of slow stations). This
 * value will be scaled by the number of active stations when it is being
 * applied.
 */
#define STA_SLOW_THRESHOLD 6000 /* 6 Mbps */

/**
 * struct link_sta_info - Link STA information
 * All link specific sta info are stored here for reference. This can be
 * a single entry for non-MLD STA or multiple entries for MLD STA
 * @addr: Link MAC address - Can be same as MLD STA mac address and is always
 *	same for non-MLD STA. This is used as key for searching link STA
 * @link_id: Link ID uniquely identifying the link STA. This is 0 for non-MLD
 *	and set to the corresponding vif LinkId for MLD STA
 * @link_hash_node: hash node for rhashtable
 * @sta: Points to the STA info
 * @gtk: group keys negotiated with this station, if any
 * @tx_stats: TX statistics
 * @tx_stats.packets: # of packets transmitted
 * @tx_stats.bytes: # of bytes in all packets transmitted
 * @tx_stats.last_rate: last TX rate
 * @tx_stats.msdu: # of transmitted MSDUs per TID
 * @rx_stats: RX statistics
 * @rx_stats_avg: averaged RX statistics
 * @rx_stats_avg.signal: averaged signal
 * @rx_stats_avg.chain_signal: averaged per-chain signal
 * @pcpu_rx_stats: per-CPU RX statistics, assigned only if the driver needs
 *	this (by advertising the USES_RSS hw flag)
 * @status_stats: TX status statistics
 * @status_stats.filtered: # of filtered frames
 * @status_stats.retry_failed: # of frames that failed after retry
 * @status_stats.retry_count: # of retries attempted
 * @status_stats.lost_packets: # of lost packets
 * @status_stats.last_pkt_time: timestamp of last ACKed packet
 * @status_stats.msdu_retries: # of MSDU retries
 * @status_stats.msdu_failed: # of failed MSDUs
 * @status_stats.last_ack: last ack timestamp (jiffies)
 * @status_stats.last_ack_signal: last ACK signal
 * @status_stats.ack_signal_filled: last ACK signal validity
 * @status_stats.avg_ack_signal: average ACK signal
 * @cur_max_bandwidth: maximum bandwidth to use for TX to the station,
 *	taken from HT/VHT capabilities or VHT operating mode notification
 * @pub: public (driver visible) link STA data
 * TODO Move other link params from sta_info as required for MLD operation
 */
struct link_sta_info {
	u8 addr[ETH_ALEN];
	u8 link_id;

	struct rhlist_head link_hash_node;

	struct sta_info *sta;
	struct ieee80211_key __rcu *gtk[NUM_DEFAULT_KEYS +
					NUM_DEFAULT_MGMT_KEYS +
					NUM_DEFAULT_BEACON_KEYS];
	struct ieee80211_sta_rx_stats __percpu *pcpu_rx_stats;

	/* Updated from RX path only, no locking requirements */
	struct ieee80211_sta_rx_stats rx_stats;
	struct {
		struct ewma_signal signal;
		struct ewma_signal chain_signal[IEEE80211_MAX_CHAINS];
	} rx_stats_avg;

	/* Updated from TX status path only, no locking requirements */
	struct {
		unsigned long filtered;
		unsigned long retry_failed, retry_count;
		unsigned int lost_packets;
		unsigned long last_pkt_time;
		u64 msdu_retries[IEEE80211_NUM_TIDS + 1];
		u64 msdu_failed[IEEE80211_NUM_TIDS + 1];
		unsigned long last_ack;
		s8 last_ack_signal;
		bool ack_signal_filled;
		struct ewma_avg_signal avg_ack_signal;
	} status_stats;

	/* Updated from TX path only, no locking requirements */
	struct {
		u64 packets[IEEE80211_NUM_ACS];
		u64 bytes[IEEE80211_NUM_ACS];
		struct ieee80211_tx_rate last_rate;
		struct rate_info last_rate_info;
		u64 msdu[IEEE80211_NUM_TIDS + 1];
	} tx_stats;

	enum ieee80211_sta_rx_bandwidth cur_max_bandwidth;

	struct ieee80211_link_sta *pub;
};

/**
 * struct sta_info - STA information
 *
 * This structure collects information about a station that
 * mac80211 is communicating with.
 *
 * @list: global linked list entry
 * @free_list: list entry for keeping track of stations to free
 * @hash_node: hash node for rhashtable
 * @addr: station's MAC address - duplicated from public part to
 *	let the hash table work with just a single cacheline
 * @local: pointer to the global information
 * @sdata: virtual interface this station belongs to
 * @ptk: peer keys negotiated with this station, if any
 * @ptk_idx: last installed peer key index
 * @rate_ctrl: rate control algorithm reference
 * @rate_ctrl_lock: spinlock used to protect rate control data
 *	(data inside the algorithm, so serializes calls there)
 * @rate_ctrl_priv: rate control private per-STA pointer
 * @lock: used for locking all fields that require locking, see comments
 *	in the header file.
 * @drv_deliver_wk: used for delivering frames after driver PS unblocking
 * @listen_interval: listen interval of this station, when we're acting as AP
 * @_flags: STA flags, see &enum ieee80211_sta_info_flags, do not use directly
 * @ps_lock: used for powersave (when mac80211 is the AP) related locking
 * @ps_tx_buf: buffers (per AC) of frames to transmit to this station
 *	when it leaves power saving state or polls
 * @tx_filtered: buffers (per AC) of frames we already tried to
 *	transmit but were filtered by hardware due to STA having
 *	entered power saving state, these are also delivered to
 *	the station when it leaves powersave or polls for frames
 * @driver_buffered_tids: bitmap of TIDs the driver has data buffered on
 * @txq_buffered_tids: bitmap of TIDs that mac80211 has txq data buffered on
 * @assoc_at: clock boottime (in ns) of last association
 * @last_connected: time (in seconds) when a station got connected
 * @last_seq_ctrl: last received seq/frag number from this STA (per TID
 *	plus one for non-QoS frames)
 * @tid_seq: per-TID sequence numbers for sending to this STA
 * @airtime: per-AC struct airtime_info describing airtime statistics for this
 *	station
 * @airtime_weight: station weight for airtime fairness calculation purposes
 * @ampdu_mlme: A-MPDU state machine state
 * @mesh: mesh STA information
 * @debugfs_dir: debug filesystem directory dentry
 * @dead: set to true when sta is unlinked
 * @removed: set to true when sta is being removed from sta_list
 * @uploaded: set to true when sta is uploaded to the driver
 * @sta: station information we share with the driver
 * @sta_state: duplicates information about station state (for debug)
 * @rcu_head: RCU head used for freeing this station struct
 * @cur_max_bandwidth: maximum bandwidth to use for TX to the station,
 *	taken from HT/VHT capabilities or VHT operating mode notification
 * @cparams: CoDel parameters for this station.
 * @reserved_tid: reserved TID (if any, otherwise IEEE80211_TID_UNRESERVED)
 * @fast_tx: TX fastpath information
 * @fast_rx: RX fastpath information
 * @tdls_chandef: a TDLS peer can have a wider chandef that is compatible to
 *	the BSS one.
 * @frags: fragment cache
<<<<<<< HEAD
=======
 * @cur: storage for aggregation data
 *	&struct ieee80211_sta points either here or to deflink.agg.
>>>>>>> 7365df19
 * @deflink: This is the default link STA information, for non MLO STA all link
 *	specific STA information is accessed through @deflink or through
 *	link[0] which points to address of @deflink. For MLO Link STA
 *	the first added link STA will point to deflink.
 * @link: reference to Link Sta entries. For Non MLO STA, except 1st link,
 *	i.e link[0] all links would be assigned to NULL by default and
 *	would access link information via @deflink or link[0]. For MLO
 *	STA, first link STA being added will point its link pointer to
 *	@deflink address and remaining would be allocated and the address
 *	would be assigned to link[link_id] where link_id is the id assigned
 *	by the AP.
 */
struct sta_info {
	/* General information, mostly static */
	struct list_head list, free_list;
	struct rcu_head rcu_head;
	struct rhlist_head hash_node;
	u8 addr[ETH_ALEN];
	struct ieee80211_local *local;
	struct ieee80211_sub_if_data *sdata;
	struct ieee80211_key __rcu *ptk[NUM_DEFAULT_KEYS];
	u8 ptk_idx;
	struct rate_control_ref *rate_ctrl;
	void *rate_ctrl_priv;
	spinlock_t rate_ctrl_lock;
	spinlock_t lock;

	struct ieee80211_fast_tx __rcu *fast_tx;
	struct ieee80211_fast_rx __rcu *fast_rx;

#ifdef CONFIG_MAC80211_MESH
	struct mesh_sta *mesh;
#endif

	struct work_struct drv_deliver_wk;

	u16 listen_interval;

	bool dead;
	bool removed;

	bool uploaded;

	enum ieee80211_sta_state sta_state;

	/* use the accessors defined below */
	unsigned long _flags;

	/* STA powersave lock and frame queues */
	spinlock_t ps_lock;
	struct sk_buff_head ps_tx_buf[IEEE80211_NUM_ACS];
	struct sk_buff_head tx_filtered[IEEE80211_NUM_ACS];
	unsigned long driver_buffered_tids;
	unsigned long txq_buffered_tids;

	u64 assoc_at;
	long last_connected;

	/* Plus 1 for non-QoS frames */
	__le16 last_seq_ctrl[IEEE80211_NUM_TIDS + 1];

	u16 tid_seq[IEEE80211_QOS_CTL_TID_MASK + 1];

	struct airtime_info airtime[IEEE80211_NUM_ACS];
	u16 airtime_weight;

	/*
	 * Aggregation information, locked with lock.
	 */
	struct sta_ampdu_mlme ampdu_mlme;

#ifdef CONFIG_MAC80211_DEBUGFS
	struct dentry *debugfs_dir;
#endif

	struct codel_params cparams;

	u8 reserved_tid;

	struct cfg80211_chan_def tdls_chandef;

	struct ieee80211_fragment_cache frags;

<<<<<<< HEAD
=======
	struct ieee80211_sta_aggregates cur;
>>>>>>> 7365df19
	struct link_sta_info deflink;
	struct link_sta_info __rcu *link[IEEE80211_MLD_MAX_NUM_LINKS];

	/* keep last! */
	struct ieee80211_sta sta;
};

static inline enum nl80211_plink_state sta_plink_state(struct sta_info *sta)
{
#ifdef CONFIG_MAC80211_MESH
	return sta->mesh->plink_state;
#endif
	return NL80211_PLINK_LISTEN;
}

static inline void set_sta_flag(struct sta_info *sta,
				enum ieee80211_sta_info_flags flag)
{
	WARN_ON(flag == WLAN_STA_AUTH ||
		flag == WLAN_STA_ASSOC ||
		flag == WLAN_STA_AUTHORIZED);
	set_bit(flag, &sta->_flags);
}

static inline void clear_sta_flag(struct sta_info *sta,
				  enum ieee80211_sta_info_flags flag)
{
	WARN_ON(flag == WLAN_STA_AUTH ||
		flag == WLAN_STA_ASSOC ||
		flag == WLAN_STA_AUTHORIZED);
	clear_bit(flag, &sta->_flags);
}

static inline int test_sta_flag(struct sta_info *sta,
				enum ieee80211_sta_info_flags flag)
{
	return test_bit(flag, &sta->_flags);
}

static inline int test_and_clear_sta_flag(struct sta_info *sta,
					  enum ieee80211_sta_info_flags flag)
{
	WARN_ON(flag == WLAN_STA_AUTH ||
		flag == WLAN_STA_ASSOC ||
		flag == WLAN_STA_AUTHORIZED);
	return test_and_clear_bit(flag, &sta->_flags);
}

static inline int test_and_set_sta_flag(struct sta_info *sta,
					enum ieee80211_sta_info_flags flag)
{
	WARN_ON(flag == WLAN_STA_AUTH ||
		flag == WLAN_STA_ASSOC ||
		flag == WLAN_STA_AUTHORIZED);
	return test_and_set_bit(flag, &sta->_flags);
}

int sta_info_move_state(struct sta_info *sta,
			enum ieee80211_sta_state new_state);

static inline void sta_info_pre_move_state(struct sta_info *sta,
					   enum ieee80211_sta_state new_state)
{
	int ret;

	WARN_ON_ONCE(test_sta_flag(sta, WLAN_STA_INSERTED));

	ret = sta_info_move_state(sta, new_state);
	WARN_ON_ONCE(ret);
}


void ieee80211_assign_tid_tx(struct sta_info *sta, int tid,
			     struct tid_ampdu_tx *tid_tx);

static inline struct tid_ampdu_tx *
rcu_dereference_protected_tid_tx(struct sta_info *sta, int tid)
{
	return rcu_dereference_protected(sta->ampdu_mlme.tid_tx[tid],
					 lockdep_is_held(&sta->lock) ||
					 lockdep_is_held(&sta->ampdu_mlme.mtx));
}

/* Maximum number of frames to buffer per power saving station per AC */
#define STA_MAX_TX_BUFFER	64

/* Minimum buffered frame expiry time. If STA uses listen interval that is
 * smaller than this value, the minimum value here is used instead. */
#define STA_TX_BUFFER_EXPIRE (10 * HZ)

/* How often station data is cleaned up (e.g., expiration of buffered frames)
 */
#define STA_INFO_CLEANUP_INTERVAL (10 * HZ)

struct rhlist_head *sta_info_hash_lookup(struct ieee80211_local *local,
					 const u8 *addr);

/*
 * Get a STA info, must be under RCU read lock.
 */
struct sta_info *sta_info_get(struct ieee80211_sub_if_data *sdata,
			      const u8 *addr);

struct sta_info *sta_info_get_bss(struct ieee80211_sub_if_data *sdata,
				  const u8 *addr);

/* user must hold sta_mtx or be in RCU critical section */
struct sta_info *sta_info_get_by_addrs(struct ieee80211_local *local,
				       const u8 *sta_addr, const u8 *vif_addr);

#define for_each_sta_info(local, _addr, _sta, _tmp)			\
	rhl_for_each_entry_rcu(_sta, _tmp,				\
			       sta_info_hash_lookup(local, _addr), hash_node)

struct rhlist_head *link_sta_info_hash_lookup(struct ieee80211_local *local,
					      const u8 *addr);

#define for_each_link_sta_info(local, _addr, _sta, _tmp)		\
	rhl_for_each_entry_rcu(_sta, _tmp,				\
			       link_sta_info_hash_lookup(local, _addr),	\
			       link_hash_node)

struct link_sta_info *
link_sta_info_get_bss(struct ieee80211_sub_if_data *sdata, const u8 *addr);

/*
 * Get STA info by index, BROKEN!
 */
struct sta_info *sta_info_get_by_idx(struct ieee80211_sub_if_data *sdata,
				     int idx);
/*
 * Create a new STA info, caller owns returned structure
 * until sta_info_insert().
 */
struct sta_info *sta_info_alloc(struct ieee80211_sub_if_data *sdata,
				const u8 *addr, gfp_t gfp);
struct sta_info *sta_info_alloc_with_link(struct ieee80211_sub_if_data *sdata,
					  const u8 *mld_addr,
					  unsigned int link_id,
					  const u8 *link_addr,
					  gfp_t gfp);

void sta_info_free(struct ieee80211_local *local, struct sta_info *sta);

/*
 * Insert STA info into hash table/list, returns zero or a
 * -EEXIST if (if the same MAC address is already present).
 *
 * Calling the non-rcu version makes the caller relinquish,
 * the _rcu version calls read_lock_rcu() and must be called
 * without it held.
 */
int sta_info_insert(struct sta_info *sta);
int sta_info_insert_rcu(struct sta_info *sta) __acquires(RCU);

int __must_check __sta_info_destroy(struct sta_info *sta);
int sta_info_destroy_addr(struct ieee80211_sub_if_data *sdata,
			  const u8 *addr);
int sta_info_destroy_addr_bss(struct ieee80211_sub_if_data *sdata,
			      const u8 *addr);

void sta_info_recalc_tim(struct sta_info *sta);

int sta_info_init(struct ieee80211_local *local);
void sta_info_stop(struct ieee80211_local *local);

/**
 * __sta_info_flush - flush matching STA entries from the STA table
 *
 * Returns the number of removed STA entries.
 *
 * @sdata: sdata to remove all stations from
 * @vlans: if the given interface is an AP interface, also flush VLANs
 */
int __sta_info_flush(struct ieee80211_sub_if_data *sdata, bool vlans);

/**
 * sta_info_flush - flush matching STA entries from the STA table
 *
 * Returns the number of removed STA entries.
 *
 * @sdata: sdata to remove all stations from
 */
static inline int sta_info_flush(struct ieee80211_sub_if_data *sdata)
{
	return __sta_info_flush(sdata, false);
}

void sta_set_rate_info_tx(struct sta_info *sta,
			  const struct ieee80211_tx_rate *rate,
			  struct rate_info *rinfo);
void sta_set_sinfo(struct sta_info *sta, struct station_info *sinfo,
		   bool tidstats);

u32 sta_get_expected_throughput(struct sta_info *sta);

void ieee80211_sta_expire(struct ieee80211_sub_if_data *sdata,
			  unsigned long exp_time);

int ieee80211_sta_allocate_link(struct sta_info *sta, unsigned int link_id);
void ieee80211_sta_free_link(struct sta_info *sta, unsigned int link_id);
int ieee80211_sta_activate_link(struct sta_info *sta, unsigned int link_id);
void ieee80211_sta_remove_link(struct sta_info *sta, unsigned int link_id);

void ieee80211_sta_ps_deliver_wakeup(struct sta_info *sta);
void ieee80211_sta_ps_deliver_poll_response(struct sta_info *sta);
void ieee80211_sta_ps_deliver_uapsd(struct sta_info *sta);

unsigned long ieee80211_sta_last_active(struct sta_info *sta);

void ieee80211_sta_set_max_amsdu_subframes(struct sta_info *sta,
					   const u8 *ext_capab,
					   unsigned int ext_capab_len);

enum sta_stats_type {
	STA_STATS_RATE_TYPE_INVALID = 0,
	STA_STATS_RATE_TYPE_LEGACY,
	STA_STATS_RATE_TYPE_HT,
	STA_STATS_RATE_TYPE_VHT,
	STA_STATS_RATE_TYPE_HE,
	STA_STATS_RATE_TYPE_S1G,
};

#define STA_STATS_FIELD_HT_MCS		GENMASK( 7,  0)
#define STA_STATS_FIELD_LEGACY_IDX	GENMASK( 3,  0)
#define STA_STATS_FIELD_LEGACY_BAND	GENMASK( 7,  4)
#define STA_STATS_FIELD_VHT_MCS		GENMASK( 3,  0)
#define STA_STATS_FIELD_VHT_NSS		GENMASK( 7,  4)
#define STA_STATS_FIELD_HE_MCS		GENMASK( 3,  0)
#define STA_STATS_FIELD_HE_NSS		GENMASK( 7,  4)
#define STA_STATS_FIELD_BW		GENMASK(11,  8)
#define STA_STATS_FIELD_SGI		GENMASK(12, 12)
#define STA_STATS_FIELD_TYPE		GENMASK(15, 13)
#define STA_STATS_FIELD_HE_RU		GENMASK(18, 16)
#define STA_STATS_FIELD_HE_GI		GENMASK(20, 19)
#define STA_STATS_FIELD_HE_DCM		GENMASK(21, 21)

#define STA_STATS_FIELD(_n, _v)		FIELD_PREP(STA_STATS_FIELD_ ## _n, _v)
#define STA_STATS_GET(_n, _v)		FIELD_GET(STA_STATS_FIELD_ ## _n, _v)

#define STA_STATS_RATE_INVALID		0

static inline u32 sta_stats_encode_rate(struct ieee80211_rx_status *s)
{
	u32 r;

	r = STA_STATS_FIELD(BW, s->bw);

	if (s->enc_flags & RX_ENC_FLAG_SHORT_GI)
		r |= STA_STATS_FIELD(SGI, 1);

	switch (s->encoding) {
	case RX_ENC_VHT:
		r |= STA_STATS_FIELD(TYPE, STA_STATS_RATE_TYPE_VHT);
		r |= STA_STATS_FIELD(VHT_NSS, s->nss);
		r |= STA_STATS_FIELD(VHT_MCS, s->rate_idx);
		break;
	case RX_ENC_HT:
		r |= STA_STATS_FIELD(TYPE, STA_STATS_RATE_TYPE_HT);
		r |= STA_STATS_FIELD(HT_MCS, s->rate_idx);
		break;
	case RX_ENC_LEGACY:
		r |= STA_STATS_FIELD(TYPE, STA_STATS_RATE_TYPE_LEGACY);
		r |= STA_STATS_FIELD(LEGACY_BAND, s->band);
		r |= STA_STATS_FIELD(LEGACY_IDX, s->rate_idx);
		break;
	case RX_ENC_HE:
		r |= STA_STATS_FIELD(TYPE, STA_STATS_RATE_TYPE_HE);
		r |= STA_STATS_FIELD(HE_NSS, s->nss);
		r |= STA_STATS_FIELD(HE_MCS, s->rate_idx);
		r |= STA_STATS_FIELD(HE_GI, s->he_gi);
		r |= STA_STATS_FIELD(HE_RU, s->he_ru);
		r |= STA_STATS_FIELD(HE_DCM, s->he_dcm);
		break;
	default:
		WARN_ON(1);
		return STA_STATS_RATE_INVALID;
	}

	return r;
}

#endif /* STA_INFO_H */<|MERGE_RESOLUTION|>--- conflicted
+++ resolved
@@ -622,11 +622,8 @@
  * @tdls_chandef: a TDLS peer can have a wider chandef that is compatible to
  *	the BSS one.
  * @frags: fragment cache
-<<<<<<< HEAD
-=======
  * @cur: storage for aggregation data
  *	&struct ieee80211_sta points either here or to deflink.agg.
->>>>>>> 7365df19
  * @deflink: This is the default link STA information, for non MLO STA all link
  *	specific STA information is accessed through @deflink or through
  *	link[0] which points to address of @deflink. For MLO Link STA
@@ -710,10 +707,7 @@
 
 	struct ieee80211_fragment_cache frags;
 
-<<<<<<< HEAD
-=======
 	struct ieee80211_sta_aggregates cur;
->>>>>>> 7365df19
 	struct link_sta_info deflink;
 	struct link_sta_info __rcu *link[IEEE80211_MLD_MAX_NUM_LINKS];
 
