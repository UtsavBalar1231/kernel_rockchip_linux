# SPDX-License-Identifier: GPL-2.0
#
# Makefile for the Linux networking core.
#

obj-y := sock.o request_sock.o skbuff.o datagram.o stream.o scm.o \
	 gen_stats.o gen_estimator.o net_namespace.o secure_seq.o \
<<<<<<< HEAD
	 flow_dissector.o dropreason_str.o
=======
	 flow_dissector.o
>>>>>>> 7365df19

obj-$(CONFIG_SYSCTL) += sysctl_net_core.o

obj-y		     += dev.o dev_addr_lists.o dst.o netevent.o \
			neighbour.o rtnetlink.o utils.o link_watch.o filter.o \
			sock_diag.o dev_ioctl.o tso.o sock_reuseport.o \
			fib_notifier.o xdp.o flow_offload.o gro.o

obj-$(CONFIG_NETDEV_ADDR_LIST_TEST) += dev_addr_lists_test.o

obj-y += net-sysfs.o
obj-$(CONFIG_PAGE_POOL) += page_pool.o
obj-$(CONFIG_PROC_FS) += net-procfs.o
obj-$(CONFIG_NET_PKTGEN) += pktgen.o
obj-$(CONFIG_NETPOLL) += netpoll.o
obj-$(CONFIG_FIB_RULES) += fib_rules.o
obj-$(CONFIG_TRACEPOINTS) += net-traces.o
obj-$(CONFIG_NET_DROP_MONITOR) += drop_monitor.o
obj-$(CONFIG_NET_SELFTESTS) += selftests.o
obj-$(CONFIG_NETWORK_PHY_TIMESTAMPING) += timestamping.o
obj-$(CONFIG_NET_PTP_CLASSIFY) += ptp_classifier.o
obj-$(CONFIG_CGROUP_NET_PRIO) += netprio_cgroup.o
obj-$(CONFIG_CGROUP_NET_CLASSID) += netclassid_cgroup.o
obj-$(CONFIG_LWTUNNEL) += lwtunnel.o
obj-$(CONFIG_LWTUNNEL_BPF) += lwt_bpf.o
obj-$(CONFIG_DST_CACHE) += dst_cache.o
obj-$(CONFIG_HWBM) += hwbm.o
obj-$(CONFIG_NET_DEVLINK) += devlink.o
obj-$(CONFIG_GRO_CELLS) += gro_cells.o
obj-$(CONFIG_FAILOVER) += failover.o
obj-$(CONFIG_NET_SOCK_MSG) += skmsg.o
obj-$(CONFIG_BPF_SYSCALL) += sock_map.o
obj-$(CONFIG_BPF_SYSCALL) += bpf_sk_storage.o
obj-$(CONFIG_OF)	+= of_net.o

clean-files := dropreason_str.c

quiet_cmd_dropreason_str = GEN     $@
cmd_dropreason_str = awk -F ',' 'BEGIN{ print "\#include <net/dropreason.h>\n"; \
	print "const char * const drop_reasons[] = {" }\
	/^enum skb_drop/ { dr=1; }\
	/^\};/ { dr=0; }\
	/^\tSKB_DROP_REASON_/ {\
		if (dr) {\
			sub(/\tSKB_DROP_REASON_/, "", $$1);\
			printf "\t[SKB_DROP_REASON_%s] = \"%s\",\n", $$1, $$1;\
		}\
	}\
	END{ print "};" }' $< > $@

$(obj)/dropreason_str.c: $(srctree)/include/net/dropreason.h
	$(call cmd,dropreason_str)

$(obj)/dropreason_str.o: $(obj)/dropreason_str.c<|MERGE_RESOLUTION|>--- conflicted
+++ resolved
@@ -5,11 +5,7 @@
 
 obj-y := sock.o request_sock.o skbuff.o datagram.o stream.o scm.o \
 	 gen_stats.o gen_estimator.o net_namespace.o secure_seq.o \
-<<<<<<< HEAD
-	 flow_dissector.o dropreason_str.o
-=======
 	 flow_dissector.o
->>>>>>> 7365df19
 
 obj-$(CONFIG_SYSCTL) += sysctl_net_core.o
 
@@ -43,24 +39,4 @@
 obj-$(CONFIG_NET_SOCK_MSG) += skmsg.o
 obj-$(CONFIG_BPF_SYSCALL) += sock_map.o
 obj-$(CONFIG_BPF_SYSCALL) += bpf_sk_storage.o
-obj-$(CONFIG_OF)	+= of_net.o
-
-clean-files := dropreason_str.c
-
-quiet_cmd_dropreason_str = GEN     $@
-cmd_dropreason_str = awk -F ',' 'BEGIN{ print "\#include <net/dropreason.h>\n"; \
-	print "const char * const drop_reasons[] = {" }\
-	/^enum skb_drop/ { dr=1; }\
-	/^\};/ { dr=0; }\
-	/^\tSKB_DROP_REASON_/ {\
-		if (dr) {\
-			sub(/\tSKB_DROP_REASON_/, "", $$1);\
-			printf "\t[SKB_DROP_REASON_%s] = \"%s\",\n", $$1, $$1;\
-		}\
-	}\
-	END{ print "};" }' $< > $@
-
-$(obj)/dropreason_str.c: $(srctree)/include/net/dropreason.h
-	$(call cmd,dropreason_str)
-
-$(obj)/dropreason_str.o: $(obj)/dropreason_str.c+obj-$(CONFIG_OF)	+= of_net.o