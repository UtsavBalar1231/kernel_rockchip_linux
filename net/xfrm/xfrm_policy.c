--- conflicted
+++ resolved
@@ -3671,10 +3671,7 @@
 				tpp[ti++] = &pols[pi]->xfrm_vec[i];
 		}
 		xfrm_nr = ti;
-<<<<<<< HEAD
-=======
-
->>>>>>> 272d4b8a
+
 		if (npols > 1) {
 			xfrm_tmpl_sort(stp, tpp, xfrm_nr, family);
 			tpp = stp;
