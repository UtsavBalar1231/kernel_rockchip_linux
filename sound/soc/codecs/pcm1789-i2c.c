// SPDX-License-Identifier: GPL-2.0
// Audio driver for PCM1789 I2C
// Copyright (C) 2018 Bootlin
// Mylène Josserand <mylene.josserand@bootlin.com>

#include <linux/clk.h>
#include <linux/delay.h>
#include <linux/i2c.h>
#include <linux/module.h>
#include <linux/of.h>
#include <linux/regmap.h>

#include "pcm1789.h"

static int pcm1789_i2c_probe(struct i2c_client *client)
{
	struct regmap *regmap;
	int ret;

	regmap = devm_regmap_init_i2c(client, &pcm1789_regmap_config);
	if (IS_ERR(regmap)) {
		ret = PTR_ERR(regmap);
		dev_err(&client->dev, "Failed to allocate regmap: %d\n", ret);
		return ret;
	}

	return pcm1789_common_init(&client->dev, regmap);
}

static void pcm1789_i2c_remove(struct i2c_client *client)
{
	pcm1789_common_exit(&client->dev);
<<<<<<< HEAD

	return 0;
=======
>>>>>>> 7365df19
}

#ifdef CONFIG_OF
static const struct of_device_id pcm1789_of_match[] = {
	{ .compatible = "ti,pcm1789", },
	{ }
};
MODULE_DEVICE_TABLE(of, pcm1789_of_match);
#endif

static const struct i2c_device_id pcm1789_i2c_ids[] = {
	{ "pcm1789", 0 },
	{ }
};
MODULE_DEVICE_TABLE(i2c, pcm1789_i2c_ids);

static struct i2c_driver pcm1789_i2c_driver = {
	.driver = {
		.name	= "pcm1789",
		.of_match_table = of_match_ptr(pcm1789_of_match),
	},
	.id_table	= pcm1789_i2c_ids,
	.probe_new	= pcm1789_i2c_probe,
	.remove	= pcm1789_i2c_remove,
};

module_i2c_driver(pcm1789_i2c_driver);

MODULE_DESCRIPTION("ASoC PCM1789 I2C driver");
MODULE_AUTHOR("Mylène Josserand <mylene.josserand@bootlin.com>");
MODULE_LICENSE("GPL");<|MERGE_RESOLUTION|>--- conflicted
+++ resolved
@@ -30,11 +30,6 @@
 static void pcm1789_i2c_remove(struct i2c_client *client)
 {
 	pcm1789_common_exit(&client->dev);
-<<<<<<< HEAD
-
-	return 0;
-=======
->>>>>>> 7365df19
 }
 
 #ifdef CONFIG_OF
