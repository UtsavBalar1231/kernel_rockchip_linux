--- conflicted
+++ resolved
@@ -786,11 +786,8 @@
 
 	rockchip_pdm_rxctrl(pdm, 0);
 
-<<<<<<< HEAD
-=======
 	rockchip_pdm_pinctrl_select_clk_state(dev);
 
->>>>>>> e74b58e2
 	return 0;
 
 err_regmap:
