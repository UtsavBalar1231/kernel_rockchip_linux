// SPDX-License-Identifier: GPL-2.0-only
/* sound/soc/rockchip/rockchip_i2s.c
 *
 * ALSA SoC Audio Layer - Rockchip I2S Controller driver
 *
 * Copyright (c) 2014 Rockchip Electronics Co. Ltd.
 * Author: Jianqun <jay.xu@rock-chips.com>
 */

#include <linux/module.h>
#include <linux/mfd/syscon.h>
#include <linux/delay.h>
#include <linux/of_gpio.h>
#include <linux/of_device.h>
#include <linux/clk.h>
<<<<<<< HEAD
#include <linux/pinctrl/consumer.h>
=======
#include <linux/clk/rockchip.h>
>>>>>>> 52f971ee
#include <linux/pm_runtime.h>
#include <linux/regmap.h>
#include <linux/spinlock.h>
#include <sound/pcm_params.h>
#include <sound/dmaengine_pcm.h>

#include "rockchip_i2s.h"

#define DRV_NAME "rockchip-i2s"

#define CLK_PPM_MIN		(-1000)
#define CLK_PPM_MAX		(1000)

struct rk_i2s_pins {
	u32 reg_offset;
	u32 shift;
};

struct rk_i2s_dev {
	struct device *dev;

	struct clk *hclk;
	struct clk *mclk;
	struct clk *mclk_root;

	struct snd_dmaengine_dai_dma_data capture_dma_data;
	struct snd_dmaengine_dai_dma_data playback_dma_data;

	struct regmap *regmap;
	struct regmap *grf;

	bool has_capture;
	bool has_playback;

/*
 * Used to indicate the tx/rx status.
 * I2S controller hopes to start the tx and rx together,
 * also to stop them when they are both try to stop.
*/
	bool tx_start;
	bool rx_start;
	bool is_master_mode;
	const struct rk_i2s_pins *pins;
	unsigned int bclk_ratio;
	spinlock_t lock; /* tx/rx lock */
<<<<<<< HEAD
	struct pinctrl *pinctrl;
	struct pinctrl_state *bclk_on;
	struct pinctrl_state *bclk_off;
=======
	unsigned int clk_trcm;

	unsigned int mclk_root_rate;
	unsigned int mclk_root_initial_rate;
	int clk_ppm;
	bool mclk_calibrate;

>>>>>>> 52f971ee
};

static int i2s_pinctrl_select_bclk_on(struct rk_i2s_dev *i2s)
{
	int ret = 0;

	if (!IS_ERR(i2s->pinctrl) && !IS_ERR_OR_NULL(i2s->bclk_on))
		ret = pinctrl_select_state(i2s->pinctrl, i2s->bclk_on);

	if (ret)
		dev_err(i2s->dev, "bclk enable failed %d\n", ret);

	return ret;
}

static int i2s_pinctrl_select_bclk_off(struct rk_i2s_dev *i2s)
{

	int ret = 0;

	if (!IS_ERR(i2s->pinctrl) && !IS_ERR_OR_NULL(i2s->bclk_off))
		ret = pinctrl_select_state(i2s->pinctrl, i2s->bclk_off);

	if (ret)
		dev_err(i2s->dev, "bclk disable failed %d\n", ret);

	return ret;
}

static int i2s_runtime_suspend(struct device *dev)
{
	struct rk_i2s_dev *i2s = dev_get_drvdata(dev);

	regcache_cache_only(i2s->regmap, true);
	clk_disable_unprepare(i2s->mclk);

	return 0;
}

static int i2s_runtime_resume(struct device *dev)
{
	struct rk_i2s_dev *i2s = dev_get_drvdata(dev);
	int ret;

	ret = clk_prepare_enable(i2s->mclk);
	if (ret) {
		dev_err(i2s->dev, "clock enable failed %d\n", ret);
		return ret;
	}

	regcache_cache_only(i2s->regmap, false);
	regcache_mark_dirty(i2s->regmap);

	ret = regcache_sync(i2s->regmap);
	if (ret)
		clk_disable_unprepare(i2s->mclk);

	return ret;
}

static inline struct rk_i2s_dev *to_info(struct snd_soc_dai *dai)
{
	return snd_soc_dai_get_drvdata(dai);
}

<<<<<<< HEAD
static int rockchip_snd_txctrl(struct rk_i2s_dev *i2s, int on)
=======
static int rockchip_i2s_clear(struct rk_i2s_dev *i2s)
>>>>>>> 52f971ee
{
	unsigned int clr = I2S_CLR_TXC | I2S_CLR_RXC;
	unsigned int val = 0;
<<<<<<< HEAD
	int ret = 0;

=======
	int ret;

	/*
	 * Workaround for FIFO clear on SLAVE mode:
	 *
	 * A Suggest to do reset hclk domain and then do mclk
	 *   domain, especially for SLAVE mode without CLK in.
	 *   at last, recovery regmap config.
	 *
	 * B Suggest to switch to MASTER, and then do FIFO clr,
	 *   at last, bring back to SLAVE.
	 *
	 * Now we choose plan B here.
	 */
	if (!i2s->is_master_mode)
		regmap_update_bits(i2s->regmap, I2S_CKR,
				   I2S_CKR_MSS_MASK, I2S_CKR_MSS_MASTER);
	regmap_update_bits(i2s->regmap, I2S_CLR, clr, clr);

	ret = regmap_read_poll_timeout_atomic(i2s->regmap, I2S_CLR, val,
					      !(val & clr), 10, 100);
	if (!i2s->is_master_mode)
		regmap_update_bits(i2s->regmap, I2S_CKR,
				   I2S_CKR_MSS_MASK, I2S_CKR_MSS_SLAVE);
	if (ret < 0)
		dev_warn(i2s->dev, "failed to clear fifo on %s mode\n",
			 i2s->is_master_mode ? "master" : "slave");

	return ret;
}

static void rockchip_snd_txctrl(struct rk_i2s_dev *i2s, int on)
{
>>>>>>> 52f971ee
	spin_lock(&i2s->lock);
	if (on) {
		ret = regmap_update_bits(i2s->regmap, I2S_DMACR,
					 I2S_DMACR_TDE_ENABLE,
					 I2S_DMACR_TDE_ENABLE);
		if (ret < 0)
			goto end;
		ret = regmap_update_bits(i2s->regmap, I2S_XFER,
					 I2S_XFER_TXS_START | I2S_XFER_RXS_START,
					 I2S_XFER_TXS_START | I2S_XFER_RXS_START);
		if (ret < 0)
			goto end;
		i2s->tx_start = true;
	} else {
		i2s->tx_start = false;

		ret = regmap_update_bits(i2s->regmap, I2S_DMACR,
					 I2S_DMACR_TDE_ENABLE,
					 I2S_DMACR_TDE_DISABLE);
		if (ret < 0)
			goto end;

		if (!i2s->rx_start) {
			ret = regmap_update_bits(i2s->regmap, I2S_XFER,
						 I2S_XFER_TXS_START | I2S_XFER_RXS_START,
						 I2S_XFER_TXS_STOP | I2S_XFER_RXS_STOP);
			if (ret < 0)
				goto end;
			udelay(150);
<<<<<<< HEAD
			ret = regmap_update_bits(i2s->regmap, I2S_CLR,
						 I2S_CLR_TXC | I2S_CLR_RXC,
						 I2S_CLR_TXC | I2S_CLR_RXC);
			if (ret < 0)
				goto end;
			ret = regmap_read_poll_timeout_atomic(i2s->regmap,
							      I2S_CLR,
							      val,
							      val == 0,
							      20,
							      200);
			if (ret < 0)
				dev_warn(i2s->dev, "fail to clear: %d\n", ret);
		}
	}
end:
	spin_unlock(&i2s->lock);
	if (ret < 0)
		dev_err(i2s->dev, "lrclk update failed\n");

	return ret;
=======
			rockchip_i2s_clear(i2s);
		}
	}
	spin_unlock(&i2s->lock);
>>>>>>> 52f971ee
}

static int rockchip_snd_rxctrl(struct rk_i2s_dev *i2s, int on)
{
<<<<<<< HEAD
	unsigned int val = 0;
	int ret = 0;

=======
>>>>>>> 52f971ee
	spin_lock(&i2s->lock);
	if (on) {
		ret = regmap_update_bits(i2s->regmap, I2S_DMACR,
					 I2S_DMACR_RDE_ENABLE,
					 I2S_DMACR_RDE_ENABLE);
		if (ret < 0)
			goto end;

		ret = regmap_update_bits(i2s->regmap, I2S_XFER,
					 I2S_XFER_TXS_START | I2S_XFER_RXS_START,
					 I2S_XFER_TXS_START | I2S_XFER_RXS_START);
		if (ret < 0)
			goto end;
		i2s->rx_start = true;
	} else {
		i2s->rx_start = false;

		ret = regmap_update_bits(i2s->regmap, I2S_DMACR,
					 I2S_DMACR_RDE_ENABLE,
					 I2S_DMACR_RDE_DISABLE);
		if (ret < 0)
			goto end;

		if (!i2s->tx_start) {
			ret = regmap_update_bits(i2s->regmap, I2S_XFER,
						 I2S_XFER_TXS_START | I2S_XFER_RXS_START,
						 I2S_XFER_TXS_STOP | I2S_XFER_RXS_STOP);
			if (ret < 0)
				goto end;
			udelay(150);
<<<<<<< HEAD
			ret = regmap_update_bits(i2s->regmap, I2S_CLR,
						 I2S_CLR_TXC | I2S_CLR_RXC,
						 I2S_CLR_TXC | I2S_CLR_RXC);
			if (ret < 0)
				goto end;
			ret = regmap_read_poll_timeout_atomic(i2s->regmap,
							      I2S_CLR,
							      val,
							      val == 0,
							      20,
							      200);
			if (ret < 0)
				dev_warn(i2s->dev, "fail to clear: %d\n", ret);
		}
	}
end:
	spin_unlock(&i2s->lock);
	if (ret < 0)
		dev_err(i2s->dev, "lrclk update failed\n");

	return ret;
=======
			rockchip_i2s_clear(i2s);
		}
	}
	spin_unlock(&i2s->lock);
>>>>>>> 52f971ee
}

static int rockchip_i2s_set_fmt(struct snd_soc_dai *cpu_dai,
				unsigned int fmt)
{
	struct rk_i2s_dev *i2s = to_info(cpu_dai);
	unsigned int mask = 0, val = 0;
	int ret = 0;

	pm_runtime_get_sync(cpu_dai->dev);
	mask = I2S_CKR_MSS_MASK;
	switch (fmt & SND_SOC_DAIFMT_CLOCK_PROVIDER_MASK) {
	case SND_SOC_DAIFMT_BP_FP:
		/* Set source clock in Master mode */
		val = I2S_CKR_MSS_MASTER;
		i2s->is_master_mode = true;
		break;
	case SND_SOC_DAIFMT_BC_FC:
		val = I2S_CKR_MSS_SLAVE;
		i2s->is_master_mode = false;
		break;
	default:
		ret = -EINVAL;
		goto err_pm_put;
	}

	regmap_update_bits(i2s->regmap, I2S_CKR, mask, val);

	mask = I2S_CKR_CKP_MASK | I2S_CKR_TLP_MASK | I2S_CKR_RLP_MASK;
	switch (fmt & SND_SOC_DAIFMT_INV_MASK) {
	case SND_SOC_DAIFMT_NB_NF:
		val = I2S_CKR_CKP_NORMAL |
		      I2S_CKR_TLP_NORMAL |
		      I2S_CKR_RLP_NORMAL;
		break;
	case SND_SOC_DAIFMT_NB_IF:
		val = I2S_CKR_CKP_NORMAL |
		      I2S_CKR_TLP_INVERTED |
		      I2S_CKR_RLP_INVERTED;
		break;
	case SND_SOC_DAIFMT_IB_NF:
		val = I2S_CKR_CKP_INVERTED |
		      I2S_CKR_TLP_NORMAL |
		      I2S_CKR_RLP_NORMAL;
		break;
	case SND_SOC_DAIFMT_IB_IF:
		val = I2S_CKR_CKP_INVERTED |
		      I2S_CKR_TLP_INVERTED |
		      I2S_CKR_RLP_INVERTED;
		break;
	default:
		ret = -EINVAL;
		goto err_pm_put;
	}

	regmap_update_bits(i2s->regmap, I2S_CKR, mask, val);

	mask = I2S_TXCR_IBM_MASK | I2S_TXCR_TFS_MASK | I2S_TXCR_PBM_MASK;
	switch (fmt & SND_SOC_DAIFMT_FORMAT_MASK) {
	case SND_SOC_DAIFMT_RIGHT_J:
		val = I2S_TXCR_IBM_RSJM;
		break;
	case SND_SOC_DAIFMT_LEFT_J:
		val = I2S_TXCR_IBM_LSJM;
		break;
	case SND_SOC_DAIFMT_I2S:
		val = I2S_TXCR_IBM_NORMAL;
		break;
	case SND_SOC_DAIFMT_DSP_A: /* PCM delay 1 bit mode */
		val = I2S_TXCR_TFS_PCM | I2S_TXCR_PBM_MODE(1);
		break;
	case SND_SOC_DAIFMT_DSP_B: /* PCM no delay mode */
		val = I2S_TXCR_TFS_PCM;
		break;
	default:
		ret = -EINVAL;
		goto err_pm_put;
	}

	regmap_update_bits(i2s->regmap, I2S_TXCR, mask, val);

	mask = I2S_RXCR_IBM_MASK | I2S_RXCR_TFS_MASK | I2S_RXCR_PBM_MASK;
	switch (fmt & SND_SOC_DAIFMT_FORMAT_MASK) {
	case SND_SOC_DAIFMT_RIGHT_J:
		val = I2S_RXCR_IBM_RSJM;
		break;
	case SND_SOC_DAIFMT_LEFT_J:
		val = I2S_RXCR_IBM_LSJM;
		break;
	case SND_SOC_DAIFMT_I2S:
		val = I2S_RXCR_IBM_NORMAL;
		break;
	case SND_SOC_DAIFMT_DSP_A: /* PCM delay 1 bit mode */
		val = I2S_RXCR_TFS_PCM | I2S_RXCR_PBM_MODE(1);
		break;
	case SND_SOC_DAIFMT_DSP_B: /* PCM no delay mode */
		val = I2S_RXCR_TFS_PCM;
		break;
	default:
		ret = -EINVAL;
		goto err_pm_put;
	}

	regmap_update_bits(i2s->regmap, I2S_RXCR, mask, val);

err_pm_put:
	pm_runtime_put(cpu_dai->dev);

	return ret;
}

static int rockchip_i2s_hw_params(struct snd_pcm_substream *substream,
				  struct snd_pcm_hw_params *params,
				  struct snd_soc_dai *dai)
{
	struct rk_i2s_dev *i2s = to_info(dai);
	unsigned int val = 0;
	unsigned int mclk_rate, bclk_rate, div_bclk, div_lrck;

	if (i2s->is_master_mode) {
		mclk_rate = clk_get_rate(i2s->mclk);
		bclk_rate = i2s->bclk_ratio * params_rate(params);
		if (!bclk_rate)
			return -EINVAL;

		div_bclk = DIV_ROUND_CLOSEST(mclk_rate, bclk_rate);
		div_lrck = bclk_rate / params_rate(params);
		regmap_update_bits(i2s->regmap, I2S_CKR,
				   I2S_CKR_MDIV_MASK,
				   I2S_CKR_MDIV(div_bclk));

		regmap_update_bits(i2s->regmap, I2S_CKR,
				   I2S_CKR_TSD_MASK |
				   I2S_CKR_RSD_MASK,
				   I2S_CKR_TSD(div_lrck) |
				   I2S_CKR_RSD(div_lrck));
	}

	switch (params_format(params)) {
	case SNDRV_PCM_FORMAT_S8:
		val |= I2S_TXCR_VDW(8);
		break;
	case SNDRV_PCM_FORMAT_S16_LE:
		val |= I2S_TXCR_VDW(16);
		break;
	case SNDRV_PCM_FORMAT_S20_3LE:
		val |= I2S_TXCR_VDW(20);
		break;
	case SNDRV_PCM_FORMAT_S24_LE:
		val |= I2S_TXCR_VDW(24);
		break;
	case SNDRV_PCM_FORMAT_S32_LE:
		val |= I2S_TXCR_VDW(32);
		break;
	default:
		return -EINVAL;
	}

	switch (params_channels(params)) {
	case 8:
		val |= I2S_CHN_8;
		break;
	case 6:
		val |= I2S_CHN_6;
		break;
	case 4:
		val |= I2S_CHN_4;
		break;
	case 2:
		val |= I2S_CHN_2;
		break;
	default:
		dev_err(i2s->dev, "invalid channel: %d\n",
			params_channels(params));
		return -EINVAL;
	}

	if (substream->stream == SNDRV_PCM_STREAM_CAPTURE)
		regmap_update_bits(i2s->regmap, I2S_RXCR,
				   I2S_RXCR_VDW_MASK | I2S_RXCR_CSR_MASK,
				   val);
	else
		regmap_update_bits(i2s->regmap, I2S_TXCR,
				   I2S_TXCR_VDW_MASK | I2S_TXCR_CSR_MASK,
				   val);

	if (!IS_ERR(i2s->grf) && i2s->pins) {
		regmap_read(i2s->regmap, I2S_TXCR, &val);
		val &= I2S_TXCR_CSR_MASK;

		switch (val) {
		case I2S_CHN_4:
			val = I2S_IO_4CH_OUT_6CH_IN;
			break;
		case I2S_CHN_6:
			val = I2S_IO_6CH_OUT_4CH_IN;
			break;
		case I2S_CHN_8:
			val = I2S_IO_8CH_OUT_2CH_IN;
			break;
		default:
			val = I2S_IO_2CH_OUT_8CH_IN;
			break;
		}

		val <<= i2s->pins->shift;
		val |= (I2S_IO_DIRECTION_MASK << i2s->pins->shift) << 16;
		regmap_write(i2s->grf, i2s->pins->reg_offset, val);
	}

	regmap_update_bits(i2s->regmap, I2S_DMACR, I2S_DMACR_TDL_MASK,
			   I2S_DMACR_TDL(16));
	regmap_update_bits(i2s->regmap, I2S_DMACR, I2S_DMACR_RDL_MASK,
			   I2S_DMACR_RDL(16));

<<<<<<< HEAD
	val = I2S_CKR_TRCM_TXRX;
	if (dai->driver->symmetric_rate && rtd->dai_link->symmetric_rate)
		val = I2S_CKR_TRCM_TXONLY;

	regmap_update_bits(i2s->regmap, I2S_CKR,
			   I2S_CKR_TRCM_MASK,
			   val);
=======
>>>>>>> 52f971ee
	return 0;
}

static int rockchip_i2s_trigger(struct snd_pcm_substream *substream,
				int cmd, struct snd_soc_dai *dai)
{
	struct rk_i2s_dev *i2s = to_info(dai);
	int ret = 0;

	switch (cmd) {
	case SNDRV_PCM_TRIGGER_START:
	case SNDRV_PCM_TRIGGER_RESUME:
	case SNDRV_PCM_TRIGGER_PAUSE_RELEASE:
		if (substream->stream == SNDRV_PCM_STREAM_CAPTURE)
			ret = rockchip_snd_rxctrl(i2s, 1);
		else
			ret = rockchip_snd_txctrl(i2s, 1);
		if (ret < 0)
			return ret;
		i2s_pinctrl_select_bclk_on(i2s);
		break;
	case SNDRV_PCM_TRIGGER_SUSPEND:
	case SNDRV_PCM_TRIGGER_STOP:
	case SNDRV_PCM_TRIGGER_PAUSE_PUSH:
		if (substream->stream == SNDRV_PCM_STREAM_CAPTURE) {
			if (!i2s->tx_start)
				i2s_pinctrl_select_bclk_off(i2s);
			ret = rockchip_snd_rxctrl(i2s, 0);
		} else {
			if (!i2s->rx_start)
				i2s_pinctrl_select_bclk_off(i2s);
			ret = rockchip_snd_txctrl(i2s, 0);
		}
		break;
	default:
		ret = -EINVAL;
		break;
	}

	return ret;
}

static int rockchip_i2s_set_bclk_ratio(struct snd_soc_dai *dai,
				       unsigned int ratio)
{
	struct rk_i2s_dev *i2s = to_info(dai);

	i2s->bclk_ratio = ratio;

	return 0;
}

<<<<<<< HEAD
=======
static int rockchip_i2s_clk_set_rate(struct rk_i2s_dev *i2s,
				     struct clk *clk, unsigned long rate,
				     int ppm)
{
	unsigned long rate_target;
	int delta, ret;

	if (ppm == i2s->clk_ppm)
		return 0;

	ret = rockchip_pll_clk_compensation(clk, ppm);
	if (ret != -ENOSYS)
		goto out;

	delta = (ppm < 0) ? -1 : 1;
	delta *= (int)div64_u64((uint64_t)rate * (uint64_t)abs(ppm) + 500000, 1000000);

	rate_target = rate + delta;

	if (!rate_target)
		return -EINVAL;

	ret = clk_set_rate(clk, rate_target);
	if (ret)
		return ret;
out:
	if (!ret)
		i2s->clk_ppm = ppm;

	return ret;
}

>>>>>>> 52f971ee
static int rockchip_i2s_set_sysclk(struct snd_soc_dai *cpu_dai, int clk_id,
				   unsigned int rate, int dir)
{
	struct rk_i2s_dev *i2s = to_info(cpu_dai);
	unsigned int root_rate, div, delta;
	uint64_t ppm;
	int ret;

	if (rate == 0)
		return 0;

	if (i2s->mclk_calibrate) {
		ret = rockchip_i2s_clk_set_rate(i2s, i2s->mclk_root,
						i2s->mclk_root_rate, 0);
		if (ret)
			return ret;

		root_rate = i2s->mclk_root_rate;
		delta = abs(root_rate % rate - rate);
		ppm = div64_u64((uint64_t)delta * 1000000, (uint64_t)root_rate);

		if (ppm) {
			div = DIV_ROUND_CLOSEST(i2s->mclk_root_initial_rate, rate);
			if (!div)
				return -EINVAL;

			root_rate = rate * round_up(div, 2);
			ret = clk_set_rate(i2s->mclk_root, root_rate);
			if (ret)
				return ret;

			i2s->mclk_root_rate = clk_get_rate(i2s->mclk_root);
		}
	}

	ret = clk_set_rate(i2s->mclk, rate);
	if (ret)
		dev_err(i2s->dev, "Fail to set mclk %d\n", ret);

	return ret;
}

static int rockchip_i2s_clk_compensation_info(struct snd_kcontrol *kcontrol,
					      struct snd_ctl_elem_info *uinfo)
{
	uinfo->type = SNDRV_CTL_ELEM_TYPE_INTEGER;
	uinfo->count = 1;
	uinfo->value.integer.min = CLK_PPM_MIN;
	uinfo->value.integer.max = CLK_PPM_MAX;
	uinfo->value.integer.step = 1;

	return 0;
}

static int rockchip_i2s_clk_compensation_get(struct snd_kcontrol *kcontrol,
					     struct snd_ctl_elem_value *ucontrol)
{
	struct snd_soc_dai *dai = snd_kcontrol_chip(kcontrol);
	struct rk_i2s_dev *i2s = snd_soc_dai_get_drvdata(dai);

	ucontrol->value.integer.value[0] = i2s->clk_ppm;

	return 0;
}

static int rockchip_i2s_clk_compensation_put(struct snd_kcontrol *kcontrol,
					     struct snd_ctl_elem_value *ucontrol)
{
	struct snd_soc_dai *dai = snd_kcontrol_chip(kcontrol);
	struct rk_i2s_dev *i2s = snd_soc_dai_get_drvdata(dai);
	int ppm = ucontrol->value.integer.value[0];

	if ((ucontrol->value.integer.value[0] < CLK_PPM_MIN) ||
	    (ucontrol->value.integer.value[0] > CLK_PPM_MAX))
		return -EINVAL;

	return rockchip_i2s_clk_set_rate(i2s, i2s->mclk_root, i2s->mclk_root_rate, ppm);
}

static struct snd_kcontrol_new rockchip_i2s_compensation_control = {
	.iface = SNDRV_CTL_ELEM_IFACE_PCM,
	.name = "PCM Clk Compensation In PPM",
	.info = rockchip_i2s_clk_compensation_info,
	.get = rockchip_i2s_clk_compensation_get,
	.put = rockchip_i2s_clk_compensation_put,
};

static int rockchip_i2s_dai_probe(struct snd_soc_dai *dai)
{
	struct rk_i2s_dev *i2s = snd_soc_dai_get_drvdata(dai);

	snd_soc_dai_init_dma_data(dai,
		i2s->has_playback ? &i2s->playback_dma_data : NULL,
		i2s->has_capture  ? &i2s->capture_dma_data  : NULL);
<<<<<<< HEAD
=======

	if (i2s->mclk_calibrate)
		snd_soc_add_dai_controls(dai, &rockchip_i2s_compensation_control, 1);
>>>>>>> 52f971ee

	return 0;
}

static const struct snd_soc_dai_ops rockchip_i2s_dai_ops = {
	.hw_params = rockchip_i2s_hw_params,
	.set_bclk_ratio	= rockchip_i2s_set_bclk_ratio,
	.set_sysclk = rockchip_i2s_set_sysclk,
	.set_fmt = rockchip_i2s_set_fmt,
	.trigger = rockchip_i2s_trigger,
};

static struct snd_soc_dai_driver rockchip_i2s_dai = {
	.probe = rockchip_i2s_dai_probe,
	.ops = &rockchip_i2s_dai_ops,
<<<<<<< HEAD
	.symmetric_rate = 1,
=======
>>>>>>> 52f971ee
};

static const struct snd_soc_component_driver rockchip_i2s_component = {
	.name = DRV_NAME,
	.legacy_dai_naming = 1,
};

static bool rockchip_i2s_wr_reg(struct device *dev, unsigned int reg)
{
	switch (reg) {
	case I2S_TXCR:
	case I2S_RXCR:
	case I2S_CKR:
	case I2S_DMACR:
	case I2S_INTCR:
	case I2S_XFER:
	case I2S_CLR:
	case I2S_TXDR:
		return true;
	default:
		return false;
	}
}

static bool rockchip_i2s_rd_reg(struct device *dev, unsigned int reg)
{
	switch (reg) {
	case I2S_TXCR:
	case I2S_RXCR:
	case I2S_CKR:
	case I2S_DMACR:
	case I2S_INTCR:
	case I2S_XFER:
	case I2S_CLR:
	case I2S_TXDR:
	case I2S_RXDR:
	case I2S_FIFOLR:
	case I2S_INTSR:
		return true;
	default:
		return false;
	}
}

static bool rockchip_i2s_volatile_reg(struct device *dev, unsigned int reg)
{
	switch (reg) {
	case I2S_INTSR:
	case I2S_CLR:
	case I2S_FIFOLR:
	case I2S_TXDR:
	case I2S_RXDR:
		return true;
	default:
		return false;
	}
}

static bool rockchip_i2s_precious_reg(struct device *dev, unsigned int reg)
{
	switch (reg) {
	case I2S_RXDR:
		return true;
	default:
		return false;
	}
}

static const struct reg_default rockchip_i2s_reg_defaults[] = {
	{0x00, 0x0000000f},
	{0x04, 0x0000000f},
	{0x08, 0x00071f1f},
	{0x10, 0x001f0000},
	{0x14, 0x01f00000},
};

static const struct regmap_config rockchip_i2s_regmap_config = {
	.reg_bits = 32,
	.reg_stride = 4,
	.val_bits = 32,
	.max_register = I2S_RXDR,
	.reg_defaults = rockchip_i2s_reg_defaults,
	.num_reg_defaults = ARRAY_SIZE(rockchip_i2s_reg_defaults),
	.writeable_reg = rockchip_i2s_wr_reg,
	.readable_reg = rockchip_i2s_rd_reg,
	.volatile_reg = rockchip_i2s_volatile_reg,
	.precious_reg = rockchip_i2s_precious_reg,
	.cache_type = REGCACHE_FLAT,
};

static const struct rk_i2s_pins rk3399_i2s_pins = {
	.reg_offset = 0xe220,
	.shift = 11,
};

static const struct of_device_id rockchip_i2s_match[] __maybe_unused = {
<<<<<<< HEAD
	{ .compatible = "rockchip,px30-i2s", },
	{ .compatible = "rockchip,rk1808-i2s", },
	{ .compatible = "rockchip,rk3036-i2s", },
	{ .compatible = "rockchip,rk3066-i2s", },
	{ .compatible = "rockchip,rk3128-i2s", },
	{ .compatible = "rockchip,rk3188-i2s", },
	{ .compatible = "rockchip,rk3228-i2s", },
	{ .compatible = "rockchip,rk3288-i2s", },
	{ .compatible = "rockchip,rk3308-i2s", },
	{ .compatible = "rockchip,rk3328-i2s", },
	{ .compatible = "rockchip,rk3366-i2s", },
	{ .compatible = "rockchip,rk3368-i2s", },
	{ .compatible = "rockchip,rk3399-i2s", .data = &rk3399_i2s_pins },
	{ .compatible = "rockchip,rv1126-i2s", },
=======
#ifdef CONFIG_CPU_PX30
	{ .compatible = "rockchip,px30-i2s", },
#endif
#ifdef CONFIG_CPU_RK1808
	{ .compatible = "rockchip,rk1808-i2s", },
#endif
#ifdef CONFIG_CPU_RK3036
	{ .compatible = "rockchip,rk3036-i2s", },
#endif
	{ .compatible = "rockchip,rk3066-i2s", },
#ifdef CONFIG_CPU_RK312X
	{ .compatible = "rockchip,rk3128-i2s", },
#endif
#ifdef CONFIG_CPU_RK3188
	{ .compatible = "rockchip,rk3188-i2s", },
#endif
#ifdef CONFIG_CPU_RK322X
	{ .compatible = "rockchip,rk3228-i2s", },
#endif
#ifdef CONFIG_CPU_RK3288
	{ .compatible = "rockchip,rk3288-i2s", },
#endif
#ifdef CONFIG_CPU_RK3308
	{ .compatible = "rockchip,rk3308-i2s", },
#endif
#ifdef CONFIG_CPU_RK3328
	{ .compatible = "rockchip,rk3328-i2s", },
#endif
#ifdef CONFIG_CPU_RK3366
	{ .compatible = "rockchip,rk3366-i2s", },
#endif
#ifdef CONFIG_CPU_RK3368
	{ .compatible = "rockchip,rk3368-i2s", },
#endif
#ifdef CONFIG_CPU_RK3399
	{ .compatible = "rockchip,rk3399-i2s", .data = &rk3399_i2s_pins },
#endif
#ifdef CONFIG_CPU_RV1126
	{ .compatible = "rockchip,rv1126-i2s", },
#endif
>>>>>>> 52f971ee
	{},
};

static int rockchip_i2s_init_dai(struct rk_i2s_dev *i2s, struct resource *res,
				 struct snd_soc_dai_driver **dp)
{
	struct device_node *node = i2s->dev->of_node;
	struct snd_soc_dai_driver *dai;
	struct property *dma_names;
	const char *dma_name;
	unsigned int val;

	of_property_for_each_string(node, "dma-names", dma_names, dma_name) {
		if (!strcmp(dma_name, "tx"))
			i2s->has_playback = true;
		if (!strcmp(dma_name, "rx"))
			i2s->has_capture = true;
	}

	dai = devm_kmemdup(i2s->dev, &rockchip_i2s_dai,
			   sizeof(*dai), GFP_KERNEL);
	if (!dai)
		return -ENOMEM;

	if (i2s->has_playback) {
		dai->playback.stream_name = "Playback";
		dai->playback.channels_min = 2;
		dai->playback.channels_max = 8;
		dai->playback.rates = SNDRV_PCM_RATE_8000_192000;
		dai->playback.formats = SNDRV_PCM_FMTBIT_S8 |
					SNDRV_PCM_FMTBIT_S16_LE |
					SNDRV_PCM_FMTBIT_S20_3LE |
					SNDRV_PCM_FMTBIT_S24_LE |
					SNDRV_PCM_FMTBIT_S32_LE;

		i2s->playback_dma_data.addr = res->start + I2S_TXDR;
		i2s->playback_dma_data.addr_width = DMA_SLAVE_BUSWIDTH_4_BYTES;
		i2s->playback_dma_data.maxburst = 8;

		if (!of_property_read_u32(node, "rockchip,playback-channels", &val)) {
			if (val >= 2 && val <= 8)
				dai->playback.channels_max = val;
		}
	}

	if (i2s->has_capture) {
		dai->capture.stream_name = "Capture";
		dai->capture.channels_min = 2;
		dai->capture.channels_max = 8;
		dai->capture.rates = SNDRV_PCM_RATE_8000_192000;
		dai->capture.formats = SNDRV_PCM_FMTBIT_S8 |
				       SNDRV_PCM_FMTBIT_S16_LE |
				       SNDRV_PCM_FMTBIT_S20_3LE |
				       SNDRV_PCM_FMTBIT_S24_LE |
				       SNDRV_PCM_FMTBIT_S32_LE;

		i2s->capture_dma_data.addr = res->start + I2S_RXDR;
		i2s->capture_dma_data.addr_width = DMA_SLAVE_BUSWIDTH_4_BYTES;
		i2s->capture_dma_data.maxburst = 8;

		if (!of_property_read_u32(node, "rockchip,capture-channels", &val)) {
			if (val >= 2 && val <= 8)
				dai->capture.channels_max = val;
		}
	}

<<<<<<< HEAD
=======
	i2s->clk_trcm = I2S_CKR_TRCM_TXRX;
	if (!of_property_read_u32(node, "rockchip,clk-trcm", &val)) {
		if (val >= 0 && val <= 2) {
			i2s->clk_trcm = val << I2S_CKR_TRCM_SHIFT;
			if (i2s->clk_trcm)
				dai->symmetric_rates = 1;
		}
	}

	regmap_update_bits(i2s->regmap, I2S_CKR,
			   I2S_CKR_TRCM_MASK, i2s->clk_trcm);

>>>>>>> 52f971ee
	if (dp)
		*dp = dai;

	return 0;
}

static int rockchip_i2s_probe(struct platform_device *pdev)
{
	struct device_node *node = pdev->dev.of_node;
	const struct of_device_id *of_id;
	struct rk_i2s_dev *i2s;
	struct snd_soc_dai_driver *dai;
	struct resource *res;
	void __iomem *regs;
	int ret;

	i2s = devm_kzalloc(&pdev->dev, sizeof(*i2s), GFP_KERNEL);
	if (!i2s)
		return -ENOMEM;

	spin_lock_init(&i2s->lock);
	i2s->dev = &pdev->dev;

	i2s->grf = syscon_regmap_lookup_by_phandle(node, "rockchip,grf");
	if (!IS_ERR(i2s->grf)) {
		of_id = of_match_device(rockchip_i2s_match, &pdev->dev);
		if (!of_id || !of_id->data)
			return -EINVAL;

		i2s->pins = of_id->data;
	}

	regs = devm_platform_get_and_ioremap_resource(pdev, 0, &res);
	if (IS_ERR(regs))
		return PTR_ERR(regs);

	i2s->regmap = devm_regmap_init_mmio(&pdev->dev, regs,
					    &rockchip_i2s_regmap_config);
	if (IS_ERR(i2s->regmap)) {
		dev_err(&pdev->dev,
			"Failed to initialise managed register map\n");
		return PTR_ERR(i2s->regmap);
	}

	i2s->bclk_ratio = 64;
<<<<<<< HEAD
	i2s->pinctrl = devm_pinctrl_get(&pdev->dev);
	if (!IS_ERR(i2s->pinctrl)) {
		i2s->bclk_on = pinctrl_lookup_state(i2s->pinctrl, "bclk_on");
		if (!IS_ERR_OR_NULL(i2s->bclk_on)) {
			i2s->bclk_off = pinctrl_lookup_state(i2s->pinctrl, "bclk_off");
			if (IS_ERR_OR_NULL(i2s->bclk_off)) {
				dev_err(&pdev->dev, "failed to find i2s bclk_off\n");
				ret = -EINVAL;
				goto err_clk;
			}
		}
	} else {
		dev_dbg(&pdev->dev, "failed to find i2s pinctrl\n");
	}

	i2s_pinctrl_select_bclk_off(i2s);
=======
>>>>>>> 52f971ee

	dev_set_drvdata(&pdev->dev, i2s);

	i2s->mclk_calibrate =
		of_property_read_bool(node, "rockchip,mclk-calibrate");
	if (i2s->mclk_calibrate) {
		i2s->mclk_root = devm_clk_get(&pdev->dev, "i2s_clk_root");
		if (IS_ERR(i2s->mclk_root))
			return PTR_ERR(i2s->mclk_root);

		i2s->mclk_root_initial_rate = clk_get_rate(i2s->mclk_root);
		i2s->mclk_root_rate = i2s->mclk_root_initial_rate;
	}

	i2s->mclk = devm_clk_get(&pdev->dev, "i2s_clk");
	if (IS_ERR(i2s->mclk)) {
		dev_err(&pdev->dev, "Can't retrieve i2s master clock\n");
		return PTR_ERR(i2s->mclk);
	}

	/* try to prepare related clocks */
	i2s->hclk = devm_clk_get(&pdev->dev, "i2s_hclk");
	if (IS_ERR(i2s->hclk)) {
		dev_err(&pdev->dev, "Can't retrieve i2s bus clock\n");
		return PTR_ERR(i2s->hclk);
	}
	ret = clk_prepare_enable(i2s->hclk);
	if (ret) {
		dev_err(i2s->dev, "hclock enable failed %d\n", ret);
		return ret;
	}

	pm_runtime_enable(&pdev->dev);
	if (!pm_runtime_enabled(&pdev->dev)) {
		ret = i2s_runtime_resume(&pdev->dev);
		if (ret)
			goto err_pm_disable;
	}

	ret = rockchip_i2s_init_dai(i2s, res, &dai);
	if (ret)
		goto err_pm_disable;

	ret = devm_snd_soc_register_component(&pdev->dev,
					      &rockchip_i2s_component,
					      dai, 1);

	if (ret) {
		dev_err(&pdev->dev, "Could not register DAI\n");
		goto err_suspend;
	}

<<<<<<< HEAD
=======
	if (of_property_read_bool(node, "rockchip,no-dmaengine")) {
		dev_info(&pdev->dev, "Used for Multi-DAI\n");
		return 0;
	}

>>>>>>> 52f971ee
	ret = devm_snd_dmaengine_pcm_register(&pdev->dev, NULL, 0);
	if (ret) {
		dev_err(&pdev->dev, "Could not register PCM\n");
		goto err_suspend;
	}

	return 0;

err_suspend:
	if (!pm_runtime_status_suspended(&pdev->dev))
		i2s_runtime_suspend(&pdev->dev);
err_pm_disable:
	pm_runtime_disable(&pdev->dev);

	clk_disable_unprepare(i2s->hclk);

	return ret;
}

static int rockchip_i2s_remove(struct platform_device *pdev)
{
	struct rk_i2s_dev *i2s = dev_get_drvdata(&pdev->dev);

	pm_runtime_disable(&pdev->dev);
	if (!pm_runtime_status_suspended(&pdev->dev))
		i2s_runtime_suspend(&pdev->dev);

	clk_disable_unprepare(i2s->hclk);

	return 0;
}

static const struct dev_pm_ops rockchip_i2s_pm_ops = {
	SET_RUNTIME_PM_OPS(i2s_runtime_suspend, i2s_runtime_resume,
			   NULL)
};

static struct platform_driver rockchip_i2s_driver = {
	.probe = rockchip_i2s_probe,
	.remove = rockchip_i2s_remove,
	.driver = {
		.name = DRV_NAME,
		.of_match_table = of_match_ptr(rockchip_i2s_match),
		.pm = &rockchip_i2s_pm_ops,
	},
};
module_platform_driver(rockchip_i2s_driver);

MODULE_DESCRIPTION("ROCKCHIP IIS ASoC Interface");
MODULE_AUTHOR("jianqun <jay.xu@rock-chips.com>");
MODULE_LICENSE("GPL v2");
MODULE_ALIAS("platform:" DRV_NAME);
MODULE_DEVICE_TABLE(of, rockchip_i2s_match);<|MERGE_RESOLUTION|>--- conflicted
+++ resolved
@@ -13,11 +13,8 @@
 #include <linux/of_gpio.h>
 #include <linux/of_device.h>
 #include <linux/clk.h>
-<<<<<<< HEAD
+#include <linux/clk/rockchip.h>
 #include <linux/pinctrl/consumer.h>
-=======
-#include <linux/clk/rockchip.h>
->>>>>>> 52f971ee
 #include <linux/pm_runtime.h>
 #include <linux/regmap.h>
 #include <linux/spinlock.h>
@@ -63,11 +60,9 @@
 	const struct rk_i2s_pins *pins;
 	unsigned int bclk_ratio;
 	spinlock_t lock; /* tx/rx lock */
-<<<<<<< HEAD
 	struct pinctrl *pinctrl;
 	struct pinctrl_state *bclk_on;
 	struct pinctrl_state *bclk_off;
-=======
 	unsigned int clk_trcm;
 
 	unsigned int mclk_root_rate;
@@ -75,7 +70,6 @@
 	int clk_ppm;
 	bool mclk_calibrate;
 
->>>>>>> 52f971ee
 };
 
 static int i2s_pinctrl_select_bclk_on(struct rk_i2s_dev *i2s)
@@ -141,18 +135,10 @@
 	return snd_soc_dai_get_drvdata(dai);
 }
 
-<<<<<<< HEAD
-static int rockchip_snd_txctrl(struct rk_i2s_dev *i2s, int on)
-=======
 static int rockchip_i2s_clear(struct rk_i2s_dev *i2s)
->>>>>>> 52f971ee
 {
 	unsigned int clr = I2S_CLR_TXC | I2S_CLR_RXC;
 	unsigned int val = 0;
-<<<<<<< HEAD
-	int ret = 0;
-
-=======
 	int ret;
 
 	/*
@@ -184,9 +170,10 @@
 	return ret;
 }
 
-static void rockchip_snd_txctrl(struct rk_i2s_dev *i2s, int on)
-{
->>>>>>> 52f971ee
+static int rockchip_snd_txctrl(struct rk_i2s_dev *i2s, int on)
+{
+	int ret = 0;
+
 	spin_lock(&i2s->lock);
 	if (on) {
 		ret = regmap_update_bits(i2s->regmap, I2S_DMACR,
@@ -216,20 +203,7 @@
 			if (ret < 0)
 				goto end;
 			udelay(150);
-<<<<<<< HEAD
-			ret = regmap_update_bits(i2s->regmap, I2S_CLR,
-						 I2S_CLR_TXC | I2S_CLR_RXC,
-						 I2S_CLR_TXC | I2S_CLR_RXC);
-			if (ret < 0)
-				goto end;
-			ret = regmap_read_poll_timeout_atomic(i2s->regmap,
-							      I2S_CLR,
-							      val,
-							      val == 0,
-							      20,
-							      200);
-			if (ret < 0)
-				dev_warn(i2s->dev, "fail to clear: %d\n", ret);
+			rockchip_i2s_clear(i2s);
 		}
 	}
 end:
@@ -238,22 +212,12 @@
 		dev_err(i2s->dev, "lrclk update failed\n");
 
 	return ret;
-=======
-			rockchip_i2s_clear(i2s);
-		}
-	}
-	spin_unlock(&i2s->lock);
->>>>>>> 52f971ee
 }
 
 static int rockchip_snd_rxctrl(struct rk_i2s_dev *i2s, int on)
 {
-<<<<<<< HEAD
-	unsigned int val = 0;
 	int ret = 0;
 
-=======
->>>>>>> 52f971ee
 	spin_lock(&i2s->lock);
 	if (on) {
 		ret = regmap_update_bits(i2s->regmap, I2S_DMACR,
@@ -284,20 +248,7 @@
 			if (ret < 0)
 				goto end;
 			udelay(150);
-<<<<<<< HEAD
-			ret = regmap_update_bits(i2s->regmap, I2S_CLR,
-						 I2S_CLR_TXC | I2S_CLR_RXC,
-						 I2S_CLR_TXC | I2S_CLR_RXC);
-			if (ret < 0)
-				goto end;
-			ret = regmap_read_poll_timeout_atomic(i2s->regmap,
-							      I2S_CLR,
-							      val,
-							      val == 0,
-							      20,
-							      200);
-			if (ret < 0)
-				dev_warn(i2s->dev, "fail to clear: %d\n", ret);
+			rockchip_i2s_clear(i2s);
 		}
 	}
 end:
@@ -306,12 +257,6 @@
 		dev_err(i2s->dev, "lrclk update failed\n");
 
 	return ret;
-=======
-			rockchip_i2s_clear(i2s);
-		}
-	}
-	spin_unlock(&i2s->lock);
->>>>>>> 52f971ee
 }
 
 static int rockchip_i2s_set_fmt(struct snd_soc_dai *cpu_dai,
@@ -527,16 +472,6 @@
 	regmap_update_bits(i2s->regmap, I2S_DMACR, I2S_DMACR_RDL_MASK,
 			   I2S_DMACR_RDL(16));
 
-<<<<<<< HEAD
-	val = I2S_CKR_TRCM_TXRX;
-	if (dai->driver->symmetric_rate && rtd->dai_link->symmetric_rate)
-		val = I2S_CKR_TRCM_TXONLY;
-
-	regmap_update_bits(i2s->regmap, I2S_CKR,
-			   I2S_CKR_TRCM_MASK,
-			   val);
-=======
->>>>>>> 52f971ee
 	return 0;
 }
 
@@ -589,8 +524,6 @@
 	return 0;
 }
 
-<<<<<<< HEAD
-=======
 static int rockchip_i2s_clk_set_rate(struct rk_i2s_dev *i2s,
 				     struct clk *clk, unsigned long rate,
 				     int ppm)
@@ -623,7 +556,6 @@
 	return ret;
 }
 
->>>>>>> 52f971ee
 static int rockchip_i2s_set_sysclk(struct snd_soc_dai *cpu_dai, int clk_id,
 				   unsigned int rate, int dir)
 {
@@ -718,12 +650,9 @@
 	snd_soc_dai_init_dma_data(dai,
 		i2s->has_playback ? &i2s->playback_dma_data : NULL,
 		i2s->has_capture  ? &i2s->capture_dma_data  : NULL);
-<<<<<<< HEAD
-=======
 
 	if (i2s->mclk_calibrate)
 		snd_soc_add_dai_controls(dai, &rockchip_i2s_compensation_control, 1);
->>>>>>> 52f971ee
 
 	return 0;
 }
@@ -739,10 +668,6 @@
 static struct snd_soc_dai_driver rockchip_i2s_dai = {
 	.probe = rockchip_i2s_dai_probe,
 	.ops = &rockchip_i2s_dai_ops,
-<<<<<<< HEAD
-	.symmetric_rate = 1,
-=======
->>>>>>> 52f971ee
 };
 
 static const struct snd_soc_component_driver rockchip_i2s_component = {
@@ -839,22 +764,6 @@
 };
 
 static const struct of_device_id rockchip_i2s_match[] __maybe_unused = {
-<<<<<<< HEAD
-	{ .compatible = "rockchip,px30-i2s", },
-	{ .compatible = "rockchip,rk1808-i2s", },
-	{ .compatible = "rockchip,rk3036-i2s", },
-	{ .compatible = "rockchip,rk3066-i2s", },
-	{ .compatible = "rockchip,rk3128-i2s", },
-	{ .compatible = "rockchip,rk3188-i2s", },
-	{ .compatible = "rockchip,rk3228-i2s", },
-	{ .compatible = "rockchip,rk3288-i2s", },
-	{ .compatible = "rockchip,rk3308-i2s", },
-	{ .compatible = "rockchip,rk3328-i2s", },
-	{ .compatible = "rockchip,rk3366-i2s", },
-	{ .compatible = "rockchip,rk3368-i2s", },
-	{ .compatible = "rockchip,rk3399-i2s", .data = &rk3399_i2s_pins },
-	{ .compatible = "rockchip,rv1126-i2s", },
-=======
 #ifdef CONFIG_CPU_PX30
 	{ .compatible = "rockchip,px30-i2s", },
 #endif
@@ -895,7 +804,6 @@
 #ifdef CONFIG_CPU_RV1126
 	{ .compatible = "rockchip,rv1126-i2s", },
 #endif
->>>>>>> 52f971ee
 	{},
 };
 
@@ -962,21 +870,18 @@
 		}
 	}
 
-<<<<<<< HEAD
-=======
 	i2s->clk_trcm = I2S_CKR_TRCM_TXRX;
 	if (!of_property_read_u32(node, "rockchip,clk-trcm", &val)) {
 		if (val >= 0 && val <= 2) {
 			i2s->clk_trcm = val << I2S_CKR_TRCM_SHIFT;
 			if (i2s->clk_trcm)
-				dai->symmetric_rates = 1;
+				dai->symmetric_rate = 1;
 		}
 	}
 
 	regmap_update_bits(i2s->regmap, I2S_CKR,
 			   I2S_CKR_TRCM_MASK, i2s->clk_trcm);
 
->>>>>>> 52f971ee
 	if (dp)
 		*dp = dai;
 
@@ -1022,7 +927,6 @@
 	}
 
 	i2s->bclk_ratio = 64;
-<<<<<<< HEAD
 	i2s->pinctrl = devm_pinctrl_get(&pdev->dev);
 	if (!IS_ERR(i2s->pinctrl)) {
 		i2s->bclk_on = pinctrl_lookup_state(i2s->pinctrl, "bclk_on");
@@ -1030,8 +934,7 @@
 			i2s->bclk_off = pinctrl_lookup_state(i2s->pinctrl, "bclk_off");
 			if (IS_ERR_OR_NULL(i2s->bclk_off)) {
 				dev_err(&pdev->dev, "failed to find i2s bclk_off\n");
-				ret = -EINVAL;
-				goto err_clk;
+				return -EINVAL;
 			}
 		}
 	} else {
@@ -1039,8 +942,6 @@
 	}
 
 	i2s_pinctrl_select_bclk_off(i2s);
-=======
->>>>>>> 52f971ee
 
 	dev_set_drvdata(&pdev->dev, i2s);
 
@@ -1093,14 +994,11 @@
 		goto err_suspend;
 	}
 
-<<<<<<< HEAD
-=======
 	if (of_property_read_bool(node, "rockchip,no-dmaengine")) {
 		dev_info(&pdev->dev, "Used for Multi-DAI\n");
 		return 0;
 	}
 
->>>>>>> 52f971ee
 	ret = devm_snd_dmaengine_pcm_register(&pdev->dev, NULL, 0);
 	if (ret) {
 		dev_err(&pdev->dev, "Could not register PCM\n");
