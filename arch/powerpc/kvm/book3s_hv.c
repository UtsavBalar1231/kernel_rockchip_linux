--- conflicted
+++ resolved
@@ -4542,11 +4542,6 @@
 
 	set_irq_happened(trap);
 
-<<<<<<< HEAD
-	kvmppc_set_host_core(pcpu);
-
-=======
->>>>>>> 754e0b0e
 	context_tracking_guest_exit();
 	if (!vtime_accounting_enabled_this_cpu()) {
 		local_irq_enable();
