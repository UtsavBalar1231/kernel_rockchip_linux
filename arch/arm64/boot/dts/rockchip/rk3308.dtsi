// SPDX-License-Identifier: (GPL-2.0+ OR MIT)
/*
 * Copyright (c) 2019 Fuzhou Rockchip Electronics Co., Ltd
 *
 */

#include <dt-bindings/clock/rk3308-cru.h>
#include <dt-bindings/display/media-bus-format.h>
#include <dt-bindings/gpio/gpio.h>
#include <dt-bindings/interrupt-controller/arm-gic.h>
#include <dt-bindings/interrupt-controller/irq.h>
#include <dt-bindings/pinctrl/rockchip.h>
#include <dt-bindings/soc/rockchip,boot-mode.h>
#include <dt-bindings/suspend/rockchip-rk3308.h>
#include <dt-bindings/thermal/thermal.h>

/ {
	compatible = "rockchip,rk3308";

	interrupt-parent = <&gic>;
	#address-cells = <2>;
	#size-cells = <2>;

	aliases {
		ethernet0 = &mac;
		gpio0 = &gpio0;
		gpio1 = &gpio1;
		gpio2 = &gpio2;
		gpio3 = &gpio3;
		gpio4 = &gpio4;
		i2c0 = &i2c0;
		i2c1 = &i2c1;
		i2c2 = &i2c2;
		i2c3 = &i2c3;
		serial0 = &uart0;
		serial1 = &uart1;
		serial2 = &uart2;
		serial3 = &uart3;
		serial4 = &uart4;
		spi0 = &spi0;
		spi1 = &spi1;
		spi2 = &spi2;
	};

	cpus {
		#address-cells = <2>;
		#size-cells = <0>;

		cpu0: cpu@0 {
			device_type = "cpu";
			compatible = "arm,cortex-a35";
			reg = <0x0 0x0>;
			enable-method = "psci";
			clocks = <&cru ARMCLK>;
			#cooling-cells = <2>;
			dynamic-power-coefficient = <83>;
			operating-points-v2 = <&cpu0_opp_table>, <&rk3308bs_cpu0_opp_table>;
			cpu-idle-states = <&CPU_SLEEP>;
			next-level-cache = <&l2>;
			power-model {
				compatible = "simple-power-model";
				leakage-range= <5 50>;
				ls = <6086 6346 (-63)>;
				static-coefficient = <100000>;
				ts = <(-109130) 101460 (-1620) 30>;
				thermal-zone = "soc-thermal";
			};
		};

		cpu1: cpu@1 {
			device_type = "cpu";
			compatible = "arm,cortex-a35";
			reg = <0x0 0x1>;
			enable-method = "psci";
			operating-points-v2 = <&cpu0_opp_table>, <&rk3308bs_cpu0_opp_table>;
			cpu-idle-states = <&CPU_SLEEP>;
			next-level-cache = <&l2>;
		};

		cpu2: cpu@2 {
			device_type = "cpu";
			compatible = "arm,cortex-a35";
			reg = <0x0 0x2>;
			enable-method = "psci";
			operating-points-v2 = <&cpu0_opp_table>, <&rk3308bs_cpu0_opp_table>;
			cpu-idle-states = <&CPU_SLEEP>;
			next-level-cache = <&l2>;
		};

		cpu3: cpu@3 {
			device_type = "cpu";
			compatible = "arm,cortex-a35";
			reg = <0x0 0x3>;
			enable-method = "psci";
			operating-points-v2 = <&cpu0_opp_table>, <&rk3308bs_cpu0_opp_table>;
			cpu-idle-states = <&CPU_SLEEP>;
			next-level-cache = <&l2>;
		};

		idle-states {
			entry-method = "psci";

			CPU_SLEEP: cpu-sleep {
				compatible = "arm,idle-state";
				local-timer-stop;
				arm,psci-suspend-param = <0x0010000>;
				entry-latency-us = <120>;
				exit-latency-us = <250>;
				min-residency-us = <900>;
			};
		};

		l2: l2-cache {
			compatible = "cache";
		};
	};

	cpu0_opp_table: opp-table-0 {
		compatible = "operating-points-v2";
		opp-shared;

		rockchip,temp-hysteresis = <5000>;
		rockchip,low-temp = <0>;
		rockchip,low-temp-min-volt = <1000000>;
		rockchip,max-volt = <1325000>;
		rockchip,low-temp-adjust-volt = <
			/* MHz    MHz    uV */
			   0      1296   50000
		>;

		rockchip,evb-irdrop = <25000>;
		nvmem-cells = <&cpu_leakage>;
		nvmem-cell-names = "leakage";

		rockchip,pvtm-voltage-sel = <
			0        54000   0
			54001    56000   1
			56001    58500   2
			58501    61000   3
			61001    63500   4
			63501    99999   5
		>;
		rockchip,pvtm-freq = <408000>;
		rockchip,pvtm-volt = <1025000>;
		rockchip,pvtm-ch = <0 0>;
		rockchip,pvtm-sample-time = <1000>;
		rockchip,pvtm-number = <10>;
		rockchip,pvtm-error = <1000>;
		rockchip,pvtm-ref-temp = <35>;
		rockchip,pvtm-temp-prop = <(-15) (-37)>;
		rockchip,thermal-zone = "soc-thermal";

		opp-408000000 {
			opp-hz = /bits/ 64 <408000000>;
			opp-microvolt = <950000 950000 1325000>;
			clock-latency-ns = <40000>;
			opp-suspend;
		};
		opp-600000000 {
			opp-hz = /bits/ 64 <600000000>;
			opp-microvolt = <950000 950000 1325000>;
			clock-latency-ns = <40000>;
		};
		opp-816000000 {
			opp-hz = /bits/ 64 <816000000>;
			opp-microvolt = <1025000 1025000 1325000>;
			opp-microvolt-L0 = <1025000 1025000 1325000>;
			opp-microvolt-L1 = <1025000 1025000 1325000>;
			opp-microvolt-L2 = <1025000 1025000 1325000>;
			opp-microvolt-L3 = <1000000 1000000 1325000>;
			opp-microvolt-L4 = <975000 975000 1325000>;
			opp-microvolt-L5 = <950000 950000 1325000>;
			clock-latency-ns = <40000>;
		};
		opp-1008000000 {
			opp-hz = /bits/ 64 <1008000000>;
			opp-microvolt = <1125000 1125000 1325000>;
			opp-microvolt-L0 = <1125000 1125000 1325000>;
			opp-microvolt-L1 = <1100000 1100000 1325000>;
			opp-microvolt-L2 = <1100000 1100000 1325000>;
			opp-microvolt-L3 = <1075000 1075000 1325000>;
			opp-microvolt-L4 = <1050000 1050000 1325000>;
			opp-microvolt-L5 = <1025000 1025000 1325000>;
			clock-latency-ns = <40000>;
		};
		opp-1200000000 {
			opp-hz = /bits/ 64 <1200000000>;
			opp-microvolt = <1250000 1250000 1325000>;
			opp-microvolt-L0 = <1250000 1250000 1325000>;
			opp-microvolt-L1 = <1225000 1225000 1325000>;
			opp-microvolt-L2 = <1200000 1200000 1325000>;
			opp-microvolt-L3 = <1175000 1175000 1325000>;
			opp-microvolt-L4 = <1150000 1150000 1325000>;
			opp-microvolt-L5 = <1125000 1125000 1325000>;
			clock-latency-ns = <40000>;
			status = "disabled";
		};
		opp-1296000000 {
			opp-hz = /bits/ 64 <1296000000>;
			opp-microvolt = <1300000 1300000 1325000>;
			opp-microvolt-L0 = <1300000 1300000 1325000>;
			opp-microvolt-L1 = <1275000 1275000 1325000>;
			opp-microvolt-L2 = <1250000 1250000 1325000>;
			opp-microvolt-L3 = <1225000 1225000 1325000>;
			opp-microvolt-L4 = <1200000 1200000 1325000>;
			opp-microvolt-L5 = <1175000 1175000 1325000>;
			clock-latency-ns = <40000>;
			status = "disabled";
		};
	};

	rk3308bs_cpu0_opp_table: rk3308bs-cpu0-opp-table {
		compatible = "operating-points-v2";
		opp-shared;

		rockchip,temp-hysteresis = <5000>;
		rockchip,low-temp = <0>;
		rockchip,low-temp-min-volt = <900000>;
		rockchip,max-volt = <1200000>;
		rockchip,low-temp-adjust-volt = <
			/* MHz    MHz    uV */
			   0      1200   50000
		>;

		rockchip,evb-irdrop = <25000>;
		nvmem-cells = <&cpu_leakage>;
		nvmem-cell-names = "leakage";

		opp-408000000 {
			opp-hz = /bits/ 64 <408000000>;
			opp-microvolt = <850000 850000 1200000>;
			clock-latency-ns = <40000>;
			opp-suspend;
		};
		opp-600000000 {
			opp-hz = /bits/ 64 <600000000>;
			opp-microvolt = <900000 900000 1200000>;
			clock-latency-ns = <40000>;
		};
		opp-816000000 {
			opp-hz = /bits/ 64 <816000000>;
			opp-microvolt = <1000000 1000000 1200000>;
			clock-latency-ns = <40000>;
		};
		opp-1008000000 {
			opp-hz = /bits/ 64 <1008000000>;
			opp-microvolt = <1125000 1125000 1200000>;
			clock-latency-ns = <40000>;
			status = "disabled";
		};
		opp-1104000000 {
			opp-hz = /bits/ 64 <1104000000>;
			opp-microvolt = <1200000 1200000 1200000>;
			clock-latency-ns = <40000>;
			status = "disabled";
		};
	};

	arm-pmu {
		compatible = "arm,cortex-a35-pmu";
		interrupts = <GIC_SPI 83 IRQ_TYPE_LEVEL_HIGH>,
			     <GIC_SPI 84 IRQ_TYPE_LEVEL_HIGH>,
			     <GIC_SPI 85 IRQ_TYPE_LEVEL_HIGH>,
			     <GIC_SPI 86 IRQ_TYPE_LEVEL_HIGH>;
		interrupt-affinity = <&cpu0>, <&cpu1>, <&cpu2>, <&cpu3>;
	};

	cpuinfo {
		compatible = "rockchip,cpuinfo";
		nvmem-cells = <&otp_id>;
		nvmem-cell-names = "id";
	};

	display_subsystem: display-subsystem {
		compatible = "rockchip,display-subsystem";
		ports = <&vop_out>;
		logo-memory-region = <&drm_logo>;
		status = "disabled";

		route {
			route_rgb: route-rgb {
				status = "disabled";
				logo,uboot = "logo.bmp";
				/* logo,kernel = "logo_kernel.bmp"; */
				logo,mode = "center";
				charge_logo,mode = "center";
				connect = <&vop_out_rgb>;
			};
		};
	};

	dmc: dmc {
		compatible = "rockchip,rk3308-dmc";
		clocks = <&cru SCLK_DDRCLK>;
		clock-names = "dmc_clk";
		operating-points-v2 = <&dmc_opp_table>, <&rk3308bs_dmc_opp_table>;
		status = "disabled";
	};

	dmc_opp_table: dmc-opp-table {
		compatible = "operating-points-v2";

		rockchip,evb-irdrop = <25000>;

		opp-394000000 {
			opp-hz = /bits/ 64 <394000000>;
			opp-microvolt = <950000>;
		};
		opp-452000000 {
			opp-hz = /bits/ 64 <452000000>;
			opp-microvolt = <975000>;
		};
		opp-590000000 {
			opp-hz = /bits/ 64 <590000000>;
			opp-microvolt = <1000000>;
		};
	};

	rk3308bs_dmc_opp_table: rk3308bs-dmc-opp-table {
		compatible = "operating-points-v2";

		opp-394000000 {
			opp-hz = /bits/ 64 <394000000>;
			opp-microvolt = <900000>;
		};
		opp-452000000 {
			opp-hz = /bits/ 64 <452000000>;
			opp-microvolt = <900000>;
		};
		opp-590000000 {
			opp-hz = /bits/ 64 <590000000>;
			opp-microvolt = <900000>;
		};
	};

	fiq_debugger: fiq-debugger {
		compatible = "rockchip,fiq-debugger";
		rockchip,serial-id = <2>;
		rockchip,wake-irq = <0>;
		rockchip,irq-mode-enable = <1>;
		rockchip,baudrate = <1500000>;  /* Only 115200 and 1500000 */
		interrupts = <GIC_SPI 116 IRQ_TYPE_LEVEL_HIGH>;
		status = "disabled";
	};

	mac_clkin: external-mac-clock {
		compatible = "fixed-clock";
		clock-frequency = <50000000>;
		clock-output-names = "mac_clkin";
		#clock-cells = <0>;
	};

	psci {
		compatible = "arm,psci-1.0";
		method = "smc";
	};

	ramoops_mem: ramoops_mem {
		reg = <0x0 0x110000 0x0 0xf0000>;
		reg-names = "ramoops_mem";
	};

	ramoops: ramoops {
		compatible = "ramoops";
		record-size = <0x0 0x30000>;
		console-size = <0x0 0xc0000>;
		ftrace-size = <0x0 0x00000>;
		pmsg-size = <0x0 0x00000>;
		memory-region = <&ramoops_mem>;
	};

	rgb: rgb {
		compatible = "rockchip,rk3308-rgb";
		status = "disabled";
		pinctrl-names = "default";
		pinctrl-0 = <&lcdc_ctl>;

		ports {
			#address-cells = <1>;
			#size-cells = <0>;

			port@0 {
				reg = <0>;

				#address-cells = <1>;
				#size-cells = <0>;

				rgb_in_vop: endpoint@0 {
					reg = <0>;
					remote-endpoint = <&vop_out_rgb>;
				};
			};

		};
	};

	reserved-memory {
		#address-cells = <2>;
		#size-cells = <2>;
		ranges;

		drm_logo: drm-logo@00000000 {
			compatible = "rockchip,drm-logo";
			reg = <0x0 0x0 0x0 0x0>;
		};
	};

	rockchip_suspend: rockchip-suspend {
		compatible = "rockchip,pm-rk3308";
		status = "disabled";
		rockchip,sleep-mode-config = <
			(0
			| RKPM_PMU_HW_PLLS_PD
			)
		>;
		rockchip,wakeup-config = <
			(0
			| RKPM_GPIO0_WAKEUP_EN
			)
		>;
	};

	timer {
		compatible = "arm,armv8-timer";
		interrupts = <GIC_PPI 13 (GIC_CPU_MASK_SIMPLE(4) | IRQ_TYPE_LEVEL_HIGH)>,
			     <GIC_PPI 14 (GIC_CPU_MASK_SIMPLE(4) | IRQ_TYPE_LEVEL_HIGH)>,
			     <GIC_PPI 11 (GIC_CPU_MASK_SIMPLE(4) | IRQ_TYPE_LEVEL_HIGH)>,
			     <GIC_PPI 10 (GIC_CPU_MASK_SIMPLE(4) | IRQ_TYPE_LEVEL_HIGH)>;
	};

	xin24m: xin24m {
		compatible = "fixed-clock";
		#clock-cells = <0>;
		clock-frequency = <24000000>;
		clock-output-names = "xin24m";
	};

	grf: grf@ff000000 {
		compatible = "rockchip,rk3308-grf", "syscon", "simple-mfd";
		reg = <0x0 0xff000000 0x0 0x08000>;

		io_domains: io-domains {
			compatible = "rockchip,rk3308-io-voltage-domain";
			status = "disabled";
		};

		pmu_pvtm: pmu-pvtm {
			compatible = "rockchip,rk3308-pmu-pvtm";
			clocks = <&cru SCLK_PVTM_PMU>;
			clock-names = "pmu";
		};

		reboot-mode {
			compatible = "syscon-reboot-mode";
			offset = <0x500>;
			mode-bootloader = <BOOT_BL_DOWNLOAD>;
			mode-loader = <BOOT_BL_DOWNLOAD>;
			mode-normal = <BOOT_NORMAL>;
			mode-recovery = <BOOT_RECOVERY>;
			mode-fastboot = <BOOT_FASTBOOT>;
			mode-panic = <BOOT_PANIC>;
			mode-watchdog = <BOOT_WATCHDOG>;
		};
	};

	usb2phy_grf: syscon@ff008000 {
		compatible = "rockchip,rk3308-usb2phy-grf", "syscon", "simple-mfd";
		reg = <0x0 0xff008000 0x0 0x4000>;
		#address-cells = <1>;
		#size-cells = <1>;

		u2phy: usb2phy@100 {
			compatible = "rockchip,rk3308-usb2phy";
			reg = <0x100 0x10>;
			assigned-clocks = <&cru USB480M>;
			assigned-clock-parents = <&u2phy>;
			clocks = <&cru SCLK_USBPHY_REF>;
			clock-names = "phyclk";
			clock-output-names = "usb480m_phy";
			#clock-cells = <0>;
			status = "disabled";

			u2phy_otg: otg-port {
				interrupts = <GIC_SPI 67 IRQ_TYPE_LEVEL_HIGH>,
					     <GIC_SPI 68 IRQ_TYPE_LEVEL_HIGH>,
					     <GIC_SPI 69 IRQ_TYPE_LEVEL_HIGH>;
				interrupt-names = "otg-bvalid", "otg-id",
						  "linestate";
				#phy-cells = <0>;
				status = "disabled";
			};

			u2phy_host: host-port {
				interrupts = <GIC_SPI 74 IRQ_TYPE_LEVEL_HIGH>;
				interrupt-names = "linestate";
				#phy-cells = <0>;
				status = "disabled";
			};
		};
	};

	usb2phy_grf: syscon@ff008000 {
		compatible = "rockchip,rk3308-usb2phy-grf", "syscon", "simple-mfd";
		reg = <0x0 0xff008000 0x0 0x4000>;
		#address-cells = <1>;
		#size-cells = <1>;

		u2phy: usb2phy@100 {
			compatible = "rockchip,rk3308-usb2phy";
			reg = <0x100 0x10>;
			assigned-clocks = <&cru USB480M>;
			assigned-clock-parents = <&u2phy>;
			clocks = <&cru SCLK_USBPHY_REF>;
			clock-names = "phyclk";
			clock-output-names = "usb480m_phy";
			#clock-cells = <0>;
			status = "disabled";

			u2phy_otg: otg-port {
				interrupts = <GIC_SPI 67 IRQ_TYPE_LEVEL_HIGH>,
					     <GIC_SPI 68 IRQ_TYPE_LEVEL_HIGH>,
					     <GIC_SPI 69 IRQ_TYPE_LEVEL_HIGH>;
				interrupt-names = "otg-bvalid", "otg-id",
						  "linestate";
				#phy-cells = <0>;
				status = "disabled";
			};

			u2phy_host: host-port {
				interrupts = <GIC_SPI 74 IRQ_TYPE_LEVEL_HIGH>;
				interrupt-names = "linestate";
				#phy-cells = <0>;
				status = "disabled";
			};
		};
	};

	detect_grf: syscon@ff00b000 {
		compatible = "rockchip,rk3308-detect-grf", "syscon", "simple-mfd";
		reg = <0x0 0xff00b000 0x0 0x1000>;
		#address-cells = <1>;
		#size-cells = <1>;
	};

	core_grf: syscon@ff00c000 {
		compatible = "rockchip,rk3308-core-grf", "syscon", "simple-mfd";
		reg = <0x0 0xff00c000 0x0 0x1000>;
		#address-cells = <1>;
		#size-cells = <1>;

		pvtm: pvtm {
			compatible = "rockchip,rk3308-pvtm";
			clocks = <&cru SCLK_PVTM_CORE>;
			clock-names = "core";
		};
	};

	i2c0: i2c@ff040000 {
		compatible = "rockchip,rk3308-i2c", "rockchip,rk3399-i2c";
		reg = <0x0 0xff040000 0x0 0x1000>;
		clocks = <&cru SCLK_I2C0>, <&cru PCLK_I2C0>;
		clock-names = "i2c", "pclk";
		interrupts = <GIC_SPI 11 IRQ_TYPE_LEVEL_HIGH>;
		pinctrl-names = "default";
		pinctrl-0 = <&i2c0_xfer>;
		#address-cells = <1>;
		#size-cells = <0>;
		status = "disabled";
	};

	i2c1: i2c@ff050000 {
		compatible = "rockchip,rk3308-i2c", "rockchip,rk3399-i2c";
		reg = <0x0 0xff050000 0x0 0x1000>;
		clocks = <&cru SCLK_I2C1>, <&cru PCLK_I2C1>;
		clock-names = "i2c", "pclk";
		interrupts = <GIC_SPI 12 IRQ_TYPE_LEVEL_HIGH>;
		pinctrl-names = "default";
		pinctrl-0 = <&i2c1_xfer>;
		#address-cells = <1>;
		#size-cells = <0>;
		status = "disabled";
	};

	i2c2: i2c@ff060000 {
		compatible = "rockchip,rk3308-i2c", "rockchip,rk3399-i2c";
		reg = <0x0 0xff060000 0x0 0x1000>;
		clocks = <&cru SCLK_I2C2>, <&cru PCLK_I2C2>;
		clock-names = "i2c", "pclk";
		interrupts = <GIC_SPI 13 IRQ_TYPE_LEVEL_HIGH>;
		pinctrl-names = "default";
		pinctrl-0 = <&i2c2_xfer>;
		#address-cells = <1>;
		#size-cells = <0>;
		status = "disabled";
	};

	i2c3: i2c@ff070000 {
		compatible = "rockchip,rk3308-i2c", "rockchip,rk3399-i2c";
		reg = <0x0 0xff070000 0x0 0x1000>;
		clocks = <&cru SCLK_I2C3>, <&cru PCLK_I2C3>;
		clock-names = "i2c", "pclk";
		interrupts = <GIC_SPI 14 IRQ_TYPE_LEVEL_HIGH>;
		pinctrl-names = "default";
		pinctrl-0 = <&i2c3m0_xfer>;
		#address-cells = <1>;
		#size-cells = <0>;
		status = "disabled";
	};

	wdt: watchdog@ff080000 {
		compatible = "rockchip,rk3308-wdt", "snps,dw-wdt";
		reg = <0x0 0xff080000 0x0 0x100>;
		clocks = <&cru PCLK_WDT>;
		interrupts = <GIC_SPI 10 IRQ_TYPE_LEVEL_HIGH>;
		status = "disabled";
	};

	uart0: serial@ff0a0000 {
		compatible = "rockchip,rk3308-uart", "snps,dw-apb-uart";
		reg = <0x0 0xff0a0000 0x0 0x100>;
		interrupts = <GIC_SPI 18 IRQ_TYPE_LEVEL_HIGH>;
		clocks = <&cru SCLK_UART0>, <&cru PCLK_UART0>;
		clock-names = "baudclk", "apb_pclk";
		reg-shift = <2>;
		reg-io-width = <4>;
		dmas = <&dmac0 4>, <&dmac0 5>;
		dma-names = "tx", "rx";
		pinctrl-names = "default";
		pinctrl-0 = <&uart0_xfer &uart0_cts &uart0_rts>;
		status = "disabled";
	};

	uart1: serial@ff0b0000 {
		compatible = "rockchip,rk3308-uart", "snps,dw-apb-uart";
		reg = <0x0 0xff0b0000 0x0 0x100>;
		interrupts = <GIC_SPI 19 IRQ_TYPE_LEVEL_HIGH>;
		clocks = <&cru SCLK_UART1>, <&cru PCLK_UART1>;
		clock-names = "baudclk", "apb_pclk";
		reg-shift = <2>;
		reg-io-width = <4>;
		dmas = <&dmac0 6>, <&dmac0 7>;
		dma-names = "tx", "rx";
		pinctrl-names = "default";
		pinctrl-0 = <&uart1_xfer &uart1_cts &uart1_rts>;
		status = "disabled";
	};

	uart2: serial@ff0c0000 {
		compatible = "rockchip,rk3308-uart", "snps,dw-apb-uart";
		reg = <0x0 0xff0c0000 0x0 0x100>;
		interrupts = <GIC_SPI 20 IRQ_TYPE_LEVEL_HIGH>;
		clocks = <&cru SCLK_UART2>, <&cru PCLK_UART2>;
		clock-names = "baudclk", "apb_pclk";
		reg-shift = <2>;
		reg-io-width = <4>;
		dmas = <&dmac0 8>, <&dmac0 9>;
		dma-names = "tx", "rx";
		pinctrl-names = "default";
		pinctrl-0 = <&uart2m0_xfer>;
		status = "disabled";
	};

	uart3: serial@ff0d0000 {
		compatible = "rockchip,rk3308-uart", "snps,dw-apb-uart";
		reg = <0x0 0xff0d0000 0x0 0x100>;
		interrupts = <GIC_SPI 21 IRQ_TYPE_LEVEL_HIGH>;
		clocks = <&cru SCLK_UART3>, <&cru PCLK_UART3>;
		clock-names = "baudclk", "apb_pclk";
		reg-shift = <2>;
		reg-io-width = <4>;
		dmas = <&dmac0 10>, <&dmac0 11>;
		dma-names = "tx", "rx";
		pinctrl-names = "default";
		pinctrl-0 = <&uart3_xfer>;
		status = "disabled";
	};

	uart4: serial@ff0e0000 {
		compatible = "rockchip,rk3308-uart", "snps,dw-apb-uart";
		reg = <0x0 0xff0e0000 0x0 0x100>;
		interrupts = <GIC_SPI 22 IRQ_TYPE_LEVEL_HIGH>;
		clocks = <&cru SCLK_UART4>, <&cru PCLK_UART4>;
		clock-names = "baudclk", "apb_pclk";
		reg-shift = <2>;
		reg-io-width = <4>;
		dmas = <&dmac1 18>, <&dmac1 19>;
		dma-names = "tx", "rx";
		pinctrl-names = "default";
		pinctrl-0 = <&uart4_xfer &uart4_cts &uart4_rts>;
		status = "disabled";
	};

	spi0: spi@ff120000 {
		compatible = "rockchip,rk3308-spi", "rockchip,rk3066-spi";
		reg = <0x0 0xff120000 0x0 0x1000>;
		interrupts = <GIC_SPI 15 IRQ_TYPE_LEVEL_HIGH>;
		#address-cells = <1>;
		#size-cells = <0>;
		clocks = <&cru SCLK_SPI0>, <&cru PCLK_SPI0>;
		clock-names = "spiclk", "apb_pclk";
		dmas = <&dmac0 0>, <&dmac0 1>;
		dma-names = "tx", "rx";
		pinctrl-names = "default", "high_speed";
		pinctrl-0 = <&spi0_clk &spi0_csn0 &spi0_miso &spi0_mosi>;
		pinctrl-1 = <&spi0_clk_hs &spi0_csn0 &spi0_miso_hs &spi0_mosi_hs>;
		status = "disabled";
	};

	spi1: spi@ff130000 {
		compatible = "rockchip,rk3308-spi", "rockchip,rk3066-spi";
		reg = <0x0 0xff130000 0x0 0x1000>;
		interrupts = <GIC_SPI 16 IRQ_TYPE_LEVEL_HIGH>;
		#address-cells = <1>;
		#size-cells = <0>;
		clocks = <&cru SCLK_SPI1>, <&cru PCLK_SPI1>;
		clock-names = "spiclk", "apb_pclk";
		dmas = <&dmac0 2>, <&dmac0 3>;
		dma-names = "tx", "rx";
		pinctrl-names = "default", "high_speed";
		pinctrl-0 = <&spi1_clk &spi1_csn0 &spi1_miso &spi1_mosi>;
		pinctrl-1 = <&spi1_clk_hs &spi1_csn0 &spi1_miso_hs &spi1_mosi_hs>;
		status = "disabled";
	};

	spi2: spi@ff140000 {
		compatible = "rockchip,rk3308-spi", "rockchip,rk3066-spi";
		reg = <0x0 0xff140000 0x0 0x1000>;
		interrupts = <GIC_SPI 17 IRQ_TYPE_LEVEL_HIGH>;
		#address-cells = <1>;
		#size-cells = <0>;
		clocks = <&cru SCLK_SPI2>, <&cru PCLK_SPI2>;
		clock-names = "spiclk", "apb_pclk";
		dmas = <&dmac1 16>, <&dmac1 17>;
		dma-names = "tx", "rx";
		pinctrl-names = "default", "high_speed";
		pinctrl-0 = <&spi2_clk &spi2_csn0 &spi2_miso &spi2_mosi>;
		pinctrl-1 = <&spi2_clk_hs &spi2_csn0 &spi2_miso_hs &spi2_mosi_hs>;
		status = "disabled";
	};

	pwm8: pwm@ff160000 {
		compatible = "rockchip,rk3308-pwm", "rockchip,rk3328-pwm";
		reg = <0x0 0xff160000 0x0 0x10>;
		interrupts = <GIC_SPI 6 IRQ_TYPE_LEVEL_HIGH>;
		clocks = <&cru SCLK_PWM2>, <&cru PCLK_PWM2>;
		clock-names = "pwm", "pclk";
		pinctrl-names = "active";
		pinctrl-0 = <&pwm8_pin>;
		#pwm-cells = <3>;
		status = "disabled";
	};

	pwm9: pwm@ff160010 {
		compatible = "rockchip,rk3308-pwm", "rockchip,rk3328-pwm";
		reg = <0x0 0xff160010 0x0 0x10>;
		interrupts = <GIC_SPI 6 IRQ_TYPE_LEVEL_HIGH>;
		clocks = <&cru SCLK_PWM2>, <&cru PCLK_PWM2>;
		clock-names = "pwm", "pclk";
		pinctrl-names = "active";
		pinctrl-0 = <&pwm9_pin>;
		#pwm-cells = <3>;
		status = "disabled";
	};

	pwm10: pwm@ff160020 {
		compatible = "rockchip,rk3308-pwm", "rockchip,rk3328-pwm";
		reg = <0x0 0xff160020 0x0 0x10>;
		interrupts = <GIC_SPI 6 IRQ_TYPE_LEVEL_HIGH>;
		clocks = <&cru SCLK_PWM2>, <&cru PCLK_PWM2>;
		clock-names = "pwm", "pclk";
		pinctrl-names = "active";
		pinctrl-0 = <&pwm10_pin>;
		#pwm-cells = <3>;
		status = "disabled";
	};

	pwm11: pwm@ff160030 {
		compatible = "rockchip,rk3308-pwm", "rockchip,rk3328-pwm";
		reg = <0x0 0xff160030 0x0 0x10>;
		interrupts = <GIC_SPI 6 IRQ_TYPE_LEVEL_HIGH>;
		clocks = <&cru SCLK_PWM2>, <&cru PCLK_PWM2>;
		clock-names = "pwm", "pclk";
		pinctrl-names = "active";
		pinctrl-0 = <&pwm11_pin>;
		#pwm-cells = <3>;
		status = "disabled";
	};

	pwm4: pwm@ff170000 {
		compatible = "rockchip,rk3308-pwm", "rockchip,rk3328-pwm";
		reg = <0x0 0xff170000 0x0 0x10>;
		interrupts = <GIC_SPI 4 IRQ_TYPE_LEVEL_HIGH>;
		clocks = <&cru SCLK_PWM1>, <&cru PCLK_PWM1>;
		clock-names = "pwm", "pclk";
		pinctrl-names = "active";
		pinctrl-0 = <&pwm4_pin>;
		#pwm-cells = <3>;
		status = "disabled";
	};

	pwm5: pwm@ff170010 {
		compatible = "rockchip,rk3308-pwm", "rockchip,rk3328-pwm";
		reg = <0x0 0xff170010 0x0 0x10>;
		interrupts = <GIC_SPI 4 IRQ_TYPE_LEVEL_HIGH>;
		clocks = <&cru SCLK_PWM1>, <&cru PCLK_PWM1>;
		clock-names = "pwm", "pclk";
		pinctrl-names = "active";
		pinctrl-0 = <&pwm5_pin>;
		#pwm-cells = <3>;
		status = "disabled";
	};

	pwm6: pwm@ff170020 {
		compatible = "rockchip,rk3308-pwm", "rockchip,rk3328-pwm";
		reg = <0x0 0xff170020 0x0 0x10>;
		interrupts = <GIC_SPI 4 IRQ_TYPE_LEVEL_HIGH>;
		clocks = <&cru SCLK_PWM1>, <&cru PCLK_PWM1>;
		clock-names = "pwm", "pclk";
		pinctrl-names = "active";
		pinctrl-0 = <&pwm6_pin>;
		#pwm-cells = <3>;
		status = "disabled";
	};

	pwm7: pwm@ff170030 {
		compatible = "rockchip,rk3308-pwm", "rockchip,rk3328-pwm";
		reg = <0x0 0xff170030 0x0 0x10>;
		interrupts = <GIC_SPI 4 IRQ_TYPE_LEVEL_HIGH>;
		clocks = <&cru SCLK_PWM1>, <&cru PCLK_PWM1>;
		clock-names = "pwm", "pclk";
		pinctrl-names = "active";
		pinctrl-0 = <&pwm7_pin>;
		#pwm-cells = <3>;
		status = "disabled";
	};

	pwm0: pwm@ff180000 {
		compatible = "rockchip,rk3308-pwm", "rockchip,rk3328-pwm";
		reg = <0x0 0xff180000 0x0 0x10>;
		interrupts = <GIC_SPI 23 IRQ_TYPE_LEVEL_HIGH>;
		clocks = <&cru SCLK_PWM0>, <&cru PCLK_PWM0>;
		clock-names = "pwm", "pclk";
		pinctrl-names = "active";
		pinctrl-0 = <&pwm0_pin>;
		#pwm-cells = <3>;
		status = "disabled";
	};

	pwm1: pwm@ff180010 {
		compatible = "rockchip,rk3308-pwm", "rockchip,rk3328-pwm";
		reg = <0x0 0xff180010 0x0 0x10>;
		interrupts = <GIC_SPI 23 IRQ_TYPE_LEVEL_HIGH>;
		clocks = <&cru SCLK_PWM0>, <&cru PCLK_PWM0>;
		clock-names = "pwm", "pclk";
		pinctrl-names = "active";
		pinctrl-0 = <&pwm1_pin>;
		#pwm-cells = <3>;
		status = "disabled";
	};

	pwm2: pwm@ff180020 {
		compatible = "rockchip,rk3308-pwm", "rockchip,rk3328-pwm";
		reg = <0x0 0xff180020 0x0 0x10>;
		interrupts = <GIC_SPI 23 IRQ_TYPE_LEVEL_HIGH>;
		clocks = <&cru SCLK_PWM0>, <&cru PCLK_PWM0>;
		clock-names = "pwm", "pclk";
		pinctrl-names = "active";
		pinctrl-0 = <&pwm2_pin>;
		#pwm-cells = <3>;
		status = "disabled";
	};

	pwm3: pwm@ff180030 {
		compatible = "rockchip,rk3308-pwm", "rockchip,rk3328-pwm";
		reg = <0x0 0xff180030 0x0 0x10>;
		interrupts = <GIC_SPI 23 IRQ_TYPE_LEVEL_HIGH>;
		clocks = <&cru SCLK_PWM0>, <&cru PCLK_PWM0>;
		clock-names = "pwm", "pclk";
		pinctrl-names = "active";
		pinctrl-0 = <&pwm3_pin>;
		#pwm-cells = <3>;
		status = "disabled";
	};

	rktimer: rktimer@ff1a0000 {
		compatible = "rockchip,rk3288-timer";
		reg = <0x0 0xff1a0000 0x0 0x20>;
		interrupts = <GIC_SPI 25 IRQ_TYPE_LEVEL_HIGH>;
		clocks = <&cru PCLK_TIMER>, <&cru SCLK_TIMER0>;
		clock-names = "pclk", "timer";
	};

	rk_timer_rtc: rk-timer-rtc@ff1a0020 {
		compatible = "rockchip,rk3308-timer-rtc";
		reg = <0x0 0xff1a0020 0x0 0x20>;
		interrupts = <GIC_SPI 26 IRQ_TYPE_LEVEL_HIGH>;
		clocks = <&cru PCLK_TIMER>, <&cru SCLK_TIMER1>;
		clock-names = "pclk", "timer";
		status = "disabled";
	};

	saradc: saradc@ff1e0000 {
		compatible = "rockchip,rk3308-saradc", "rockchip,rk3399-saradc";
		reg = <0x0 0xff1e0000 0x0 0x100>;
		interrupts = <GIC_SPI 37 IRQ_TYPE_LEVEL_HIGH>;
		clocks = <&cru SCLK_SARADC>, <&cru PCLK_SARADC>;
		clock-names = "saradc", "apb_pclk";
		#io-channel-cells = <1>;
		resets = <&cru SRST_SARADC_P>;
		reset-names = "saradc-apb";
		status = "disabled";
	};

<<<<<<< HEAD
	dmac0: dma-controller@ff2c0000 {
		compatible = "arm,pl330", "arm,primecell";
		reg = <0x0 0xff2c0000 0x0 0x4000>;
		interrupts = <GIC_SPI 0 IRQ_TYPE_LEVEL_HIGH>,
			     <GIC_SPI 1 IRQ_TYPE_LEVEL_HIGH>;
		arm,pl330-periph-burst;
		clocks = <&cru ACLK_DMAC0>;
		clock-names = "apb_pclk";
		#dma-cells = <1>;
	};

	dmac1: dma-controller@ff2d0000 {
		compatible = "arm,pl330", "arm,primecell";
		reg = <0x0 0xff2d0000 0x0 0x4000>;
		interrupts = <GIC_SPI 2 IRQ_TYPE_LEVEL_HIGH>,
			     <GIC_SPI 3 IRQ_TYPE_LEVEL_HIGH>;
		arm,pl330-periph-burst;
		clocks = <&cru ACLK_DMAC1>;
		clock-names = "apb_pclk";
		#dma-cells = <1>;
=======
	thermal_zones: thermal-zones {

		soc_thermal: soc-thermal {
			polling-delay-passive = <20>;
			polling-delay = <1000>;
			sustainable-power = <360>;

			thermal-sensors = <&tsadc 0>;

			trips {
				threshold: trip-point@0 {
					temperature = <70000>;
					hysteresis = <2000>;
					type = "passive";
				};
				target: trip-point@1 {
					temperature = <85000>;
					hysteresis = <2000>;
					type = "passive";
				};
				soc_crit: soc-crit {
					temperature = <115000>;
					hysteresis = <2000>;
					type = "critical";
				};
			};

			cooling-maps {
				map0 {
					trip = <&target>;
					cooling-device = <&cpu0 THERMAL_NO_LIMIT THERMAL_NO_LIMIT>;
					contribution = <4096>;
				};
			};
		};

		gpu_thermal: gpu-thermal {
			polling-delay-passive = <100>; /* milliseconds */
			polling-delay = <1000>; /* milliseconds */

			thermal-sensors = <&tsadc 1>;
		};
	};

	tsadc: tsadc@ff1f0000 {
		compatible = "rockchip,rk3308-tsadc";
		reg = <0x0 0xff1f0000 0x0 0x100>;
		interrupts = <GIC_SPI 38 IRQ_TYPE_LEVEL_HIGH>;
		rockchip,grf = <&grf>;
		clocks = <&cru SCLK_TSADC>, <&cru PCLK_TSADC>;
		clock-names = "tsadc", "apb_pclk";
		assigned-clocks = <&cru SCLK_TSADC>;
		assigned-clock-rates = <50000>;
		resets = <&cru SRST_TSADC>;
		reset-names = "tsadc-apb";
		pinctrl-names = "gpio", "otpout";
		pinctrl-0 = <&tsadc_otp_pin>;
		pinctrl-1 = <&tsadc_otp_out>;
		#thermal-sensor-cells = <1>;
		rockchip,hw-tshut-temp = <120000>;
		status = "disabled";
	};

	otp: otp@ff210000 {
		compatible = "rockchip,rk3308-otp";
		reg = <0x0 0xff210000 0x0 0x4000>;
		#address-cells = <1>;
		#size-cells = <1>;
		clocks = <&cru SCLK_OTP_USR>, <&cru PCLK_OTP_NS>,
			 <&cru PCLK_OTP_PHY>;
		clock-names = "otp", "apb_pclk", "phy";
		resets = <&cru SRST_OTP_PHY>;
		reset-names = "otp_phy";

		/* Data cells */
		otp_id: id@7 {
			reg = <0x07 0x10>;
		};
		cpu_leakage: cpu-leakage@17 {
			reg = <0x17 0x1>;
		};
		logic_leakage: logic-leakage@18 {
			reg = <0x18 0x1>;
		};
>>>>>>> 52f971ee
	};

	dmac0: dma-controller@ff2c0000 {
		compatible = "arm,pl330", "arm,primecell";
		reg = <0x0 0xff2c0000 0x0 0x4000>;
		interrupts = <GIC_SPI 0 IRQ_TYPE_LEVEL_HIGH>,
			     <GIC_SPI 1 IRQ_TYPE_LEVEL_HIGH>;
		arm,pl330-periph-burst;
		clocks = <&cru ACLK_DMAC0>;
		clock-names = "apb_pclk";
		#dma-cells = <1>;
	};

	dmac1: dma-controller@ff2d0000 {
		compatible = "arm,pl330", "arm,primecell";
		reg = <0x0 0xff2d0000 0x0 0x4000>;
		interrupts = <GIC_SPI 2 IRQ_TYPE_LEVEL_HIGH>,
			     <GIC_SPI 3 IRQ_TYPE_LEVEL_HIGH>;
		arm,pl330-periph-burst;
		clocks = <&cru ACLK_DMAC1>;
		clock-names = "apb_pclk";
		#dma-cells = <1>;
	};

	vop: vop@ff2e0000 {
		compatible = "rockchip,rk3308-vop";
		reg = <0x0 0xff2e0000 0x0 0x1fc>, <0x0 0xff2e0a00 0x0 0x400>;
		reg-names = "regs", "gamma_lut";
		interrupts = <GIC_SPI 46 IRQ_TYPE_LEVEL_HIGH>;
		clocks = <&cru ACLK_VOP>, <&cru DCLK_VOP>,
			 <&cru HCLK_VOP>;
		clock-names = "aclk_vop", "dclk_vop", "hclk_vop";
		status = "disabled";

		vop_out: port {
			#address-cells = <1>;
			#size-cells = <0>;

			vop_out_rgb: endpoint@0 {
				reg = <0>;
				remote-endpoint = <&rgb_in_vop>;
			};
		};
	};

	rng: rng@ff2f0400 {
		compatible = "rockchip,cryptov2-rng";
		reg = <0x0 0xff2f0400 0x0 0x80>;
		clocks = <&cru SCLK_CRYPTO>, <&cru SCLK_CRYPTO_APK>,
			 <&cru ACLK_CRYPTO>, <&cru HCLK_CRYPTO>;
		clock-names = "clk_crypto", "clk_crypto_apk",
			      "aclk_crypto", "hclk_crypto";
		assigned-clocks = <&cru SCLK_CRYPTO>, <&cru SCLK_CRYPTO_APK>,
				  <&cru ACLK_CRYPTO>, <&cru HCLK_CRYPTO>;
		assigned-clock-rates = <150000000>, <150000000>,
				       <200000000>, <100000000>;
		resets = <&cru SRST_CRYPTO>;
		reset-names = "reset";
		status = "disabled";
	};

	i2s_8ch_0: i2s@ff300000 {
		compatible = "rockchip,rk3308-i2s-tdm";
		reg = <0x0 0xff300000 0x0 0x1000>;
		interrupts = <GIC_SPI 48 IRQ_TYPE_LEVEL_HIGH>;
		clocks = <&cru SCLK_I2S0_8CH_TX>, <&cru SCLK_I2S0_8CH_RX>, <&cru HCLK_I2S0_8CH>,
			 <&cru SCLK_I2S0_8CH_TX_SRC>,
			 <&cru SCLK_I2S0_8CH_RX_SRC>,
			 <&cru PLL_VPLL0>,
			 <&cru PLL_VPLL1>;
		clock-names = "mclk_tx", "mclk_rx", "hclk",
			      "mclk_tx_src", "mclk_rx_src",
			      "mclk_root0", "mclk_root1";
		dmas = <&dmac1 0>, <&dmac1 1>;
		dma-names = "tx", "rx";
		resets = <&cru SRST_I2S0_8CH_TX_M>, <&cru SRST_I2S0_8CH_RX_M>;
		reset-names = "tx-m", "rx-m";
		rockchip,cru = <&cru>;
		rockchip,grf = <&grf>;
		rockchip,mclk-calibrate;
		pinctrl-names = "default";
		pinctrl-0 = <&i2s_8ch_0_sclktx
			     &i2s_8ch_0_sclkrx
			     &i2s_8ch_0_lrcktx
			     &i2s_8ch_0_lrckrx
			     &i2s_8ch_0_sdi0
			     &i2s_8ch_0_sdi1
			     &i2s_8ch_0_sdi2
			     &i2s_8ch_0_sdi3
			     &i2s_8ch_0_sdo0
			     &i2s_8ch_0_sdo1
			     &i2s_8ch_0_sdo2
			     &i2s_8ch_0_sdo3
			     &i2s_8ch_0_mclk>;
		status = "disabled";
	};

	i2s_8ch_1: i2s@ff310000 {
		compatible = "rockchip,rk3308-i2s-tdm";
		reg = <0x0 0xff310000 0x0 0x1000>;
		interrupts = <GIC_SPI 49 IRQ_TYPE_LEVEL_HIGH>;
		clocks = <&cru SCLK_I2S1_8CH_TX>, <&cru SCLK_I2S1_8CH_RX>, <&cru HCLK_I2S1_8CH>,
			 <&cru SCLK_I2S1_8CH_TX_SRC>,
			 <&cru SCLK_I2S1_8CH_RX_SRC>,
			 <&cru PLL_VPLL0>,
			 <&cru PLL_VPLL1>;
		clock-names = "mclk_tx", "mclk_rx", "hclk",
			      "mclk_tx_src", "mclk_rx_src",
			      "mclk_root0", "mclk_root1";
		dmas = <&dmac1 2>, <&dmac1 3>;
		dma-names = "tx", "rx";
		resets = <&cru SRST_I2S1_8CH_TX_M>, <&cru SRST_I2S1_8CH_RX_M>;
		reset-names = "tx-m", "rx-m";
		rockchip,cru = <&cru>;
		rockchip,grf = <&grf>;
		rockchip,mclk-calibrate;
		rockchip,io-multiplex;
		status = "disabled";
	};

	i2s_8ch_2: i2s@ff320000 {
		compatible = "rockchip,rk3308-i2s-tdm";
		reg = <0x0 0xff320000 0x0 0x1000>;
		interrupts = <GIC_SPI 50 IRQ_TYPE_LEVEL_HIGH>;
		clocks = <&cru SCLK_I2S2_8CH_TX>, <&cru SCLK_I2S2_8CH_RX>, <&cru HCLK_I2S2_8CH>,
			 <&cru SCLK_I2S2_8CH_TX_SRC>,
			 <&cru SCLK_I2S2_8CH_RX_SRC>,
			 <&cru PLL_VPLL0>,
			 <&cru PLL_VPLL1>;
		clock-names = "mclk_tx", "mclk_rx", "hclk",
			      "mclk_tx_src", "mclk_rx_src",
			      "mclk_root0", "mclk_root1";
		dmas = <&dmac1 4>, <&dmac1 5>;
		dma-names = "tx", "rx";
		resets = <&cru SRST_I2S2_8CH_TX_M>, <&cru SRST_I2S2_8CH_RX_M>;
		reset-names = "tx-m", "rx-m";
		rockchip,cru = <&cru>;
		rockchip,grf = <&grf>;
		rockchip,mclk-calibrate;
		status = "disabled";
	};

	i2s_8ch_3: i2s@ff330000 {
		compatible = "rockchip,rk3308-i2s-tdm";
		reg = <0x0 0xff330000 0x0 0x1000>;
		interrupts = <GIC_SPI 51 IRQ_TYPE_LEVEL_HIGH>;
		clocks = <&cru SCLK_I2S3_8CH_TX>, <&cru SCLK_I2S3_8CH_RX>, <&cru HCLK_I2S3_8CH>,
			 <&cru SCLK_I2S3_8CH_TX_SRC>,
			 <&cru SCLK_I2S3_8CH_RX_SRC>,
			 <&cru PLL_VPLL0>,
			 <&cru PLL_VPLL1>;
		clock-names = "mclk_tx", "mclk_rx", "hclk",
			      "mclk_tx_src", "mclk_rx_src",
			      "mclk_root0", "mclk_root1";
		dmas = <&dmac1 7>;
		dma-names = "rx";
		resets = <&cru SRST_I2S3_8CH_TX_M>, <&cru SRST_I2S3_8CH_RX_M>;
		reset-names = "tx-m", "rx-m";
		rockchip,cru = <&cru>;
		rockchip,grf = <&grf>;
		rockchip,mclk-calibrate;
		status = "disabled";
	};

	i2s_2ch_0: i2s@ff350000 {
		compatible = "rockchip,rk3308-i2s", "rockchip,rk3066-i2s";
		reg = <0x0 0xff350000 0x0 0x1000>;
		interrupts = <GIC_SPI 52 IRQ_TYPE_LEVEL_HIGH>;
		clocks = <&cru SCLK_I2S0_2CH>, <&cru HCLK_I2S0_2CH>;
		clock-names = "i2s_clk", "i2s_hclk";
		dmas = <&dmac1 8>, <&dmac1 9>;
		dma-names = "tx", "rx";
		resets = <&cru SRST_I2S0_2CH_M>, <&cru SRST_I2S0_2CH_H>;
		reset-names = "reset-m", "reset-h";
		rockchip,clk-trcm = <1>;
		pinctrl-names = "default";
		pinctrl-0 = <&i2s_2ch_0_sclk
			     &i2s_2ch_0_lrck
			     &i2s_2ch_0_sdi
			     &i2s_2ch_0_sdo>;
		status = "disabled";
	};

	i2s_2ch_1: i2s@ff360000 {
		compatible = "rockchip,rk3308-i2s", "rockchip,rk3066-i2s";
		reg = <0x0 0xff360000 0x0 0x1000>;
		interrupts = <GIC_SPI 53 IRQ_TYPE_LEVEL_HIGH>;
		clocks = <&cru SCLK_I2S1_2CH>, <&cru HCLK_I2S1_2CH>;
		clock-names = "i2s_clk", "i2s_hclk";
		dmas = <&dmac1 11>;
		dma-names = "rx";
		resets = <&cru SRST_I2S1_2CH_M>, <&cru SRST_I2S1_2CH_H>;
		reset-names = "reset-m", "reset-h";
		status = "disabled";
	};

	pdm_8ch: pdm@ff380000 {
		compatible = "rockchip,rk3308-pdm", "rockchip,pdm";
		reg = <0x0 0xff380000 0x0 0x1000>;
		clocks = <&cru SCLK_PDM>, <&cru HCLK_PDM>;
		clock-names = "pdm_clk", "pdm_hclk";
		dmas = <&dmac1 12>;
		dma-names = "rx";
		resets = <&cru SRST_PDM_M>;
		reset-names = "pdm-m";
		pinctrl-names = "default";
		pinctrl-0 = <&pdm_m2_clk
			     &pdm_m2_sdi0
			     &pdm_m2_sdi1
			     &pdm_m2_sdi2
			     &pdm_m2_sdi3>;
		status = "disabled";
	};

	spdif_tx: spdif-tx@ff3a0000 {
		compatible = "rockchip,rk3308-spdif", "rockchip,rk3066-spdif";
		reg = <0x0 0xff3a0000 0x0 0x1000>;
		interrupts = <GIC_SPI 55 IRQ_TYPE_LEVEL_HIGH>;
		clocks = <&cru SCLK_SPDIF_TX>, <&cru HCLK_SPDIFTX>;
		clock-names = "mclk", "hclk";
		dmas = <&dmac1 13>;
		dma-names = "tx";
		pinctrl-names = "default";
		pinctrl-0 = <&spdif_out>;
		status = "disabled";
	};

<<<<<<< HEAD
=======
	spdif_rx: spdif-rx@ff3b0000 {
		compatible = "rockchip,rk3308-spdifrx";
		reg = <0x0 0xff3b0000 0x0 0x1000>;
		interrupts = <GIC_SPI 56 IRQ_TYPE_LEVEL_HIGH>;
		clocks = <&cru SCLK_SPDIF_RX>, <&cru HCLK_SPDIFRX>;
		clock-names = "mclk", "hclk";
		dmas = <&dmac1 14>;
		dma-names = "rx";
		resets = <&cru SRST_SPDIFRX_M>;
		reset-names = "spdifrx-m";
		pinctrl-names = "default";
		pinctrl-0 = <&spdif_in>;
		status = "disabled";
	};

	vad: vad@ff3c0000 {
		compatible = "rockchip,rk3308-vad";
		reg = <0x0 0xff3c0000 0x0 0x10000>;
		reg-names = "vad";
		clocks = <&cru HCLK_VAD>;
		clock-names = "hclk";
		interrupts = <GIC_SPI 57 IRQ_TYPE_LEVEL_HIGH>;
		rockchip,audio-sram = <&vad_sram>;
		rockchip,audio-src = <0>;
		rockchip,det-channel = <0>;
		rockchip,mode = <0>;
		status = "disabled";
	};

>>>>>>> 52f971ee
	usb20_otg: usb@ff400000 {
		compatible = "rockchip,rk3308-usb", "rockchip,rk3066-usb",
			     "snps,dwc2";
		reg = <0x0 0xff400000 0x0 0x40000>;
		interrupts = <GIC_SPI 66 IRQ_TYPE_LEVEL_HIGH>;
		clocks = <&cru HCLK_OTG>;
		clock-names = "otg";
		dr_mode = "otg";
		g-np-tx-fifo-size = <16>;
		g-rx-fifo-size = <280>;
		g-tx-fifo-size = <256 128 128 64 32 16>;
		phys = <&u2phy_otg>;
		phy-names = "usb2-phy";
		status = "disabled";
	};

<<<<<<< HEAD
	usb_host_ehci: usb@ff440000 {
=======
	usb_host0_ehci: usb@ff440000 {
>>>>>>> 52f971ee
		compatible = "generic-ehci";
		reg = <0x0 0xff440000 0x0 0x10000>;
		interrupts = <GIC_SPI 71 IRQ_TYPE_LEVEL_HIGH>;
		clocks = <&cru HCLK_HOST>, <&cru HCLK_HOST_ARB>, <&u2phy>;
<<<<<<< HEAD
=======
		clock-names = "usbhost", "arbiter", "utmi";
>>>>>>> 52f971ee
		phys = <&u2phy_host>;
		phy-names = "usb";
		status = "disabled";
	};

<<<<<<< HEAD
	usb_host_ohci: usb@ff450000 {
=======
	usb_host0_ohci: usb@ff450000 {
>>>>>>> 52f971ee
		compatible = "generic-ohci";
		reg = <0x0 0xff450000 0x0 0x10000>;
		interrupts = <GIC_SPI 72 IRQ_TYPE_LEVEL_HIGH>;
		clocks = <&cru HCLK_HOST>, <&cru HCLK_HOST_ARB>, <&u2phy>;
<<<<<<< HEAD
=======
		clock-names = "usbhost", "arbiter", "utmi";
>>>>>>> 52f971ee
		phys = <&u2phy_host>;
		phy-names = "usb";
		status = "disabled";
	};

	sdmmc: mmc@ff480000 {
		compatible = "rockchip,rk3308-dw-mshc", "rockchip,rk3288-dw-mshc";
		reg = <0x0 0xff480000 0x0 0x4000>;
		interrupts = <GIC_SPI 76 IRQ_TYPE_LEVEL_HIGH>;
		bus-width = <4>;
		clocks = <&cru HCLK_SDMMC>, <&cru SCLK_SDMMC>,
			 <&cru SCLK_SDMMC_DRV>, <&cru SCLK_SDMMC_SAMPLE>;
		clock-names = "biu", "ciu", "ciu-drive", "ciu-sample";
		fifo-depth = <0x100>;
		max-frequency = <150000000>;
		pinctrl-names = "default";
		pinctrl-0 = <&sdmmc_clk &sdmmc_cmd &sdmmc_det &sdmmc_bus4>;
		status = "disabled";
	};

	emmc: mmc@ff490000 {
		compatible = "rockchip,rk3308-dw-mshc", "rockchip,rk3288-dw-mshc";
		reg = <0x0 0xff490000 0x0 0x4000>;
		interrupts = <GIC_SPI 77 IRQ_TYPE_LEVEL_HIGH>;
		bus-width = <8>;
		clocks = <&cru HCLK_EMMC>, <&cru SCLK_EMMC>,
			 <&cru SCLK_EMMC_DRV>, <&cru SCLK_EMMC_SAMPLE>;
		clock-names = "biu", "ciu", "ciu-drive", "ciu-sample";
		fifo-depth = <0x100>;
		max-frequency = <150000000>;
		status = "disabled";
	};

	sdio: mmc@ff4a0000 {
		compatible = "rockchip,rk3308-dw-mshc", "rockchip,rk3288-dw-mshc";
		reg = <0x0 0xff4a0000 0x0 0x4000>;
		interrupts = <GIC_SPI 78 IRQ_TYPE_LEVEL_HIGH>;
		bus-width = <4>;
		clocks = <&cru HCLK_SDIO>, <&cru SCLK_SDIO>,
			 <&cru SCLK_SDIO_DRV>, <&cru SCLK_SDIO_SAMPLE>;
		clock-names = "biu", "ciu", "ciu-drive", "ciu-sample";
		fifo-depth = <0x100>;
		max-frequency = <150000000>;
		pinctrl-names = "default";
		pinctrl-0 = <&sdio_bus4 &sdio_cmd &sdio_clk>;
		status = "disabled";
	};

	nfc: nand-controller@ff4b0000 {
		compatible = "rockchip,rk3308-nfc",
			     "rockchip,rv1108-nfc";
		reg = <0x0 0xff4b0000 0x0 0x4000>;
		interrupts = <GIC_SPI 81 IRQ_TYPE_LEVEL_HIGH>;
		clocks = <&cru HCLK_NANDC>, <&cru SCLK_NANDC>;
		clock-names = "ahb", "nfc";
		assigned-clocks = <&cru SCLK_NANDC>;
		assigned-clock-rates = <150000000>;
		pinctrl-0 = <&flash_ale &flash_bus8 &flash_cle &flash_csn0
			     &flash_rdn &flash_rdy &flash_wrn>;
		pinctrl-names = "default";
		status = "disabled";
	};

<<<<<<< HEAD
	gmac: ethernet@ff4e0000 {
		compatible = "rockchip,rk3308-gmac";
=======
	nandc: nandc@ff4b0000 {
		compatible = "rockchip,rk-nandc";
		reg = <0x0 0xff4b0000 0x0 0x4000>;
		interrupts = <GIC_SPI 81 IRQ_TYPE_LEVEL_HIGH>;
		nandc_id = <0>;
		clocks = <&cru SCLK_NANDC>, <&cru HCLK_NANDC>;
		clock-names = "clk_nandc", "hclk_nandc";
		status = "disabled";
	};

	mac: ethernet@ff4e0000 {
		compatible = "rockchip,rk3308-mac";
>>>>>>> 52f971ee
		reg = <0x0 0xff4e0000 0x0 0x10000>;
		interrupts = <GIC_SPI 64 IRQ_TYPE_LEVEL_HIGH>;
		interrupt-names = "macirq";
		clocks = <&cru SCLK_MAC>, <&cru SCLK_MAC_RX_TX>,
			 <&cru SCLK_MAC_RX_TX>, <&cru SCLK_MAC_REF>,
			 <&cru SCLK_MAC>, <&cru ACLK_MAC>,
			 <&cru PCLK_MAC>, <&cru SCLK_MAC_RMII>;
		clock-names = "stmmaceth", "mac_clk_rx",
			      "mac_clk_tx", "clk_mac_ref",
			      "clk_mac_refout", "aclk_mac",
			      "pclk_mac", "clk_mac_speed";
		phy-mode = "rmii";
		pinctrl-names = "default";
		pinctrl-0 = <&rmii_pins &mac_refclk_12ma>;
		resets = <&cru SRST_MAC_A>;
		reset-names = "stmmaceth";
		rockchip,grf = <&grf>;
		status = "disabled";
	};

	sfc: spi@ff4c0000 {
		compatible = "rockchip,sfc";
		reg = <0x0 0xff4c0000 0x0 0x4000>;
		interrupts = <GIC_SPI 82 IRQ_TYPE_LEVEL_HIGH>;
		clocks = <&cru SCLK_SFC>, <&cru HCLK_SFC>;
		clock-names = "clk_sfc", "hclk_sfc";
<<<<<<< HEAD
		pinctrl-0 = <&sfc_clk &sfc_cs0 &sfc_bus4>;
		pinctrl-names = "default";
=======
		assigned-clocks = <&cru SCLK_SFC>;
		assigned-clock-rates = <100000000>;
>>>>>>> 52f971ee
		status = "disabled";
	};

	cru: clock-controller@ff500000 {
		compatible = "rockchip,rk3308-cru";
		reg = <0x0 0xff500000 0x0 0x1000>;
<<<<<<< HEAD
		clocks = <&xin24m>;
		clock-names = "xin24m";
		rockchip,grf = <&grf>;
=======
		rockchip,grf = <&grf>;
		rockchip,boost = <&cpu_boost>;
>>>>>>> 52f971ee
		#clock-cells = <1>;
		#reset-cells = <1>;
		assigned-clocks = <&cru SCLK_RTC32K>;
		assigned-clock-rates = <32768>;
	};

	cpu_boost: cpu-boost@ff550000 {
		compatible = "syscon";
		reg = <0x0 0xff550000 0x0 0x1000>;
	};

	acodec: acodec@ff560000 {
		compatible = "rockchip,rk3308-codec";
		reg = <0x0 0xff560000 0x0 0x10000>;
		rockchip,grf = <&grf>;
		rockchip,detect-grf = <&detect_grf>;
		interrupts = <GIC_SPI 114 IRQ_TYPE_LEVEL_HIGH>,
			     <GIC_SPI 115 IRQ_TYPE_LEVEL_HIGH>;
		clocks = <&cru PCLK_ACODEC>,
			 <&cru SCLK_I2S2_8CH_TX_OUT>,
			 <&cru SCLK_I2S2_8CH_RX_OUT>;
		clock-names = "acodec", "mclk_tx", "mclk_rx";
		resets = <&cru SRST_ACODEC_P>;
		reset-names = "acodec-reset";
		spk_ctl-gpios = <&gpio0 RK_PA5 GPIO_ACTIVE_HIGH>;
		status = "disabled";
	};

	gic: interrupt-controller@ff580000 {
		compatible = "arm,gic-400";
		reg = <0x0 0xff581000 0x0 0x1000>,
		      <0x0 0xff582000 0x0 0x2000>,
		      <0x0 0xff584000 0x0 0x2000>,
		      <0x0 0xff586000 0x0 0x2000>;
		interrupts = <GIC_PPI 9 IRQ_TYPE_LEVEL_HIGH>;
		#interrupt-cells = <3>;
		interrupt-controller;
		#address-cells = <0>;
	};

	sram: sram@fff80000 {
		compatible = "mmio-sram";
		reg = <0x0 0xfff80000 0x0 0x40000>;
		ranges = <0 0x0 0xfff80000 0x40000>;
		#address-cells = <1>;
		#size-cells = <1>;

		/* reserved for ddr dvfs and system suspend/resume */
		ddr-sram@0 {
			reg = <0x0 0x8000>;
		};

		/* reserved for vad audio buffer */
		vad_sram: vad-sram@8000 {
			reg = <0x8000 0x38000>;
		};
	};

	rockchip_system_monitor: rockchip-system-monitor {
		compatible = "rockchip,system-monitor";

		rockchip,thermal-zone = "soc-thermal";
		rockchip,polling-delay = <200>; /* milliseconds */
	};

	pinctrl: pinctrl {
		compatible = "rockchip,rk3308-pinctrl";
		rockchip,grf = <&grf>;
		#address-cells = <2>;
		#size-cells = <2>;
		ranges;

		gpio0: gpio@ff220000 {
			compatible = "rockchip,gpio-bank";
			reg = <0x0 0xff220000 0x0 0x100>;
			interrupts = <GIC_SPI 40 IRQ_TYPE_LEVEL_HIGH>;
			clocks = <&cru PCLK_GPIO0>;
			gpio-controller;
			#gpio-cells = <2>;
			interrupt-controller;
			#interrupt-cells = <2>;
		};

		gpio1: gpio@ff230000 {
			compatible = "rockchip,gpio-bank";
			reg = <0x0 0xff230000 0x0 0x100>;
			interrupts = <GIC_SPI 41 IRQ_TYPE_LEVEL_HIGH>;
			clocks = <&cru PCLK_GPIO1>;
			gpio-controller;
			#gpio-cells = <2>;
			interrupt-controller;
			#interrupt-cells = <2>;
		};

		gpio2: gpio@ff240000 {
			compatible = "rockchip,gpio-bank";
			reg = <0x0 0xff240000 0x0 0x100>;
			interrupts = <GIC_SPI 42 IRQ_TYPE_LEVEL_HIGH>;
			clocks = <&cru PCLK_GPIO2>;
			gpio-controller;
			#gpio-cells = <2>;
			interrupt-controller;
			#interrupt-cells = <2>;
		};

		gpio3: gpio@ff250000 {
			compatible = "rockchip,gpio-bank";
			reg = <0x0 0xff250000 0x0 0x100>;
			interrupts = <GIC_SPI 43 IRQ_TYPE_LEVEL_HIGH>;
			clocks = <&cru PCLK_GPIO3>;
			gpio-controller;
			#gpio-cells = <2>;
			interrupt-controller;
			#interrupt-cells = <2>;
		};

		gpio4: gpio@ff260000 {
			compatible = "rockchip,gpio-bank";
			reg = <0x0 0xff260000 0x0 0x100>;
			interrupts = <GIC_SPI 44 IRQ_TYPE_LEVEL_HIGH>;
			clocks = <&cru PCLK_GPIO4>;
			gpio-controller;
			#gpio-cells = <2>;
			interrupt-controller;
			#interrupt-cells = <2>;
		};

		pcfg_pull_up: pcfg-pull-up {
			bias-pull-up;
		};

		pcfg_pull_down: pcfg-pull-down {
			bias-pull-down;
		};

		pcfg_pull_none: pcfg-pull-none {
			bias-disable;
		};

		pcfg_pull_none_2ma: pcfg-pull-none-2ma {
			bias-disable;
			drive-strength = <2>;
		};

		pcfg_pull_up_2ma: pcfg-pull-up-2ma {
			bias-pull-up;
			drive-strength = <2>;
		};

		pcfg_pull_up_4ma: pcfg-pull-up-4ma {
			bias-pull-up;
			drive-strength = <4>;
		};

		pcfg_pull_none_4ma: pcfg-pull-none-4ma {
			bias-disable;
			drive-strength = <4>;
		};

		pcfg_pull_down_4ma: pcfg-pull-down-4ma {
			bias-pull-down;
			drive-strength = <4>;
		};

		pcfg_pull_none_8ma: pcfg-pull-none-8ma {
			bias-disable;
			drive-strength = <8>;
		};

		pcfg_pull_up_8ma: pcfg-pull-up-8ma {
			bias-pull-up;
			drive-strength = <8>;
		};

		pcfg_pull_none_12ma: pcfg-pull-none-12ma {
			bias-disable;
			drive-strength = <12>;
		};

		pcfg_pull_up_12ma: pcfg-pull-up-12ma {
			bias-pull-up;
			drive-strength = <12>;
		};

		pcfg_pull_none_smt: pcfg-pull-none-smt {
			bias-disable;
			input-schmitt-enable;
		};

		pcfg_output_high: pcfg-output-high {
			output-high;
		};

		pcfg_output_low: pcfg-output-low {
			output-low;
		};

		pcfg_input_high: pcfg-input-high {
			bias-pull-up;
			input-enable;
		};

		pcfg_input: pcfg-input {
			input-enable;
		};

		can-m0 {
			canm0_pins: canm0-pins {
				rockchip,pins =
					/* can_rxd_m0 */
					<0 RK_PB3 2 &pcfg_pull_none>,
					/* can_txd_m0 */
					<0 RK_PB4 2 &pcfg_pull_none>;
			};
		};

		can-m1 {
			canm1_pins: canm1-pins {
				rockchip,pins =
					/* can_rxd_m1 */
					<1 RK_PC6 5 &pcfg_pull_none>,
					/* can_txd_m1 */
					<1 RK_PC7 5 &pcfg_pull_none>;
			};
		};

		can-m2 {
			canm2_pins: canm2-pins {
				rockchip,pins =
					/* can_rxd_m2 */
					<2 RK_PA2 4 &pcfg_pull_none>,
					/* can_txd_m2 */
					<2 RK_PA3 4 &pcfg_pull_none>;
			};
		};

		emmc {
			emmc_clk: emmc-clk {
				rockchip,pins =
					<3 RK_PB1 2 &pcfg_pull_none_8ma>;
			};

			emmc_cmd: emmc-cmd {
				rockchip,pins =
					<3 RK_PB0 2 &pcfg_pull_up_8ma>;
			};

			emmc_pwren: emmc-pwren {
				rockchip,pins =
					<3 RK_PB3 2 &pcfg_pull_none>;
			};

			emmc_rstn: emmc-rstn {
				rockchip,pins =
					<3 RK_PB2 2 &pcfg_pull_none>;
			};

			emmc_bus1: emmc-bus1 {
				rockchip,pins =
					<3 RK_PA0 2 &pcfg_pull_up_8ma>;
			};

			emmc_bus4: emmc-bus4 {
				rockchip,pins =
					<3 RK_PA0 2 &pcfg_pull_up_8ma>,
					<3 RK_PA1 2 &pcfg_pull_up_8ma>,
					<3 RK_PA2 2 &pcfg_pull_up_8ma>,
					<3 RK_PA3 2 &pcfg_pull_up_8ma>;
			};

			emmc_bus8: emmc-bus8 {
				rockchip,pins =
					<3 RK_PA0 2 &pcfg_pull_up_8ma>,
					<3 RK_PA1 2 &pcfg_pull_up_8ma>,
					<3 RK_PA2 2 &pcfg_pull_up_8ma>,
					<3 RK_PA3 2 &pcfg_pull_up_8ma>,
					<3 RK_PA4 2 &pcfg_pull_up_8ma>,
					<3 RK_PA5 2 &pcfg_pull_up_8ma>,
					<3 RK_PA6 2 &pcfg_pull_up_8ma>,
					<3 RK_PA7 2 &pcfg_pull_up_8ma>;
			};
		};

		ext_micbias {
			ext_micbias_en: ext-micbias-en {
				rockchip,pins =
					<0 RK_PC2 RK_FUNC_GPIO &pcfg_pull_down>;
			};
		};

		flash {
			flash_csn0: flash-csn0 {
				rockchip,pins =
					<3 RK_PB5 1 &pcfg_pull_none>;
			};

			flash_rdy: flash-rdy {
				rockchip,pins =
					<3 RK_PB4 1 &pcfg_pull_none>;
			};

			flash_ale: flash-ale {
				rockchip,pins =
					<3 RK_PB3 1 &pcfg_pull_none>;
			};

			flash_cle: flash-cle {
				rockchip,pins =
					<3 RK_PB1 1 &pcfg_pull_none>;
			};

			flash_wrn: flash-wrn {
				rockchip,pins =
					<3 RK_PB0 1 &pcfg_pull_none>;
			};

			flash_rdn: flash-rdn {
				rockchip,pins =
					<3 RK_PB2 1 &pcfg_pull_none>;
			};

			flash_bus8: flash-bus8 {
				rockchip,pins =
					<3 RK_PA0 1 &pcfg_pull_up_12ma>,
					<3 RK_PA1 1 &pcfg_pull_up_12ma>,
					<3 RK_PA2 1 &pcfg_pull_up_12ma>,
					<3 RK_PA3 1 &pcfg_pull_up_12ma>,
					<3 RK_PA4 1 &pcfg_pull_up_12ma>,
					<3 RK_PA5 1 &pcfg_pull_up_12ma>,
					<3 RK_PA6 1 &pcfg_pull_up_12ma>,
					<3 RK_PA7 1 &pcfg_pull_up_12ma>;
			};
		};

		sfc {
			sfc_bus4: sfc-bus4 {
				rockchip,pins =
					<3 RK_PA0 3 &pcfg_pull_none>,
					<3 RK_PA1 3 &pcfg_pull_none>,
					<3 RK_PA2 3 &pcfg_pull_none>,
					<3 RK_PA3 3 &pcfg_pull_none>;
			};

			sfc_bus2: sfc-bus2 {
				rockchip,pins =
					<3 RK_PA0 3 &pcfg_pull_none>,
					<3 RK_PA1 3 &pcfg_pull_none>;
			};

			sfc_cs0: sfc-cs0 {
				rockchip,pins =
					<3 RK_PA4 3 &pcfg_pull_none>;
			};

			sfc_clk: sfc-clk {
				rockchip,pins =
					<3 RK_PA5 3 &pcfg_pull_none>;
			};
		};

		gmac {
			rmii_pins: rmii-pins {
				rockchip,pins =
					/* mac_txen */
					<1 RK_PC1 3 &pcfg_pull_none_12ma>,
					/* mac_txd1 */
					<1 RK_PC3 3 &pcfg_pull_none_12ma>,
					/* mac_txd0 */
					<1 RK_PC2 3 &pcfg_pull_none_12ma>,
					/* mac_rxd0 */
					<1 RK_PC4 3 &pcfg_pull_none>,
					/* mac_rxd1 */
					<1 RK_PC5 3 &pcfg_pull_none>,
					/* mac_rxer */
					<1 RK_PB7 3 &pcfg_pull_none>,
					/* mac_rxdv */
					<1 RK_PC0 3 &pcfg_pull_none>,
					/* mac_mdio */
					<1 RK_PB6 3 &pcfg_pull_none>,
					/* mac_mdc */
					<1 RK_PB5 3 &pcfg_pull_none>;
			};

			mac_refclk_12ma: mac-refclk-12ma {
				rockchip,pins =
					<1 RK_PB4 3 &pcfg_pull_none_12ma>;
			};

			mac_refclk: mac-refclk {
				rockchip,pins =
					<1 RK_PB4 3 &pcfg_pull_none>;
			};
		};

		gmac-m1 {
			rmiim1_pins: rmiim1-pins {
				rockchip,pins =
					/* mac_txen */
					<4 RK_PB7 2 &pcfg_pull_none_12ma>,
					/* mac_txd1 */
					<4 RK_PA5 2 &pcfg_pull_none_12ma>,
					/* mac_txd0 */
					<4 RK_PA4 2 &pcfg_pull_none_12ma>,
					/* mac_rxd0 */
					<4 RK_PA2 2 &pcfg_pull_none>,
					/* mac_rxd1 */
					<4 RK_PA3 2 &pcfg_pull_none>,
					/* mac_rxer */
					<4 RK_PA0 2 &pcfg_pull_none>,
					/* mac_rxdv */
					<4 RK_PA1 2 &pcfg_pull_none>,
					/* mac_mdio */
					<4 RK_PB6 2 &pcfg_pull_none>,
					/* mac_mdc */
					<4 RK_PB5 2 &pcfg_pull_none>;
			};

			macm1_refclk_12ma: macm1-refclk-12ma {
				rockchip,pins =
					<4 RK_PB4 2 &pcfg_pull_none_12ma>;
			};

			macm1_refclk: macm1-refclk {
				rockchip,pins =
					<4 RK_PB4 2 &pcfg_pull_none>;
			};
		};

		i2c0 {
			i2c0_xfer: i2c0-xfer {
				rockchip,pins =
					<1 RK_PD0 2 &pcfg_pull_none_smt>,
					<1 RK_PD1 2 &pcfg_pull_none_smt>;
			};
		};

		i2c1 {
			i2c1_xfer: i2c1-xfer {
				rockchip,pins =
					<0 RK_PB3 1 &pcfg_pull_none_smt>,
					<0 RK_PB4 1 &pcfg_pull_none_smt>;
			};
		};

		i2c2 {
			i2c2_xfer: i2c2-xfer {
				rockchip,pins =
					<2 RK_PA2 3 &pcfg_pull_none_smt>,
					<2 RK_PA3 3 &pcfg_pull_none_smt>;
			};
		};

		i2c3-m0 {
			i2c3m0_xfer: i2c3m0-xfer {
				rockchip,pins =
					<0 RK_PB7 2 &pcfg_pull_none_smt>,
					<0 RK_PC0 2 &pcfg_pull_none_smt>;
			};
		};

		i2c3-m1 {
			i2c3m1_xfer: i2c3m1-xfer {
				rockchip,pins =
					<3 RK_PB4 2 &pcfg_pull_none_smt>,
					<3 RK_PB5 2 &pcfg_pull_none_smt>;
			};
		};

		i2c3-m2 {
			i2c3m2_xfer: i2c3m2-xfer {
				rockchip,pins =
					<2 RK_PA1 3 &pcfg_pull_none_smt>,
					<2 RK_PA0 3 &pcfg_pull_none_smt>;
			};
		};

		i2s_2ch_0 {
			i2s_2ch_0_mclk: i2s-2ch-0-mclk {
				rockchip,pins =
					<4 RK_PB4 1 &pcfg_pull_none>;
			};

			i2s_2ch_0_sclk: i2s-2ch-0-sclk {
				rockchip,pins =
					<4 RK_PB5 1 &pcfg_pull_none>;
			};

			i2s_2ch_0_lrck: i2s-2ch-0-lrck {
				rockchip,pins =
					<4 RK_PB6 1 &pcfg_pull_none>;
			};

			i2s_2ch_0_sdo: i2s-2ch-0-sdo {
				rockchip,pins =
					<4 RK_PB7 1 &pcfg_pull_none>;
			};

			i2s_2ch_0_sdi: i2s-2ch-0-sdi {
				rockchip,pins =
					<4 RK_PC0 1 &pcfg_pull_none>;
			};
		};

		i2s_8ch_0 {
			i2s_8ch_0_mclk: i2s-8ch-0-mclk {
				rockchip,pins =
					<2 RK_PA4 1 &pcfg_pull_none>;
			};

			i2s_8ch_0_sclktx: i2s-8ch-0-sclktx {
				rockchip,pins =
					<2 RK_PA5 1 &pcfg_pull_none>;
			};

			i2s_8ch_0_sclkrx: i2s-8ch-0-sclkrx {
				rockchip,pins =
					<2 RK_PA6 1 &pcfg_pull_none>;
			};

			i2s_8ch_0_lrcktx: i2s-8ch-0-lrcktx {
				rockchip,pins =
					<2 RK_PA7 1 &pcfg_pull_none>;
			};

			i2s_8ch_0_lrckrx: i2s-8ch-0-lrckrx {
				rockchip,pins =
					<2 RK_PB0 1 &pcfg_pull_none>;
			};

			i2s_8ch_0_sdo0: i2s-8ch-0-sdo0 {
				rockchip,pins =
					<2 RK_PB1 1 &pcfg_pull_none>;
			};

			i2s_8ch_0_sdo1: i2s-8ch-0-sdo1 {
				rockchip,pins =
					<2 RK_PB2 1 &pcfg_pull_none>;
			};

			i2s_8ch_0_sdo2: i2s-8ch-0-sdo2 {
				rockchip,pins =
					<2 RK_PB3 1 &pcfg_pull_none>;
			};

			i2s_8ch_0_sdo3: i2s-8ch-0-sdo3 {
				rockchip,pins =
					<2 RK_PB4 1 &pcfg_pull_none>;
			};

			i2s_8ch_0_sdi0: i2s-8ch-0-sdi0 {
				rockchip,pins =
					<2 RK_PB5 1 &pcfg_pull_none>;
			};

			i2s_8ch_0_sdi1: i2s-8ch-0-sdi1 {
				rockchip,pins =
					<2 RK_PB6 1 &pcfg_pull_none>;
			};

			i2s_8ch_0_sdi2: i2s-8ch-0-sdi2 {
				rockchip,pins =
					<2 RK_PB7 1 &pcfg_pull_none>;
			};

			i2s_8ch_0_sdi3: i2s-8ch-0-sdi3 {
				rockchip,pins =
					<2 RK_PC0 1 &pcfg_pull_none>;
			};
		};

		i2s_8ch_1_m0 {
			i2s_8ch_1_m0_mclk: i2s-8ch-1-m0-mclk {
				rockchip,pins =
					<1 RK_PA2 2 &pcfg_pull_none>;
			};

			i2s_8ch_1_m0_sclktx: i2s-8ch-1-m0-sclktx {
				rockchip,pins =
					<1 RK_PA3 2 &pcfg_pull_none>;
			};

			i2s_8ch_1_m0_sclkrx: i2s-8ch-1-m0-sclkrx {
				rockchip,pins =
					<1 RK_PA4 2 &pcfg_pull_none>;
			};

			i2s_8ch_1_m0_lrcktx: i2s-8ch-1-m0-lrcktx {
				rockchip,pins =
					<1 RK_PA5 2 &pcfg_pull_none>;
			};

			i2s_8ch_1_m0_lrckrx: i2s-8ch-1-m0-lrckrx {
				rockchip,pins =
					<1 RK_PA6 2 &pcfg_pull_none>;
			};

			i2s_8ch_1_m0_sdo0: i2s-8ch-1-m0-sdo0 {
				rockchip,pins =
					<1 RK_PA7 2 &pcfg_pull_none>;
			};

			i2s_8ch_1_m0_sdo1_sdi3: i2s-8ch-1-m0-sdo1-sdi3 {
				rockchip,pins =
					<1 RK_PB0 2 &pcfg_pull_none>;
			};

			i2s_8ch_1_m0_sdo2_sdi2: i2s-8ch-1-m0-sdo2-sdi2 {
				rockchip,pins =
					<1 RK_PB1 2 &pcfg_pull_none>;
			};

			i2s_8ch_1_m0_sdo3_sdi1: i2s-8ch-1-m0-sdo3_sdi1 {
				rockchip,pins =
					<1 RK_PB2 2 &pcfg_pull_none>;
			};

			i2s_8ch_1_m0_sdi0: i2s-8ch-1-m0-sdi0 {
				rockchip,pins =
					<1 RK_PB3 2 &pcfg_pull_none>;
			};
		};

		i2s_8ch_1_m1 {
			i2s_8ch_1_m1_mclk: i2s-8ch-1-m1-mclk {
				rockchip,pins =
					<1 RK_PB4 2 &pcfg_pull_none>;
			};

			i2s_8ch_1_m1_sclktx: i2s-8ch-1-m1-sclktx {
				rockchip,pins =
					<1 RK_PB5 2 &pcfg_pull_none>;
			};

			i2s_8ch_1_m1_sclkrx: i2s-8ch-1-m1-sclkrx {
				rockchip,pins =
					<1 RK_PB6 2 &pcfg_pull_none>;
			};

			i2s_8ch_1_m1_lrcktx: i2s-8ch-1-m1-lrcktx {
				rockchip,pins =
					<1 RK_PB7 2 &pcfg_pull_none>;
			};

			i2s_8ch_1_m1_lrckrx: i2s-8ch-1-m1-lrckrx {
				rockchip,pins =
					<1 RK_PC0 2 &pcfg_pull_none>;
			};

			i2s_8ch_1_m1_sdo0: i2s-8ch-1-m1-sdo0 {
				rockchip,pins =
					<1 RK_PC1 2 &pcfg_pull_none>;
			};

			i2s_8ch_1_m1_sdo1_sdi3: i2s-8ch-1-m1-sdo1-sdi3 {
				rockchip,pins =
					<1 RK_PC2 2 &pcfg_pull_none>;
			};

			i2s_8ch_1_m1_sdo2_sdi2: i2s-8ch-1-m1-sdo2-sdi2 {
				rockchip,pins =
					<1 RK_PC3 2 &pcfg_pull_none>;
			};

			i2s_8ch_1_m1_sdo3_sdi1: i2s-8ch-1-m1-sdo3_sdi1 {
				rockchip,pins =
					<1 RK_PC4 2 &pcfg_pull_none>;
			};

			i2s_8ch_1_m1_sdi0: i2s-8ch-1-m1-sdi0 {
				rockchip,pins =
					<1 RK_PC5 2 &pcfg_pull_none>;
			};
		};

		lcdc {
			lcdc_ctl: lcdc-ctl {
				rockchip,pins =
					/* dclk */
					<1 RK_PA0 1 &pcfg_pull_none_4ma>,
					/* hsync */
					<1 RK_PA1 1 &pcfg_pull_none_4ma>,
					/* vsync */
					<1 RK_PA2 1 &pcfg_pull_none_4ma>,
					/* den */
					<1 RK_PA3 1 &pcfg_pull_none_4ma>,
					/* d0 */
					<1 RK_PA4 1 &pcfg_pull_none_4ma>,
					/* d1 */
					<1 RK_PA5 1 &pcfg_pull_none_4ma>,
					/* d2 */
					<1 RK_PA6 1 &pcfg_pull_none_4ma>,
					/* d3 */
					<1 RK_PA7 1 &pcfg_pull_none_4ma>,
					/* d4 */
					<1 RK_PB0 1 &pcfg_pull_none_4ma>,
					/* d5 */
					<1 RK_PB1 1 &pcfg_pull_none_4ma>,
					/* d6 */
					<1 RK_PB2 1 &pcfg_pull_none_4ma>,
					/* d7 */
					<1 RK_PB3 1 &pcfg_pull_none_4ma>,
					/* d8 */
					<1 RK_PB4 1 &pcfg_pull_none_4ma>,
					/* d9 */
					<1 RK_PB5 1 &pcfg_pull_none_4ma>,
					/* d10 */
					<1 RK_PB6 1 &pcfg_pull_none_4ma>,
					/* d11 */
					<1 RK_PB7 1 &pcfg_pull_none_4ma>,
					/* d12 */
					<1 RK_PC0 1 &pcfg_pull_none_4ma>,
					/* d13 */
					<1 RK_PC1 1 &pcfg_pull_none_4ma>,
					/* d14 */
					<1 RK_PC2 1 &pcfg_pull_none_4ma>,
					/* d15 */
					<1 RK_PC3 1 &pcfg_pull_none_4ma>,
					/* d16 */
					<1 RK_PC4 1 &pcfg_pull_none_4ma>,
					/* d17 */
					<1 RK_PC5 1 &pcfg_pull_none_4ma>;
			};

			lcdc_rgb888_m0: lcdc-rgb888-m0 {
				rockchip,pins =
					/* d18 */
					<1 RK_PC6 6 &pcfg_pull_none_4ma>,
					/* d19 */
					<1 RK_PC7 6 &pcfg_pull_none_4ma>,
					/* d20 */
					<2 RK_PB1 3 &pcfg_pull_none_4ma>,
					/* d21 */
					<2 RK_PB2 3 &pcfg_pull_none_4ma>,
					/* d22 */
					<2 RK_PB7 3 &pcfg_pull_none_4ma>,
					/* d23 */
					<2 RK_PC0 3 &pcfg_pull_none_4ma>;
			};

			lcdc_rgb888_m1: lcdc-rgb888-m1 {
				rockchip,pins =
					/* d18 */
					<3 RK_PA6 3 &pcfg_pull_none_4ma>,
					/* d19 */
					<3 RK_PA7 3 &pcfg_pull_none_4ma>,
					/* d20 */
					<3 RK_PB0 3 &pcfg_pull_none_4ma>,
					/* d21 */
					<3 RK_PB1 3 &pcfg_pull_none_4ma>,
					/* d22 */
					<3 RK_PB2 4 &pcfg_pull_none_4ma>,
					/* d23 */
					<3 RK_PB3 4 &pcfg_pull_none_4ma>;
			};
		};

		owire-m0 {
			owirem0_pins: owirem0-pins {
				rockchip,pins =
					/* owire_m0 */
					<0 RK_PB3 3 &pcfg_pull_none>;
			};
		};

		owire-m1 {
			owirem1_pins: owirem1-pins {
				rockchip,pins =
					/* owire_m1 */
					<1 RK_PC6 7 &pcfg_pull_none>;
			};
		};

		owire-m2 {
			owirem2_pins: owirem2-pins {
				rockchip,pins =
					/* owire_m2 */
					<2 RK_PA2 5 &pcfg_pull_none>;
			};
		};

		pdm_m0 {
			pdm_m0_clk: pdm-m0-clk {
				rockchip,pins =
					<1 RK_PA4 3 &pcfg_pull_none>;
			};

			pdm_m0_sdi0: pdm-m0-sdi0 {
				rockchip,pins =
					<1 RK_PB3 3 &pcfg_pull_none>;
			};

			pdm_m0_sdi1: pdm-m0-sdi1 {
				rockchip,pins =
					<1 RK_PB2 3 &pcfg_pull_none>;
			};

			pdm_m0_sdi2: pdm-m0-sdi2 {
				rockchip,pins =
					<1 RK_PB1 3 &pcfg_pull_none>;
			};

			pdm_m0_sdi3: pdm-m0-sdi3 {
				rockchip,pins =
					<1 RK_PB0 3 &pcfg_pull_none>;
			};
		};

		pdm_m1 {
			pdm_m1_clk: pdm-m1-clk {
				rockchip,pins =
					<1 RK_PB6 4 &pcfg_pull_none>;
			};

			pdm_m1_sdi0: pdm-m1-sdi0 {
				rockchip,pins =
					<1 RK_PC5 4 &pcfg_pull_none>;
			};

			pdm_m1_sdi1: pdm-m1-sdi1 {
				rockchip,pins =
					<1 RK_PC4 4 &pcfg_pull_none>;
			};

			pdm_m1_sdi2: pdm-m1-sdi2 {
				rockchip,pins =
					<1 RK_PC3 4 &pcfg_pull_none>;
			};

			pdm_m1_sdi3: pdm-m1-sdi3 {
				rockchip,pins =
					<1 RK_PC2 4 &pcfg_pull_none>;
			};
		};

		pdm_m2 {
			pdm_m2_clkm: pdm-m2-clkm {
				rockchip,pins =
					<2 RK_PA4 3 &pcfg_pull_none>;
			};

			pdm_m2_clk: pdm-m2-clk {
				rockchip,pins =
					<2 RK_PA6 2 &pcfg_pull_none>;
			};

			pdm_m2_sdi0: pdm-m2-sdi0 {
				rockchip,pins =
					<2 RK_PB5 2 &pcfg_pull_none>;
			};

			pdm_m2_sdi1: pdm-m2-sdi1 {
				rockchip,pins =
					<2 RK_PB6 2 &pcfg_pull_none>;
			};

			pdm_m2_sdi2: pdm-m2-sdi2 {
				rockchip,pins =
					<2 RK_PB7 2 &pcfg_pull_none>;
			};

			pdm_m2_sdi3: pdm-m2-sdi3 {
				rockchip,pins =
					<2 RK_PC0 2 &pcfg_pull_none>;
			};
		};

		pwm0 {
			pwm0_pin: pwm0-pin {
				rockchip,pins =
					<0 RK_PB5 1 &pcfg_pull_none>;
			};

			pwm0_pin_pull_down: pwm0-pin-pull-down {
				rockchip,pins =
					<0 RK_PB5 1 &pcfg_pull_down>;
			};
		};

		pwm1 {
			pwm1_pin: pwm1-pin {
				rockchip,pins =
					<0 RK_PB6 1 &pcfg_pull_none>;
			};

			pwm1_pin_pull_down: pwm1-pin-pull-down {
				rockchip,pins =
					<0 RK_PB6 1 &pcfg_pull_down>;
			};
		};

		pwm2 {
			pwm2_pin: pwm2-pin {
				rockchip,pins =
					<0 RK_PB7 1 &pcfg_pull_none>;
			};

			pwm2_pin_pull_down: pwm2-pin-pull-down {
				rockchip,pins =
					<0 RK_PB7 1 &pcfg_pull_down>;
			};
		};

		pwm3 {
			pwm3_pin: pwm3-pin {
				rockchip,pins =
					<0 RK_PC0 1 &pcfg_pull_none>;
			};

			pwm3_pin_pull_down: pwm3-pin-pull-down {
				rockchip,pins =
					<0 RK_PC0 1 &pcfg_pull_down>;
			};
		};

		pwm4 {
			pwm4_pin: pwm4-pin {
				rockchip,pins =
					<0 RK_PA1 2 &pcfg_pull_none>;
			};

			pwm4_pin_pull_down: pwm4-pin-pull-down {
				rockchip,pins =
					<0 RK_PA1 2 &pcfg_pull_down>;
			};
		};

		pwm5 {
			pwm5_pin: pwm5-pin {
				rockchip,pins =
					<0 RK_PC1 2 &pcfg_pull_none>;
			};

			pwm5_pin_pull_down: pwm5-pin-pull-down {
				rockchip,pins =
					<0 RK_PC1 2 &pcfg_pull_down>;
			};
		};

		pwm6 {
			pwm6_pin: pwm6-pin {
				rockchip,pins =
					<0 RK_PC2 2 &pcfg_pull_none>;
			};

			pwm6_pin_pull_down: pwm6-pin-pull-down {
				rockchip,pins =
					<0 RK_PC2 2 &pcfg_pull_down>;
			};
		};

		pwm7 {
			pwm7_pin: pwm7-pin {
				rockchip,pins =
					<2 RK_PB0 2 &pcfg_pull_none>;
			};

			pwm7_pin_pull_down: pwm7-pin-pull-down {
				rockchip,pins =
					<2 RK_PB0 2 &pcfg_pull_down>;
			};
		};

		pwm8 {
			pwm8_pin: pwm8-pin {
				rockchip,pins =
					<2 RK_PB2 2 &pcfg_pull_none>;
			};

			pwm8_pin_pull_down: pwm8-pin-pull-down {
				rockchip,pins =
					<2 RK_PB2 2 &pcfg_pull_down>;
			};
		};

		pwm9 {
			pwm9_pin: pwm9-pin {
				rockchip,pins =
					<2 RK_PB3 2 &pcfg_pull_none>;
			};

			pwm9_pin_pull_down: pwm9-pin-pull-down {
				rockchip,pins =
					<2 RK_PB3 2 &pcfg_pull_down>;
			};
		};

		pwm10 {
			pwm10_pin: pwm10-pin {
				rockchip,pins =
					<2 RK_PB4 2 &pcfg_pull_none>;
			};

			pwm10_pin_pull_down: pwm10-pin-pull-down {
				rockchip,pins =
					<2 RK_PB4 2 &pcfg_pull_down>;
			};
		};

		pwm11 {
			pwm11_pin: pwm11-pin {
				rockchip,pins =
					<2 RK_PC0 4 &pcfg_pull_none>;
			};

			pwm11_pin_pull_down: pwm11-pin-pull-down {
				rockchip,pins =
					<2 RK_PC0 4 &pcfg_pull_down>;
			};
		};

		rtc {
			rtc_32k: rtc-32k {
				rockchip,pins =
					<0 RK_PC3 1 &pcfg_pull_none>;
			};
		};

		sdmmc {
			sdmmc_clk: sdmmc-clk {
				rockchip,pins =
					<4 RK_PD5 1 &pcfg_pull_none_4ma>;
			};

			sdmmc_cmd: sdmmc-cmd {
				rockchip,pins =
					<4 RK_PD4 1 &pcfg_pull_up_4ma>;
			};

			sdmmc_det: sdmmc-det {
				rockchip,pins =
					<0 RK_PA3 1 &pcfg_pull_up_4ma>;
			};

			sdmmc_pwren: sdmmc-pwren {
				rockchip,pins =
					<4 RK_PD6 1 &pcfg_pull_none_4ma>;
			};

			sdmmc_bus1: sdmmc-bus1 {
				rockchip,pins =
					<4 RK_PD0 1 &pcfg_pull_up_4ma>;
			};

			sdmmc_bus4: sdmmc-bus4 {
				rockchip,pins =
					<4 RK_PD0 1 &pcfg_pull_up_4ma>,
					<4 RK_PD1 1 &pcfg_pull_up_4ma>,
					<4 RK_PD2 1 &pcfg_pull_up_4ma>,
					<4 RK_PD3 1 &pcfg_pull_up_4ma>;
			};

			sdmmc_gpio: sdmmc-gpio {
				rockchip,pins =
					<4 RK_PD0 RK_FUNC_GPIO &pcfg_pull_up_4ma>,
					<4 RK_PD1 RK_FUNC_GPIO &pcfg_pull_up_4ma>,
					<4 RK_PD2 RK_FUNC_GPIO &pcfg_pull_up_4ma>,
					<4 RK_PD3 RK_FUNC_GPIO &pcfg_pull_up_4ma>,
					<4 RK_PD4 RK_FUNC_GPIO &pcfg_pull_up_4ma>,
					<4 RK_PD5 RK_FUNC_GPIO &pcfg_pull_up_4ma>,
					<4 RK_PD6 RK_FUNC_GPIO &pcfg_pull_up_4ma>;
			};
		};

		sdio {
			sdio_clk: sdio-clk {
				rockchip,pins =
					<4 RK_PA5 1 &pcfg_pull_none_8ma>;
			};

			sdio_cmd: sdio-cmd {
				rockchip,pins =
					<4 RK_PA4 1 &pcfg_pull_up_8ma>;
			};

			sdio_pwren: sdio-pwren {
				rockchip,pins =
					<0 RK_PA2 1 &pcfg_pull_none_8ma>;
			};

			sdio_wrpt: sdio-wrpt {
				rockchip,pins =
					<0 RK_PA1 1 &pcfg_pull_none_8ma>;
			};

			sdio_intn: sdio-intn {
				rockchip,pins =
					<0 RK_PA0 1 &pcfg_pull_none_8ma>;
			};

			sdio_bus1: sdio-bus1 {
				rockchip,pins =
					<4 RK_PA0 1 &pcfg_pull_up_8ma>;
			};

			sdio_bus4: sdio-bus4 {
				rockchip,pins =
					<4 RK_PA0 1 &pcfg_pull_up_8ma>,
					<4 RK_PA1 1 &pcfg_pull_up_8ma>,
					<4 RK_PA2 1 &pcfg_pull_up_8ma>,
					<4 RK_PA3 1 &pcfg_pull_up_8ma>;
			};

			sdio_gpio: sdio-gpio {
				rockchip,pins =
					<4 RK_PA0 RK_FUNC_GPIO &pcfg_pull_up_4ma>,
					<4 RK_PA1 RK_FUNC_GPIO &pcfg_pull_up_4ma>,
					<4 RK_PA2 RK_FUNC_GPIO &pcfg_pull_up_4ma>,
					<4 RK_PA3 RK_FUNC_GPIO &pcfg_pull_up_4ma>,
					<4 RK_PA4 RK_FUNC_GPIO &pcfg_pull_up_4ma>,
					<4 RK_PA5 RK_FUNC_GPIO &pcfg_pull_up_4ma>;
			};
		};

		spdif_in {
			spdif_in: spdif-in {
				rockchip,pins =
					<0 RK_PC2 1 &pcfg_pull_none>;
			};
		};

		spdif_out {
			spdif_out: spdif-out {
				rockchip,pins =
					<0 RK_PC1 1 &pcfg_pull_none>;
			};
		};

		spi0 {
			spi0_clk: spi0-clk {
				rockchip,pins =
					<2 RK_PA2 2 &pcfg_pull_up_4ma>;
			};

			spi0_csn0: spi0-csn0 {
				rockchip,pins =
					<2 RK_PA3 2 &pcfg_pull_up_4ma>;
			};

			spi0_miso: spi0-miso {
				rockchip,pins =
					<2 RK_PA0 2 &pcfg_pull_up_4ma>;
			};

			spi0_mosi: spi0-mosi {
				rockchip,pins =
					<2 RK_PA1 2 &pcfg_pull_up_4ma>;
			};

			spi0_clk_hs: spi0-clk-hs {
				rockchip,pins =
					<2 RK_PA2 2 &pcfg_pull_up_8ma>;
			};

			spi0_miso_hs: spi0-miso-hs {
				rockchip,pins =
					<2 RK_PA0 2 &pcfg_pull_up_8ma>;
			};

			spi0_mosi_hs: spi0-mosi-hs {
				rockchip,pins =
					<2 RK_PA1 2 &pcfg_pull_up_8ma>;
			};

		};

		spi1 {
			spi1_clk: spi1-clk {
				rockchip,pins =
					<3 RK_PB3 3 &pcfg_pull_up_4ma>;
			};

			spi1_csn0: spi1-csn0 {
				rockchip,pins =
					<3 RK_PB5 3 &pcfg_pull_up_4ma>;
			};

			spi1_miso: spi1-miso {
				rockchip,pins =
					<3 RK_PB2 3 &pcfg_pull_up_4ma>;
			};

			spi1_mosi: spi1-mosi {
				rockchip,pins =
					<3 RK_PB4 3 &pcfg_pull_up_4ma>;
			};

			spi1_clk_hs: spi1-clk-hs {
				rockchip,pins =
					<3 RK_PB3 3 &pcfg_pull_up_8ma>;
			};

			spi1_miso_hs: spi1-miso-hs {
				rockchip,pins =
					<3 RK_PB2 3 &pcfg_pull_up_8ma>;
			};

			spi1_mosi_hs: spi1-mosi-hs {
				rockchip,pins =
					<3 RK_PB4 3 &pcfg_pull_up_8ma>;
			};
		};

		spi1-m1 {
			spi1m1_miso: spi1m1-miso {
				rockchip,pins =
					<2 RK_PA4 2 &pcfg_pull_up_4ma>;
			};

			spi1m1_mosi: spi1m1-mosi {
				rockchip,pins =
					<2 RK_PA5 2 &pcfg_pull_up_4ma>;
			};

			spi1m1_clk: spi1m1-clk {
				rockchip,pins =
					<2 RK_PA7 2 &pcfg_pull_up_4ma>;
			};

			spi1m1_csn0: spi1m1-csn0 {
				rockchip,pins =
					<2 RK_PB1 2 &pcfg_pull_up_4ma>;
			};

			spi1m1_miso_hs: spi1m1-miso-hs {
				rockchip,pins =
					<2 RK_PA4 2 &pcfg_pull_up_8ma>;
			};

			spi1m1_mosi_hs: spi1m1-mosi-hs {
				rockchip,pins =
					<2 RK_PA5 2 &pcfg_pull_up_8ma>;
			};

			spi1m1_clk_hs: spi1m1-clk-hs {
				rockchip,pins =
					<2 RK_PA7 2 &pcfg_pull_up_8ma>;
			};

			spi1m1_csn0_hs: spi1m1-csn0-hs {
				rockchip,pins =
					<2 RK_PB1 2 &pcfg_pull_up_8ma>;
			};
		};

		spi2 {
			spi2_clk: spi2-clk {
				rockchip,pins =
					<1 RK_PD0 3 &pcfg_pull_up_4ma>;
			};

			spi2_csn0: spi2-csn0 {
				rockchip,pins =
					<1 RK_PD1 3 &pcfg_pull_up_4ma>;
			};

			spi2_miso: spi2-miso {
				rockchip,pins =
					<1 RK_PC6 3 &pcfg_pull_up_4ma>;
			};

			spi2_mosi: spi2-mosi {
				rockchip,pins =
					<1 RK_PC7 3 &pcfg_pull_up_4ma>;
			};

			spi2_clk_hs: spi2-clk-hs {
				rockchip,pins =
					<1 RK_PD0 3 &pcfg_pull_up_8ma>;
			};

			spi2_miso_hs: spi2-miso-hs {
				rockchip,pins =
					<1 RK_PC6 3 &pcfg_pull_up_8ma>;
			};

			spi2_mosi_hs: spi2-mosi-hs {
				rockchip,pins =
					<1 RK_PC7 3 &pcfg_pull_up_8ma>;
			};
		};

		tsadc {
			tsadc_otp_pin: tsadc-otp-pin {
				rockchip,pins =
					<0 RK_PB2 0 &pcfg_pull_none>;
			};

			tsadc_otp_out: tsadc-otp-out {
				rockchip,pins =
					<0 RK_PB2 1 &pcfg_pull_none>;
			};
		};

		uart0 {
			uart0_xfer: uart0-xfer {
				rockchip,pins =
					<2 RK_PA1 1 &pcfg_pull_up>,
					<2 RK_PA0 1 &pcfg_pull_up>;
			};

			uart0_cts: uart0-cts {
				rockchip,pins =
					<2 RK_PA2 1 &pcfg_pull_none>;
			};

			uart0_rts: uart0-rts {
				rockchip,pins =
					<2 RK_PA3 1 &pcfg_pull_none>;
			};

			uart0_rts_pin: uart0-rts-pin {
				rockchip,pins =
					<2 RK_PA3 0 &pcfg_pull_none>;
			};
		};

		uart1 {
			uart1_xfer: uart1-xfer {
				rockchip,pins =
					<1 RK_PD1 1 &pcfg_pull_up>,
					<1 RK_PD0 1 &pcfg_pull_up>;
			};

			uart1_cts: uart1-cts {
				rockchip,pins =
					<1 RK_PC6 1 &pcfg_pull_none>;
			};

			uart1_rts: uart1-rts {
				rockchip,pins =
					<1 RK_PC7 1 &pcfg_pull_none>;
			};
		};

		uart2-m0 {
			uart2m0_xfer: uart2m0-xfer {
				rockchip,pins =
					<1 RK_PC7 2 &pcfg_pull_up>,
					<1 RK_PC6 2 &pcfg_pull_up>;
			};
		};

		uart2-m1 {
			uart2m1_xfer: uart2m1-xfer {
				rockchip,pins =
					<4 RK_PD3 2 &pcfg_pull_up>,
					<4 RK_PD2 2 &pcfg_pull_up>;
			};
		};

		uart3 {
			uart3_xfer: uart3-xfer {
				rockchip,pins =
					<3 RK_PB5 4 &pcfg_pull_up>,
					<3 RK_PB4 4 &pcfg_pull_up>;
			};
		};

		uart3-m1 {
			uart3m1_xfer: uart3m1-xfer {
				rockchip,pins =
					<0 RK_PC2 3 &pcfg_pull_up>,
					<0 RK_PC1 3 &pcfg_pull_up>;
			};
		};

		uart4 {
			uart4_xfer: uart4-xfer {
				rockchip,pins =
					<4 RK_PB1 1 &pcfg_pull_up>,
					<4 RK_PB0 1 &pcfg_pull_up>;
			};

			uart4_cts: uart4-cts {
				rockchip,pins =
					<4 RK_PA6 1 &pcfg_pull_none>;
			};

			uart4_rts: uart4-rts {
				rockchip,pins =
					<4 RK_PA7 1 &pcfg_pull_none>;
			};

			uart4_rts_pin: uart4-rts-pin {
				rockchip,pins =
					<4 RK_PA7 0 &pcfg_pull_none>;
			};
		};
	};
};
#include "rk3308bs-pinctrl.dtsi"<|MERGE_RESOLUTION|>--- conflicted
+++ resolved
@@ -499,42 +499,6 @@
 		};
 	};
 
-	usb2phy_grf: syscon@ff008000 {
-		compatible = "rockchip,rk3308-usb2phy-grf", "syscon", "simple-mfd";
-		reg = <0x0 0xff008000 0x0 0x4000>;
-		#address-cells = <1>;
-		#size-cells = <1>;
-
-		u2phy: usb2phy@100 {
-			compatible = "rockchip,rk3308-usb2phy";
-			reg = <0x100 0x10>;
-			assigned-clocks = <&cru USB480M>;
-			assigned-clock-parents = <&u2phy>;
-			clocks = <&cru SCLK_USBPHY_REF>;
-			clock-names = "phyclk";
-			clock-output-names = "usb480m_phy";
-			#clock-cells = <0>;
-			status = "disabled";
-
-			u2phy_otg: otg-port {
-				interrupts = <GIC_SPI 67 IRQ_TYPE_LEVEL_HIGH>,
-					     <GIC_SPI 68 IRQ_TYPE_LEVEL_HIGH>,
-					     <GIC_SPI 69 IRQ_TYPE_LEVEL_HIGH>;
-				interrupt-names = "otg-bvalid", "otg-id",
-						  "linestate";
-				#phy-cells = <0>;
-				status = "disabled";
-			};
-
-			u2phy_host: host-port {
-				interrupts = <GIC_SPI 74 IRQ_TYPE_LEVEL_HIGH>;
-				interrupt-names = "linestate";
-				#phy-cells = <0>;
-				status = "disabled";
-			};
-		};
-	};
-
 	detect_grf: syscon@ff00b000 {
 		compatible = "rockchip,rk3308-detect-grf", "syscon", "simple-mfd";
 		reg = <0x0 0xff00b000 0x0 0x1000>;
@@ -911,28 +875,6 @@
 		status = "disabled";
 	};
 
-<<<<<<< HEAD
-	dmac0: dma-controller@ff2c0000 {
-		compatible = "arm,pl330", "arm,primecell";
-		reg = <0x0 0xff2c0000 0x0 0x4000>;
-		interrupts = <GIC_SPI 0 IRQ_TYPE_LEVEL_HIGH>,
-			     <GIC_SPI 1 IRQ_TYPE_LEVEL_HIGH>;
-		arm,pl330-periph-burst;
-		clocks = <&cru ACLK_DMAC0>;
-		clock-names = "apb_pclk";
-		#dma-cells = <1>;
-	};
-
-	dmac1: dma-controller@ff2d0000 {
-		compatible = "arm,pl330", "arm,primecell";
-		reg = <0x0 0xff2d0000 0x0 0x4000>;
-		interrupts = <GIC_SPI 2 IRQ_TYPE_LEVEL_HIGH>,
-			     <GIC_SPI 3 IRQ_TYPE_LEVEL_HIGH>;
-		arm,pl330-periph-burst;
-		clocks = <&cru ACLK_DMAC1>;
-		clock-names = "apb_pclk";
-		#dma-cells = <1>;
-=======
 	thermal_zones: thermal-zones {
 
 		soc_thermal: soc-thermal {
@@ -1017,7 +959,6 @@
 		logic_leakage: logic-leakage@18 {
 			reg = <0x18 0x1>;
 		};
->>>>>>> 52f971ee
 	};
 
 	dmac0: dma-controller@ff2c0000 {
@@ -1245,8 +1186,6 @@
 		status = "disabled";
 	};
 
-<<<<<<< HEAD
-=======
 	spdif_rx: spdif-rx@ff3b0000 {
 		compatible = "rockchip,rk3308-spdifrx";
 		reg = <0x0 0xff3b0000 0x0 0x1000>;
@@ -1276,7 +1215,6 @@
 		status = "disabled";
 	};
 
->>>>>>> 52f971ee
 	usb20_otg: usb@ff400000 {
 		compatible = "rockchip,rk3308-usb", "rockchip,rk3066-usb",
 			     "snps,dwc2";
@@ -1293,37 +1231,23 @@
 		status = "disabled";
 	};
 
-<<<<<<< HEAD
-	usb_host_ehci: usb@ff440000 {
-=======
-	usb_host0_ehci: usb@ff440000 {
->>>>>>> 52f971ee
+	usb_host0_ehci: usb_host_ehci: usb@ff440000 {
 		compatible = "generic-ehci";
 		reg = <0x0 0xff440000 0x0 0x10000>;
 		interrupts = <GIC_SPI 71 IRQ_TYPE_LEVEL_HIGH>;
 		clocks = <&cru HCLK_HOST>, <&cru HCLK_HOST_ARB>, <&u2phy>;
-<<<<<<< HEAD
-=======
 		clock-names = "usbhost", "arbiter", "utmi";
->>>>>>> 52f971ee
 		phys = <&u2phy_host>;
 		phy-names = "usb";
 		status = "disabled";
 	};
 
-<<<<<<< HEAD
-	usb_host_ohci: usb@ff450000 {
-=======
-	usb_host0_ohci: usb@ff450000 {
->>>>>>> 52f971ee
+	usb_host0_ohci: usb_host_ohci: usb@ff450000 {
 		compatible = "generic-ohci";
 		reg = <0x0 0xff450000 0x0 0x10000>;
 		interrupts = <GIC_SPI 72 IRQ_TYPE_LEVEL_HIGH>;
 		clocks = <&cru HCLK_HOST>, <&cru HCLK_HOST_ARB>, <&u2phy>;
-<<<<<<< HEAD
-=======
 		clock-names = "usbhost", "arbiter", "utmi";
->>>>>>> 52f971ee
 		phys = <&u2phy_host>;
 		phy-names = "usb";
 		status = "disabled";
@@ -1387,10 +1311,6 @@
 		status = "disabled";
 	};
 
-<<<<<<< HEAD
-	gmac: ethernet@ff4e0000 {
-		compatible = "rockchip,rk3308-gmac";
-=======
 	nandc: nandc@ff4b0000 {
 		compatible = "rockchip,rk-nandc";
 		reg = <0x0 0xff4b0000 0x0 0x4000>;
@@ -1401,9 +1321,8 @@
 		status = "disabled";
 	};
 
-	mac: ethernet@ff4e0000 {
+	mac: gmac: ethernet@ff4e0000 {
 		compatible = "rockchip,rk3308-mac";
->>>>>>> 52f971ee
 		reg = <0x0 0xff4e0000 0x0 0x10000>;
 		interrupts = <GIC_SPI 64 IRQ_TYPE_LEVEL_HIGH>;
 		interrupt-names = "macirq";
@@ -1430,27 +1349,18 @@
 		interrupts = <GIC_SPI 82 IRQ_TYPE_LEVEL_HIGH>;
 		clocks = <&cru SCLK_SFC>, <&cru HCLK_SFC>;
 		clock-names = "clk_sfc", "hclk_sfc";
-<<<<<<< HEAD
-		pinctrl-0 = <&sfc_clk &sfc_cs0 &sfc_bus4>;
-		pinctrl-names = "default";
-=======
 		assigned-clocks = <&cru SCLK_SFC>;
 		assigned-clock-rates = <100000000>;
->>>>>>> 52f971ee
 		status = "disabled";
 	};
 
 	cru: clock-controller@ff500000 {
 		compatible = "rockchip,rk3308-cru";
 		reg = <0x0 0xff500000 0x0 0x1000>;
-<<<<<<< HEAD
 		clocks = <&xin24m>;
 		clock-names = "xin24m";
 		rockchip,grf = <&grf>;
-=======
-		rockchip,grf = <&grf>;
 		rockchip,boost = <&cpu_boost>;
->>>>>>> 52f971ee
 		#clock-cells = <1>;
 		#reset-cells = <1>;
 		assigned-clocks = <&cru SCLK_RTC32K>;
