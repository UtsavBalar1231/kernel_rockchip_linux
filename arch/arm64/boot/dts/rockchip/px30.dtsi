--- conflicted
+++ resolved
@@ -700,7 +700,7 @@
 		clock-names = "mclk_tx", "mclk_rx", "hclk";
 		dmas = <&dmac 16>, <&dmac 17>;
 		dma-names = "tx", "rx";
-<<<<<<< HEAD
+		rockchip,cru = <&cru>;
 		rockchip,grf = <&grf>;
 		resets = <&cru SRST_I2S0_TX>, <&cru SRST_I2S0_RX>;
 		reset-names = "tx-m", "rx-m";
@@ -712,25 +712,6 @@
 			     &i2s0_8ch_sdo2 &i2s0_8ch_sdi2
 			     &i2s0_8ch_sdo3 &i2s0_8ch_sdi3>;
 		#sound-dai-cells = <0>;
-=======
-		resets = <&cru SRST_I2S0_TX>, <&cru SRST_I2S0_RX>;
-		reset-names = "tx-m", "rx-m";
-		rockchip,cru = <&cru>;
-		rockchip,grf = <&grf>;
-		pinctrl-names = "default";
-		pinctrl-0 = <&i2s0_8ch_sclktx
-			     &i2s0_8ch_sclkrx
-			     &i2s0_8ch_lrcktx
-			     &i2s0_8ch_lrckrx
-			     &i2s0_8ch_sdi0
-			     &i2s0_8ch_sdi1
-			     &i2s0_8ch_sdi2
-			     &i2s0_8ch_sdi3
-			     &i2s0_8ch_sdo0
-			     &i2s0_8ch_sdo1
-			     &i2s0_8ch_sdo2
-			     &i2s0_8ch_sdo3>;
->>>>>>> 52f971ee
 		status = "disabled";
 	};
 
@@ -1311,7 +1292,6 @@
 		status = "disabled";
 	};
 
-<<<<<<< HEAD
 	csi_dphy: phy@ff2f0000 {
 		compatible = "rockchip,px30-csi-dphy";
 		reg = <0x0 0xff2f0000 0x0 0x4000>;
@@ -1321,14 +1301,16 @@
 		power-domains = <&power PX30_PD_VI>;
 		resets = <&cru SRST_MIPICSIPHY_P>;
 		reset-names = "apb";
-=======
+		rockchip,grf = <&grf>;
+		status = "disabled";
+	};
+
 	mipi_dphy_rx0: mipi-dphy-rx0@ff2f0000 {
 		compatible = "rockchip,rk3326-mipi-dphy";
 		reg = <0x0 0xff2f0000 0x0 0x4000>;
 		clocks = <&cru PCLK_MIPICSIPHY>;
 		clock-names = "dphy-ref";
 		power-domains = <&power PX30_PD_VI>;
->>>>>>> 52f971ee
 		rockchip,grf = <&grf>;
 		status = "disabled";
 	};
@@ -1451,10 +1433,8 @@
 		interrupts = <GIC_SPI 56 IRQ_TYPE_LEVEL_HIGH>;
 		clocks = <&cru SCLK_SFC>, <&cru HCLK_SFC>;
 		clock-names = "clk_sfc", "hclk_sfc";
-<<<<<<< HEAD
-		pinctrl-0 = <&sfc_clk &sfc_cs0 &sfc_bus4>;
-		pinctrl-names = "default";
-		power-domains = <&power PX30_PD_MMC_NAND>;
+		assigned-clocks = <&cru SCLK_SFC>;
+		assigned-clock-rates = <100000000>;
 		status = "disabled";
 	};
 
@@ -1469,9 +1449,7 @@
 		pinctrl-names = "default";
 		pinctrl-0 = <&flash_ale &flash_bus8 &flash_cle &flash_cs0
 			     &flash_rdn &flash_rdy &flash_wrn &flash_dqs>;
-=======
-		assigned-clocks = <&cru SCLK_SFC>;
-		assigned-clock-rates = <100000000>;
+		power-domains = <&power PX30_PD_MMC_NAND>;
 		status = "disabled";
 	};
 
@@ -1484,35 +1462,10 @@
 		clock-names = "clk_nandc", "hclk_nandc";
 		assigned-clocks = <&cru SCLK_NANDC>;
 		assigned-clock-parents = <&cru SCLK_NANDC_DIV50>;
->>>>>>> 52f971ee
 		power-domains = <&power PX30_PD_MMC_NAND>;
 		status = "disabled";
 	};
 
-<<<<<<< HEAD
-	gpu_opp_table: opp-table-1 {
-		compatible = "operating-points-v2";
-
-		opp-200000000 {
-			opp-hz = /bits/ 64 <200000000>;
-			opp-microvolt = <950000>;
-		};
-		opp-300000000 {
-			opp-hz = /bits/ 64 <300000000>;
-			opp-microvolt = <975000>;
-		};
-		opp-400000000 {
-			opp-hz = /bits/ 64 <400000000>;
-			opp-microvolt = <1050000>;
-		};
-		opp-480000000 {
-			opp-hz = /bits/ 64 <480000000>;
-			opp-microvolt = <1125000>;
-		};
-	};
-
-=======
->>>>>>> 52f971ee
 	gpu: gpu@ff400000 {
 		compatible = "rockchip,px30-mali", "arm,mali-bifrost";
 		reg = <0x0 0xff400000 0x0 0x4000>;
@@ -1524,8 +1477,6 @@
 		#cooling-cells = <2>;
 		power-domains = <&power PX30_PD_GPU>;
 		operating-points-v2 = <&gpu_opp_table>;
-<<<<<<< HEAD
-=======
 		upthreshold = <40>;
 		downdifferential = <10>;
 		status = "disabled";
@@ -1639,6 +1590,18 @@
 		rockchip,grf-values = <0x80008000>, <0x80000000>, <0x80000000>;
 		rockchip,grf-names = "grf_rkvdec", "grf_vdpu2", "grf_vepu2";
 		status = "disabled";
+	};
+
+	vpu: video-codec@ff442000 {
+		compatible = "rockchip,px30-vpu";
+		reg = <0x0 0xff442000 0x0 0x800>;
+		interrupts = <GIC_SPI 80 IRQ_TYPE_LEVEL_HIGH>,
+			     <GIC_SPI 79 IRQ_TYPE_LEVEL_HIGH>;
+		interrupt-names = "vepu", "vdpu";
+		clocks = <&cru ACLK_VPU>, <&cru HCLK_VPU>;
+		clock-names = "aclk", "hclk";
+		iommus = <&vpu_mmu>;
+		power-domains = <&power PX30_PD_VPU>;
 	};
 
 	vdpu: vdpu@ff442400 {
@@ -1662,12 +1625,11 @@
 		compatible = "rockchip,iommu";
 		reg = <0x0 0xff442800 0x0 0x100>;
 		interrupts = <GIC_SPI 81 IRQ_TYPE_LEVEL_HIGH>;
-		interrupt-names = "vpu_mmu";
 		clocks = <&cru ACLK_VPU>, <&cru HCLK_VPU>;
 		clock-names = "aclk", "iface";
+		#iommu-cells = <0>;
 		power-domains = <&power PX30_PD_VPU>;
 		rockchip,shootdown-entire;
-		#iommu-cells = <0>;
 		status = "disabled";
 	};
 
@@ -1713,36 +1675,12 @@
 		compatible = "rockchip,iommu";
 		reg = <0x0 0xff440440 0x0 0x40>, <0x0 0xff440480 0x0 0x40>;
 		interrupts = <GIC_SPI 50 IRQ_TYPE_LEVEL_HIGH>;
-		interrupt-names = "hevc_mmu";
 		clocks = <&cru ACLK_VPU>, <&cru HCLK_VPU>;
 		clock-names = "aclk", "iface";
 		power-domains = <&power PX30_PD_VPU>;
 		rockchip,shootdown-entire;
 		#iommu-cells = <0>;
->>>>>>> 52f971ee
-		status = "disabled";
-	};
-
-	vpu: video-codec@ff442000 {
-		compatible = "rockchip,px30-vpu";
-		reg = <0x0 0xff442000 0x0 0x800>;
-		interrupts = <GIC_SPI 80 IRQ_TYPE_LEVEL_HIGH>,
-			     <GIC_SPI 79 IRQ_TYPE_LEVEL_HIGH>;
-		interrupt-names = "vepu", "vdpu";
-		clocks = <&cru ACLK_VPU>, <&cru HCLK_VPU>;
-		clock-names = "aclk", "hclk";
-		iommus = <&vpu_mmu>;
-		power-domains = <&power PX30_PD_VPU>;
-	};
-
-	vpu_mmu: iommu@ff442800 {
-		compatible = "rockchip,iommu";
-		reg = <0x0 0xff442800 0x0 0x100>;
-		interrupts = <GIC_SPI 81 IRQ_TYPE_LEVEL_HIGH>;
-		clocks = <&cru ACLK_VPU>, <&cru HCLK_VPU>;
-		clock-names = "aclk", "iface";
-		#iommu-cells = <0>;
-		power-domains = <&power PX30_PD_VPU>;
+		status = "disabled";
 	};
 
 	dsi: dsi@ff450000 {
@@ -1922,13 +1860,42 @@
 		compatible = "rockchip,iommu";
 		reg = <0x0 0xff490800 0x0 0x100>;
 		interrupts = <GIC_SPI 69 IRQ_TYPE_LEVEL_HIGH>;
-		interrupt-names = "vip_mmu";
 		clocks = <&cru ACLK_CIF>, <&cru HCLK_CIF>;
 		clock-names = "aclk", "iface";
 		power-domains = <&power PX30_PD_VI>;
 		rk_iommu,disable_reset_quirk;
 		#iommu-cells = <0>;
 		status = "disabled";
+	};
+
+	isp: isp@ff4a0000 {
+		compatible = "rockchip,px30-cif-isp"; /*rk3326-rkisp1*/
+		reg = <0x0 0xff4a0000 0x0 0x8000>;
+		interrupts = <GIC_SPI 70 IRQ_TYPE_LEVEL_HIGH>,
+			     <GIC_SPI 73 IRQ_TYPE_LEVEL_HIGH>,
+			     <GIC_SPI 74 IRQ_TYPE_LEVEL_HIGH>;
+		interrupt-names = "isp", "mi", "mipi";
+		clocks = <&cru SCLK_ISP>,
+			 <&cru ACLK_ISP>,
+			 <&cru HCLK_ISP>,
+			 <&cru PCLK_ISP>;
+		clock-names = "isp", "aclk", "hclk", "pclk";
+		iommus = <&isp_mmu>;
+		phys = <&csi_dphy>;
+		phy-names = "dphy";
+		power-domains = <&power PX30_PD_VI>;
+		status = "disabled";
+
+		ports {
+			#address-cells = <1>;
+			#size-cells = <0>;
+
+			port@0 {
+				reg = <0>;
+				#address-cells = <1>;
+				#size-cells = <0>;
+			};
+		};
 	};
 
 	rk_isp: rk_isp@ff4a0000 {
@@ -1978,54 +1945,12 @@
 		compatible = "rockchip,iommu";
 		reg = <0x0 0xff4a8000 0x0 0x100>;
 		interrupts = <GIC_SPI 70 IRQ_TYPE_LEVEL_HIGH>;
-		interrupt-names = "isp_mmu";
-		clocks = <&cru ACLK_ISP>, <&cru HCLK_ISP>;
-		clock-names = "aclk", "iface";
-		power-domains = <&power PX30_PD_VI>;
-		rk_iommu,disable_reset_quirk;
-		#iommu-cells = <0>;
-		status = "disabled";
-	};
-
-	isp: isp@ff4a0000 {
-		compatible = "rockchip,px30-cif-isp"; /*rk3326-rkisp1*/
-		reg = <0x0 0xff4a0000 0x0 0x8000>;
-		interrupts = <GIC_SPI 70 IRQ_TYPE_LEVEL_HIGH>,
-			     <GIC_SPI 73 IRQ_TYPE_LEVEL_HIGH>,
-			     <GIC_SPI 74 IRQ_TYPE_LEVEL_HIGH>;
-		interrupt-names = "isp", "mi", "mipi";
-		clocks = <&cru SCLK_ISP>,
-			 <&cru ACLK_ISP>,
-			 <&cru HCLK_ISP>,
-			 <&cru PCLK_ISP>;
-		clock-names = "isp", "aclk", "hclk", "pclk";
-		iommus = <&isp_mmu>;
-		phys = <&csi_dphy>;
-		phy-names = "dphy";
-		power-domains = <&power PX30_PD_VI>;
-		status = "disabled";
-
-		ports {
-			#address-cells = <1>;
-			#size-cells = <0>;
-
-			port@0 {
-				reg = <0>;
-				#address-cells = <1>;
-				#size-cells = <0>;
-			};
-		};
-	};
-
-	isp_mmu: iommu@ff4a8000 {
-		compatible = "rockchip,iommu";
-		reg = <0x0 0xff4a8000 0x0 0x100>;
-		interrupts = <GIC_SPI 70 IRQ_TYPE_LEVEL_HIGH>;
 		clocks = <&cru ACLK_ISP>, <&cru HCLK_ISP>;
 		clock-names = "aclk", "iface";
 		power-domains = <&power PX30_PD_VI>;
 		rockchip,disable-mmu-reset;
 		#iommu-cells = <0>;
+		status = "disabled";
 	};
 
 	qos_gmac: qos@ff518000 {
