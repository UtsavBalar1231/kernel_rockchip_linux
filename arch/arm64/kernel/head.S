/* SPDX-License-Identifier: GPL-2.0-only */
/*
 * Low-level CPU initialisation
 * Based on arch/arm/kernel/head.S
 *
 * Copyright (C) 1994-2002 Russell King
 * Copyright (C) 2003-2012 ARM Ltd.
 * Authors:	Catalin Marinas <catalin.marinas@arm.com>
 *		Will Deacon <will.deacon@arm.com>
 */

#include <linux/linkage.h>
#include <linux/init.h>
#include <linux/pgtable.h>

#include <asm/asm_pointer_auth.h>
#include <asm/assembler.h>
#include <asm/boot.h>
#include <asm/bug.h>
#include <asm/ptrace.h>
#include <asm/asm-offsets.h>
#include <asm/cache.h>
#include <asm/cputype.h>
#include <asm/el2_setup.h>
#include <asm/elf.h>
#include <asm/image.h>
#include <asm/kernel-pgtable.h>
#include <asm/kvm_arm.h>
#include <asm/memory.h>
#include <asm/pgtable-hwdef.h>
#include <asm/page.h>
#include <asm/scs.h>
#include <asm/smp.h>
#include <asm/sysreg.h>
#include <asm/thread_info.h>
#include <asm/virt.h>

#include "efi-header.S"

#if (PAGE_OFFSET & 0x1fffff) != 0
#error PAGE_OFFSET must be at least 2MB aligned
#endif

/*
 * Kernel startup entry point.
 * ---------------------------
 *
 * The requirements are:
 *   MMU = off, D-cache = off, I-cache = on or off,
 *   x0 = physical address to the FDT blob.
 *
 * Note that the callee-saved registers are used for storing variables
 * that are useful before the MMU is enabled. The allocations are described
 * in the entry routines.
 */
	__HEAD
	/*
	 * DO NOT MODIFY. Image header expected by Linux boot-loaders.
	 */
	efi_signature_nop			// special NOP to identity as PE/COFF executable
	b	primary_entry			// branch to kernel start, magic
	.quad	0				// Image load offset from start of RAM, little-endian
	le64sym	_kernel_size_le			// Effective size of kernel image, little-endian
	le64sym	_kernel_flags_le		// Informative flags, little-endian
	.quad	0				// reserved
	.quad	0				// reserved
	.quad	0				// reserved
	.ascii	ARM64_IMAGE_MAGIC		// Magic number
	.long	.Lpe_header_offset		// Offset to the PE header.

	__EFI_PE_HEADER

	__INIT

	/*
	 * The following callee saved general purpose registers are used on the
	 * primary lowlevel boot path:
	 *
	 *  Register   Scope                      Purpose
	 *  x20        primary_entry() .. __primary_switch()    CPU boot mode
	 *  x21        primary_entry() .. start_kernel()        FDT pointer passed at boot in x0
	 *  x22        create_idmap() .. start_kernel()         ID map VA of the DT blob
	 *  x23        primary_entry() .. start_kernel()        physical misalignment/KASLR offset
	 *  x24        __primary_switch()                       linear map KASLR seed
	 *  x25        primary_entry() .. start_kernel()        supported VA size
	 *  x28        create_idmap()                           callee preserved temp register
	 */
SYM_CODE_START(primary_entry)
	bl	preserve_boot_args
	bl	init_kernel_el			// w0=cpu_boot_mode
	mov	x20, x0
	bl	create_idmap

	/*
	 * The following calls CPU setup code, see arch/arm64/mm/proc.S for
	 * details.
	 * On return, the CPU will be ready for the MMU to be turned on and
	 * the TCR will have been set.
	 */
#if VA_BITS > 48
	mrs_s	x0, SYS_ID_AA64MMFR2_EL1
<<<<<<< HEAD
	tst	x0, #0xf << ID_AA64MMFR2_LVA_SHIFT
=======
	tst	x0, #0xf << ID_AA64MMFR2_EL1_VARange_SHIFT
>>>>>>> 7365df19
	mov	x0, #VA_BITS
	mov	x25, #VA_BITS_MIN
	csel	x25, x25, x0, eq
	mov	x0, x25
#endif
	bl	__cpu_setup			// initialise processor
	b	__primary_switch
SYM_CODE_END(primary_entry)

/*
 * Preserve the arguments passed by the bootloader in x0 .. x3
 */
SYM_CODE_START_LOCAL(preserve_boot_args)
	mov	x21, x0				// x21=FDT

	adr_l	x0, boot_args			// record the contents of
	stp	x21, x1, [x0]			// x0 .. x3 at kernel entry
	stp	x2, x3, [x0, #16]

	dmb	sy				// needed before dc ivac with
						// MMU off

	add	x1, x0, #0x20			// 4 x 8 bytes
	b	dcache_inval_poc		// tail call
SYM_CODE_END(preserve_boot_args)

SYM_FUNC_START_LOCAL(clear_page_tables)
	/*
	 * Clear the init page tables.
	 */
	adrp	x0, init_pg_dir
	adrp	x1, init_pg_end
	sub	x2, x1, x0
	mov	x1, xzr
	b	__pi_memset			// tail call
SYM_FUNC_END(clear_page_tables)

/*
 * Macro to populate page table entries, these entries can be pointers to the next level
 * or last level entries pointing to physical memory.
 *
 *	tbl:	page table address
 *	rtbl:	pointer to page table or physical memory
 *	index:	start index to write
 *	eindex:	end index to write - [index, eindex] written to
 *	flags:	flags for pagetable entry to or in
 *	inc:	increment to rtbl between each entry
 *	tmp1:	temporary variable
 *
 * Preserves:	tbl, eindex, flags, inc
 * Corrupts:	index, tmp1
 * Returns:	rtbl
 */
	.macro populate_entries, tbl, rtbl, index, eindex, flags, inc, tmp1
.Lpe\@:	phys_to_pte \tmp1, \rtbl
	orr	\tmp1, \tmp1, \flags	// tmp1 = table entry
	str	\tmp1, [\tbl, \index, lsl #3]
	add	\rtbl, \rtbl, \inc	// rtbl = pa next level
	add	\index, \index, #1
	cmp	\index, \eindex
	b.ls	.Lpe\@
	.endm

/*
 * Compute indices of table entries from virtual address range. If multiple entries
 * were needed in the previous page table level then the next page table level is assumed
 * to be composed of multiple pages. (This effectively scales the end index).
 *
 *	vstart:	virtual address of start of range
 *	vend:	virtual address of end of range - we map [vstart, vend]
 *	shift:	shift used to transform virtual address into index
 *	order:  #imm 2log(number of entries in page table)
 *	istart:	index in table corresponding to vstart
 *	iend:	index in table corresponding to vend
 *	count:	On entry: how many extra entries were required in previous level, scales
 *			  our end index.
 *		On exit: returns how many extra entries required for next page table level
 *
 * Preserves:	vstart, vend
 * Returns:	istart, iend, count
 */
	.macro compute_indices, vstart, vend, shift, order, istart, iend, count
	ubfx	\istart, \vstart, \shift, \order
	ubfx	\iend, \vend, \shift, \order
	add	\iend, \iend, \count, lsl \order
	sub	\count, \iend, \istart
	.endm

/*
 * Map memory for specified virtual address range. Each level of page table needed supports
 * multiple entries. If a level requires n entries the next page table level is assumed to be
 * formed from n pages.
 *
 *	tbl:	location of page table
 *	rtbl:	address to be used for first level page table entry (typically tbl + PAGE_SIZE)
 *	vstart:	virtual address of start of range
 *	vend:	virtual address of end of range - we map [vstart, vend - 1]
 *	flags:	flags to use to map last level entries
 *	phys:	physical address corresponding to vstart - physical memory is contiguous
 *	order:  #imm 2log(number of entries in PGD table)
 *
 * If extra_shift is set, an extra level will be populated if the end address does
 * not fit in 'extra_shift' bits. This assumes vend is in the TTBR0 range.
 *
 * Temporaries:	istart, iend, tmp, count, sv - these need to be different registers
 * Preserves:	vstart, flags
 * Corrupts:	tbl, rtbl, vend, istart, iend, tmp, count, sv
 */
	.macro map_memory, tbl, rtbl, vstart, vend, flags, phys, order, istart, iend, tmp, count, sv, extra_shift
	sub \vend, \vend, #1
	add \rtbl, \tbl, #PAGE_SIZE
	mov \count, #0

	.ifnb	\extra_shift
	tst	\vend, #~((1 << (\extra_shift)) - 1)
	b.eq	.L_\@
	compute_indices \vstart, \vend, #\extra_shift, #(PAGE_SHIFT - 3), \istart, \iend, \count
	mov \sv, \rtbl
	populate_entries \tbl, \rtbl, \istart, \iend, #PMD_TYPE_TABLE, #PAGE_SIZE, \tmp
	mov \tbl, \sv
	.endif
.L_\@:
	compute_indices \vstart, \vend, #PGDIR_SHIFT, #\order, \istart, \iend, \count
	mov \sv, \rtbl
	populate_entries \tbl, \rtbl, \istart, \iend, #PMD_TYPE_TABLE, #PAGE_SIZE, \tmp
	mov \tbl, \sv

#if SWAPPER_PGTABLE_LEVELS > 3
	compute_indices \vstart, \vend, #PUD_SHIFT, #(PAGE_SHIFT - 3), \istart, \iend, \count
	mov \sv, \rtbl
	populate_entries \tbl, \rtbl, \istart, \iend, #PMD_TYPE_TABLE, #PAGE_SIZE, \tmp
	mov \tbl, \sv
#endif

#if SWAPPER_PGTABLE_LEVELS > 2
	compute_indices \vstart, \vend, #SWAPPER_TABLE_SHIFT, #(PAGE_SHIFT - 3), \istart, \iend, \count
	mov \sv, \rtbl
	populate_entries \tbl, \rtbl, \istart, \iend, #PMD_TYPE_TABLE, #PAGE_SIZE, \tmp
	mov \tbl, \sv
#endif

	compute_indices \vstart, \vend, #SWAPPER_BLOCK_SHIFT, #(PAGE_SHIFT - 3), \istart, \iend, \count
	bic \rtbl, \phys, #SWAPPER_BLOCK_SIZE - 1
	populate_entries \tbl, \rtbl, \istart, \iend, \flags, #SWAPPER_BLOCK_SIZE, \tmp
	.endm

/*
 * Remap a subregion created with the map_memory macro with modified attributes
 * or output address. The entire remapped region must have been covered in the
 * invocation of map_memory.
 *
 * x0: last level table address (returned in first argument to map_memory)
 * x1: start VA of the existing mapping
 * x2: start VA of the region to update
 * x3: end VA of the region to update (exclusive)
 * x4: start PA associated with the region to update
 * x5: attributes to set on the updated region
 * x6: order of the last level mappings
 */
SYM_FUNC_START_LOCAL(remap_region)
	sub	x3, x3, #1		// make end inclusive

	// Get the index offset for the start of the last level table
	lsr	x1, x1, x6
	bfi	x1, xzr, #0, #PAGE_SHIFT - 3

	// Derive the start and end indexes into the last level table
	// associated with the provided region
	lsr	x2, x2, x6
	lsr	x3, x3, x6
	sub	x2, x2, x1
	sub	x3, x3, x1

	mov	x1, #1
	lsl	x6, x1, x6		// block size at this level

	populate_entries x0, x4, x2, x3, x5, x6, x7
	ret
SYM_FUNC_END(remap_region)

SYM_FUNC_START_LOCAL(create_idmap)
	mov	x28, lr
	/*
	 * The ID map carries a 1:1 mapping of the physical address range
	 * covered by the loaded image, which could be anywhere in DRAM. This
	 * means that the required size of the VA (== PA) space is decided at
	 * boot time, and could be more than the configured size of the VA
	 * space for ordinary kernel and user space mappings.
	 *
	 * There are three cases to consider here:
	 * - 39 <= VA_BITS < 48, and the ID map needs up to 48 VA bits to cover
	 *   the placement of the image. In this case, we configure one extra
	 *   level of translation on the fly for the ID map only. (This case
	 *   also covers 42-bit VA/52-bit PA on 64k pages).
	 *
	 * - VA_BITS == 48, and the ID map needs more than 48 VA bits. This can
	 *   only happen when using 64k pages, in which case we need to extend
	 *   the root level table rather than add a level. Note that we can
	 *   treat this case as 'always extended' as long as we take care not
	 *   to program an unsupported T0SZ value into the TCR register.
	 *
	 * - Combinations that would require two additional levels of
	 *   translation are not supported, e.g., VA_BITS==36 on 16k pages, or
	 *   VA_BITS==39/4k pages with 5-level paging, where the input address
	 *   requires more than 47 or 48 bits, respectively.
	 */
#if (VA_BITS < 48)
#define IDMAP_PGD_ORDER	(VA_BITS - PGDIR_SHIFT)
#define EXTRA_SHIFT	(PGDIR_SHIFT + PAGE_SHIFT - 3)

	/*
	 * If VA_BITS < 48, we have to configure an additional table level.
	 * First, we have to verify our assumption that the current value of
	 * VA_BITS was chosen such that all translation levels are fully
	 * utilised, and that lowering T0SZ will always result in an additional
	 * translation level to be configured.
	 */
#if VA_BITS != EXTRA_SHIFT
#error "Mismatch between VA_BITS and page size/number of translation levels"
#endif
#else
#define IDMAP_PGD_ORDER	(PHYS_MASK_SHIFT - PGDIR_SHIFT)
#define EXTRA_SHIFT
	/*
	 * If VA_BITS == 48, we don't have to configure an additional
	 * translation level, but the top-level table has more entries.
	 */
#endif
	adrp	x0, init_idmap_pg_dir
	adrp	x3, _text
	adrp	x6, _end + MAX_FDT_SIZE + SWAPPER_BLOCK_SIZE
	mov	x7, SWAPPER_RX_MMUFLAGS

	map_memory x0, x1, x3, x6, x7, x3, IDMAP_PGD_ORDER, x10, x11, x12, x13, x14, EXTRA_SHIFT

	/* Remap the kernel page tables r/w in the ID map */
	adrp	x1, _text
	adrp	x2, init_pg_dir
	adrp	x3, init_pg_end
	bic	x4, x2, #SWAPPER_BLOCK_SIZE - 1
	mov	x5, SWAPPER_RW_MMUFLAGS
	mov	x6, #SWAPPER_BLOCK_SHIFT
	bl	remap_region

	/* Remap the FDT after the kernel image */
	adrp	x1, _text
	adrp	x22, _end + SWAPPER_BLOCK_SIZE
	bic	x2, x22, #SWAPPER_BLOCK_SIZE - 1
	bfi	x22, x21, #0, #SWAPPER_BLOCK_SHIFT		// remapped FDT address
	add	x3, x2, #MAX_FDT_SIZE + SWAPPER_BLOCK_SIZE
	bic	x4, x21, #SWAPPER_BLOCK_SIZE - 1
	mov	x5, SWAPPER_RW_MMUFLAGS
	mov	x6, #SWAPPER_BLOCK_SHIFT
	bl	remap_region

	/*
	 * Since the page tables have been populated with non-cacheable
	 * accesses (MMU disabled), invalidate those tables again to
	 * remove any speculatively loaded cache lines.
	 */
	dmb	sy

	adrp	x0, init_idmap_pg_dir
	adrp	x1, init_idmap_pg_end
	bl	dcache_inval_poc
	ret	x28
SYM_FUNC_END(create_idmap)

SYM_FUNC_START_LOCAL(create_kernel_mapping)
	adrp	x0, init_pg_dir
	mov_q	x5, KIMAGE_VADDR		// compile time __va(_text)
<<<<<<< HEAD
	add	x5, x5, x23			// add KASLR displacement
=======
#ifdef CONFIG_RELOCATABLE
	add	x5, x5, x23			// add KASLR displacement
#endif
>>>>>>> 7365df19
	adrp	x6, _end			// runtime __pa(_end)
	adrp	x3, _text			// runtime __pa(_text)
	sub	x6, x6, x3			// _end - _text
	add	x6, x6, x5			// runtime __va(_end)
	mov	x7, SWAPPER_RW_MMUFLAGS

	map_memory x0, x1, x5, x6, x7, x3, (VA_BITS - PGDIR_SHIFT), x10, x11, x12, x13, x14

	dsb	ishst				// sync with page table walker
	ret
SYM_FUNC_END(create_kernel_mapping)

	/*
	 * Initialize CPU registers with task-specific and cpu-specific context.
	 *
	 * Create a final frame record at task_pt_regs(current)->stackframe, so
	 * that the unwinder can identify the final frame record of any task by
	 * its location in the task stack. We reserve the entire pt_regs space
	 * for consistency with user tasks and kthreads.
	 */
	.macro	init_cpu_task tsk, tmp1, tmp2
	msr	sp_el0, \tsk

	ldr	\tmp1, [\tsk, #TSK_STACK]
	add	sp, \tmp1, #THREAD_SIZE
	sub	sp, sp, #PT_REGS_SIZE

	stp	xzr, xzr, [sp, #S_STACKFRAME]
	add	x29, sp, #S_STACKFRAME

	scs_load \tsk

	adr_l	\tmp1, __per_cpu_offset
	ldr	w\tmp2, [\tsk, #TSK_TI_CPU]
	ldr	\tmp1, [\tmp1, \tmp2, lsl #3]
	set_this_cpu_offset \tmp1
	.endm

/*
 * The following fragment of code is executed with the MMU enabled.
 *
 *   x0 = __pa(KERNEL_START)
 */
SYM_FUNC_START_LOCAL(__primary_switched)
	adr_l	x4, init_task
	init_cpu_task x4, x5, x6

	adr_l	x8, vectors			// load VBAR_EL1 with virtual
	msr	vbar_el1, x8			// vector table address
	isb

	stp	x29, x30, [sp, #-16]!
	mov	x29, sp

	str_l	x21, __fdt_pointer, x5		// Save FDT pointer

	ldr_l	x4, kimage_vaddr		// Save the offset between
	sub	x4, x4, x0			// the kernel virtual and
	str_l	x4, kimage_voffset, x5		// physical mappings

	mov	x0, x20
	bl	set_cpu_boot_mode_flag

	// Clear BSS
	adr_l	x0, __bss_start
	mov	x1, xzr
	adr_l	x2, __bss_stop
	sub	x2, x2, x0
	bl	__pi_memset
	dsb	ishst				// Make zero page visible to PTW

#if VA_BITS > 48
	adr_l	x8, vabits_actual		// Set this early so KASAN early init
	str	x25, [x8]			// ... observes the correct value
	dc	civac, x8			// Make visible to booting secondaries
#endif

#ifdef CONFIG_RANDOMIZE_BASE
	adrp	x5, memstart_offset_seed	// Save KASLR linear map seed
	strh	w24, [x5, :lo12:memstart_offset_seed]
#endif
#if defined(CONFIG_KASAN_GENERIC) || defined(CONFIG_KASAN_SW_TAGS)
	bl	kasan_early_init
#endif
	mov	x0, x21				// pass FDT address in x0
	bl	early_fdt_map			// Try mapping the FDT early
	mov	x0, x20				// pass the full boot status
	bl	init_feature_override		// Parse cpu feature overrides
	mov	x0, x20
	bl	finalise_el2			// Prefer VHE if possible
	ldp	x29, x30, [sp], #16
	bl	start_kernel
	ASM_BUG()
SYM_FUNC_END(__primary_switched)

/*
 * end early head section, begin head code that is also used for
 * hotplug and needs to have the same protections as the text region
 */
	.section ".idmap.text","awx"

/*
 * Starting from EL2 or EL1, configure the CPU to execute at the highest
 * reachable EL supported by the kernel in a chosen default state. If dropping
 * from EL2 to EL1, configure EL2 before configuring EL1.
 *
 * Since we cannot always rely on ERET synchronizing writes to sysregs (e.g. if
 * SCTLR_ELx.EOS is clear), we place an ISB prior to ERET.
 *
 * Returns either BOOT_CPU_MODE_EL1 or BOOT_CPU_MODE_EL2 in x0 if
 * booted in EL1 or EL2 respectively, with the top 32 bits containing
 * potential context flags. These flags are *not* stored in __boot_cpu_mode.
 */
SYM_FUNC_START(init_kernel_el)
	mrs	x0, CurrentEL
	cmp	x0, #CurrentEL_EL2
	b.eq	init_el2

SYM_INNER_LABEL(init_el1, SYM_L_LOCAL)
	mov_q	x0, INIT_SCTLR_EL1_MMU_OFF
	msr	sctlr_el1, x0
	isb
	mov_q	x0, INIT_PSTATE_EL1
	msr	spsr_el1, x0
	msr	elr_el1, lr
	mov	w0, #BOOT_CPU_MODE_EL1
	eret

SYM_INNER_LABEL(init_el2, SYM_L_LOCAL)
	mov_q	x0, HCR_HOST_NVHE_FLAGS
	msr	hcr_el2, x0
	isb

	init_el2_state

	/* Hypervisor stub */
	adr_l	x0, __hyp_stub_vectors
	msr	vbar_el2, x0
	isb

	mov_q	x1, INIT_SCTLR_EL1_MMU_OFF

	/*
	 * Fruity CPUs seem to have HCR_EL2.E2H set to RES1,
	 * making it impossible to start in nVHE mode. Is that
	 * compliant with the architecture? Absolutely not!
	 */
	mrs	x0, hcr_el2
	and	x0, x0, #HCR_E2H
	cbz	x0, 1f

	/* Set a sane SCTLR_EL1, the VHE way */
	msr_s	SYS_SCTLR_EL12, x1
	mov	x2, #BOOT_CPU_FLAG_E2H
	b	2f

1:
	msr	sctlr_el1, x1
	mov	x2, xzr
2:
	msr	elr_el2, lr
	mov	w0, #BOOT_CPU_MODE_EL2
	orr	x0, x0, x2
	eret
SYM_FUNC_END(init_kernel_el)

/*
 * Sets the __boot_cpu_mode flag depending on the CPU boot mode passed
 * in w0. See arch/arm64/include/asm/virt.h for more info.
 */
SYM_FUNC_START_LOCAL(set_cpu_boot_mode_flag)
	adr_l	x1, __boot_cpu_mode
	cmp	w0, #BOOT_CPU_MODE_EL2
	b.ne	1f
	add	x1, x1, #4
1:	str	w0, [x1]			// Save CPU boot mode
	ret
SYM_FUNC_END(set_cpu_boot_mode_flag)

	/*
	 * This provides a "holding pen" for platforms to hold all secondary
	 * cores are held until we're ready for them to initialise.
	 */
SYM_FUNC_START(secondary_holding_pen)
	bl	init_kernel_el			// w0=cpu_boot_mode
	mrs	x2, mpidr_el1
	mov_q	x1, MPIDR_HWID_BITMASK
	and	x2, x2, x1
	adr_l	x3, secondary_holding_pen_release
pen:	ldr	x4, [x3]
	cmp	x4, x2
	b.eq	secondary_startup
	wfe
	b	pen
SYM_FUNC_END(secondary_holding_pen)

	/*
	 * Secondary entry point that jumps straight into the kernel. Only to
	 * be used where CPUs are brought online dynamically by the kernel.
	 */
SYM_FUNC_START(secondary_entry)
	bl	init_kernel_el			// w0=cpu_boot_mode
	b	secondary_startup
SYM_FUNC_END(secondary_entry)

SYM_FUNC_START_LOCAL(secondary_startup)
	/*
	 * Common entry point for secondary CPUs.
	 */
	mov	x20, x0				// preserve boot mode
	bl	finalise_el2
	bl	__cpu_secondary_check52bitva
#if VA_BITS > 48
	ldr_l	x0, vabits_actual
#endif
	bl	__cpu_setup			// initialise processor
	adrp	x1, swapper_pg_dir
	adrp	x2, idmap_pg_dir
	bl	__enable_mmu
	ldr	x8, =__secondary_switched
	br	x8
SYM_FUNC_END(secondary_startup)

SYM_FUNC_START_LOCAL(__secondary_switched)
	mov	x0, x20
	bl	set_cpu_boot_mode_flag
	str_l	xzr, __early_cpu_boot_status, x3
	adr_l	x5, vectors
	msr	vbar_el1, x5
	isb

	adr_l	x0, secondary_data
	ldr	x2, [x0, #CPU_BOOT_TASK]
	cbz	x2, __secondary_too_slow

	init_cpu_task x2, x1, x3

#ifdef CONFIG_ARM64_PTR_AUTH
	ptrauth_keys_init_cpu x2, x3, x4, x5
#endif

	bl	secondary_start_kernel
	ASM_BUG()
SYM_FUNC_END(__secondary_switched)

SYM_FUNC_START_LOCAL(__secondary_too_slow)
	wfe
	wfi
	b	__secondary_too_slow
SYM_FUNC_END(__secondary_too_slow)

/*
 * The booting CPU updates the failed status @__early_cpu_boot_status,
 * with MMU turned off.
 *
 * update_early_cpu_boot_status tmp, status
 *  - Corrupts tmp1, tmp2
 *  - Writes 'status' to __early_cpu_boot_status and makes sure
 *    it is committed to memory.
 */

	.macro	update_early_cpu_boot_status status, tmp1, tmp2
	mov	\tmp2, #\status
	adr_l	\tmp1, __early_cpu_boot_status
	str	\tmp2, [\tmp1]
	dmb	sy
	dc	ivac, \tmp1			// Invalidate potentially stale cache line
	.endm

/*
 * Enable the MMU.
 *
 *  x0  = SCTLR_EL1 value for turning on the MMU.
 *  x1  = TTBR1_EL1 value
 *  x2  = ID map root table address
 *
 * Returns to the caller via x30/lr. This requires the caller to be covered
 * by the .idmap.text section.
 *
 * Checks if the selected granule size is supported by the CPU.
 * If it isn't, park the CPU
 */
SYM_FUNC_START(__enable_mmu)
	mrs	x3, ID_AA64MMFR0_EL1
<<<<<<< HEAD
	ubfx	x3, x3, #ID_AA64MMFR0_TGRAN_SHIFT, 4
	cmp     x3, #ID_AA64MMFR0_TGRAN_SUPPORTED_MIN
	b.lt    __no_granule_support
	cmp     x3, #ID_AA64MMFR0_TGRAN_SUPPORTED_MAX
=======
	ubfx	x3, x3, #ID_AA64MMFR0_EL1_TGRAN_SHIFT, 4
	cmp     x3, #ID_AA64MMFR0_EL1_TGRAN_SUPPORTED_MIN
	b.lt    __no_granule_support
	cmp     x3, #ID_AA64MMFR0_EL1_TGRAN_SUPPORTED_MAX
>>>>>>> 7365df19
	b.gt    __no_granule_support
	phys_to_ttbr x2, x2
	msr	ttbr0_el1, x2			// load TTBR0
	load_ttbr1 x1, x1, x3

	set_sctlr_el1	x0

	ret
SYM_FUNC_END(__enable_mmu)

SYM_FUNC_START(__cpu_secondary_check52bitva)
#if VA_BITS > 48
	ldr_l	x0, vabits_actual
	cmp	x0, #52
	b.ne	2f

	mrs_s	x0, SYS_ID_AA64MMFR2_EL1
	and	x0, x0, #(0xf << ID_AA64MMFR2_EL1_VARange_SHIFT)
	cbnz	x0, 2f

	update_early_cpu_boot_status \
		CPU_STUCK_IN_KERNEL | CPU_STUCK_REASON_52_BIT_VA, x0, x1
1:	wfe
	wfi
	b	1b

#endif
2:	ret
SYM_FUNC_END(__cpu_secondary_check52bitva)

SYM_FUNC_START_LOCAL(__no_granule_support)
	/* Indicate that this CPU can't boot and is stuck in the kernel */
	update_early_cpu_boot_status \
		CPU_STUCK_IN_KERNEL | CPU_STUCK_REASON_NO_GRAN, x1, x2
1:
	wfe
	wfi
	b	1b
SYM_FUNC_END(__no_granule_support)

#ifdef CONFIG_RELOCATABLE
SYM_FUNC_START_LOCAL(__relocate_kernel)
	/*
	 * Iterate over each entry in the relocation table, and apply the
	 * relocations in place.
	 */
	adr_l	x9, __rela_start
	adr_l	x10, __rela_end
	mov_q	x11, KIMAGE_VADDR		// default virtual offset
	add	x11, x11, x23			// actual virtual offset

0:	cmp	x9, x10
	b.hs	1f
	ldp	x12, x13, [x9], #24
	ldr	x14, [x9, #-8]
	cmp	w13, #R_AARCH64_RELATIVE
	b.ne	0b
	add	x14, x14, x23			// relocate
	str	x14, [x12, x23]
	b	0b

1:
#ifdef CONFIG_RELR
	/*
	 * Apply RELR relocations.
	 *
	 * RELR is a compressed format for storing relative relocations. The
	 * encoded sequence of entries looks like:
	 * [ AAAAAAAA BBBBBBB1 BBBBBBB1 ... AAAAAAAA BBBBBB1 ... ]
	 *
	 * i.e. start with an address, followed by any number of bitmaps. The
	 * address entry encodes 1 relocation. The subsequent bitmap entries
	 * encode up to 63 relocations each, at subsequent offsets following
	 * the last address entry.
	 *
	 * The bitmap entries must have 1 in the least significant bit. The
	 * assumption here is that an address cannot have 1 in lsb. Odd
	 * addresses are not supported. Any odd addresses are stored in the RELA
	 * section, which is handled above.
	 *
	 * Excluding the least significant bit in the bitmap, each non-zero
	 * bit in the bitmap represents a relocation to be applied to
	 * a corresponding machine word that follows the base address
	 * word. The second least significant bit represents the machine
	 * word immediately following the initial address, and each bit
	 * that follows represents the next word, in linear order. As such,
	 * a single bitmap can encode up to 63 relocations in a 64-bit object.
	 *
	 * In this implementation we store the address of the next RELR table
	 * entry in x9, the address being relocated by the current address or
	 * bitmap entry in x13 and the address being relocated by the current
	 * bit in x14.
	 */
	adr_l	x9, __relr_start
	adr_l	x10, __relr_end

2:	cmp	x9, x10
	b.hs	7f
	ldr	x11, [x9], #8
	tbnz	x11, #0, 3f			// branch to handle bitmaps
	add	x13, x11, x23
	ldr	x12, [x13]			// relocate address entry
	add	x12, x12, x23
	str	x12, [x13], #8			// adjust to start of bitmap
	b	2b

3:	mov	x14, x13
4:	lsr	x11, x11, #1
	cbz	x11, 6f
	tbz	x11, #0, 5f			// skip bit if not set
	ldr	x12, [x14]			// relocate bit
	add	x12, x12, x23
	str	x12, [x14]

5:	add	x14, x14, #8			// move to next bit's address
	b	4b

6:	/*
	 * Move to the next bitmap's address. 8 is the word size, and 63 is the
	 * number of significant bits in a bitmap entry.
	 */
	add	x13, x13, #(8 * 63)
	b	2b

7:
#endif
	ret

SYM_FUNC_END(__relocate_kernel)
#endif

SYM_FUNC_START_LOCAL(__primary_switch)
	adrp	x1, reserved_pg_dir
	adrp	x2, init_idmap_pg_dir
	bl	__enable_mmu
#ifdef CONFIG_RELOCATABLE
	adrp	x23, KERNEL_START
	and	x23, x23, MIN_KIMG_ALIGN - 1
#ifdef CONFIG_RANDOMIZE_BASE
	mov	x0, x22
	adrp	x1, init_pg_end
	mov	sp, x1
	mov	x29, xzr
	bl	__pi_kaslr_early_init
	and	x24, x0, #SZ_2M - 1		// capture memstart offset seed
	bic	x0, x0, #SZ_2M - 1
	orr	x23, x23, x0			// record kernel offset
#endif
#endif
	bl	clear_page_tables
	bl	create_kernel_mapping

	adrp	x1, init_pg_dir
	load_ttbr1 x1, x1, x2
#ifdef CONFIG_RELOCATABLE
	bl	__relocate_kernel
#endif
	ldr	x8, =__primary_switched
	adrp	x0, KERNEL_START		// __pa(KERNEL_START)
	br	x8
SYM_FUNC_END(__primary_switch)<|MERGE_RESOLUTION|>--- conflicted
+++ resolved
@@ -99,11 +99,7 @@
 	 */
 #if VA_BITS > 48
 	mrs_s	x0, SYS_ID_AA64MMFR2_EL1
-<<<<<<< HEAD
-	tst	x0, #0xf << ID_AA64MMFR2_LVA_SHIFT
-=======
 	tst	x0, #0xf << ID_AA64MMFR2_EL1_VARange_SHIFT
->>>>>>> 7365df19
 	mov	x0, #VA_BITS
 	mov	x25, #VA_BITS_MIN
 	csel	x25, x25, x0, eq
@@ -375,13 +371,9 @@
 SYM_FUNC_START_LOCAL(create_kernel_mapping)
 	adrp	x0, init_pg_dir
 	mov_q	x5, KIMAGE_VADDR		// compile time __va(_text)
-<<<<<<< HEAD
-	add	x5, x5, x23			// add KASLR displacement
-=======
 #ifdef CONFIG_RELOCATABLE
 	add	x5, x5, x23			// add KASLR displacement
 #endif
->>>>>>> 7365df19
 	adrp	x6, _end			// runtime __pa(_end)
 	adrp	x3, _text			// runtime __pa(_text)
 	sub	x6, x6, x3			// _end - _text
@@ -666,17 +658,10 @@
  */
 SYM_FUNC_START(__enable_mmu)
 	mrs	x3, ID_AA64MMFR0_EL1
-<<<<<<< HEAD
-	ubfx	x3, x3, #ID_AA64MMFR0_TGRAN_SHIFT, 4
-	cmp     x3, #ID_AA64MMFR0_TGRAN_SUPPORTED_MIN
-	b.lt    __no_granule_support
-	cmp     x3, #ID_AA64MMFR0_TGRAN_SUPPORTED_MAX
-=======
 	ubfx	x3, x3, #ID_AA64MMFR0_EL1_TGRAN_SHIFT, 4
 	cmp     x3, #ID_AA64MMFR0_EL1_TGRAN_SUPPORTED_MIN
 	b.lt    __no_granule_support
 	cmp     x3, #ID_AA64MMFR0_EL1_TGRAN_SUPPORTED_MAX
->>>>>>> 7365df19
 	b.gt    __no_granule_support
 	phys_to_ttbr x2, x2
 	msr	ttbr0_el1, x2			// load TTBR0
