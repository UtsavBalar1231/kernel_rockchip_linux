// SPDX-License-Identifier: GPL-2.0-only
/*
 * Copyright (C) 2012 - Virtual Open Systems and Columbia University
 * Author: Christoffer Dall <c.dall@virtualopensystems.com>
 */

#include <linux/bug.h>
#include <linux/cpu_pm.h>
#include <linux/entry-kvm.h>
#include <linux/errno.h>
#include <linux/err.h>
#include <linux/kvm_host.h>
#include <linux/list.h>
#include <linux/module.h>
#include <linux/vmalloc.h>
#include <linux/fs.h>
#include <linux/mman.h>
#include <linux/sched.h>
#include <linux/kvm.h>
#include <linux/kvm_irqfd.h>
#include <linux/irqbypass.h>
#include <linux/sched/stat.h>
#include <linux/psci.h>
#include <trace/events/kvm.h>

#define CREATE_TRACE_POINTS
#include "trace_arm.h"

#include <linux/uaccess.h>
#include <asm/ptrace.h>
#include <asm/mman.h>
#include <asm/tlbflush.h>
#include <asm/cacheflush.h>
#include <asm/cpufeature.h>
#include <asm/virt.h>
#include <asm/kvm_arm.h>
#include <asm/kvm_asm.h>
#include <asm/kvm_mmu.h>
#include <asm/kvm_nested.h>
#include <asm/kvm_pkvm.h>
#include <asm/kvm_emulate.h>
#include <asm/sections.h>

#include <kvm/arm_hypercalls.h>
#include <kvm/arm_pmu.h>
#include <kvm/arm_psci.h>

static enum kvm_mode kvm_mode = KVM_MODE_DEFAULT;

DECLARE_KVM_HYP_PER_CPU(unsigned long, kvm_hyp_vector);

DEFINE_PER_CPU(unsigned long, kvm_arm_hyp_stack_page);
DECLARE_KVM_NVHE_PER_CPU(struct kvm_nvhe_init_params, kvm_init_params);

DECLARE_KVM_NVHE_PER_CPU(struct kvm_cpu_context, kvm_hyp_ctxt);

static bool vgic_present, kvm_arm_initialised;

static DEFINE_PER_CPU(unsigned char, kvm_hyp_initialized);
DEFINE_STATIC_KEY_FALSE(userspace_irqchip_in_use);

bool is_kvm_arm_initialised(void)
{
	return kvm_arm_initialised;
}

int kvm_arch_vcpu_should_kick(struct kvm_vcpu *vcpu)
{
	return kvm_vcpu_exiting_guest_mode(vcpu) == IN_GUEST_MODE;
}

int kvm_vm_ioctl_enable_cap(struct kvm *kvm,
			    struct kvm_enable_cap *cap)
{
	int r;
	u64 new_cap;

	if (cap->flags)
		return -EINVAL;

	switch (cap->cap) {
	case KVM_CAP_ARM_NISV_TO_USER:
		r = 0;
		set_bit(KVM_ARCH_FLAG_RETURN_NISV_IO_ABORT_TO_USER,
			&kvm->arch.flags);
		break;
	case KVM_CAP_ARM_MTE:
		mutex_lock(&kvm->lock);
		if (!system_supports_mte() || kvm->created_vcpus) {
			r = -EINVAL;
		} else {
			r = 0;
			set_bit(KVM_ARCH_FLAG_MTE_ENABLED, &kvm->arch.flags);
		}
		mutex_unlock(&kvm->lock);
		break;
	case KVM_CAP_ARM_SYSTEM_SUSPEND:
		r = 0;
		set_bit(KVM_ARCH_FLAG_SYSTEM_SUSPEND_ENABLED, &kvm->arch.flags);
		break;
	case KVM_CAP_ARM_EAGER_SPLIT_CHUNK_SIZE:
		new_cap = cap->args[0];

		mutex_lock(&kvm->slots_lock);
		/*
		 * To keep things simple, allow changing the chunk
		 * size only when no memory slots have been created.
		 */
		if (!kvm_are_all_memslots_empty(kvm)) {
			r = -EINVAL;
		} else if (new_cap && !kvm_is_block_size_supported(new_cap)) {
			r = -EINVAL;
		} else {
			r = 0;
			kvm->arch.mmu.split_page_chunk_size = new_cap;
		}
		mutex_unlock(&kvm->slots_lock);
		break;
	default:
		r = -EINVAL;
		break;
	}

	return r;
}

static int kvm_arm_default_max_vcpus(void)
{
	return vgic_present ? kvm_vgic_get_max_vcpus() : KVM_MAX_VCPUS;
}

/**
 * kvm_arch_init_vm - initializes a VM data structure
 * @kvm:	pointer to the KVM struct
 */
int kvm_arch_init_vm(struct kvm *kvm, unsigned long type)
{
	int ret;

	mutex_init(&kvm->arch.config_lock);

#ifdef CONFIG_LOCKDEP
	/* Clue in lockdep that the config_lock must be taken inside kvm->lock */
	mutex_lock(&kvm->lock);
	mutex_lock(&kvm->arch.config_lock);
	mutex_unlock(&kvm->arch.config_lock);
	mutex_unlock(&kvm->lock);
#endif

	ret = kvm_share_hyp(kvm, kvm + 1);
	if (ret)
		return ret;

	ret = pkvm_init_host_vm(kvm);
	if (ret)
		goto err_unshare_kvm;

	if (!zalloc_cpumask_var(&kvm->arch.supported_cpus, GFP_KERNEL_ACCOUNT)) {
		ret = -ENOMEM;
		goto err_unshare_kvm;
	}
	cpumask_copy(kvm->arch.supported_cpus, cpu_possible_mask);

	ret = kvm_init_stage2_mmu(kvm, &kvm->arch.mmu, type);
	if (ret)
		goto err_free_cpumask;

	kvm_vgic_early_init(kvm);

	kvm_timer_init_vm(kvm);

	/* The maximum number of VCPUs is limited by the host's GIC model */
	kvm->max_vcpus = kvm_arm_default_max_vcpus();

	kvm_arm_init_hypercalls(kvm);

	bitmap_zero(kvm->arch.vcpu_features, KVM_VCPU_MAX_FEATURES);

	return 0;

err_free_cpumask:
	free_cpumask_var(kvm->arch.supported_cpus);
err_unshare_kvm:
	kvm_unshare_hyp(kvm, kvm + 1);
	return ret;
}

vm_fault_t kvm_arch_vcpu_fault(struct kvm_vcpu *vcpu, struct vm_fault *vmf)
{
	return VM_FAULT_SIGBUS;
}


/**
 * kvm_arch_destroy_vm - destroy the VM data structure
 * @kvm:	pointer to the KVM struct
 */
void kvm_arch_destroy_vm(struct kvm *kvm)
{
	bitmap_free(kvm->arch.pmu_filter);
	free_cpumask_var(kvm->arch.supported_cpus);

	kvm_vgic_destroy(kvm);

	if (is_protected_kvm_enabled())
		pkvm_destroy_hyp_vm(kvm);

	kfree(kvm->arch.mpidr_data);
	kvm_destroy_vcpus(kvm);

	kvm_unshare_hyp(kvm, kvm + 1);

	kvm_arm_teardown_hypercalls(kvm);
}

int kvm_vm_ioctl_check_extension(struct kvm *kvm, long ext)
{
	int r;
	switch (ext) {
	case KVM_CAP_IRQCHIP:
		r = vgic_present;
		break;
	case KVM_CAP_IOEVENTFD:
	case KVM_CAP_DEVICE_CTRL:
	case KVM_CAP_USER_MEMORY:
	case KVM_CAP_SYNC_MMU:
	case KVM_CAP_DESTROY_MEMORY_REGION_WORKS:
	case KVM_CAP_ONE_REG:
	case KVM_CAP_ARM_PSCI:
	case KVM_CAP_ARM_PSCI_0_2:
	case KVM_CAP_READONLY_MEM:
	case KVM_CAP_MP_STATE:
	case KVM_CAP_IMMEDIATE_EXIT:
	case KVM_CAP_VCPU_EVENTS:
	case KVM_CAP_ARM_IRQ_LINE_LAYOUT_2:
	case KVM_CAP_ARM_NISV_TO_USER:
	case KVM_CAP_ARM_INJECT_EXT_DABT:
	case KVM_CAP_SET_GUEST_DEBUG:
	case KVM_CAP_VCPU_ATTRIBUTES:
	case KVM_CAP_PTP_KVM:
	case KVM_CAP_ARM_SYSTEM_SUSPEND:
	case KVM_CAP_IRQFD_RESAMPLE:
	case KVM_CAP_COUNTER_OFFSET:
		r = 1;
		break;
	case KVM_CAP_SET_GUEST_DEBUG2:
		return KVM_GUESTDBG_VALID_MASK;
	case KVM_CAP_ARM_SET_DEVICE_ADDR:
		r = 1;
		break;
	case KVM_CAP_NR_VCPUS:
		/*
		 * ARM64 treats KVM_CAP_NR_CPUS differently from all other
		 * architectures, as it does not always bound it to
		 * KVM_CAP_MAX_VCPUS. It should not matter much because
		 * this is just an advisory value.
		 */
		r = min_t(unsigned int, num_online_cpus(),
			  kvm_arm_default_max_vcpus());
		break;
	case KVM_CAP_MAX_VCPUS:
	case KVM_CAP_MAX_VCPU_ID:
		if (kvm)
			r = kvm->max_vcpus;
		else
			r = kvm_arm_default_max_vcpus();
		break;
	case KVM_CAP_MSI_DEVID:
		if (!kvm)
			r = -EINVAL;
		else
			r = kvm->arch.vgic.msis_require_devid;
		break;
	case KVM_CAP_ARM_USER_IRQ:
		/*
		 * 1: EL1_VTIMER, EL1_PTIMER, and PMU.
		 * (bump this number if adding more devices)
		 */
		r = 1;
		break;
	case KVM_CAP_ARM_MTE:
		r = system_supports_mte();
		break;
	case KVM_CAP_STEAL_TIME:
		r = kvm_arm_pvtime_supported();
		break;
	case KVM_CAP_ARM_EL1_32BIT:
		r = cpus_have_final_cap(ARM64_HAS_32BIT_EL1);
		break;
	case KVM_CAP_GUEST_DEBUG_HW_BPS:
		r = get_num_brps();
		break;
	case KVM_CAP_GUEST_DEBUG_HW_WPS:
		r = get_num_wrps();
		break;
	case KVM_CAP_ARM_PMU_V3:
		r = kvm_arm_support_pmu_v3();
		break;
	case KVM_CAP_ARM_INJECT_SERROR_ESR:
		r = cpus_have_final_cap(ARM64_HAS_RAS_EXTN);
		break;
	case KVM_CAP_ARM_VM_IPA_SIZE:
		r = get_kvm_ipa_limit();
		break;
	case KVM_CAP_ARM_SVE:
		r = system_supports_sve();
		break;
	case KVM_CAP_ARM_PTRAUTH_ADDRESS:
	case KVM_CAP_ARM_PTRAUTH_GENERIC:
		r = system_has_full_ptr_auth();
		break;
	case KVM_CAP_ARM_EAGER_SPLIT_CHUNK_SIZE:
		if (kvm)
			r = kvm->arch.mmu.split_page_chunk_size;
		else
			r = KVM_ARM_EAGER_SPLIT_CHUNK_SIZE_DEFAULT;
		break;
	case KVM_CAP_ARM_SUPPORTED_BLOCK_SIZES:
		r = kvm_supported_block_sizes();
		break;
	case KVM_CAP_ARM_SUPPORTED_REG_MASK_RANGES:
		r = BIT(0);
		break;
	default:
		r = 0;
	}

	return r;
}

long kvm_arch_dev_ioctl(struct file *filp,
			unsigned int ioctl, unsigned long arg)
{
	return -EINVAL;
}

struct kvm *kvm_arch_alloc_vm(void)
{
	size_t sz = sizeof(struct kvm);

	if (!has_vhe())
		return kzalloc(sz, GFP_KERNEL_ACCOUNT);

	return __vmalloc(sz, GFP_KERNEL_ACCOUNT | __GFP_HIGHMEM | __GFP_ZERO);
}

int kvm_arch_vcpu_precreate(struct kvm *kvm, unsigned int id)
{
	if (irqchip_in_kernel(kvm) && vgic_initialized(kvm))
		return -EBUSY;

	if (id >= kvm->max_vcpus)
		return -EINVAL;

	return 0;
}

int kvm_arch_vcpu_create(struct kvm_vcpu *vcpu)
{
	int err;

	spin_lock_init(&vcpu->arch.mp_state_lock);

#ifdef CONFIG_LOCKDEP
	/* Inform lockdep that the config_lock is acquired after vcpu->mutex */
	mutex_lock(&vcpu->mutex);
	mutex_lock(&vcpu->kvm->arch.config_lock);
	mutex_unlock(&vcpu->kvm->arch.config_lock);
	mutex_unlock(&vcpu->mutex);
#endif

	/* Force users to call KVM_ARM_VCPU_INIT */
	vcpu_clear_flag(vcpu, VCPU_INITIALIZED);
<<<<<<< HEAD
	bitmap_zero(vcpu->arch.features, KVM_VCPU_MAX_FEATURES);
=======
>>>>>>> 5c47251e

	vcpu->arch.mmu_page_cache.gfp_zero = __GFP_ZERO;

	/*
	 * Default value for the FP state, will be overloaded at load
	 * time if we support FP (pretty likely)
	 */
	vcpu->arch.fp_state = FP_STATE_FREE;

	/* Set up the timer */
	kvm_timer_vcpu_init(vcpu);

	kvm_pmu_vcpu_init(vcpu);

	kvm_arm_reset_debug_ptr(vcpu);

	kvm_arm_pvtime_vcpu_init(&vcpu->arch);

	vcpu->arch.hw_mmu = &vcpu->kvm->arch.mmu;

	err = kvm_vgic_vcpu_init(vcpu);
	if (err)
		return err;

	return kvm_share_hyp(vcpu, vcpu + 1);
}

void kvm_arch_vcpu_postcreate(struct kvm_vcpu *vcpu)
{
}

void kvm_arch_vcpu_destroy(struct kvm_vcpu *vcpu)
{
	if (vcpu_has_run_once(vcpu) && unlikely(!irqchip_in_kernel(vcpu->kvm)))
		static_branch_dec(&userspace_irqchip_in_use);

	kvm_mmu_free_memory_cache(&vcpu->arch.mmu_page_cache);
	kvm_timer_vcpu_terminate(vcpu);
	kvm_pmu_vcpu_destroy(vcpu);

	kvm_arm_vcpu_destroy(vcpu);
}

void kvm_arch_vcpu_blocking(struct kvm_vcpu *vcpu)
{

}

void kvm_arch_vcpu_unblocking(struct kvm_vcpu *vcpu)
{

}

void kvm_arch_vcpu_load(struct kvm_vcpu *vcpu, int cpu)
{
	struct kvm_s2_mmu *mmu;
	int *last_ran;

	mmu = vcpu->arch.hw_mmu;
	last_ran = this_cpu_ptr(mmu->last_vcpu_ran);

	/*
	 * We guarantee that both TLBs and I-cache are private to each
	 * vcpu. If detecting that a vcpu from the same VM has
	 * previously run on the same physical CPU, call into the
	 * hypervisor code to nuke the relevant contexts.
	 *
	 * We might get preempted before the vCPU actually runs, but
	 * over-invalidation doesn't affect correctness.
	 */
	if (*last_ran != vcpu->vcpu_idx) {
		kvm_call_hyp(__kvm_flush_cpu_context, mmu);
		*last_ran = vcpu->vcpu_idx;
	}

	vcpu->cpu = cpu;

	kvm_vgic_load(vcpu);
	kvm_timer_vcpu_load(vcpu);
	if (has_vhe())
		kvm_vcpu_load_vhe(vcpu);
	kvm_arch_vcpu_load_fp(vcpu);
	kvm_vcpu_pmu_restore_guest(vcpu);
	if (kvm_arm_is_pvtime_enabled(&vcpu->arch))
		kvm_make_request(KVM_REQ_RECORD_STEAL, vcpu);

	if (single_task_running())
		vcpu_clear_wfx_traps(vcpu);
	else
		vcpu_set_wfx_traps(vcpu);

	if (vcpu_has_ptrauth(vcpu))
		vcpu_ptrauth_disable(vcpu);
	kvm_arch_vcpu_load_debug_state_flags(vcpu);

	if (!cpumask_test_cpu(cpu, vcpu->kvm->arch.supported_cpus))
		vcpu_set_on_unsupported_cpu(vcpu);
}

void kvm_arch_vcpu_put(struct kvm_vcpu *vcpu)
{
	kvm_arch_vcpu_put_debug_state_flags(vcpu);
	kvm_arch_vcpu_put_fp(vcpu);
	if (has_vhe())
		kvm_vcpu_put_vhe(vcpu);
	kvm_timer_vcpu_put(vcpu);
	kvm_vgic_put(vcpu);
	kvm_vcpu_pmu_restore_host(vcpu);
	kvm_arm_vmid_clear_active();

	vcpu_clear_on_unsupported_cpu(vcpu);
	vcpu->cpu = -1;
}

static void __kvm_arm_vcpu_power_off(struct kvm_vcpu *vcpu)
{
	WRITE_ONCE(vcpu->arch.mp_state.mp_state, KVM_MP_STATE_STOPPED);
	kvm_make_request(KVM_REQ_SLEEP, vcpu);
	kvm_vcpu_kick(vcpu);
}

void kvm_arm_vcpu_power_off(struct kvm_vcpu *vcpu)
{
	spin_lock(&vcpu->arch.mp_state_lock);
	__kvm_arm_vcpu_power_off(vcpu);
	spin_unlock(&vcpu->arch.mp_state_lock);
}

bool kvm_arm_vcpu_stopped(struct kvm_vcpu *vcpu)
{
	return READ_ONCE(vcpu->arch.mp_state.mp_state) == KVM_MP_STATE_STOPPED;
}

static void kvm_arm_vcpu_suspend(struct kvm_vcpu *vcpu)
{
	WRITE_ONCE(vcpu->arch.mp_state.mp_state, KVM_MP_STATE_SUSPENDED);
	kvm_make_request(KVM_REQ_SUSPEND, vcpu);
	kvm_vcpu_kick(vcpu);
}

static bool kvm_arm_vcpu_suspended(struct kvm_vcpu *vcpu)
{
	return READ_ONCE(vcpu->arch.mp_state.mp_state) == KVM_MP_STATE_SUSPENDED;
}

int kvm_arch_vcpu_ioctl_get_mpstate(struct kvm_vcpu *vcpu,
				    struct kvm_mp_state *mp_state)
{
	*mp_state = READ_ONCE(vcpu->arch.mp_state);

	return 0;
}

int kvm_arch_vcpu_ioctl_set_mpstate(struct kvm_vcpu *vcpu,
				    struct kvm_mp_state *mp_state)
{
	int ret = 0;

	spin_lock(&vcpu->arch.mp_state_lock);

	switch (mp_state->mp_state) {
	case KVM_MP_STATE_RUNNABLE:
		WRITE_ONCE(vcpu->arch.mp_state, *mp_state);
		break;
	case KVM_MP_STATE_STOPPED:
		__kvm_arm_vcpu_power_off(vcpu);
		break;
	case KVM_MP_STATE_SUSPENDED:
		kvm_arm_vcpu_suspend(vcpu);
		break;
	default:
		ret = -EINVAL;
	}

	spin_unlock(&vcpu->arch.mp_state_lock);

	return ret;
}

/**
 * kvm_arch_vcpu_runnable - determine if the vcpu can be scheduled
 * @v:		The VCPU pointer
 *
 * If the guest CPU is not waiting for interrupts or an interrupt line is
 * asserted, the CPU is by definition runnable.
 */
int kvm_arch_vcpu_runnable(struct kvm_vcpu *v)
{
	bool irq_lines = *vcpu_hcr(v) & (HCR_VI | HCR_VF);
	return ((irq_lines || kvm_vgic_vcpu_pending_irq(v))
		&& !kvm_arm_vcpu_stopped(v) && !v->arch.pause);
}

bool kvm_arch_vcpu_in_kernel(struct kvm_vcpu *vcpu)
{
	return vcpu_mode_priv(vcpu);
}

#ifdef CONFIG_GUEST_PERF_EVENTS
unsigned long kvm_arch_vcpu_get_ip(struct kvm_vcpu *vcpu)
{
	return *vcpu_pc(vcpu);
}
#endif

static int kvm_vcpu_initialized(struct kvm_vcpu *vcpu)
{
	return vcpu_get_flag(vcpu, VCPU_INITIALIZED);
<<<<<<< HEAD
=======
}

static void kvm_init_mpidr_data(struct kvm *kvm)
{
	struct kvm_mpidr_data *data = NULL;
	unsigned long c, mask, nr_entries;
	u64 aff_set = 0, aff_clr = ~0UL;
	struct kvm_vcpu *vcpu;

	mutex_lock(&kvm->arch.config_lock);

	if (kvm->arch.mpidr_data || atomic_read(&kvm->online_vcpus) == 1)
		goto out;

	kvm_for_each_vcpu(c, vcpu, kvm) {
		u64 aff = kvm_vcpu_get_mpidr_aff(vcpu);
		aff_set |= aff;
		aff_clr &= aff;
	}

	/*
	 * A significant bit can be either 0 or 1, and will only appear in
	 * aff_set. Use aff_clr to weed out the useless stuff.
	 */
	mask = aff_set ^ aff_clr;
	nr_entries = BIT_ULL(hweight_long(mask));

	/*
	 * Don't let userspace fool us. If we need more than a single page
	 * to describe the compressed MPIDR array, just fall back to the
	 * iterative method. Single vcpu VMs do not need this either.
	 */
	if (struct_size(data, cmpidr_to_idx, nr_entries) <= PAGE_SIZE)
		data = kzalloc(struct_size(data, cmpidr_to_idx, nr_entries),
			       GFP_KERNEL_ACCOUNT);

	if (!data)
		goto out;

	data->mpidr_mask = mask;

	kvm_for_each_vcpu(c, vcpu, kvm) {
		u64 aff = kvm_vcpu_get_mpidr_aff(vcpu);
		u16 index = kvm_mpidr_index(data, aff);

		data->cmpidr_to_idx[index] = c;
	}

	kvm->arch.mpidr_data = data;
out:
	mutex_unlock(&kvm->arch.config_lock);
>>>>>>> 5c47251e
}

/*
 * Handle both the initialisation that is being done when the vcpu is
 * run for the first time, as well as the updates that must be
 * performed each time we get a new thread dealing with this vcpu.
 */
int kvm_arch_vcpu_run_pid_change(struct kvm_vcpu *vcpu)
{
	struct kvm *kvm = vcpu->kvm;
	int ret;

	if (!kvm_vcpu_initialized(vcpu))
		return -ENOEXEC;

	if (!kvm_arm_vcpu_is_finalized(vcpu))
		return -EPERM;

	ret = kvm_arch_vcpu_run_map_fp(vcpu);
	if (ret)
		return ret;

	if (likely(vcpu_has_run_once(vcpu)))
		return 0;

	kvm_init_mpidr_data(kvm);

	kvm_arm_vcpu_init_debug(vcpu);

	if (likely(irqchip_in_kernel(kvm))) {
		/*
		 * Map the VGIC hardware resources before running a vcpu the
		 * first time on this VM.
		 */
		ret = kvm_vgic_map_resources(kvm);
		if (ret)
			return ret;
	}

	ret = kvm_timer_enable(vcpu);
	if (ret)
		return ret;

	ret = kvm_arm_pmu_v3_enable(vcpu);
	if (ret)
		return ret;

	if (is_protected_kvm_enabled()) {
		ret = pkvm_create_hyp_vm(kvm);
		if (ret)
			return ret;
	}

	if (!irqchip_in_kernel(kvm)) {
		/*
		 * Tell the rest of the code that there are userspace irqchip
		 * VMs in the wild.
		 */
		static_branch_inc(&userspace_irqchip_in_use);
	}

	/*
	 * Initialize traps for protected VMs.
	 * NOTE: Move to run in EL2 directly, rather than via a hypercall, once
	 * the code is in place for first run initialization at EL2.
	 */
	if (kvm_vm_is_protected(kvm))
		kvm_call_hyp_nvhe(__pkvm_vcpu_init_traps, vcpu);

	mutex_lock(&kvm->arch.config_lock);
	set_bit(KVM_ARCH_FLAG_HAS_RAN_ONCE, &kvm->arch.flags);
	mutex_unlock(&kvm->arch.config_lock);

	return ret;
}

bool kvm_arch_intc_initialized(struct kvm *kvm)
{
	return vgic_initialized(kvm);
}

void kvm_arm_halt_guest(struct kvm *kvm)
{
	unsigned long i;
	struct kvm_vcpu *vcpu;

	kvm_for_each_vcpu(i, vcpu, kvm)
		vcpu->arch.pause = true;
	kvm_make_all_cpus_request(kvm, KVM_REQ_SLEEP);
}

void kvm_arm_resume_guest(struct kvm *kvm)
{
	unsigned long i;
	struct kvm_vcpu *vcpu;

	kvm_for_each_vcpu(i, vcpu, kvm) {
		vcpu->arch.pause = false;
		__kvm_vcpu_wake_up(vcpu);
	}
}

static void kvm_vcpu_sleep(struct kvm_vcpu *vcpu)
{
	struct rcuwait *wait = kvm_arch_vcpu_get_wait(vcpu);

	rcuwait_wait_event(wait,
			   (!kvm_arm_vcpu_stopped(vcpu)) && (!vcpu->arch.pause),
			   TASK_INTERRUPTIBLE);

	if (kvm_arm_vcpu_stopped(vcpu) || vcpu->arch.pause) {
		/* Awaken to handle a signal, request we sleep again later. */
		kvm_make_request(KVM_REQ_SLEEP, vcpu);
	}

	/*
	 * Make sure we will observe a potential reset request if we've
	 * observed a change to the power state. Pairs with the smp_wmb() in
	 * kvm_psci_vcpu_on().
	 */
	smp_rmb();
}

/**
 * kvm_vcpu_wfi - emulate Wait-For-Interrupt behavior
 * @vcpu:	The VCPU pointer
 *
 * Suspend execution of a vCPU until a valid wake event is detected, i.e. until
 * the vCPU is runnable.  The vCPU may or may not be scheduled out, depending
 * on when a wake event arrives, e.g. there may already be a pending wake event.
 */
void kvm_vcpu_wfi(struct kvm_vcpu *vcpu)
{
	/*
	 * Sync back the state of the GIC CPU interface so that we have
	 * the latest PMR and group enables. This ensures that
	 * kvm_arch_vcpu_runnable has up-to-date data to decide whether
	 * we have pending interrupts, e.g. when determining if the
	 * vCPU should block.
	 *
	 * For the same reason, we want to tell GICv4 that we need
	 * doorbells to be signalled, should an interrupt become pending.
	 */
	preempt_disable();
	kvm_vgic_vmcr_sync(vcpu);
	vcpu_set_flag(vcpu, IN_WFI);
	vgic_v4_put(vcpu);
	preempt_enable();

	kvm_vcpu_halt(vcpu);
	vcpu_clear_flag(vcpu, IN_WFIT);

	preempt_disable();
	vcpu_clear_flag(vcpu, IN_WFI);
	vgic_v4_load(vcpu);
	preempt_enable();
}

static int kvm_vcpu_suspend(struct kvm_vcpu *vcpu)
{
	if (!kvm_arm_vcpu_suspended(vcpu))
		return 1;

	kvm_vcpu_wfi(vcpu);

	/*
	 * The suspend state is sticky; we do not leave it until userspace
	 * explicitly marks the vCPU as runnable. Request that we suspend again
	 * later.
	 */
	kvm_make_request(KVM_REQ_SUSPEND, vcpu);

	/*
	 * Check to make sure the vCPU is actually runnable. If so, exit to
	 * userspace informing it of the wakeup condition.
	 */
	if (kvm_arch_vcpu_runnable(vcpu)) {
		memset(&vcpu->run->system_event, 0, sizeof(vcpu->run->system_event));
		vcpu->run->system_event.type = KVM_SYSTEM_EVENT_WAKEUP;
		vcpu->run->exit_reason = KVM_EXIT_SYSTEM_EVENT;
		return 0;
	}

	/*
	 * Otherwise, we were unblocked to process a different event, such as a
	 * pending signal. Return 1 and allow kvm_arch_vcpu_ioctl_run() to
	 * process the event.
	 */
	return 1;
}

/**
 * check_vcpu_requests - check and handle pending vCPU requests
 * @vcpu:	the VCPU pointer
 *
 * Return: 1 if we should enter the guest
 *	   0 if we should exit to userspace
 *	   < 0 if we should exit to userspace, where the return value indicates
 *	   an error
 */
static int check_vcpu_requests(struct kvm_vcpu *vcpu)
{
	if (kvm_request_pending(vcpu)) {
		if (kvm_check_request(KVM_REQ_SLEEP, vcpu))
			kvm_vcpu_sleep(vcpu);

		if (kvm_check_request(KVM_REQ_VCPU_RESET, vcpu))
			kvm_reset_vcpu(vcpu);

		/*
		 * Clear IRQ_PENDING requests that were made to guarantee
		 * that a VCPU sees new virtual interrupts.
		 */
		kvm_check_request(KVM_REQ_IRQ_PENDING, vcpu);

		if (kvm_check_request(KVM_REQ_RECORD_STEAL, vcpu))
			kvm_update_stolen_time(vcpu);

		if (kvm_check_request(KVM_REQ_RELOAD_GICv4, vcpu)) {
			/* The distributor enable bits were changed */
			preempt_disable();
			vgic_v4_put(vcpu);
			vgic_v4_load(vcpu);
			preempt_enable();
		}

		if (kvm_check_request(KVM_REQ_RELOAD_PMU, vcpu))
			kvm_vcpu_reload_pmu(vcpu);

		if (kvm_check_request(KVM_REQ_RESYNC_PMU_EL0, vcpu))
			kvm_vcpu_pmu_restore_guest(vcpu);

		if (kvm_check_request(KVM_REQ_RESYNC_PMU_EL0, vcpu))
			kvm_vcpu_pmu_restore_guest(vcpu);

		if (kvm_check_request(KVM_REQ_SUSPEND, vcpu))
			return kvm_vcpu_suspend(vcpu);

		if (kvm_dirty_ring_check_request(vcpu))
			return 0;
	}

	return 1;
}

static bool vcpu_mode_is_bad_32bit(struct kvm_vcpu *vcpu)
{
	if (likely(!vcpu_mode_is_32bit(vcpu)))
		return false;

	if (vcpu_has_nv(vcpu))
		return true;

	return !kvm_supports_32bit_el0();
}

/**
 * kvm_vcpu_exit_request - returns true if the VCPU should *not* enter the guest
 * @vcpu:	The VCPU pointer
 * @ret:	Pointer to write optional return code
 *
 * Returns: true if the VCPU needs to return to a preemptible + interruptible
 *	    and skip guest entry.
 *
 * This function disambiguates between two different types of exits: exits to a
 * preemptible + interruptible kernel context and exits to userspace. For an
 * exit to userspace, this function will write the return code to ret and return
 * true. For an exit to preemptible + interruptible kernel context (i.e. check
 * for pending work and re-enter), return true without writing to ret.
 */
static bool kvm_vcpu_exit_request(struct kvm_vcpu *vcpu, int *ret)
{
	struct kvm_run *run = vcpu->run;

	/*
	 * If we're using a userspace irqchip, then check if we need
	 * to tell a userspace irqchip about timer or PMU level
	 * changes and if so, exit to userspace (the actual level
	 * state gets updated in kvm_timer_update_run and
	 * kvm_pmu_update_run below).
	 */
	if (static_branch_unlikely(&userspace_irqchip_in_use)) {
		if (kvm_timer_should_notify_user(vcpu) ||
		    kvm_pmu_should_notify_user(vcpu)) {
			*ret = -EINTR;
			run->exit_reason = KVM_EXIT_INTR;
			return true;
		}
	}

	if (unlikely(vcpu_on_unsupported_cpu(vcpu))) {
		run->exit_reason = KVM_EXIT_FAIL_ENTRY;
		run->fail_entry.hardware_entry_failure_reason = KVM_EXIT_FAIL_ENTRY_CPU_UNSUPPORTED;
		run->fail_entry.cpu = smp_processor_id();
		*ret = 0;
		return true;
	}

	return kvm_request_pending(vcpu) ||
			xfer_to_guest_mode_work_pending();
}

/*
 * Actually run the vCPU, entering an RCU extended quiescent state (EQS) while
 * the vCPU is running.
 *
 * This must be noinstr as instrumentation may make use of RCU, and this is not
 * safe during the EQS.
 */
static int noinstr kvm_arm_vcpu_enter_exit(struct kvm_vcpu *vcpu)
{
	int ret;

	guest_state_enter_irqoff();
	ret = kvm_call_hyp_ret(__kvm_vcpu_run, vcpu);
	guest_state_exit_irqoff();

	return ret;
}

/**
 * kvm_arch_vcpu_ioctl_run - the main VCPU run function to execute guest code
 * @vcpu:	The VCPU pointer
 *
 * This function is called through the VCPU_RUN ioctl called from user space. It
 * will execute VM code in a loop until the time slice for the process is used
 * or some emulation is needed from user space in which case the function will
 * return with return value 0 and with the kvm_run structure filled in with the
 * required data for the requested emulation.
 */
int kvm_arch_vcpu_ioctl_run(struct kvm_vcpu *vcpu)
{
	struct kvm_run *run = vcpu->run;
	int ret;

	if (run->exit_reason == KVM_EXIT_MMIO) {
		ret = kvm_handle_mmio_return(vcpu);
		if (ret)
			return ret;
	}

	vcpu_load(vcpu);

	if (run->immediate_exit) {
		ret = -EINTR;
		goto out;
	}

	kvm_sigset_activate(vcpu);

	ret = 1;
	run->exit_reason = KVM_EXIT_UNKNOWN;
	run->flags = 0;
	while (ret > 0) {
		/*
		 * Check conditions before entering the guest
		 */
		ret = xfer_to_guest_mode_handle_work(vcpu);
		if (!ret)
			ret = 1;

		if (ret > 0)
			ret = check_vcpu_requests(vcpu);

		/*
		 * Preparing the interrupts to be injected also
		 * involves poking the GIC, which must be done in a
		 * non-preemptible context.
		 */
		preempt_disable();

		/*
		 * The VMID allocator only tracks active VMIDs per
		 * physical CPU, and therefore the VMID allocated may not be
		 * preserved on VMID roll-over if the task was preempted,
		 * making a thread's VMID inactive. So we need to call
		 * kvm_arm_vmid_update() in non-premptible context.
		 */
		if (kvm_arm_vmid_update(&vcpu->arch.hw_mmu->vmid) &&
		    has_vhe())
			__load_stage2(vcpu->arch.hw_mmu,
				      vcpu->arch.hw_mmu->arch);

		kvm_pmu_flush_hwstate(vcpu);

		local_irq_disable();

		kvm_vgic_flush_hwstate(vcpu);

		kvm_pmu_update_vcpu_events(vcpu);

		/*
		 * Ensure we set mode to IN_GUEST_MODE after we disable
		 * interrupts and before the final VCPU requests check.
		 * See the comment in kvm_vcpu_exiting_guest_mode() and
		 * Documentation/virt/kvm/vcpu-requests.rst
		 */
		smp_store_mb(vcpu->mode, IN_GUEST_MODE);

		if (ret <= 0 || kvm_vcpu_exit_request(vcpu, &ret)) {
			vcpu->mode = OUTSIDE_GUEST_MODE;
			isb(); /* Ensure work in x_flush_hwstate is committed */
			kvm_pmu_sync_hwstate(vcpu);
			if (static_branch_unlikely(&userspace_irqchip_in_use))
				kvm_timer_sync_user(vcpu);
			kvm_vgic_sync_hwstate(vcpu);
			local_irq_enable();
			preempt_enable();
			continue;
		}

		kvm_arm_setup_debug(vcpu);
		kvm_arch_vcpu_ctxflush_fp(vcpu);

		/**************************************************************
		 * Enter the guest
		 */
		trace_kvm_entry(*vcpu_pc(vcpu));
		guest_timing_enter_irqoff();

		ret = kvm_arm_vcpu_enter_exit(vcpu);

		vcpu->mode = OUTSIDE_GUEST_MODE;
		vcpu->stat.exits++;
		/*
		 * Back from guest
		 *************************************************************/

		kvm_arm_clear_debug(vcpu);

		/*
		 * We must sync the PMU state before the vgic state so
		 * that the vgic can properly sample the updated state of the
		 * interrupt line.
		 */
		kvm_pmu_sync_hwstate(vcpu);

		/*
		 * Sync the vgic state before syncing the timer state because
		 * the timer code needs to know if the virtual timer
		 * interrupts are active.
		 */
		kvm_vgic_sync_hwstate(vcpu);

		/*
		 * Sync the timer hardware state before enabling interrupts as
		 * we don't want vtimer interrupts to race with syncing the
		 * timer virtual interrupt state.
		 */
		if (static_branch_unlikely(&userspace_irqchip_in_use))
			kvm_timer_sync_user(vcpu);

		kvm_arch_vcpu_ctxsync_fp(vcpu);

		/*
		 * We must ensure that any pending interrupts are taken before
		 * we exit guest timing so that timer ticks are accounted as
		 * guest time. Transiently unmask interrupts so that any
		 * pending interrupts are taken.
		 *
		 * Per ARM DDI 0487G.b section D1.13.4, an ISB (or other
		 * context synchronization event) is necessary to ensure that
		 * pending interrupts are taken.
		 */
		if (ARM_EXCEPTION_CODE(ret) == ARM_EXCEPTION_IRQ) {
			local_irq_enable();
			isb();
			local_irq_disable();
		}

		guest_timing_exit_irqoff();

		local_irq_enable();

		trace_kvm_exit(ret, kvm_vcpu_trap_get_class(vcpu), *vcpu_pc(vcpu));

		/* Exit types that need handling before we can be preempted */
		handle_exit_early(vcpu, ret);

		preempt_enable();

		/*
		 * The ARMv8 architecture doesn't give the hypervisor
		 * a mechanism to prevent a guest from dropping to AArch32 EL0
		 * if implemented by the CPU. If we spot the guest in such
		 * state and that we decided it wasn't supposed to do so (like
		 * with the asymmetric AArch32 case), return to userspace with
		 * a fatal error.
		 */
		if (vcpu_mode_is_bad_32bit(vcpu)) {
			/*
			 * As we have caught the guest red-handed, decide that
			 * it isn't fit for purpose anymore by making the vcpu
			 * invalid. The VMM can try and fix it by issuing  a
			 * KVM_ARM_VCPU_INIT if it really wants to.
			 */
			vcpu_clear_flag(vcpu, VCPU_INITIALIZED);
			ret = ARM_EXCEPTION_IL;
		}

		ret = handle_exit(vcpu, ret);
	}

	/* Tell userspace about in-kernel device output levels */
	if (unlikely(!irqchip_in_kernel(vcpu->kvm))) {
		kvm_timer_update_run(vcpu);
		kvm_pmu_update_run(vcpu);
	}

	kvm_sigset_deactivate(vcpu);

out:
	/*
	 * In the unlikely event that we are returning to userspace
	 * with pending exceptions or PC adjustment, commit these
	 * adjustments in order to give userspace a consistent view of
	 * the vcpu state. Note that this relies on __kvm_adjust_pc()
	 * being preempt-safe on VHE.
	 */
	if (unlikely(vcpu_get_flag(vcpu, PENDING_EXCEPTION) ||
		     vcpu_get_flag(vcpu, INCREMENT_PC)))
		kvm_call_hyp(__kvm_adjust_pc, vcpu);

	vcpu_put(vcpu);
	return ret;
}

static int vcpu_interrupt_line(struct kvm_vcpu *vcpu, int number, bool level)
{
	int bit_index;
	bool set;
	unsigned long *hcr;

	if (number == KVM_ARM_IRQ_CPU_IRQ)
		bit_index = __ffs(HCR_VI);
	else /* KVM_ARM_IRQ_CPU_FIQ */
		bit_index = __ffs(HCR_VF);

	hcr = vcpu_hcr(vcpu);
	if (level)
		set = test_and_set_bit(bit_index, hcr);
	else
		set = test_and_clear_bit(bit_index, hcr);

	/*
	 * If we didn't change anything, no need to wake up or kick other CPUs
	 */
	if (set == level)
		return 0;

	/*
	 * The vcpu irq_lines field was updated, wake up sleeping VCPUs and
	 * trigger a world-switch round on the running physical CPU to set the
	 * virtual IRQ/FIQ fields in the HCR appropriately.
	 */
	kvm_make_request(KVM_REQ_IRQ_PENDING, vcpu);
	kvm_vcpu_kick(vcpu);

	return 0;
}

int kvm_vm_ioctl_irq_line(struct kvm *kvm, struct kvm_irq_level *irq_level,
			  bool line_status)
{
	u32 irq = irq_level->irq;
	unsigned int irq_type, vcpu_id, irq_num;
	struct kvm_vcpu *vcpu = NULL;
	bool level = irq_level->level;

	irq_type = (irq >> KVM_ARM_IRQ_TYPE_SHIFT) & KVM_ARM_IRQ_TYPE_MASK;
	vcpu_id = (irq >> KVM_ARM_IRQ_VCPU_SHIFT) & KVM_ARM_IRQ_VCPU_MASK;
	vcpu_id += ((irq >> KVM_ARM_IRQ_VCPU2_SHIFT) & KVM_ARM_IRQ_VCPU2_MASK) * (KVM_ARM_IRQ_VCPU_MASK + 1);
	irq_num = (irq >> KVM_ARM_IRQ_NUM_SHIFT) & KVM_ARM_IRQ_NUM_MASK;

	trace_kvm_irq_line(irq_type, vcpu_id, irq_num, irq_level->level);

	switch (irq_type) {
	case KVM_ARM_IRQ_TYPE_CPU:
		if (irqchip_in_kernel(kvm))
			return -ENXIO;

		vcpu = kvm_get_vcpu_by_id(kvm, vcpu_id);
		if (!vcpu)
			return -EINVAL;

		if (irq_num > KVM_ARM_IRQ_CPU_FIQ)
			return -EINVAL;

		return vcpu_interrupt_line(vcpu, irq_num, level);
	case KVM_ARM_IRQ_TYPE_PPI:
		if (!irqchip_in_kernel(kvm))
			return -ENXIO;

		vcpu = kvm_get_vcpu_by_id(kvm, vcpu_id);
		if (!vcpu)
			return -EINVAL;

		if (irq_num < VGIC_NR_SGIS || irq_num >= VGIC_NR_PRIVATE_IRQS)
			return -EINVAL;

		return kvm_vgic_inject_irq(kvm, vcpu, irq_num, level, NULL);
	case KVM_ARM_IRQ_TYPE_SPI:
		if (!irqchip_in_kernel(kvm))
			return -ENXIO;

		if (irq_num < VGIC_NR_PRIVATE_IRQS)
			return -EINVAL;

		return kvm_vgic_inject_irq(kvm, NULL, irq_num, level, NULL);
	}

	return -EINVAL;
}

static unsigned long system_supported_vcpu_features(void)
{
	unsigned long features = KVM_VCPU_VALID_FEATURES;

	if (!cpus_have_final_cap(ARM64_HAS_32BIT_EL1))
		clear_bit(KVM_ARM_VCPU_EL1_32BIT, &features);

	if (!kvm_arm_support_pmu_v3())
		clear_bit(KVM_ARM_VCPU_PMU_V3, &features);

	if (!system_supports_sve())
		clear_bit(KVM_ARM_VCPU_SVE, &features);

	if (!system_has_full_ptr_auth()) {
		clear_bit(KVM_ARM_VCPU_PTRAUTH_ADDRESS, &features);
		clear_bit(KVM_ARM_VCPU_PTRAUTH_GENERIC, &features);
	}

	if (!cpus_have_final_cap(ARM64_HAS_NESTED_VIRT))
		clear_bit(KVM_ARM_VCPU_HAS_EL2, &features);

	return features;
}

static int kvm_vcpu_init_check_features(struct kvm_vcpu *vcpu,
					const struct kvm_vcpu_init *init)
{
	unsigned long features = init->features[0];
	int i;

	if (features & ~KVM_VCPU_VALID_FEATURES)
		return -ENOENT;

	for (i = 1; i < ARRAY_SIZE(init->features); i++) {
		if (init->features[i])
			return -ENOENT;
	}

	if (features & ~system_supported_vcpu_features())
		return -EINVAL;

	/*
	 * For now make sure that both address/generic pointer authentication
	 * features are requested by the userspace together.
	 */
	if (test_bit(KVM_ARM_VCPU_PTRAUTH_ADDRESS, &features) !=
	    test_bit(KVM_ARM_VCPU_PTRAUTH_GENERIC, &features))
		return -EINVAL;

	/* Disallow NV+SVE for the time being */
	if (test_bit(KVM_ARM_VCPU_HAS_EL2, &features) &&
	    test_bit(KVM_ARM_VCPU_SVE, &features))
		return -EINVAL;

	if (!test_bit(KVM_ARM_VCPU_EL1_32BIT, &features))
		return 0;

	/* MTE is incompatible with AArch32 */
	if (kvm_has_mte(vcpu->kvm))
		return -EINVAL;

	/* NV is incompatible with AArch32 */
	if (test_bit(KVM_ARM_VCPU_HAS_EL2, &features))
		return -EINVAL;

	return 0;
}

static bool kvm_vcpu_init_changed(struct kvm_vcpu *vcpu,
				  const struct kvm_vcpu_init *init)
{
	unsigned long features = init->features[0];

<<<<<<< HEAD
	return !bitmap_equal(vcpu->arch.features, &features, KVM_VCPU_MAX_FEATURES);
=======
	return !bitmap_equal(vcpu->kvm->arch.vcpu_features, &features,
			     KVM_VCPU_MAX_FEATURES);
}

static int kvm_setup_vcpu(struct kvm_vcpu *vcpu)
{
	struct kvm *kvm = vcpu->kvm;
	int ret = 0;

	/*
	 * When the vCPU has a PMU, but no PMU is set for the guest
	 * yet, set the default one.
	 */
	if (kvm_vcpu_has_pmu(vcpu) && !kvm->arch.arm_pmu)
		ret = kvm_arm_set_default_pmu(kvm);

	return ret;
>>>>>>> 5c47251e
}

static int __kvm_vcpu_set_target(struct kvm_vcpu *vcpu,
				 const struct kvm_vcpu_init *init)
{
	unsigned long features = init->features[0];
	struct kvm *kvm = vcpu->kvm;
	int ret = -EINVAL;

	mutex_lock(&kvm->arch.config_lock);

	if (test_bit(KVM_ARCH_FLAG_VCPU_FEATURES_CONFIGURED, &kvm->arch.flags) &&
	    kvm_vcpu_init_changed(vcpu, init))
		goto out_unlock;

<<<<<<< HEAD
	bitmap_copy(vcpu->arch.features, &features, KVM_VCPU_MAX_FEATURES);

	/* Now we know what it is, we can reset it. */
	ret = kvm_reset_vcpu(vcpu);
	if (ret) {
		bitmap_zero(vcpu->arch.features, KVM_VCPU_MAX_FEATURES);
=======
	bitmap_copy(kvm->arch.vcpu_features, &features, KVM_VCPU_MAX_FEATURES);

	ret = kvm_setup_vcpu(vcpu);
	if (ret)
>>>>>>> 5c47251e
		goto out_unlock;

<<<<<<< HEAD
	bitmap_copy(kvm->arch.vcpu_features, &features, KVM_VCPU_MAX_FEATURES);
	set_bit(KVM_ARCH_FLAG_VCPU_FEATURES_CONFIGURED, &kvm->arch.flags);
	vcpu_set_flag(vcpu, VCPU_INITIALIZED);
=======
	/* Now we know what it is, we can reset it. */
	kvm_reset_vcpu(vcpu);

	set_bit(KVM_ARCH_FLAG_VCPU_FEATURES_CONFIGURED, &kvm->arch.flags);
	vcpu_set_flag(vcpu, VCPU_INITIALIZED);
	ret = 0;
>>>>>>> 5c47251e
out_unlock:
	mutex_unlock(&kvm->arch.config_lock);
	return ret;
}

static int kvm_vcpu_set_target(struct kvm_vcpu *vcpu,
			       const struct kvm_vcpu_init *init)
{
	int ret;

	if (init->target != KVM_ARM_TARGET_GENERIC_V8 &&
	    init->target != kvm_target_cpu())
		return -EINVAL;

	ret = kvm_vcpu_init_check_features(vcpu, init);
	if (ret)
		return ret;

	if (!kvm_vcpu_initialized(vcpu))
		return __kvm_vcpu_set_target(vcpu, init);

	if (kvm_vcpu_init_changed(vcpu, init))
		return -EINVAL;

	kvm_reset_vcpu(vcpu);
	return 0;
}

static int kvm_arch_vcpu_ioctl_vcpu_init(struct kvm_vcpu *vcpu,
					 struct kvm_vcpu_init *init)
{
	bool power_off = false;
	int ret;

	/*
	 * Treat the power-off vCPU feature as ephemeral. Clear the bit to avoid
	 * reflecting it in the finalized feature set, thus limiting its scope
	 * to a single KVM_ARM_VCPU_INIT call.
	 */
	if (init->features[0] & BIT(KVM_ARM_VCPU_POWER_OFF)) {
		init->features[0] &= ~BIT(KVM_ARM_VCPU_POWER_OFF);
		power_off = true;
	}

	ret = kvm_vcpu_set_target(vcpu, init);
	if (ret)
		return ret;

	/*
	 * Ensure a rebooted VM will fault in RAM pages and detect if the
	 * guest MMU is turned off and flush the caches as needed.
	 *
	 * S2FWB enforces all memory accesses to RAM being cacheable,
	 * ensuring that the data side is always coherent. We still
	 * need to invalidate the I-cache though, as FWB does *not*
	 * imply CTR_EL0.DIC.
	 */
	if (vcpu_has_run_once(vcpu)) {
		if (!cpus_have_final_cap(ARM64_HAS_STAGE2_FWB))
			stage2_unmap_vm(vcpu->kvm);
		else
			icache_inval_all_pou();
	}

	vcpu_reset_hcr(vcpu);
	vcpu->arch.cptr_el2 = kvm_get_reset_cptr_el2(vcpu);

	/*
	 * Handle the "start in power-off" case.
	 */
	spin_lock(&vcpu->arch.mp_state_lock);

	if (power_off)
		__kvm_arm_vcpu_power_off(vcpu);
	else
		WRITE_ONCE(vcpu->arch.mp_state.mp_state, KVM_MP_STATE_RUNNABLE);

	spin_unlock(&vcpu->arch.mp_state_lock);

	return 0;
}

static int kvm_arm_vcpu_set_attr(struct kvm_vcpu *vcpu,
				 struct kvm_device_attr *attr)
{
	int ret = -ENXIO;

	switch (attr->group) {
	default:
		ret = kvm_arm_vcpu_arch_set_attr(vcpu, attr);
		break;
	}

	return ret;
}

static int kvm_arm_vcpu_get_attr(struct kvm_vcpu *vcpu,
				 struct kvm_device_attr *attr)
{
	int ret = -ENXIO;

	switch (attr->group) {
	default:
		ret = kvm_arm_vcpu_arch_get_attr(vcpu, attr);
		break;
	}

	return ret;
}

static int kvm_arm_vcpu_has_attr(struct kvm_vcpu *vcpu,
				 struct kvm_device_attr *attr)
{
	int ret = -ENXIO;

	switch (attr->group) {
	default:
		ret = kvm_arm_vcpu_arch_has_attr(vcpu, attr);
		break;
	}

	return ret;
}

static int kvm_arm_vcpu_get_events(struct kvm_vcpu *vcpu,
				   struct kvm_vcpu_events *events)
{
	memset(events, 0, sizeof(*events));

	return __kvm_arm_vcpu_get_events(vcpu, events);
}

static int kvm_arm_vcpu_set_events(struct kvm_vcpu *vcpu,
				   struct kvm_vcpu_events *events)
{
	int i;

	/* check whether the reserved field is zero */
	for (i = 0; i < ARRAY_SIZE(events->reserved); i++)
		if (events->reserved[i])
			return -EINVAL;

	/* check whether the pad field is zero */
	for (i = 0; i < ARRAY_SIZE(events->exception.pad); i++)
		if (events->exception.pad[i])
			return -EINVAL;

	return __kvm_arm_vcpu_set_events(vcpu, events);
}

long kvm_arch_vcpu_ioctl(struct file *filp,
			 unsigned int ioctl, unsigned long arg)
{
	struct kvm_vcpu *vcpu = filp->private_data;
	void __user *argp = (void __user *)arg;
	struct kvm_device_attr attr;
	long r;

	switch (ioctl) {
	case KVM_ARM_VCPU_INIT: {
		struct kvm_vcpu_init init;

		r = -EFAULT;
		if (copy_from_user(&init, argp, sizeof(init)))
			break;

		r = kvm_arch_vcpu_ioctl_vcpu_init(vcpu, &init);
		break;
	}
	case KVM_SET_ONE_REG:
	case KVM_GET_ONE_REG: {
		struct kvm_one_reg reg;

		r = -ENOEXEC;
		if (unlikely(!kvm_vcpu_initialized(vcpu)))
			break;

		r = -EFAULT;
		if (copy_from_user(&reg, argp, sizeof(reg)))
			break;

		/*
		 * We could owe a reset due to PSCI. Handle the pending reset
		 * here to ensure userspace register accesses are ordered after
		 * the reset.
		 */
		if (kvm_check_request(KVM_REQ_VCPU_RESET, vcpu))
			kvm_reset_vcpu(vcpu);

		if (ioctl == KVM_SET_ONE_REG)
			r = kvm_arm_set_reg(vcpu, &reg);
		else
			r = kvm_arm_get_reg(vcpu, &reg);
		break;
	}
	case KVM_GET_REG_LIST: {
		struct kvm_reg_list __user *user_list = argp;
		struct kvm_reg_list reg_list;
		unsigned n;

		r = -ENOEXEC;
		if (unlikely(!kvm_vcpu_initialized(vcpu)))
			break;

		r = -EPERM;
		if (!kvm_arm_vcpu_is_finalized(vcpu))
			break;

		r = -EFAULT;
		if (copy_from_user(&reg_list, user_list, sizeof(reg_list)))
			break;
		n = reg_list.n;
		reg_list.n = kvm_arm_num_regs(vcpu);
		if (copy_to_user(user_list, &reg_list, sizeof(reg_list)))
			break;
		r = -E2BIG;
		if (n < reg_list.n)
			break;
		r = kvm_arm_copy_reg_indices(vcpu, user_list->reg);
		break;
	}
	case KVM_SET_DEVICE_ATTR: {
		r = -EFAULT;
		if (copy_from_user(&attr, argp, sizeof(attr)))
			break;
		r = kvm_arm_vcpu_set_attr(vcpu, &attr);
		break;
	}
	case KVM_GET_DEVICE_ATTR: {
		r = -EFAULT;
		if (copy_from_user(&attr, argp, sizeof(attr)))
			break;
		r = kvm_arm_vcpu_get_attr(vcpu, &attr);
		break;
	}
	case KVM_HAS_DEVICE_ATTR: {
		r = -EFAULT;
		if (copy_from_user(&attr, argp, sizeof(attr)))
			break;
		r = kvm_arm_vcpu_has_attr(vcpu, &attr);
		break;
	}
	case KVM_GET_VCPU_EVENTS: {
		struct kvm_vcpu_events events;

		if (kvm_arm_vcpu_get_events(vcpu, &events))
			return -EINVAL;

		if (copy_to_user(argp, &events, sizeof(events)))
			return -EFAULT;

		return 0;
	}
	case KVM_SET_VCPU_EVENTS: {
		struct kvm_vcpu_events events;

		if (copy_from_user(&events, argp, sizeof(events)))
			return -EFAULT;

		return kvm_arm_vcpu_set_events(vcpu, &events);
	}
	case KVM_ARM_VCPU_FINALIZE: {
		int what;

		if (!kvm_vcpu_initialized(vcpu))
			return -ENOEXEC;

		if (get_user(what, (const int __user *)argp))
			return -EFAULT;

		return kvm_arm_vcpu_finalize(vcpu, what);
	}
	default:
		r = -EINVAL;
	}

	return r;
}

void kvm_arch_sync_dirty_log(struct kvm *kvm, struct kvm_memory_slot *memslot)
{

}

static int kvm_vm_ioctl_set_device_addr(struct kvm *kvm,
					struct kvm_arm_device_addr *dev_addr)
{
	switch (FIELD_GET(KVM_ARM_DEVICE_ID_MASK, dev_addr->id)) {
	case KVM_ARM_DEVICE_VGIC_V2:
		if (!vgic_present)
			return -ENXIO;
		return kvm_set_legacy_vgic_v2_addr(kvm, dev_addr);
	default:
		return -ENODEV;
	}
}

static int kvm_vm_has_attr(struct kvm *kvm, struct kvm_device_attr *attr)
{
	switch (attr->group) {
	case KVM_ARM_VM_SMCCC_CTRL:
		return kvm_vm_smccc_has_attr(kvm, attr);
	default:
		return -ENXIO;
	}
}

static int kvm_vm_set_attr(struct kvm *kvm, struct kvm_device_attr *attr)
{
	switch (attr->group) {
	case KVM_ARM_VM_SMCCC_CTRL:
		return kvm_vm_smccc_set_attr(kvm, attr);
	default:
		return -ENXIO;
	}
}

int kvm_arch_vm_ioctl(struct file *filp, unsigned int ioctl, unsigned long arg)
{
	struct kvm *kvm = filp->private_data;
	void __user *argp = (void __user *)arg;
	struct kvm_device_attr attr;

	switch (ioctl) {
	case KVM_CREATE_IRQCHIP: {
		int ret;
		if (!vgic_present)
			return -ENXIO;
		mutex_lock(&kvm->lock);
		ret = kvm_vgic_create(kvm, KVM_DEV_TYPE_ARM_VGIC_V2);
		mutex_unlock(&kvm->lock);
		return ret;
	}
	case KVM_ARM_SET_DEVICE_ADDR: {
		struct kvm_arm_device_addr dev_addr;

		if (copy_from_user(&dev_addr, argp, sizeof(dev_addr)))
			return -EFAULT;
		return kvm_vm_ioctl_set_device_addr(kvm, &dev_addr);
	}
	case KVM_ARM_PREFERRED_TARGET: {
		struct kvm_vcpu_init init = {
			.target = KVM_ARM_TARGET_GENERIC_V8,
		};

		if (copy_to_user(argp, &init, sizeof(init)))
			return -EFAULT;

		return 0;
	}
	case KVM_ARM_MTE_COPY_TAGS: {
		struct kvm_arm_copy_mte_tags copy_tags;

		if (copy_from_user(&copy_tags, argp, sizeof(copy_tags)))
			return -EFAULT;
		return kvm_vm_ioctl_mte_copy_tags(kvm, &copy_tags);
	}
	case KVM_ARM_SET_COUNTER_OFFSET: {
		struct kvm_arm_counter_offset offset;

		if (copy_from_user(&offset, argp, sizeof(offset)))
			return -EFAULT;
		return kvm_vm_ioctl_set_counter_offset(kvm, &offset);
	}
	case KVM_HAS_DEVICE_ATTR: {
		if (copy_from_user(&attr, argp, sizeof(attr)))
			return -EFAULT;

		return kvm_vm_has_attr(kvm, &attr);
	}
	case KVM_SET_DEVICE_ATTR: {
		if (copy_from_user(&attr, argp, sizeof(attr)))
			return -EFAULT;

		return kvm_vm_set_attr(kvm, &attr);
	}
	case KVM_ARM_GET_REG_WRITABLE_MASKS: {
		struct reg_mask_range range;

		if (copy_from_user(&range, argp, sizeof(range)))
			return -EFAULT;
		return kvm_vm_ioctl_get_reg_writable_masks(kvm, &range);
	}
	default:
		return -EINVAL;
	}
}

/* unlocks vcpus from @vcpu_lock_idx and smaller */
static void unlock_vcpus(struct kvm *kvm, int vcpu_lock_idx)
{
	struct kvm_vcpu *tmp_vcpu;

	for (; vcpu_lock_idx >= 0; vcpu_lock_idx--) {
		tmp_vcpu = kvm_get_vcpu(kvm, vcpu_lock_idx);
		mutex_unlock(&tmp_vcpu->mutex);
	}
}

void unlock_all_vcpus(struct kvm *kvm)
{
	lockdep_assert_held(&kvm->lock);

	unlock_vcpus(kvm, atomic_read(&kvm->online_vcpus) - 1);
}

/* Returns true if all vcpus were locked, false otherwise */
bool lock_all_vcpus(struct kvm *kvm)
{
	struct kvm_vcpu *tmp_vcpu;
	unsigned long c;

	lockdep_assert_held(&kvm->lock);

	/*
	 * Any time a vcpu is in an ioctl (including running), the
	 * core KVM code tries to grab the vcpu->mutex.
	 *
	 * By grabbing the vcpu->mutex of all VCPUs we ensure that no
	 * other VCPUs can fiddle with the state while we access it.
	 */
	kvm_for_each_vcpu(c, tmp_vcpu, kvm) {
		if (!mutex_trylock(&tmp_vcpu->mutex)) {
			unlock_vcpus(kvm, c - 1);
			return false;
		}
	}

	return true;
}

static unsigned long nvhe_percpu_size(void)
{
	return (unsigned long)CHOOSE_NVHE_SYM(__per_cpu_end) -
		(unsigned long)CHOOSE_NVHE_SYM(__per_cpu_start);
}

static unsigned long nvhe_percpu_order(void)
{
	unsigned long size = nvhe_percpu_size();

	return size ? get_order(size) : 0;
}

/* A lookup table holding the hypervisor VA for each vector slot */
static void *hyp_spectre_vector_selector[BP_HARDEN_EL2_SLOTS];

static void kvm_init_vector_slot(void *base, enum arm64_hyp_spectre_vector slot)
{
	hyp_spectre_vector_selector[slot] = __kvm_vector_slot2addr(base, slot);
}

static int kvm_init_vector_slots(void)
{
	int err;
	void *base;

	base = kern_hyp_va(kvm_ksym_ref(__kvm_hyp_vector));
	kvm_init_vector_slot(base, HYP_VECTOR_DIRECT);

	base = kern_hyp_va(kvm_ksym_ref(__bp_harden_hyp_vecs));
	kvm_init_vector_slot(base, HYP_VECTOR_SPECTRE_DIRECT);

	if (kvm_system_needs_idmapped_vectors() &&
	    !is_protected_kvm_enabled()) {
		err = create_hyp_exec_mappings(__pa_symbol(__bp_harden_hyp_vecs),
					       __BP_HARDEN_HYP_VECS_SZ, &base);
		if (err)
			return err;
	}

	kvm_init_vector_slot(base, HYP_VECTOR_INDIRECT);
	kvm_init_vector_slot(base, HYP_VECTOR_SPECTRE_INDIRECT);
	return 0;
}

static void __init cpu_prepare_hyp_mode(int cpu, u32 hyp_va_bits)
{
	struct kvm_nvhe_init_params *params = per_cpu_ptr_nvhe_sym(kvm_init_params, cpu);
	unsigned long tcr;

	/*
	 * Calculate the raw per-cpu offset without a translation from the
	 * kernel's mapping to the linear mapping, and store it in tpidr_el2
	 * so that we can use adr_l to access per-cpu variables in EL2.
	 * Also drop the KASAN tag which gets in the way...
	 */
	params->tpidr_el2 = (unsigned long)kasan_reset_tag(per_cpu_ptr_nvhe_sym(__per_cpu_start, cpu)) -
			    (unsigned long)kvm_ksym_ref(CHOOSE_NVHE_SYM(__per_cpu_start));

	params->mair_el2 = read_sysreg(mair_el1);

	tcr = read_sysreg(tcr_el1);
	if (cpus_have_final_cap(ARM64_KVM_HVHE)) {
		tcr |= TCR_EPD1_MASK;
	} else {
		tcr &= TCR_EL2_MASK;
		tcr |= TCR_EL2_RES1;
	}
	tcr &= ~TCR_T0SZ_MASK;
	tcr |= TCR_T0SZ(hyp_va_bits);
	params->tcr_el2 = tcr;

	params->pgd_pa = kvm_mmu_get_httbr();
	if (is_protected_kvm_enabled())
		params->hcr_el2 = HCR_HOST_NVHE_PROTECTED_FLAGS;
	else
		params->hcr_el2 = HCR_HOST_NVHE_FLAGS;
	if (cpus_have_final_cap(ARM64_KVM_HVHE))
		params->hcr_el2 |= HCR_E2H;
	params->vttbr = params->vtcr = 0;

	/*
	 * Flush the init params from the data cache because the struct will
	 * be read while the MMU is off.
	 */
	kvm_flush_dcache_to_poc(params, sizeof(*params));
}

static void hyp_install_host_vector(void)
{
	struct kvm_nvhe_init_params *params;
	struct arm_smccc_res res;

	/* Switch from the HYP stub to our own HYP init vector */
	__hyp_set_vectors(kvm_get_idmap_vector());

	/*
	 * Call initialization code, and switch to the full blown HYP code.
	 * If the cpucaps haven't been finalized yet, something has gone very
	 * wrong, and hyp will crash and burn when it uses any
	 * cpus_have_*_cap() wrapper.
	 */
	BUG_ON(!system_capabilities_finalized());
	params = this_cpu_ptr_nvhe_sym(kvm_init_params);
	arm_smccc_1_1_hvc(KVM_HOST_SMCCC_FUNC(__kvm_hyp_init), virt_to_phys(params), &res);
	WARN_ON(res.a0 != SMCCC_RET_SUCCESS);
}

static void cpu_init_hyp_mode(void)
{
	hyp_install_host_vector();

	/*
	 * Disabling SSBD on a non-VHE system requires us to enable SSBS
	 * at EL2.
	 */
	if (this_cpu_has_cap(ARM64_SSBS) &&
	    arm64_get_spectre_v4_state() == SPECTRE_VULNERABLE) {
		kvm_call_hyp_nvhe(__kvm_enable_ssbs);
	}
}

static void cpu_hyp_reset(void)
{
	if (!is_kernel_in_hyp_mode())
		__hyp_reset_vectors();
}

/*
 * EL2 vectors can be mapped and rerouted in a number of ways,
 * depending on the kernel configuration and CPU present:
 *
 * - If the CPU is affected by Spectre-v2, the hardening sequence is
 *   placed in one of the vector slots, which is executed before jumping
 *   to the real vectors.
 *
 * - If the CPU also has the ARM64_SPECTRE_V3A cap, the slot
 *   containing the hardening sequence is mapped next to the idmap page,
 *   and executed before jumping to the real vectors.
 *
 * - If the CPU only has the ARM64_SPECTRE_V3A cap, then an
 *   empty slot is selected, mapped next to the idmap page, and
 *   executed before jumping to the real vectors.
 *
 * Note that ARM64_SPECTRE_V3A is somewhat incompatible with
 * VHE, as we don't have hypervisor-specific mappings. If the system
 * is VHE and yet selects this capability, it will be ignored.
 */
static void cpu_set_hyp_vector(void)
{
	struct bp_hardening_data *data = this_cpu_ptr(&bp_hardening_data);
	void *vector = hyp_spectre_vector_selector[data->slot];

	if (!is_protected_kvm_enabled())
		*this_cpu_ptr_hyp_sym(kvm_hyp_vector) = (unsigned long)vector;
	else
		kvm_call_hyp_nvhe(__pkvm_cpu_set_vector, data->slot);
}

static void cpu_hyp_init_context(void)
{
	kvm_init_host_cpu_context(&this_cpu_ptr_hyp_sym(kvm_host_data)->host_ctxt);

	if (!is_kernel_in_hyp_mode())
		cpu_init_hyp_mode();
}

static void cpu_hyp_init_features(void)
{
	cpu_set_hyp_vector();
	kvm_arm_init_debug();

	if (is_kernel_in_hyp_mode())
		kvm_timer_init_vhe();

	if (vgic_present)
		kvm_vgic_init_cpu_hardware();
}

static void cpu_hyp_reinit(void)
{
	cpu_hyp_reset();
	cpu_hyp_init_context();
	cpu_hyp_init_features();
}

static void cpu_hyp_init(void *discard)
{
	if (!__this_cpu_read(kvm_hyp_initialized)) {
		cpu_hyp_reinit();
		__this_cpu_write(kvm_hyp_initialized, 1);
	}
}

static void cpu_hyp_uninit(void *discard)
{
	if (__this_cpu_read(kvm_hyp_initialized)) {
		cpu_hyp_reset();
		__this_cpu_write(kvm_hyp_initialized, 0);
	}
}

int kvm_arch_hardware_enable(void)
{
	/*
	 * Most calls to this function are made with migration
	 * disabled, but not with preemption disabled. The former is
	 * enough to ensure correctness, but most of the helpers
	 * expect the later and will throw a tantrum otherwise.
	 */
	preempt_disable();

	cpu_hyp_init(NULL);

	kvm_vgic_cpu_up();
	kvm_timer_cpu_up();

	preempt_enable();

	return 0;
}

void kvm_arch_hardware_disable(void)
{
	kvm_timer_cpu_down();
	kvm_vgic_cpu_down();

	if (!is_protected_kvm_enabled())
		cpu_hyp_uninit(NULL);
}

#ifdef CONFIG_CPU_PM
static int hyp_init_cpu_pm_notifier(struct notifier_block *self,
				    unsigned long cmd,
				    void *v)
{
	/*
	 * kvm_hyp_initialized is left with its old value over
	 * PM_ENTER->PM_EXIT. It is used to indicate PM_EXIT should
	 * re-enable hyp.
	 */
	switch (cmd) {
	case CPU_PM_ENTER:
		if (__this_cpu_read(kvm_hyp_initialized))
			/*
			 * don't update kvm_hyp_initialized here
			 * so that the hyp will be re-enabled
			 * when we resume. See below.
			 */
			cpu_hyp_reset();

		return NOTIFY_OK;
	case CPU_PM_ENTER_FAILED:
	case CPU_PM_EXIT:
		if (__this_cpu_read(kvm_hyp_initialized))
			/* The hyp was enabled before suspend. */
			cpu_hyp_reinit();

		return NOTIFY_OK;

	default:
		return NOTIFY_DONE;
	}
}

static struct notifier_block hyp_init_cpu_pm_nb = {
	.notifier_call = hyp_init_cpu_pm_notifier,
};

static void __init hyp_cpu_pm_init(void)
{
	if (!is_protected_kvm_enabled())
		cpu_pm_register_notifier(&hyp_init_cpu_pm_nb);
}
static void __init hyp_cpu_pm_exit(void)
{
	if (!is_protected_kvm_enabled())
		cpu_pm_unregister_notifier(&hyp_init_cpu_pm_nb);
}
#else
static inline void __init hyp_cpu_pm_init(void)
{
}
static inline void __init hyp_cpu_pm_exit(void)
{
}
#endif

static void __init init_cpu_logical_map(void)
{
	unsigned int cpu;

	/*
	 * Copy the MPIDR <-> logical CPU ID mapping to hyp.
	 * Only copy the set of online CPUs whose features have been checked
	 * against the finalized system capabilities. The hypervisor will not
	 * allow any other CPUs from the `possible` set to boot.
	 */
	for_each_online_cpu(cpu)
		hyp_cpu_logical_map[cpu] = cpu_logical_map(cpu);
}

#define init_psci_0_1_impl_state(config, what)	\
	config.psci_0_1_ ## what ## _implemented = psci_ops.what

static bool __init init_psci_relay(void)
{
	/*
	 * If PSCI has not been initialized, protected KVM cannot install
	 * itself on newly booted CPUs.
	 */
	if (!psci_ops.get_version) {
		kvm_err("Cannot initialize protected mode without PSCI\n");
		return false;
	}

	kvm_host_psci_config.version = psci_ops.get_version();
	kvm_host_psci_config.smccc_version = arm_smccc_get_version();

	if (kvm_host_psci_config.version == PSCI_VERSION(0, 1)) {
		kvm_host_psci_config.function_ids_0_1 = get_psci_0_1_function_ids();
		init_psci_0_1_impl_state(kvm_host_psci_config, cpu_suspend);
		init_psci_0_1_impl_state(kvm_host_psci_config, cpu_on);
		init_psci_0_1_impl_state(kvm_host_psci_config, cpu_off);
		init_psci_0_1_impl_state(kvm_host_psci_config, migrate);
	}
	return true;
}

static int __init init_subsystems(void)
{
	int err = 0;

	/*
	 * Enable hardware so that subsystem initialisation can access EL2.
	 */
	on_each_cpu(cpu_hyp_init, NULL, 1);

	/*
	 * Register CPU lower-power notifier
	 */
	hyp_cpu_pm_init();

	/*
	 * Init HYP view of VGIC
	 */
	err = kvm_vgic_hyp_init();
	switch (err) {
	case 0:
		vgic_present = true;
		break;
	case -ENODEV:
	case -ENXIO:
		vgic_present = false;
		err = 0;
		break;
	default:
		goto out;
	}

	/*
	 * Init HYP architected timer support
	 */
	err = kvm_timer_hyp_init(vgic_present);
	if (err)
		goto out;

	kvm_register_perf_callbacks(NULL);

out:
	if (err)
		hyp_cpu_pm_exit();

	if (err || !is_protected_kvm_enabled())
		on_each_cpu(cpu_hyp_uninit, NULL, 1);

	return err;
}

static void __init teardown_subsystems(void)
{
	kvm_unregister_perf_callbacks();
	hyp_cpu_pm_exit();
}

static void __init teardown_hyp_mode(void)
{
	int cpu;

	free_hyp_pgds();
	for_each_possible_cpu(cpu) {
		free_page(per_cpu(kvm_arm_hyp_stack_page, cpu));
		free_pages(kvm_nvhe_sym(kvm_arm_hyp_percpu_base)[cpu], nvhe_percpu_order());
	}
}

static int __init do_pkvm_init(u32 hyp_va_bits)
{
	void *per_cpu_base = kvm_ksym_ref(kvm_nvhe_sym(kvm_arm_hyp_percpu_base));
	int ret;

	preempt_disable();
	cpu_hyp_init_context();
	ret = kvm_call_hyp_nvhe(__pkvm_init, hyp_mem_base, hyp_mem_size,
				num_possible_cpus(), kern_hyp_va(per_cpu_base),
				hyp_va_bits);
	cpu_hyp_init_features();

	/*
	 * The stub hypercalls are now disabled, so set our local flag to
	 * prevent a later re-init attempt in kvm_arch_hardware_enable().
	 */
	__this_cpu_write(kvm_hyp_initialized, 1);
	preempt_enable();

	return ret;
}

static u64 get_hyp_id_aa64pfr0_el1(void)
{
	/*
	 * Track whether the system isn't affected by spectre/meltdown in the
	 * hypervisor's view of id_aa64pfr0_el1, used for protected VMs.
	 * Although this is per-CPU, we make it global for simplicity, e.g., not
	 * to have to worry about vcpu migration.
	 *
	 * Unlike for non-protected VMs, userspace cannot override this for
	 * protected VMs.
	 */
	u64 val = read_sanitised_ftr_reg(SYS_ID_AA64PFR0_EL1);

	val &= ~(ARM64_FEATURE_MASK(ID_AA64PFR0_EL1_CSV2) |
		 ARM64_FEATURE_MASK(ID_AA64PFR0_EL1_CSV3));

	val |= FIELD_PREP(ARM64_FEATURE_MASK(ID_AA64PFR0_EL1_CSV2),
			  arm64_get_spectre_v2_state() == SPECTRE_UNAFFECTED);
	val |= FIELD_PREP(ARM64_FEATURE_MASK(ID_AA64PFR0_EL1_CSV3),
			  arm64_get_meltdown_state() == SPECTRE_UNAFFECTED);

	return val;
}

static void kvm_hyp_init_symbols(void)
{
	kvm_nvhe_sym(id_aa64pfr0_el1_sys_val) = get_hyp_id_aa64pfr0_el1();
	kvm_nvhe_sym(id_aa64pfr1_el1_sys_val) = read_sanitised_ftr_reg(SYS_ID_AA64PFR1_EL1);
	kvm_nvhe_sym(id_aa64isar0_el1_sys_val) = read_sanitised_ftr_reg(SYS_ID_AA64ISAR0_EL1);
	kvm_nvhe_sym(id_aa64isar1_el1_sys_val) = read_sanitised_ftr_reg(SYS_ID_AA64ISAR1_EL1);
	kvm_nvhe_sym(id_aa64isar2_el1_sys_val) = read_sanitised_ftr_reg(SYS_ID_AA64ISAR2_EL1);
	kvm_nvhe_sym(id_aa64mmfr0_el1_sys_val) = read_sanitised_ftr_reg(SYS_ID_AA64MMFR0_EL1);
	kvm_nvhe_sym(id_aa64mmfr1_el1_sys_val) = read_sanitised_ftr_reg(SYS_ID_AA64MMFR1_EL1);
	kvm_nvhe_sym(id_aa64mmfr2_el1_sys_val) = read_sanitised_ftr_reg(SYS_ID_AA64MMFR2_EL1);
	kvm_nvhe_sym(id_aa64smfr0_el1_sys_val) = read_sanitised_ftr_reg(SYS_ID_AA64SMFR0_EL1);
	kvm_nvhe_sym(__icache_flags) = __icache_flags;
	kvm_nvhe_sym(kvm_arm_vmid_bits) = kvm_arm_vmid_bits;
}

static int __init kvm_hyp_init_protection(u32 hyp_va_bits)
{
	void *addr = phys_to_virt(hyp_mem_base);
	int ret;

	ret = create_hyp_mappings(addr, addr + hyp_mem_size, PAGE_HYP);
	if (ret)
		return ret;

	ret = do_pkvm_init(hyp_va_bits);
	if (ret)
		return ret;

	free_hyp_pgds();

	return 0;
}

static void pkvm_hyp_init_ptrauth(void)
{
	struct kvm_cpu_context *hyp_ctxt;
	int cpu;

	for_each_possible_cpu(cpu) {
		hyp_ctxt = per_cpu_ptr_nvhe_sym(kvm_hyp_ctxt, cpu);
		hyp_ctxt->sys_regs[APIAKEYLO_EL1] = get_random_long();
		hyp_ctxt->sys_regs[APIAKEYHI_EL1] = get_random_long();
		hyp_ctxt->sys_regs[APIBKEYLO_EL1] = get_random_long();
		hyp_ctxt->sys_regs[APIBKEYHI_EL1] = get_random_long();
		hyp_ctxt->sys_regs[APDAKEYLO_EL1] = get_random_long();
		hyp_ctxt->sys_regs[APDAKEYHI_EL1] = get_random_long();
		hyp_ctxt->sys_regs[APDBKEYLO_EL1] = get_random_long();
		hyp_ctxt->sys_regs[APDBKEYHI_EL1] = get_random_long();
		hyp_ctxt->sys_regs[APGAKEYLO_EL1] = get_random_long();
		hyp_ctxt->sys_regs[APGAKEYHI_EL1] = get_random_long();
	}
}

/* Inits Hyp-mode on all online CPUs */
static int __init init_hyp_mode(void)
{
	u32 hyp_va_bits;
	int cpu;
	int err = -ENOMEM;

	/*
	 * The protected Hyp-mode cannot be initialized if the memory pool
	 * allocation has failed.
	 */
	if (is_protected_kvm_enabled() && !hyp_mem_base)
		goto out_err;

	/*
	 * Allocate Hyp PGD and setup Hyp identity mapping
	 */
	err = kvm_mmu_init(&hyp_va_bits);
	if (err)
		goto out_err;

	/*
	 * Allocate stack pages for Hypervisor-mode
	 */
	for_each_possible_cpu(cpu) {
		unsigned long stack_page;

		stack_page = __get_free_page(GFP_KERNEL);
		if (!stack_page) {
			err = -ENOMEM;
			goto out_err;
		}

		per_cpu(kvm_arm_hyp_stack_page, cpu) = stack_page;
	}

	/*
	 * Allocate and initialize pages for Hypervisor-mode percpu regions.
	 */
	for_each_possible_cpu(cpu) {
		struct page *page;
		void *page_addr;

		page = alloc_pages(GFP_KERNEL, nvhe_percpu_order());
		if (!page) {
			err = -ENOMEM;
			goto out_err;
		}

		page_addr = page_address(page);
		memcpy(page_addr, CHOOSE_NVHE_SYM(__per_cpu_start), nvhe_percpu_size());
		kvm_nvhe_sym(kvm_arm_hyp_percpu_base)[cpu] = (unsigned long)page_addr;
	}

	/*
	 * Map the Hyp-code called directly from the host
	 */
	err = create_hyp_mappings(kvm_ksym_ref(__hyp_text_start),
				  kvm_ksym_ref(__hyp_text_end), PAGE_HYP_EXEC);
	if (err) {
		kvm_err("Cannot map world-switch code\n");
		goto out_err;
	}

	err = create_hyp_mappings(kvm_ksym_ref(__hyp_rodata_start),
				  kvm_ksym_ref(__hyp_rodata_end), PAGE_HYP_RO);
	if (err) {
		kvm_err("Cannot map .hyp.rodata section\n");
		goto out_err;
	}

	err = create_hyp_mappings(kvm_ksym_ref(__start_rodata),
				  kvm_ksym_ref(__end_rodata), PAGE_HYP_RO);
	if (err) {
		kvm_err("Cannot map rodata section\n");
		goto out_err;
	}

	/*
	 * .hyp.bss is guaranteed to be placed at the beginning of the .bss
	 * section thanks to an assertion in the linker script. Map it RW and
	 * the rest of .bss RO.
	 */
	err = create_hyp_mappings(kvm_ksym_ref(__hyp_bss_start),
				  kvm_ksym_ref(__hyp_bss_end), PAGE_HYP);
	if (err) {
		kvm_err("Cannot map hyp bss section: %d\n", err);
		goto out_err;
	}

	err = create_hyp_mappings(kvm_ksym_ref(__hyp_bss_end),
				  kvm_ksym_ref(__bss_stop), PAGE_HYP_RO);
	if (err) {
		kvm_err("Cannot map bss section\n");
		goto out_err;
	}

	/*
	 * Map the Hyp stack pages
	 */
	for_each_possible_cpu(cpu) {
		struct kvm_nvhe_init_params *params = per_cpu_ptr_nvhe_sym(kvm_init_params, cpu);
		char *stack_page = (char *)per_cpu(kvm_arm_hyp_stack_page, cpu);

		err = create_hyp_stack(__pa(stack_page), &params->stack_hyp_va);
		if (err) {
			kvm_err("Cannot map hyp stack\n");
			goto out_err;
		}

		/*
		 * Save the stack PA in nvhe_init_params. This will be needed
		 * to recreate the stack mapping in protected nVHE mode.
		 * __hyp_pa() won't do the right thing there, since the stack
		 * has been mapped in the flexible private VA space.
		 */
		params->stack_pa = __pa(stack_page);
	}

	for_each_possible_cpu(cpu) {
		char *percpu_begin = (char *)kvm_nvhe_sym(kvm_arm_hyp_percpu_base)[cpu];
		char *percpu_end = percpu_begin + nvhe_percpu_size();

		/* Map Hyp percpu pages */
		err = create_hyp_mappings(percpu_begin, percpu_end, PAGE_HYP);
		if (err) {
			kvm_err("Cannot map hyp percpu region\n");
			goto out_err;
		}

		/* Prepare the CPU initialization parameters */
		cpu_prepare_hyp_mode(cpu, hyp_va_bits);
	}

	kvm_hyp_init_symbols();

	if (is_protected_kvm_enabled()) {
		if (IS_ENABLED(CONFIG_ARM64_PTR_AUTH_KERNEL) &&
		    cpus_have_final_cap(ARM64_HAS_ADDRESS_AUTH))
			pkvm_hyp_init_ptrauth();

		init_cpu_logical_map();

		if (!init_psci_relay()) {
			err = -ENODEV;
			goto out_err;
		}

		err = kvm_hyp_init_protection(hyp_va_bits);
		if (err) {
			kvm_err("Failed to init hyp memory protection\n");
			goto out_err;
		}
	}

	return 0;

out_err:
	teardown_hyp_mode();
	kvm_err("error initializing Hyp mode: %d\n", err);
	return err;
}

struct kvm_vcpu *kvm_mpidr_to_vcpu(struct kvm *kvm, unsigned long mpidr)
{
	struct kvm_vcpu *vcpu;
	unsigned long i;

	mpidr &= MPIDR_HWID_BITMASK;

	if (kvm->arch.mpidr_data) {
		u16 idx = kvm_mpidr_index(kvm->arch.mpidr_data, mpidr);

		vcpu = kvm_get_vcpu(kvm,
				    kvm->arch.mpidr_data->cmpidr_to_idx[idx]);
		if (mpidr != kvm_vcpu_get_mpidr_aff(vcpu))
			vcpu = NULL;

		return vcpu;
	}

	kvm_for_each_vcpu(i, vcpu, kvm) {
		if (mpidr == kvm_vcpu_get_mpidr_aff(vcpu))
			return vcpu;
	}
	return NULL;
}

bool kvm_arch_irqchip_in_kernel(struct kvm *kvm)
{
	return irqchip_in_kernel(kvm);
}

bool kvm_arch_has_irq_bypass(void)
{
	return true;
}

int kvm_arch_irq_bypass_add_producer(struct irq_bypass_consumer *cons,
				      struct irq_bypass_producer *prod)
{
	struct kvm_kernel_irqfd *irqfd =
		container_of(cons, struct kvm_kernel_irqfd, consumer);

	return kvm_vgic_v4_set_forwarding(irqfd->kvm, prod->irq,
					  &irqfd->irq_entry);
}
void kvm_arch_irq_bypass_del_producer(struct irq_bypass_consumer *cons,
				      struct irq_bypass_producer *prod)
{
	struct kvm_kernel_irqfd *irqfd =
		container_of(cons, struct kvm_kernel_irqfd, consumer);

	kvm_vgic_v4_unset_forwarding(irqfd->kvm, prod->irq,
				     &irqfd->irq_entry);
}

void kvm_arch_irq_bypass_stop(struct irq_bypass_consumer *cons)
{
	struct kvm_kernel_irqfd *irqfd =
		container_of(cons, struct kvm_kernel_irqfd, consumer);

	kvm_arm_halt_guest(irqfd->kvm);
}

void kvm_arch_irq_bypass_start(struct irq_bypass_consumer *cons)
{
	struct kvm_kernel_irqfd *irqfd =
		container_of(cons, struct kvm_kernel_irqfd, consumer);

	kvm_arm_resume_guest(irqfd->kvm);
}

/* Initialize Hyp-mode and memory mappings on all CPUs */
static __init int kvm_arm_init(void)
{
	int err;
	bool in_hyp_mode;

	if (!is_hyp_mode_available()) {
		kvm_info("HYP mode not available\n");
		return -ENODEV;
	}

	if (kvm_get_mode() == KVM_MODE_NONE) {
		kvm_info("KVM disabled from command line\n");
		return -ENODEV;
	}

	err = kvm_sys_reg_table_init();
	if (err) {
		kvm_info("Error initializing system register tables");
		return err;
	}

	in_hyp_mode = is_kernel_in_hyp_mode();

	if (cpus_have_final_cap(ARM64_WORKAROUND_DEVICE_LOAD_ACQUIRE) ||
	    cpus_have_final_cap(ARM64_WORKAROUND_1508412))
		kvm_info("Guests without required CPU erratum workarounds can deadlock system!\n" \
			 "Only trusted guests should be used on this system.\n");

	err = kvm_set_ipa_limit();
	if (err)
		return err;

	err = kvm_arm_init_sve();
	if (err)
		return err;

	err = kvm_arm_vmid_alloc_init();
	if (err) {
		kvm_err("Failed to initialize VMID allocator.\n");
		return err;
	}

	if (!in_hyp_mode) {
		err = init_hyp_mode();
		if (err)
			goto out_err;
	}

	err = kvm_init_vector_slots();
	if (err) {
		kvm_err("Cannot initialise vector slots\n");
		goto out_hyp;
	}

	err = init_subsystems();
	if (err)
		goto out_hyp;

	if (is_protected_kvm_enabled()) {
		kvm_info("Protected nVHE mode initialized successfully\n");
	} else if (in_hyp_mode) {
		kvm_info("VHE mode initialized successfully\n");
	} else {
		kvm_info("Hyp mode initialized successfully\n");
	}

	/*
	 * FIXME: Do something reasonable if kvm_init() fails after pKVM
	 * hypervisor protection is finalized.
	 */
	err = kvm_init(sizeof(struct kvm_vcpu), 0, THIS_MODULE);
	if (err)
		goto out_subs;

	kvm_arm_initialised = true;

	return 0;

out_subs:
	teardown_subsystems();
out_hyp:
	if (!in_hyp_mode)
		teardown_hyp_mode();
out_err:
	kvm_arm_vmid_alloc_free();
	return err;
}

static int __init early_kvm_mode_cfg(char *arg)
{
	if (!arg)
		return -EINVAL;

	if (strcmp(arg, "none") == 0) {
		kvm_mode = KVM_MODE_NONE;
		return 0;
	}

	if (!is_hyp_mode_available()) {
		pr_warn_once("KVM is not available. Ignoring kvm-arm.mode\n");
		return 0;
	}

	if (strcmp(arg, "protected") == 0) {
		if (!is_kernel_in_hyp_mode())
			kvm_mode = KVM_MODE_PROTECTED;
		else
			pr_warn_once("Protected KVM not available with VHE\n");

		return 0;
	}

	if (strcmp(arg, "nvhe") == 0 && !WARN_ON(is_kernel_in_hyp_mode())) {
		kvm_mode = KVM_MODE_DEFAULT;
		return 0;
	}

	if (strcmp(arg, "nested") == 0 && !WARN_ON(!is_kernel_in_hyp_mode())) {
		kvm_mode = KVM_MODE_NV;
		return 0;
	}

	return -EINVAL;
}
early_param("kvm-arm.mode", early_kvm_mode_cfg);

enum kvm_mode kvm_get_mode(void)
{
	return kvm_mode;
}

module_init(kvm_arm_init);<|MERGE_RESOLUTION|>--- conflicted
+++ resolved
@@ -371,10 +371,6 @@
 
 	/* Force users to call KVM_ARM_VCPU_INIT */
 	vcpu_clear_flag(vcpu, VCPU_INITIALIZED);
-<<<<<<< HEAD
-	bitmap_zero(vcpu->arch.features, KVM_VCPU_MAX_FEATURES);
-=======
->>>>>>> 5c47251e
 
 	vcpu->arch.mmu_page_cache.gfp_zero = __GFP_ZERO;
 
@@ -583,8 +579,6 @@
 static int kvm_vcpu_initialized(struct kvm_vcpu *vcpu)
 {
 	return vcpu_get_flag(vcpu, VCPU_INITIALIZED);
-<<<<<<< HEAD
-=======
 }
 
 static void kvm_init_mpidr_data(struct kvm *kvm)
@@ -636,7 +630,6 @@
 	kvm->arch.mpidr_data = data;
 out:
 	mutex_unlock(&kvm->arch.config_lock);
->>>>>>> 5c47251e
 }
 
 /*
@@ -865,9 +858,6 @@
 
 		if (kvm_check_request(KVM_REQ_RELOAD_PMU, vcpu))
 			kvm_vcpu_reload_pmu(vcpu);
-
-		if (kvm_check_request(KVM_REQ_RESYNC_PMU_EL0, vcpu))
-			kvm_vcpu_pmu_restore_guest(vcpu);
 
 		if (kvm_check_request(KVM_REQ_RESYNC_PMU_EL0, vcpu))
 			kvm_vcpu_pmu_restore_guest(vcpu);
@@ -1324,9 +1314,6 @@
 {
 	unsigned long features = init->features[0];
 
-<<<<<<< HEAD
-	return !bitmap_equal(vcpu->arch.features, &features, KVM_VCPU_MAX_FEATURES);
-=======
 	return !bitmap_equal(vcpu->kvm->arch.vcpu_features, &features,
 			     KVM_VCPU_MAX_FEATURES);
 }
@@ -1344,7 +1331,6 @@
 		ret = kvm_arm_set_default_pmu(kvm);
 
 	return ret;
->>>>>>> 5c47251e
 }
 
 static int __kvm_vcpu_set_target(struct kvm_vcpu *vcpu,
@@ -1360,33 +1346,18 @@
 	    kvm_vcpu_init_changed(vcpu, init))
 		goto out_unlock;
 
-<<<<<<< HEAD
-	bitmap_copy(vcpu->arch.features, &features, KVM_VCPU_MAX_FEATURES);
-
-	/* Now we know what it is, we can reset it. */
-	ret = kvm_reset_vcpu(vcpu);
-	if (ret) {
-		bitmap_zero(vcpu->arch.features, KVM_VCPU_MAX_FEATURES);
-=======
 	bitmap_copy(kvm->arch.vcpu_features, &features, KVM_VCPU_MAX_FEATURES);
 
 	ret = kvm_setup_vcpu(vcpu);
 	if (ret)
->>>>>>> 5c47251e
 		goto out_unlock;
 
-<<<<<<< HEAD
-	bitmap_copy(kvm->arch.vcpu_features, &features, KVM_VCPU_MAX_FEATURES);
-	set_bit(KVM_ARCH_FLAG_VCPU_FEATURES_CONFIGURED, &kvm->arch.flags);
-	vcpu_set_flag(vcpu, VCPU_INITIALIZED);
-=======
 	/* Now we know what it is, we can reset it. */
 	kvm_reset_vcpu(vcpu);
 
 	set_bit(KVM_ARCH_FLAG_VCPU_FEATURES_CONFIGURED, &kvm->arch.flags);
 	vcpu_set_flag(vcpu, VCPU_INITIALIZED);
 	ret = 0;
->>>>>>> 5c47251e
 out_unlock:
 	mutex_unlock(&kvm->arch.config_lock);
 	return ret;
