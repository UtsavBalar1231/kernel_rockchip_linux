// SPDX-License-Identifier: (GPL-2.0+ OR MIT)

#include <dt-bindings/gpio/gpio.h>
#include <dt-bindings/interrupt-controller/irq.h>
#include <dt-bindings/interrupt-controller/arm-gic.h>
#include <dt-bindings/pinctrl/rockchip.h>
#include <dt-bindings/clock/rk3288-cru.h>
#include <dt-bindings/power/rk3288-power.h>
#include <dt-bindings/thermal/thermal.h>
#include <dt-bindings/soc/rockchip,boot-mode.h>
#include <dt-bindings/suspend/rockchip-rk3288.h>
#include <dt-bindings/display/drm_mipi_dsi.h>

/ {
	#address-cells = <2>;
	#size-cells = <2>;

	compatible = "rockchip,rk3288";

	interrupt-parent = <&gic>;

	aliases {
		ethernet0 = &gmac;
		i2c0 = &i2c0;
		i2c1 = &i2c1;
		i2c2 = &i2c2;
		i2c3 = &i2c3;
		i2c4 = &i2c4;
		i2c5 = &i2c5;
		mshc0 = &emmc;
		mshc1 = &sdmmc;
		mshc2 = &sdio0;
		mshc3 = &sdio1;
		serial0 = &uart0;
		serial1 = &uart1;
		serial2 = &uart2;
		serial3 = &uart3;
		serial4 = &uart4;
		spi0 = &spi0;
		spi1 = &spi1;
		spi2 = &spi2;
		dsi0 = &dsi0;
		dsi1 = &dsi1;
	};

	arm-pmu {
		compatible = "arm,cortex-a12-pmu";
		interrupts = <GIC_SPI 151 IRQ_TYPE_LEVEL_HIGH>,
			     <GIC_SPI 152 IRQ_TYPE_LEVEL_HIGH>,
			     <GIC_SPI 153 IRQ_TYPE_LEVEL_HIGH>,
			     <GIC_SPI 154 IRQ_TYPE_LEVEL_HIGH>;
		interrupt-affinity = <&cpu0>, <&cpu1>, <&cpu2>, <&cpu3>;
	};

	cpus {
		#address-cells = <1>;
		#size-cells = <0>;
		enable-method = "rockchip,rk3066-smp";
		rockchip,pmu = <&pmu>;

		cpu0: cpu@500 {
			device_type = "cpu";
			compatible = "arm,cortex-a12";
			reg = <0x500>;
			resets = <&cru SRST_CORE0>;
			operating-points-v2 = <&cpu_opp_table>;
			#cooling-cells = <2>; /* min followed by max */
			dynamic-power-coefficient = <322>;
			clocks = <&cru ARMCLK>;
		};
		cpu1: cpu@501 {
			device_type = "cpu";
			compatible = "arm,cortex-a12";
			reg = <0x501>;
			resets = <&cru SRST_CORE1>;
			operating-points-v2 = <&cpu_opp_table>;
		};
		cpu2: cpu@502 {
			device_type = "cpu";
			compatible = "arm,cortex-a12";
			reg = <0x502>;
			resets = <&cru SRST_CORE2>;
			operating-points-v2 = <&cpu_opp_table>;
		};
		cpu3: cpu@503 {
			device_type = "cpu";
			compatible = "arm,cortex-a12";
			reg = <0x503>;
			resets = <&cru SRST_CORE3>;
			operating-points-v2 = <&cpu_opp_table>;
		};
	};

	cpu_opp_table: opp_table0 {
		compatible = "operating-points-v2";
		opp-shared;

		clocks = <&cru PLL_APLL>;
		rockchip,avs-scale = <17>;
		rockchip,max-volt = <1350000>;
		nvmem-cells = <&cpu_leakage>, <&special_function>,
			      <&performance>, <&process_version>,
			      <&performance_w>, <&package_info>;
		nvmem-cell-names = "leakage", "special",
				   "performance", "process",
				   "performance-w", "package";
		rockchip,bin-scaling-sel = <
			0               17
			1               25
			2               27
			3               31
		>;
		rockchip,pvtm-voltage-sel = <
			0        15300   0
			15301    16000   1
			16001    17000   2
			17001    99999   3
		>;
		rockchip,pvtm-freq = <408000>;
		rockchip,pvtm-volt = <1000000>;
		rockchip,pvtm-ch = <0 0>;
		rockchip,pvtm-sample-time = <1000>;
		rockchip,pvtm-number = <10>;
		rockchip,pvtm-error = <1000>;
		rockchip,pvtm-ref-temp = <35>;
		rockchip,pvtm-temp-prop = <(-18) (-18)>;
		rockchip,thermal-zone = "soc-thermal";

		opp-126000000 {
			opp-hz = /bits/ 64 <126000000>;
			opp-microvolt = <950000 950000 1350000>;
			opp-microvolt-L0 = <950000 950000 1350000>;
			opp-microvolt-L1 = <950000 950000 1350000>;
			opp-microvolt-L2 = <950000 950000 1350000>;
			opp-microvolt-L3 = <950000 950000 1350000>;
			clock-latency-ns = <40000>;
		};
		opp-216000000 {
			opp-hz = /bits/ 64 <216000000>;
			opp-microvolt = <950000 950000 1350000>;
			opp-microvolt-L0 = <950000 950000 1350000>;
			opp-microvolt-L1 = <950000 950000 1350000>;
			opp-microvolt-L2 = <950000 950000 1350000>;
			opp-microvolt-L3 = <950000 950000 1350000>;
			clock-latency-ns = <40000>;
		};
		opp-408000000 {
			opp-hz = /bits/ 64 <408000000>;
			opp-microvolt = <975000 975000 1350000>;
			opp-microvolt-L0 = <975000 975000 1350000>;
			opp-microvolt-L1 = <950000 950000 1350000>;
			opp-microvolt-L2 = <950000 950000 1350000>;
			opp-microvolt-L3 = <950000 950000 1350000>;
			clock-latency-ns = <40000>;
		};
		opp-600000000 {
			opp-hz = /bits/ 64 <600000000>;
			opp-microvolt = <975000 975000 1350000>;
			opp-microvolt-L0 = <975000 975000 1350000>;
			opp-microvolt-L1 = <950000 950000 1350000>;
			opp-microvolt-L2 = <950000 950000 1350000>;
			opp-microvolt-L3 = <950000 950000 1350000>;
			clock-latency-ns = <40000>;
		};
		opp-696000000 {
			opp-hz = /bits/ 64 <696000000>;
			opp-microvolt = <975000 975000 1350000>;
			opp-microvolt-L0 = <975000 975000 1350000>;
			opp-microvolt-L1 = <950000 950000 1350000>;
			opp-microvolt-L2 = <950000 950000 1350000>;
			opp-microvolt-L3 = <950000 950000 1350000>;
			clock-latency-ns = <40000>;
		};
		opp-816000000 {
			opp-hz = /bits/ 64 <816000000>;
			opp-microvolt = <1075000 1075000 1350000>;
			opp-microvolt-L0 = <1075000 1075000 1350000>;
			opp-microvolt-L1 = <1050000 1050000 1350000>;
			opp-microvolt-L2 = <1000000 1000000 1350000>;
			opp-microvolt-L3 = <950000 950000 1350000>;
			clock-latency-ns = <40000>;
			opp-suspend;
		};
		opp-1008000000 {
			opp-hz = /bits/ 64 <1008000000>;
			opp-microvolt = <1150000 1150000 1350000>;
			opp-microvolt-L0 = <1150000 1150000 1350000>;
			opp-microvolt-L1 = <1100000 1100000 1350000>;
			opp-microvolt-L2 = <1050000 1050000 1350000>;
			opp-microvolt-L3 = <1000000 1000000 1350000>;
			clock-latency-ns = <40000>;
		};
		opp-1200000000 {
			opp-hz = /bits/ 64 <1200000000>;
			opp-microvolt = <1200000 1200000 1350000>;
			opp-microvolt-L0 = <1200000 1200000 1350000>;
			opp-microvolt-L1 = <1150000 1150000 1350000>;
			opp-microvolt-L2 = <1100000 1100000 1350000>;
			opp-microvolt-L3 = <1050000 1050000 1350000>;
			clock-latency-ns = <40000>;
		};
		opp-1416000000 {
			opp-hz = /bits/ 64 <1416000000>;
			opp-microvolt = <1300000 1300000 1350000>;
			opp-microvolt-L0 = <1300000 1300000 1350000>;
			opp-microvolt-L1 = <1250000 1250000 1350000>;
			opp-microvolt-L2 = <1200000 1200000 1350000>;
			opp-microvolt-L3 = <1150000 1150000 1350000>;
			clock-latency-ns = <40000>;
		};
		opp-1512000000 {
			opp-hz = /bits/ 64 <1512000000>;
			opp-microvolt = <1350000 1350000 1350000>;
			opp-microvolt-L0 = <1350000 1350000 1350000>;
			opp-microvolt-L1 = <1300000 1300000 1350000>;
			opp-microvolt-L2 = <1250000 1250000 1350000>;
			opp-microvolt-L3 = <1200000 1200000 1350000>;
			clock-latency-ns = <40000>;
		};
		opp-1608000000 {
			opp-hz = /bits/ 64 <1608000000>;
			opp-microvolt = <1350000 1350000 1350000>;
			opp-microvolt-L0 = <1350000 1350000 1350000>;
			opp-microvolt-L1 = <1350000 1350000 1350000>;
			opp-microvolt-L2 = <1300000 1300000 1350000>;
			opp-microvolt-L3 = <1250000 1250000 1350000>;
			clock-latency-ns = <40000>;
		};
	};

	amba {
		compatible = "simple-bus";
		#address-cells = <2>;
		#size-cells = <2>;
		ranges;

		dmac_peri: dma-controller@ff250000 {
			compatible = "arm,pl330", "arm,primecell";
			reg = <0x0 0xff250000 0x0 0x4000>;
			interrupts = <GIC_SPI 2 IRQ_TYPE_LEVEL_HIGH>,
				     <GIC_SPI 3 IRQ_TYPE_LEVEL_HIGH>;
			#dma-cells = <1>;
			arm,pl330-broken-no-flushp;
			arm,pl330-periph-burst;
			clocks = <&cru ACLK_DMAC2>;
			clock-names = "apb_pclk";
		};

		dmac_bus_ns: dma-controller@ff600000 {
			compatible = "arm,pl330", "arm,primecell";
			reg = <0x0 0xff600000 0x0 0x4000>;
			interrupts = <GIC_SPI 0 IRQ_TYPE_LEVEL_HIGH>,
				     <GIC_SPI 1 IRQ_TYPE_LEVEL_HIGH>;
			#dma-cells = <1>;
			arm,pl330-broken-no-flushp;
			arm,pl330-periph-burst;
			clocks = <&cru ACLK_DMAC1>;
			clock-names = "apb_pclk";
			status = "disabled";
		};

		dmac_bus_s: dma-controller@ffb20000 {
			compatible = "arm,pl330", "arm,primecell";
			reg = <0x0 0xffb20000 0x0 0x4000>;
			interrupts = <GIC_SPI 0 IRQ_TYPE_LEVEL_HIGH>,
				     <GIC_SPI 1 IRQ_TYPE_LEVEL_HIGH>;
			#dma-cells = <1>;
			arm,pl330-broken-no-flushp;
			arm,pl330-periph-burst;
			clocks = <&cru ACLK_DMAC1>;
			clock-names = "apb_pclk";
		};
	};

	firmware {
		optee: optee {
			compatible = "linaro,optee-tz";
			method = "smc";
		};
	};

	reserved-memory {
		#address-cells = <2>;
		#size-cells = <2>;
		ranges;

		/*
		 * The rk3288 cannot use the memory area above 0xfe000000
		 * for dma operations for some reason. While there is
		 * probably a better solution available somewhere, we
		 * haven't found it yet and while devices with 2GB of ram
		 * are not affected, this issue prevents 4GB from booting.
		 * So to make these devices at least bootable, block
		 * this area for the time being until the real solution
		 * is found.
		 */
		dma-unusable@fe000000 {
			reg = <0x0 0xfe000000 0x0 0x1000000>;
		};
	};

	xin24m: oscillator {
		compatible = "fixed-clock";
		clock-frequency = <24000000>;
		clock-output-names = "xin24m";
		#clock-cells = <0>;
	};

	timer {
		compatible = "arm,armv7-timer";
		arm,cpu-registers-not-fw-configured;
		interrupts = <GIC_PPI 13 (GIC_CPU_MASK_SIMPLE(4) | IRQ_TYPE_LEVEL_HIGH)>,
			     <GIC_PPI 14 (GIC_CPU_MASK_SIMPLE(4) | IRQ_TYPE_LEVEL_HIGH)>,
			     <GIC_PPI 11 (GIC_CPU_MASK_SIMPLE(4) | IRQ_TYPE_LEVEL_HIGH)>,
			     <GIC_PPI 10 (GIC_CPU_MASK_SIMPLE(4) | IRQ_TYPE_LEVEL_HIGH)>;
		clock-frequency = <24000000>;
		arm,no-tick-in-suspend;
	};

<<<<<<< HEAD
=======
	timer: timer@ff810000 {
		compatible = "rockchip,rk3288-timer";
		reg = <0x0 0xff810000 0x0 0x20>;
		interrupts = <GIC_SPI 72 IRQ_TYPE_LEVEL_HIGH>;
		clocks = <&cru PCLK_TIMER>, <&xin24m>;
		clock-names = "pclk", "timer";
	};

>>>>>>> a6850bb5
	display-subsystem {
		compatible = "rockchip,display-subsystem";
		ports = <&vopl_out>, <&vopb_out>;
	};

	sdmmc: dwmmc@ff0c0000 {
		compatible = "rockchip,rk3288-dw-mshc";
		max-frequency = <150000000>;
		clocks = <&cru HCLK_SDMMC>, <&cru SCLK_SDMMC>,
			 <&cru SCLK_SDMMC_DRV>, <&cru SCLK_SDMMC_SAMPLE>;
		clock-names = "biu", "ciu", "ciu-drive", "ciu-sample";
		fifo-depth = <0x100>;
		interrupts = <GIC_SPI 32 IRQ_TYPE_LEVEL_HIGH>;
		reg = <0x0 0xff0c0000 0x0 0x4000>;
		resets = <&cru SRST_MMC0>;
		reset-names = "reset";
		status = "disabled";
	};

	sdio0: dwmmc@ff0d0000 {
		compatible = "rockchip,rk3288-dw-mshc";
		max-frequency = <150000000>;
		clocks = <&cru HCLK_SDIO0>, <&cru SCLK_SDIO0>,
			 <&cru SCLK_SDIO0_DRV>, <&cru SCLK_SDIO0_SAMPLE>;
		clock-names = "biu", "ciu", "ciu-drive", "ciu-sample";
		fifo-depth = <0x100>;
		interrupts = <GIC_SPI 33 IRQ_TYPE_LEVEL_HIGH>;
		reg = <0x0 0xff0d0000 0x0 0x4000>;
		resets = <&cru SRST_SDIO0>;
		reset-names = "reset";
		status = "disabled";
	};

	sdio1: dwmmc@ff0e0000 {
		compatible = "rockchip,rk3288-dw-mshc";
		max-frequency = <150000000>;
		clocks = <&cru HCLK_SDIO1>, <&cru SCLK_SDIO1>,
			 <&cru SCLK_SDIO1_DRV>, <&cru SCLK_SDIO1_SAMPLE>;
		clock-names = "biu", "ciu", "ciu-drive", "ciu-sample";
		fifo-depth = <0x100>;
		interrupts = <GIC_SPI 34 IRQ_TYPE_LEVEL_HIGH>;
		reg = <0x0 0xff0e0000 0x0 0x4000>;
		resets = <&cru SRST_SDIO1>;
		reset-names = "reset";
		status = "disabled";
	};

	emmc: dwmmc@ff0f0000 {
		compatible = "rockchip,rk3288-dw-mshc";
		max-frequency = <150000000>;
		clocks = <&cru HCLK_EMMC>, <&cru SCLK_EMMC>,
			 <&cru SCLK_EMMC_DRV>, <&cru SCLK_EMMC_SAMPLE>;
		clock-names = "biu", "ciu", "ciu-drive", "ciu-sample";
		fifo-depth = <0x100>;
		interrupts = <GIC_SPI 35 IRQ_TYPE_LEVEL_HIGH>;
		reg = <0x0 0xff0f0000 0x0 0x4000>;
		resets = <&cru SRST_EMMC>;
		reset-names = "reset";
		status = "disabled";
		supports-emmc;
	};

	saradc: saradc@ff100000 {
		compatible = "rockchip,saradc";
		reg = <0x0 0xff100000 0x0 0x100>;
		interrupts = <GIC_SPI 36 IRQ_TYPE_LEVEL_HIGH>;
		#io-channel-cells = <1>;
		clocks = <&cru SCLK_SARADC>, <&cru PCLK_SARADC>;
		clock-names = "saradc", "apb_pclk";
		resets = <&cru SRST_SARADC>;
		reset-names = "saradc-apb";
		status = "disabled";
	};

	spi0: spi@ff110000 {
		compatible = "rockchip,rk3288-spi", "rockchip,rk3066-spi";
		clocks = <&cru SCLK_SPI0>, <&cru PCLK_SPI0>;
		clock-names = "spiclk", "apb_pclk";
		dmas = <&dmac_peri 11>, <&dmac_peri 12>;
		dma-names = "tx", "rx";
		interrupts = <GIC_SPI 44 IRQ_TYPE_LEVEL_HIGH>;
		pinctrl-names = "default";
		pinctrl-0 = <&spi0_clk &spi0_tx &spi0_rx &spi0_cs0>;
		reg = <0x0 0xff110000 0x0 0x1000>;
		#address-cells = <1>;
		#size-cells = <0>;
		status = "disabled";
	};

	spi1: spi@ff120000 {
		compatible = "rockchip,rk3288-spi", "rockchip,rk3066-spi";
		clocks = <&cru SCLK_SPI1>, <&cru PCLK_SPI1>;
		clock-names = "spiclk", "apb_pclk";
		dmas = <&dmac_peri 13>, <&dmac_peri 14>;
		dma-names = "tx", "rx";
		interrupts = <GIC_SPI 45 IRQ_TYPE_LEVEL_HIGH>;
		pinctrl-names = "default";
		pinctrl-0 = <&spi1_clk &spi1_tx &spi1_rx &spi1_cs0>;
		reg = <0x0 0xff120000 0x0 0x1000>;
		#address-cells = <1>;
		#size-cells = <0>;
		status = "disabled";
	};

	spi2: spi@ff130000 {
		compatible = "rockchip,rk3288-spi", "rockchip,rk3066-spi";
		clocks = <&cru SCLK_SPI2>, <&cru PCLK_SPI2>;
		clock-names = "spiclk", "apb_pclk";
		dmas = <&dmac_peri 15>, <&dmac_peri 16>;
		dma-names = "tx", "rx";
		interrupts = <GIC_SPI 46 IRQ_TYPE_LEVEL_HIGH>;
		pinctrl-names = "default";
		pinctrl-0 = <&spi2_clk &spi2_tx &spi2_rx &spi2_cs0>;
		reg = <0x0 0xff130000 0x0 0x1000>;
		#address-cells = <1>;
		#size-cells = <0>;
		status = "disabled";
	};

	i2c0: i2c@ff650000 {
		compatible = "rockchip,rk3288-i2c";
		reg = <0x0 0xff650000 0x0 0x1000>;
		interrupts = <GIC_SPI 60 IRQ_TYPE_LEVEL_HIGH>;
		#address-cells = <1>;
		#size-cells = <0>;
		clock-names = "i2c";
		clocks = <&cru PCLK_I2C0>;
		pinctrl-names = "default";
		pinctrl-0 = <&i2c0_xfer>;
		status = "disabled";
	};

	i2c1: i2c@ff140000 {
		compatible = "rockchip,rk3288-i2c";
		reg = <0x0 0xff140000 0x0 0x1000>;
		interrupts = <GIC_SPI 62 IRQ_TYPE_LEVEL_HIGH>;
		#address-cells = <1>;
		#size-cells = <0>;
		clock-names = "i2c";
		clocks = <&cru PCLK_I2C1>;
		pinctrl-names = "default";
		pinctrl-0 = <&i2c1_xfer>;
		status = "disabled";
	};

	i2c3: i2c@ff150000 {
		compatible = "rockchip,rk3288-i2c";
		reg = <0x0 0xff150000 0x0 0x1000>;
		interrupts = <GIC_SPI 63 IRQ_TYPE_LEVEL_HIGH>;
		#address-cells = <1>;
		#size-cells = <0>;
		clock-names = "i2c";
		clocks = <&cru PCLK_I2C3>;
		pinctrl-names = "default";
		pinctrl-0 = <&i2c3_xfer>;
		status = "disabled";
	};

	i2c4: i2c@ff160000 {
		compatible = "rockchip,rk3288-i2c";
		reg = <0x0 0xff160000 0x0 0x1000>;
		interrupts = <GIC_SPI 64 IRQ_TYPE_LEVEL_HIGH>;
		#address-cells = <1>;
		#size-cells = <0>;
		clock-names = "i2c";
		clocks = <&cru PCLK_I2C4>;
		pinctrl-names = "default";
		pinctrl-0 = <&i2c4_xfer>;
		status = "disabled";
	};

	i2c5: i2c@ff170000 {
		compatible = "rockchip,rk3288-i2c";
		reg = <0x0 0xff170000 0x0 0x1000>;
		interrupts = <GIC_SPI 65 IRQ_TYPE_LEVEL_HIGH>;
		#address-cells = <1>;
		#size-cells = <0>;
		clock-names = "i2c";
		clocks = <&cru PCLK_I2C5>;
		pinctrl-names = "default";
		pinctrl-0 = <&i2c5_xfer>;
		status = "disabled";
	};

	uart0: serial@ff180000 {
		compatible = "rockchip,rk3288-uart", "snps,dw-apb-uart";
		reg = <0x0 0xff180000 0x0 0x100>;
		interrupts = <GIC_SPI 55 IRQ_TYPE_LEVEL_HIGH>;
		reg-shift = <2>;
		reg-io-width = <4>;
		clocks = <&cru SCLK_UART0>, <&cru PCLK_UART0>;
		clock-names = "baudclk", "apb_pclk";
		pinctrl-names = "default";
		pinctrl-0 = <&uart0_xfer>;
		status = "disabled";
	};

	uart1: serial@ff190000 {
		compatible = "rockchip,rk3288-uart", "snps,dw-apb-uart";
		reg = <0x0 0xff190000 0x0 0x100>;
		interrupts = <GIC_SPI 56 IRQ_TYPE_LEVEL_HIGH>;
		reg-shift = <2>;
		reg-io-width = <4>;
		clocks = <&cru SCLK_UART1>, <&cru PCLK_UART1>;
		clock-names = "baudclk", "apb_pclk";
		pinctrl-names = "default";
		pinctrl-0 = <&uart1_xfer>;
		status = "disabled";
	};

	uart2: serial@ff690000 {
		compatible = "rockchip,rk3288-uart", "snps,dw-apb-uart";
		reg = <0x0 0xff690000 0x0 0x100>;
		interrupts = <GIC_SPI 57 IRQ_TYPE_LEVEL_HIGH>;
		reg-shift = <2>;
		reg-io-width = <4>;
		clocks = <&cru SCLK_UART2>, <&cru PCLK_UART2>;
		clock-names = "baudclk", "apb_pclk";
		pinctrl-names = "default";
		pinctrl-0 = <&uart2_xfer>;
		status = "disabled";
	};

	uart3: serial@ff1b0000 {
		compatible = "rockchip,rk3288-uart", "snps,dw-apb-uart";
		reg = <0x0 0xff1b0000 0x0 0x100>;
		interrupts = <GIC_SPI 58 IRQ_TYPE_LEVEL_HIGH>;
		reg-shift = <2>;
		reg-io-width = <4>;
		clocks = <&cru SCLK_UART3>, <&cru PCLK_UART3>;
		clock-names = "baudclk", "apb_pclk";
		pinctrl-names = "default";
		pinctrl-0 = <&uart3_xfer>;
		status = "disabled";
	};

	uart4: serial@ff1c0000 {
		compatible = "rockchip,rk3288-uart", "snps,dw-apb-uart";
		reg = <0x0 0xff1c0000 0x0 0x100>;
		interrupts = <GIC_SPI 59 IRQ_TYPE_LEVEL_HIGH>;
		reg-shift = <2>;
		reg-io-width = <4>;
		clocks = <&cru SCLK_UART4>, <&cru PCLK_UART4>;
		clock-names = "baudclk", "apb_pclk";
		pinctrl-names = "default";
		pinctrl-0 = <&uart4_xfer>;
		status = "disabled";
	};

	thermal_zones: thermal-zones {
		cpu_thermal: soc-thermal {
			polling-delay-passive = <200>; /* milliseconds */
			polling-delay = <1000>; /* milliseconds */
			sustainable-power = <1200>; /* milliwatts */

			thermal-sensors = <&tsadc 1>;
			trips {
				cpu_alert0: trip-point@0 {
					temperature = <75000>; /* millicelsius */
					hysteresis = <2000>; /* millicelsius */
					type = "passive";
				};
				cpu_alert1: trip-point@1 {
					temperature = <85000>; /* millicelsius */
					hysteresis = <2000>; /* millicelsius */
					type = "passive";
				};
				soc_crit: soc-crit {
					temperature = <115000>; /* millicelsius */
					hysteresis = <2000>; /* millicelsius */
					type = "critical";
				};
			};

			cooling-maps {
				map0 {
					trip = <&cpu_alert1>;
					cooling-device =
					<&cpu0 THERMAL_NO_LIMIT THERMAL_NO_LIMIT>;
					contribution = <1024>;
				};
				map1 {
					trip = <&cpu_alert1>;
					cooling-device =
					<&gpu THERMAL_NO_LIMIT THERMAL_NO_LIMIT>;
					contribution = <1024>;
				};
			};
		};

		gpu_thermal: gpu-thermal {
			polling-delay-passive = <200>; /* milliseconds */
			polling-delay = <1000>; /* milliseconds */
			thermal-sensors = <&tsadc 2>;
		};
	};

	tsadc: tsadc@ff280000 {
		compatible = "rockchip,rk3288-tsadc";
		reg = <0x0 0xff280000 0x0 0x100>;
		interrupts = <GIC_SPI 37 IRQ_TYPE_LEVEL_HIGH>;
		clocks = <&cru SCLK_TSADC>, <&cru PCLK_TSADC>;
		clock-names = "tsadc", "apb_pclk";
		assigned-clocks = <&cru SCLK_TSADC>;
		assigned-clock-rates = <5000>;
		resets = <&cru SRST_TSADC>;
		reset-names = "tsadc-apb";
		pinctrl-names = "gpio", "otpout";
		pinctrl-0 = <&otp_gpio>;
		pinctrl-1 = <&otp_gpio>;
		#thermal-sensor-cells = <1>;
		rockchip,hw-tshut-temp = <120000>;
		rockchip,hw-tshut-mode = <0>; /* tshut mode 0:CRU 1:GPIO */
		status = "disabled";
	};

	gmac: ethernet@ff290000 {
		compatible = "rockchip,rk3288-gmac";
		reg = <0x0 0xff290000 0x0 0x10000>;
		interrupts = <GIC_SPI 27 IRQ_TYPE_LEVEL_HIGH>,
				<GIC_SPI 28 IRQ_TYPE_LEVEL_HIGH>;
		interrupt-names = "macirq", "eth_wake_irq";
		rockchip,grf = <&grf>;
		clocks = <&cru SCLK_MAC>,
			<&cru SCLK_MAC_RX>, <&cru SCLK_MAC_TX>,
			<&cru SCLK_MACREF>, <&cru SCLK_MACREF_OUT>,
			<&cru ACLK_GMAC>, <&cru PCLK_GMAC>;
		clock-names = "stmmaceth",
			"mac_clk_rx", "mac_clk_tx",
			"clk_mac_ref", "clk_mac_refout",
			"aclk_mac", "pclk_mac";
		resets = <&cru SRST_MAC>;
		reset-names = "stmmaceth";
		status = "disabled";
	};

	usb_host0_ehci: usb@ff500000 {
		compatible = "generic-ehci";
		reg = <0x0 0xff500000 0x0 0x20000>;
		interrupts = <GIC_SPI 24 IRQ_TYPE_LEVEL_HIGH>;
		clocks = <&cru HCLK_USBHOST0>, <&usbphy1>;
		clock-names = "usbhost", "utmi";
		phys = <&usbphy1>;
		phy-names = "usb";
		status = "disabled";
	};

	/*
	 * NOTE: ohci@ff520000 doesn't actually work on rk3288
	 * hardware, but can work on rk3288w hardware.
	 */
	usb_host0_ohci: usb@ff520000 {
		compatible = "generic-ohci";
		reg = <0x0 0xff520000 0x0 0x20000>;
		interrupts = <GIC_SPI 41 IRQ_TYPE_LEVEL_HIGH>;
		clocks = <&cru HCLK_USBHOST0>, <&usbphy1>;
		clock-names = "usbhost", "utmi";
		phys = <&usbphy1>;
		phy-names = "usb";
		status = "disabled";
	};

	usb_host1: usb@ff540000 {
		compatible = "rockchip,rk3288-usb", "rockchip,rk3066-usb",
				"snps,dwc2";
		reg = <0x0 0xff540000 0x0 0x40000>;
		interrupts = <GIC_SPI 25 IRQ_TYPE_LEVEL_HIGH>;
		clocks = <&cru HCLK_USBHOST1>;
		clock-names = "otg";
		dr_mode = "host";
		phys = <&usbphy2>;
		phy-names = "usb2-phy";
		status = "disabled";
	};

	usb_otg: usb@ff580000 {
		compatible = "rockchip,rk3288-usb", "rockchip,rk3066-usb",
				"snps,dwc2";
		reg = <0x0 0xff580000 0x0 0x40000>;
		interrupts = <GIC_SPI 23 IRQ_TYPE_LEVEL_HIGH>;
		clocks = <&cru HCLK_OTG0>;
		clock-names = "otg";
		dr_mode = "otg";
		g-np-tx-fifo-size = <16>;
		g-rx-fifo-size = <280>;
		g-tx-fifo-size = <256 128 128 64 32 16>;
		g-use-dma;
		phys = <&usbphy0>;
		phy-names = "usb2-phy";
		status = "disabled";
	};

	usb_hsic: usb@ff5c0000 {
		compatible = "generic-ehci";
		reg = <0x0 0xff5c0000 0x0 0x100>;
		interrupts = <GIC_SPI 26 IRQ_TYPE_LEVEL_HIGH>;
		clocks = <&cru HCLK_HSIC>;
		clock-names = "usbhost";
		status = "disabled";
	};

	dmc: dmc@ff610000 {
		compatible = "rockchip,rk3288-dmc", "syscon";
		rockchip,cru = <&cru>;
		rockchip,grf = <&grf>;
		rockchip,pmu = <&pmu>;
		rockchip,sgrf = <&sgrf>;
		rockchip,noc = <&noc>;
		reg = <0x0 0xff610000 0x0 0x3fc
		       0x0 0xff620000 0x0 0x294
		       0x0 0xff630000 0x0 0x3fc
		       0x0 0xff640000 0x0 0x294>;
		rockchip,sram = <&ddr_sram>;
		clocks = <&cru PCLK_DDRUPCTL0>, <&cru PCLK_PUBL0>,
			 <&cru PCLK_DDRUPCTL1>, <&cru PCLK_PUBL1>,
			 <&cru ARMCLK>, <&cru ACLK_DMAC1>;
		clock-names = "pclk_ddrupctl0", "pclk_publ0",
			      "pclk_ddrupctl1", "pclk_publ1",
			      "arm_clk", "aclk_dmac1";
	};

	i2c2: i2c@ff660000 {
		compatible = "rockchip,rk3288-i2c";
		reg = <0x0 0xff660000 0x0 0x1000>;
		interrupts = <GIC_SPI 61 IRQ_TYPE_LEVEL_HIGH>;
		#address-cells = <1>;
		#size-cells = <0>;
		clock-names = "i2c";
		clocks = <&cru PCLK_I2C2>;
		pinctrl-names = "default";
		pinctrl-0 = <&i2c2_xfer>;
		status = "disabled";
	};

	pwm0: pwm@ff680000 {
		compatible = "rockchip,rk3288-pwm";
		reg = <0x0 0xff680000 0x0 0x10>;
		#pwm-cells = <3>;
		pinctrl-names = "active";
		pinctrl-0 = <&pwm0_pin>;
		clocks = <&cru PCLK_PWM>;
		clock-names = "pwm";
		status = "disabled";
	};

	pwm1: pwm@ff680010 {
		compatible = "rockchip,rk3288-pwm";
		reg = <0x0 0xff680010 0x0 0x10>;
		#pwm-cells = <3>;
		pinctrl-names = "active";
		pinctrl-0 = <&pwm1_pin>;
		clocks = <&cru PCLK_PWM>;
		clock-names = "pwm";
		status = "disabled";
	};

	pwm2: pwm@ff680020 {
		compatible = "rockchip,rk3288-pwm";
		reg = <0x0 0xff680020 0x0 0x10>;
		#pwm-cells = <3>;
		pinctrl-names = "active";
		pinctrl-0 = <&pwm2_pin>;
		clocks = <&cru PCLK_PWM>;
		clock-names = "pwm";
		status = "disabled";
	};

	pwm3: pwm@ff680030 {
		compatible = "rockchip,rk3288-pwm";
		reg = <0x0 0xff680030 0x0 0x10>;
		#pwm-cells = <3>;
		pinctrl-names = "active";
		pinctrl-0 = <&pwm3_pin>;
		clocks = <&cru PCLK_PWM>;
		clock-names = "pwm";
		status = "disabled";
	};

	timer: timer@ff6b0000 {
		compatible = "rockchip,rk3288-timer";
		reg = <0x0 0xff6b0000 0x0 0x20>;
		interrupts = <GIC_SPI 66 IRQ_TYPE_LEVEL_HIGH>;
		clocks = <&xin24m>, <&cru PCLK_TIMER>;
		clock-names = "timer", "pclk";
	};

	bus_intmem@ff700000 {
		compatible = "mmio-sram";
		reg = <0x0 0xff700000 0x0 0x18000>;
		#address-cells = <1>;
		#size-cells = <1>;
		ranges = <0 0x0 0xff700000 0x18000>;
		smp-sram@0 {
			compatible = "rockchip,rk3066-smp-sram";
			reg = <0x00 0x10>;
		};
		ddr_sram: ddr-sram@1000 {
			compatible = "rockchip,rk3288-ddr-sram";
			reg = <0x1000 0x4000>;
		};
	};

	sram@ff720000 {
		compatible = "rockchip,rk3288-pmu-sram", "mmio-sram";
		reg = <0x0 0xff720000 0x0 0x1000>;
	};

	qos_gpu_r: qos@ffaa0000 {
		compatible = "syscon";
		reg = <0x0 0xffaa0000 0x0 0x20>;
	};

	qos_gpu_w: qos@ffaa0080 {
		compatible = "syscon";
		reg = <0x0 0xffaa0080 0x0 0x20>;
	};

	qos_vio1_vop: qos@ffad0000 {
		compatible = "syscon";
		reg = <0x0 0xffad0000 0x0 0x20>;
	};

	qos_vio1_isp_w0: qos@ffad0100 {
		compatible = "syscon";
		reg = <0x0 0xffad0100 0x0 0x20>;
	};

	qos_vio1_isp_w1: qos@ffad0180 {
		compatible = "syscon";
		reg = <0x0 0xffad0180 0x0 0x20>;
	};

	qos_vio0_vop: qos@ffad0400 {
		compatible = "syscon";
		reg = <0x0 0xffad0400 0x0 0x20>;
	};

	qos_vio0_vip: qos@ffad0480 {
		compatible = "syscon";
		reg = <0x0 0xffad0480 0x0 0x20>;
	};

	qos_vio0_iep: qos@ffad0500 {
		compatible = "syscon";
		reg = <0x0 0xffad0500 0x0 0x20>;
	};

	qos_vio2_rga_r: qos@ffad0800 {
		compatible = "syscon";
		reg = <0x0 0xffad0800 0x0 0x20>;
	};

	qos_vio2_rga_w: qos@ffad0880 {
		compatible = "syscon";
		reg = <0x0 0xffad0880 0x0 0x20>;
	};

	qos_vio1_isp_r: qos@ffad0900 {
		compatible = "syscon";
		reg = <0x0 0xffad0900 0x0 0x20>;
	};

	qos_video: qos@ffae0000 {
		compatible = "syscon";
		reg = <0x0 0xffae0000 0x0 0x20>;
	};

	qos_hevc_r: qos@ffaf0000 {
		compatible = "syscon";
		reg = <0x0 0xffaf0000 0x0 0x20>;
	};

	qos_hevc_w: qos@ffaf0080 {
		compatible = "syscon";
		reg = <0x0 0xffaf0080 0x0 0x20>;
	};

	pmu: power-management@ff730000 {
		compatible = "rockchip,rk3288-pmu", "syscon", "simple-mfd";
		reg = <0x0 0xff730000 0x0 0x100>;

		power: power-controller {
			compatible = "rockchip,rk3288-power-controller";
			#power-domain-cells = <1>;
			#address-cells = <1>;
			#size-cells = <0>;

			/*
			 * Note: Although SCLK_* are the working clocks
			 * of device without including on the NOC, needed for
			 * synchronous reset.
			 *
			 * The clocks on the which NOC:
			 * ACLK_IEP/ACLK_VIP/ACLK_VOP0 are on ACLK_VIO0_NIU.
			 * ACLK_ISP/ACLK_VOP1 are on ACLK_VIO1_NIU.
			 * ACLK_RGA is on ACLK_RGA_NIU.
			 * The others (HCLK_*,PLCK_*) are on HCLK_VIO_NIU.
			 *
			 * Which clock are device clocks:
			 *	clocks		devices
			 *	*_IEP		IEP:Image Enhancement Processor
			 *	*_ISP		ISP:Image Signal Processing
			 *	*_VIP		VIP:Video Input Processor
			 *	*_VOP*		VOP:Visual Output Processor
			 *	*_RGA		RGA
			 *	*_EDP*		EDP
			 *	*_LVDS_*	LVDS
			 *	*_HDMI		HDMI
			 *	*_MIPI_*	MIPI
			 */
			power-domain@RK3288_PD_VIO {
				reg = <RK3288_PD_VIO>;
				clocks = <&cru ACLK_IEP>,
					 <&cru ACLK_ISP>,
					 <&cru ACLK_RGA>,
					 <&cru ACLK_VIP>,
					 <&cru ACLK_VOP0>,
					 <&cru ACLK_VOP1>,
					 <&cru DCLK_VOP0>,
					 <&cru DCLK_VOP1>,
					 <&cru HCLK_IEP>,
					 <&cru HCLK_ISP>,
					 <&cru HCLK_RGA>,
					 <&cru HCLK_VIP>,
					 <&cru HCLK_VOP0>,
					 <&cru HCLK_VOP1>,
					 <&cru PCLK_EDP_CTRL>,
					 <&cru PCLK_HDMI_CTRL>,
					 <&cru PCLK_LVDS_PHY>,
					 <&cru PCLK_MIPI_CSI>,
					 <&cru PCLK_MIPI_DSI0>,
					 <&cru PCLK_MIPI_DSI1>,
					 <&cru SCLK_EDP_24M>,
					 <&cru SCLK_EDP>,
					 <&cru SCLK_HDMI_CEC>,
					 <&cru SCLK_ISP_JPE>,
					 <&cru SCLK_ISP>,
					 <&cru SCLK_RGA>;
				pm_qos = <&qos_vio0_iep>,
					 <&qos_vio1_vop>,
					 <&qos_vio1_isp_w0>,
					 <&qos_vio1_isp_w1>,
					 <&qos_vio0_vop>,
					 <&qos_vio0_vip>,
					 <&qos_vio2_rga_r>,
					 <&qos_vio2_rga_w>,
					 <&qos_vio1_isp_r>;
			};

			/*
			 * Note: The following 3 are HEVC(H.265) clocks,
			 * and on the ACLK_HEVC_NIU (NOC).
			 */
			power-domain@RK3288_PD_HEVC {
				reg = <RK3288_PD_HEVC>;
				clocks = <&cru ACLK_HEVC>,
					 <&cru SCLK_HEVC_CABAC>,
					 <&cru SCLK_HEVC_CORE>;
				pm_qos = <&qos_hevc_r>,
					 <&qos_hevc_w>;
			};

			/*
			 * Note: ACLK_VCODEC/HCLK_VCODEC are VCODEC
			 * (video endecoder & decoder) clocks that on the
			 * ACLK_VCODEC_NIU and HCLK_VCODEC_NIU (NOC).
			 */
			power-domain@RK3288_PD_VIDEO {
				reg = <RK3288_PD_VIDEO>;
				clocks = <&cru ACLK_VCODEC>,
					 <&cru HCLK_VCODEC>;
				pm_qos = <&qos_video>;
			};

			/*
			 * Note: ACLK_GPU is the GPU clock,
			 * and on the ACLK_GPU_NIU (NOC).
			 */
			power-domain@RK3288_PD_GPU {
				reg = <RK3288_PD_GPU>;
				clocks = <&cru ACLK_GPU>;
				pm_qos = <&qos_gpu_r>,
					 <&qos_gpu_w>;
			};
		};

		reboot_mode: reboot-mode {
			compatible = "syscon-reboot-mode";
			offset = <0x94>;
			mode-normal = <BOOT_NORMAL>;
			mode-recovery = <BOOT_RECOVERY>;
			mode-bootloader = <BOOT_FASTBOOT>;
			mode-loader = <BOOT_BL_DOWNLOAD>;
			mode-ums = <BOOT_UMS>;
		};
	};

	sgrf: syscon@ff740000 {
		compatible = "rockchip,rk3288-sgrf", "syscon";
		reg = <0x0 0xff740000 0x0 0x1000>;
	};

	cru: clock-controller@ff760000 {
		compatible = "rockchip,rk3288-cru";
		reg = <0x0 0xff760000 0x0 0x1000>;
		rockchip,grf = <&grf>;
		#clock-cells = <1>;
		#reset-cells = <1>;
		assigned-clocks =
				<&cru PLL_GPLL>, <&cru PLL_NPLL>,
				<&cru ACLK_CPU>, <&cru HCLK_CPU>,
				<&cru PCLK_CPU>, <&cru ACLK_PERI>,
				<&cru HCLK_PERI>, <&cru PCLK_PERI>,
				<&cru ACLK_VIO0>, <&cru ACLK_VIO1>,
				<&cru ACLK_GPU>;
		assigned-clock-rates =
				<594000000>, <1250000000>,
				<300000000>, <150000000>,
				<75000000>, <300000000>,
				<150000000>, <75000000>,
				<594000000>, <297000000>,
				<200000000>;
	};

	grf: syscon@ff770000 {
		compatible = "rockchip,rk3288-grf", "syscon", "simple-mfd";
		reg = <0x0 0xff770000 0x0 0x1000>;

		mipi_phy_rx0: mipi-phy-rx0 {
			compatible = "rockchip,rk3288-mipi-dphy";
			clocks = <&cru SCLK_MIPIDSI_24M>, <&cru PCLK_MIPI_CSI>;
			clock-names = "dphy-ref", "pclk";
			status = "disabled";
		};

		io_domains: io-domains {
			compatible = "rockchip,rk3288-io-voltage-domain";
			status = "disabled";
		};

		lvds: lvds {
			compatible = "rockchip,rk3288-lvds";
			phys = <&video_phy>;
			phy-names = "phy";
			status = "disabled";

			ports {
				#address-cells = <1>;
				#size-cells = <0>;

				port@0 {
					reg = <0>;
					#address-cells = <1>;
					#size-cells = <0>;

					lvds_in_vopb: endpoint@0 {
						reg = <0>;
						remote-endpoint = <&vopb_out_lvds>;
					};

					lvds_in_vopl: endpoint@1 {
						reg = <1>;
						remote-endpoint = <&vopl_out_lvds>;
					};
				};
			};
		};

		rgb: rgb {
			compatible = "rockchip,rk3288-rgb";
			pinctrl-names = "default", "sleep";
			pinctrl-0 = <&lcdc_rgb_pins>;
			pinctrl-1 = <&lcdc_sleep_pins>;
			phys = <&video_phy>;
			phy-names = "phy";
			status = "disabled";

			ports {
				#address-cells = <1>;
				#size-cells = <0>;

				port@0 {
					reg = <0>;
					#address-cells = <1>;
					#size-cells = <0>;

					rgb_in_vopb: endpoint@0 {
						reg = <0>;
						remote-endpoint = <&vopb_out_rgb>;
					};

					rgb_in_vopl: endpoint@1 {
						reg = <1>;
						remote-endpoint = <&vopl_out_rgb>;
					};
				};
			};
		};

		usbphy: usbphy {
			compatible = "rockchip,rk3288-usb-phy";
			#address-cells = <1>;
			#size-cells = <0>;
			status = "disabled";

			usbphy0: usb-phy@320 {
				#phy-cells = <0>;
				reg = <0x320>;
				clocks = <&cru SCLK_OTGPHY0>;
				clock-names = "phyclk";
				#clock-cells = <0>;
				resets = <&cru SRST_USBOTG_PHY>;
				reset-names = "phy-reset";
				interrupts = <GIC_SPI 94 IRQ_TYPE_LEVEL_HIGH>;
				interrupt-names = "otg-bvalid";
			};

			usbphy1: usb-phy@334 {
				#phy-cells = <0>;
				reg = <0x334>;
				clocks = <&cru SCLK_OTGPHY1>;
				clock-names = "phyclk";
				#clock-cells = <0>;
			};

			usbphy2: usb-phy@348 {
				#phy-cells = <0>;
				reg = <0x348>;
				clocks = <&cru SCLK_OTGPHY2>;
				clock-names = "phyclk";
				#clock-cells = <0>;
				resets = <&cru SRST_USBHOST1_PHY>;
				reset-names = "phy-reset";
			};
		};

		pvtm: pvtm {
			compatible = "rockchip,rk3288-pvtm";
			#address-cells = <1>;
			#size-cells = <0>;
			status = "okay";

			pvtm@0 {
				reg = <0>;
				clocks = <&cru SCLK_PVTM_CORE>;
				clock-names = "clk";
				resets = <&cru SRST_CORE_PVTM>;
				reset-names = "rst";
			};
			pvtm@1 {
				reg = <1>;
				clocks = <&cru SCLK_PVTM_GPU>;
				clock-names = "clk";
				resets = <&cru SRST_GPU_PVTM>;
				reset-names = "rst";
			};
		};
	};

	wdt: watchdog@ff800000 {
		compatible = "rockchip,rk3288-wdt", "snps,dw-wdt";
		reg = <0x0 0xff800000 0x0 0x100>;
		clocks = <&cru PCLK_WDT>;
		interrupts = <GIC_SPI 79 IRQ_TYPE_LEVEL_HIGH>;
		status = "disabled";
	};

	spdif_2ch: sound@ff880000 {
		compatible = "rockchip,rk3288-spdif", "rockchip,rk3066-spdif";
		reg = <0x0 0xff880000 0x0 0x10000>;
		#sound-dai-cells = <0>;
		clock-names = "hclk", "mclk";
		clocks = <&cru HCLK_SPDIF>, <&cru SCLK_SPDIF>;
		dmas = <&dmac_bus_s 2>;
		dma-names = "tx";
		interrupts = <GIC_SPI 54 IRQ_TYPE_LEVEL_HIGH>;
		pinctrl-names = "default";
		pinctrl-0 = <&spdif_tx>;
		rockchip,grf = <&grf>;
		status = "disabled";
	};

	i2s: i2s@ff890000 {
		compatible = "rockchip,rk3288-i2s", "rockchip,rk3066-i2s";
		reg = <0x0 0xff890000 0x0 0x10000>;
		#sound-dai-cells = <0>;
		interrupts = <GIC_SPI 53 IRQ_TYPE_LEVEL_HIGH>;
		#address-cells = <1>;
		#size-cells = <0>;
		dmas = <&dmac_bus_s 0>, <&dmac_bus_s 1>;
		dma-names = "tx", "rx";
		clock-names = "i2s_hclk", "i2s_clk";
		clocks = <&cru HCLK_I2S0>, <&cru SCLK_I2S0>;
		assigned-clocks = <&cru SCLK_I2S_SRC>;
		assigned-clock-parents = <&cru PLL_GPLL>;
		pinctrl-names = "default";
		pinctrl-0 = <&i2s0_bus>;
		resets = <&cru SRST_I2S0>;
		reset-names = "reset-m";
		rockchip,playback-channels = <8>;
		rockchip,capture-channels = <2>;
		status = "disabled";
	};

	rng: rng@ff8a0000 {
		compatible = "rockchip,cryptov1-rng";
		reg = <0x0 0xff8a0000 0x0 0x4000>;
		clocks = <&cru SCLK_CRYPTO>, <&cru HCLK_CRYPTO>;
		clock-names = "clk_crypto", "hclk_crypto";
		assigned-clocks = <&cru SCLK_CRYPTO>, <&cru HCLK_CRYPTO>;
		assigned-clock-rates = <150000000>, <100000000>;
		status = "disabled";
	};

	crypto: cypto-controller@ff8a0000 {
		compatible = "rockchip,rk3288-crypto";
		reg = <0x0 0xff8a0000 0x0 0x4000>;
		interrupts = <GIC_SPI 48 IRQ_TYPE_LEVEL_HIGH>;
		clocks = <&cru ACLK_CRYPTO>, <&cru HCLK_CRYPTO>,
			 <&cru SCLK_CRYPTO>, <&cru ACLK_DMAC1>;
		clock-names = "aclk", "hclk", "sclk", "apb_pclk";
		resets = <&cru SRST_CRYPTO>;
		reset-names = "crypto-rst";
		status = "disabled";
	};

	spdif: sound@ff8b0000 {
		compatible = "rockchip,rk3288-spdif", "rockchip,rk3066-spdif";
		reg = <0x0 0xff8b0000 0x0 0x10000>;
		#sound-dai-cells = <0>;
		clock-names = "hclk", "mclk";
		clocks = <&cru HCLK_SPDIF8CH>, <&cru SCLK_SPDIF8CH>;
		dmas = <&dmac_bus_s 3>;
		dma-names = "tx";
		interrupts = <GIC_SPI 54 IRQ_TYPE_LEVEL_HIGH>;
		pinctrl-names = "default";
		pinctrl-0 = <&spdif_tx>;
		rockchip,grf = <&grf>;
		status = "disabled";
	};

	iep: iep@ff90000 {
		compatible = "rockchip,iep";
		iommu_enabled = <1>;
		iommus = <&iep_mmu>;
		reg = <0x0 0xff900000 0x0 0x800>;
		interrupts = <GIC_SPI 17 IRQ_TYPE_LEVEL_HIGH>;
		clocks = <&cru ACLK_IEP>, <&cru HCLK_IEP>;
		clock-names = "aclk_iep", "hclk_iep";
		power-domains = <&power RK3288_PD_VIO>;
		allocator = <1>;
		version = <1>;
		status = "disabled";
	};

	iep_mmu: iommu@ff900800 {
		compatible = "rockchip,iommu";
		reg = <0x0 0xff900800 0x0 0x40>;
		interrupts = <GIC_SPI 17 IRQ_TYPE_LEVEL_HIGH>;
		interrupt-names = "iep_mmu";
		clocks = <&cru ACLK_IEP>, <&cru HCLK_IEP>;
		clock-names = "aclk", "iface";
		#iommu-cells = <0>;
		status = "disabled";
	};

	cif_isp0: cif_isp@ff910000 {
		compatible = "rockchip,rk3288-cif-isp";
		rockchip,grf = <&grf>;
		reg = <0x0 0xff910000 0x0 0x4000>, <0x0 0xff968000 0x0 0x4000>;
		reg-names = "register", "csihost-register";
		clocks = <&cru ACLK_ISP>, <&cru HCLK_ISP>,
			<&cru SCLK_ISP>, <&cru SCLK_ISP_JPE>,
			<&cru PCLK_MIPI_CSI>, <&cru PCLK_ISP_IN>,
			<&cru SCLK_MIPIDSI_24M>;
		clock-names = "aclk_isp", "hclk_isp",
			"sclk_isp", "sclk_isp_jpe",
			"pclk_mipi_csi", "pclk_isp_in",
			"sclk_mipidsi_24m";
		resets = <&cru SRST_ISP>;
		reset-names = "rst_isp";
		interrupts = <GIC_SPI 14 IRQ_TYPE_LEVEL_HIGH>;
		interrupt-names = "cif_isp10_irq";
		power-domains = <&power RK3288_PD_VIO>;
		rockchip,isp,iommu-enable = <1>;
		iommus = <&isp_mmu>;
		status = "disabled";
	};

	isp: isp@ff910000 {
		compatible = "rockchip,rk3288-isp", "rockchip,isp";
		reg = <0x0 0xff910000 0x0 0x4000>;
		interrupts = <GIC_SPI 14 IRQ_TYPE_LEVEL_HIGH>;
		power-domains = <&power RK3288_PD_VIO>;
		clocks =
			<&cru ACLK_ISP>, <&cru HCLK_ISP>, <&cru SCLK_ISP>,
			<&cru SCLK_ISP_JPE>, <&cru PCLK_ISP_IN>,
			<&cru SCLK_VIP_OUT>, <&cru SCLK_MIPIDSI_24M>,
			<&cru SCLK_VIP_OUT>, <&cru PCLK_MIPI_CSI>;
		clock-names =
			"aclk_isp", "hclk_isp", "clk_isp",
			"clk_isp_jpe", "pclkin_isp", "clk_cif_out",
			"clk_mipi_24m", "clk_cif_pll", "hclk_mipiphy1";
		pinctrl-names =
			"default", "isp_dvp8bit2", "isp_dvp10bit",
			"isp_dvp12bit", "isp_dvp8bit0", "isp_mipi_fl",
			"isp_mipi_fl_prefl", "isp_flash_as_gpio",
			"isp_flash_as_trigger_out";
		pinctrl-0 = <&isp_mipi>;
		pinctrl-1 = <&isp_mipi &isp_dvp_d2d9>;
		pinctrl-2 = <&isp_mipi &isp_dvp_d2d9 &isp_dvp_d0d1>;
		pinctrl-3 = <&isp_mipi &isp_dvp_d2d9 &isp_dvp_d0d1
					&isp_dvp_d10d11>;
		pinctrl-4 = <&isp_mipi &isp_dvp_d0d7>;
		pinctrl-5 = <&isp_mipi>;
		pinctrl-6 = <&isp_mipi &isp_prelight>;
		pinctrl-7 = <&isp_flash_trigger_as_gpio>;
		pinctrl-8 = <&isp_flash_trigger>;
		rockchip,isp,mipiphy = <2>;
		rockchip,isp,cifphy = <1>;
		rockchip,isp,mipiphy1,reg = <0xff968000 0x4000>;
		rockchip,grf = <&grf>;
		rockchip,cru = <&cru>;
		rockchip,gpios = <&gpio7 13 GPIO_ACTIVE_HIGH>;
		rockchip,isp,iommu_enable = <1>;
		iommus = <&isp_mmu>;
		status = "disabled";
	};

	rkisp1: rkisp1@ff910000 {
		compatible = "rockchip,rk3288-rkisp1";
		reg = <0x0 0xff910000 0x0 0x4000>;
		interrupts = <GIC_SPI 14 IRQ_TYPE_LEVEL_HIGH>;
		interrupt-names = "isp_irq";
		clocks = <&cru SCLK_ISP>, <&cru ACLK_ISP>,
			<&cru HCLK_ISP>, <&cru PCLK_ISP_IN>,
			<&cru SCLK_ISP_JPE>;
		clock-names = "clk_isp", "aclk_isp",
			"hclk_isp", "pclk_isp_in",
			"sclk_isp_jpe";
		assigned-clocks = <&cru SCLK_ISP>, <&cru SCLK_ISP_JPE>;
		assigned-clock-rates = <400000000>, <400000000>;
		power-domains = <&power RK3288_PD_VIO>;
		iommus = <&isp_mmu>;
		status = "disabled";
	};

	isp_mmu: iommu@ff914000 {
		compatible = "rockchip,iommu";
		reg = <0x0 0xff914000 0x0 0x100>, <0x0 0xff915000 0x0 0x100>;
		interrupts = <GIC_SPI 14 IRQ_TYPE_LEVEL_HIGH>;
		interrupt-names = "isp_mmu";
		clocks = <&cru ACLK_ISP>, <&cru HCLK_ISP>;
		clock-names = "aclk", "iface";
		#iommu-cells = <0>;
		rockchip,disable-mmu-reset;
		status = "disabled";
	};

	rga: rga@ff920000 {
		compatible = "rockchip,rk3288-rga";
		reg = <0x0 0xff920000 0x0 0x180>;
		interrupts = <GIC_SPI 18 IRQ_TYPE_LEVEL_HIGH>;
		clocks = <&cru ACLK_RGA>, <&cru HCLK_RGA>, <&cru SCLK_RGA>;
		clock-names = "aclk", "hclk", "sclk";
		power-domains = <&power RK3288_PD_VIO>;
		resets = <&cru SRST_RGA_CORE>, <&cru SRST_RGA_AXI>, <&cru SRST_RGA_AHB>;
		reset-names = "core", "axi", "ahb";
		status = "disabled";
	};

	vopb: vop@ff930000 {
		compatible = "rockchip,rk3288-vop-big";
		reg = <0x0 0xff930000 0x0 0x19c>;
		interrupts = <GIC_SPI 15 IRQ_TYPE_LEVEL_HIGH>;
		clocks = <&cru ACLK_VOP0>, <&cru DCLK_VOP0>, <&cru HCLK_VOP0>;
		clock-names = "aclk_vop", "dclk_vop", "hclk_vop";
		power-domains = <&power RK3288_PD_VIO>;
		resets = <&cru SRST_LCDC0_AXI>, <&cru SRST_LCDC0_AHB>, <&cru SRST_LCDC0_DCLK>;
		reset-names = "axi", "ahb", "dclk";
		iommus = <&vopb_mmu>;
		status = "disabled";

		vopb_out: port {
			#address-cells = <1>;
			#size-cells = <0>;

			vopb_out_hdmi: endpoint@0 {
				reg = <0>;
				remote-endpoint = <&hdmi_in_vopb>;
			};

			vopb_out_edp: endpoint@1 {
				reg = <1>;
				remote-endpoint = <&edp_in_vopb>;
			};

			vopb_out_dsi0: endpoint@2 {
				reg = <2>;
				remote-endpoint = <&dsi0_in_vopb>;
			};

			vopb_out_lvds: endpoint@3 {
				reg = <3>;
				remote-endpoint = <&lvds_in_vopb>;
			};

			vopb_out_dsi1: endpoint@4 {
				reg = <4>;
				remote-endpoint = <&dsi1_in_vopb>;
			};

			vopb_out_rgb: endpoint@5 {
				reg = <5>;
				remote-endpoint = <&rgb_in_vopb>;
			};
		};
	};

	vopb_mmu: iommu@ff930300 {
		compatible = "rockchip,iommu";
		reg = <0x0 0xff930300 0x0 0x100>;
		interrupts = <GIC_SPI 15 IRQ_TYPE_LEVEL_HIGH>;
		interrupt-names = "vopb_mmu";
		clocks = <&cru ACLK_VOP0>, <&cru HCLK_VOP0>;
		clock-names = "aclk", "iface";
		power-domains = <&power RK3288_PD_VIO>;
		#iommu-cells = <0>;
		rockchip,disable-device-link-resume;
		status = "disabled";
	};

	vopl: vop@ff940000 {
		compatible = "rockchip,rk3288-vop-lit";
		reg = <0x0 0xff940000 0x0 0x19c>;
		interrupts = <GIC_SPI 16 IRQ_TYPE_LEVEL_HIGH>;
		clocks = <&cru ACLK_VOP1>, <&cru DCLK_VOP1>, <&cru HCLK_VOP1>;
		clock-names = "aclk_vop", "dclk_vop", "hclk_vop";
		power-domains = <&power RK3288_PD_VIO>;
		resets = <&cru SRST_LCDC1_AXI>, <&cru SRST_LCDC1_AHB>, <&cru SRST_LCDC1_DCLK>;
		reset-names = "axi", "ahb", "dclk";
		iommus = <&vopl_mmu>;
		status = "disabled";

		vopl_out: port {
			#address-cells = <1>;
			#size-cells = <0>;

			vopl_out_hdmi: endpoint@0 {
				reg = <0>;
				remote-endpoint = <&hdmi_in_vopl>;
			};

			vopl_out_edp: endpoint@1 {
				reg = <1>;
				remote-endpoint = <&edp_in_vopl>;
			};

			vopl_out_dsi0: endpoint@2 {
				reg = <2>;
				remote-endpoint = <&dsi0_in_vopl>;
			};

			vopl_out_lvds: endpoint@3 {
				reg = <3>;
				remote-endpoint = <&lvds_in_vopl>;
			};

			vopl_out_dsi1: endpoint@4 {
				reg = <4>;
				remote-endpoint = <&dsi1_in_vopl>;
			};

			vopl_out_rgb: endpoint@5 {
				reg = <5>;
				remote-endpoint = <&rgb_in_vopl>;
			};
		};
	};

	vopl_mmu: iommu@ff940300 {
		compatible = "rockchip,iommu";
		reg = <0x0 0xff940300 0x0 0x100>;
		interrupts = <GIC_SPI 16 IRQ_TYPE_LEVEL_HIGH>;
		interrupt-names = "vopl_mmu";
		clocks = <&cru ACLK_VOP1>, <&cru HCLK_VOP1>;
		clock-names = "aclk", "iface";
		power-domains = <&power RK3288_PD_VIO>;
		#iommu-cells = <0>;
		rockchip,disable-device-link-resume;
		status = "disabled";
	};

	cif: cif@ff950000 {
		compatible = "rockchip,cif", "rockchip,rk3288-cif";
		reg = <0x0 0xff950000 0x0 0x400>;
		interrupts = <GIC_SPI 13 IRQ_TYPE_LEVEL_HIGH>;
		clocks = <&cru ACLK_VIP>, <&cru HCLK_VIP>,
			<&cru PCLK_VIP_IN>, <&cru SCLK_VIP_OUT>;
		clock-names = "aclk_cif0", "hclk_cif0",
				"cif0_in", "cif0_out";
		resets = <&cru SRST_VIP>;
		reset-names = "rst_cif";
		pinctrl-names = "cif_pin_all";
		pinctrl-0 = <&isp_mipi &isp_dvp_d2d9 &isp_dvp_d10d11>;
		rockchip,grf = <&grf>;
		rockchip,cru = <&cru>;
		power-domains = <&power RK3288_PD_VIO>;
		status = "disabled";
	};

	dsi0: dsi@ff960000 {
		compatible = "rockchip,rk3288-mipi-dsi", "snps,dw-mipi-dsi";
		reg = <0x0 0xff960000 0x0 0x4000>;
		interrupts = <GIC_SPI 19 IRQ_TYPE_LEVEL_HIGH>;
		clocks = <&cru SCLK_MIPIDSI_24M>, <&cru PCLK_MIPI_DSI0>;
		clock-names = "ref", "pclk";
		resets = <&cru SRST_MIPIDSI0>;
		reset-names = "apb";
		power-domains = <&power RK3288_PD_VIO>;
		rockchip,grf = <&grf>;
		#address-cells = <1>;
		#size-cells = <0>;
		status = "disabled";

		ports {
			mipi_in: port {
				#address-cells = <1>;
				#size-cells = <0>;
				dsi0_in_vopb: endpoint@0 {
					reg = <0>;
					remote-endpoint = <&vopb_out_dsi0>;
				};
				dsi0_in_vopl: endpoint@1 {
					reg = <1>;
					remote-endpoint = <&vopl_out_dsi0>;
				};
			};
		};
	};

	dsi1: dsi@ff964000 {
		compatible = "rockchip,rk3288-mipi-dsi", "snps,dw-mipi-dsi";
		reg = <0x0 0xff964000 0x0 0x4000>;
		interrupts = <GIC_SPI 20 IRQ_TYPE_LEVEL_HIGH>;
		clocks = <&cru SCLK_MIPIDSI_24M>, <&cru PCLK_MIPI_DSI1>;
		clock-names = "ref", "pclk";
		resets = <&cru SRST_MIPIDSI1>;
		reset-names = "apb";
		power-domains = <&power RK3288_PD_VIO>;
		rockchip,grf = <&grf>;
		#address-cells = <1>;
		#size-cells = <0>;
		status = "disabled";

		ports {
			#address-cells = <1>;
			#size-cells = <0>;

			dsi1_in: port {
				#address-cells = <1>;
				#size-cells = <0>;

				dsi1_in_vopb: endpoint@0 {
					reg = <0>;
					remote-endpoint = <&vopb_out_dsi1>;
				};
				dsi1_in_vopl: endpoint@1 {
					reg = <1>;
					remote-endpoint = <&vopl_out_dsi1>;
				};
			};
		};
	};

	video_phy: video-phy@ff96c000 {
		compatible = "rockchip,rk3288-video-phy";
		reg = <0x0 0xff96c000 0x0 0x4000>;
		clocks = <&cru PCLK_LVDS_PHY>;
		clock-names = "pclk";
		resets = <&cru SRST_LVDS_PHY>;
		reset-names = "rst";
		power-domains = <&power RK3288_PD_VIO>;
		#phy-cells = <0>;
		status = "disabled";
	};

	edp: edp@ff970000 {
		compatible = "rockchip,rk3288-dp";
		reg = <0x0 0xff970000 0x0 0x4000>;
		interrupts = <GIC_SPI 98 IRQ_TYPE_LEVEL_HIGH>;
		clocks = <&cru SCLK_EDP_24M>, <&cru PCLK_EDP_CTRL>,
			 <&cru SCLK_EDP>;
		clock-names = "dp", "pclk", "spdif";
		assigned-clocks = <&cru SCLK_EDP_24M>;
		assigned-clock-parents = <&xin24m>;
		power-domains = <&power RK3288_PD_VIO>;
		resets = <&cru SRST_EDP>;
		reset-names = "dp";
		rockchip,grf = <&grf>;
		status = "disabled";

		ports {
			#address-cells = <1>;
			#size-cells = <0>;

			port@0 {
				reg = <0>;
				#address-cells = <1>;
				#size-cells = <0>;

				edp_in_vopb: endpoint@0 {
					reg = <0>;
					remote-endpoint = <&vopb_out_edp>;
				};

				edp_in_vopl: endpoint@1 {
					reg = <1>;
					remote-endpoint = <&vopl_out_edp>;
				};
			};
		};
	};

	hdmi: hdmi@ff980000 {
		compatible = "rockchip,rk3288-dw-hdmi";
		reg = <0x0 0xff980000 0x0 0x20000>;
		reg-io-width = <4>;
		#sound-dai-cells = <0>;
		rockchip,grf = <&grf>;
		interrupts = <GIC_SPI 103 IRQ_TYPE_LEVEL_HIGH>;
		clocks = <&cru  PCLK_HDMI_CTRL>, <&cru SCLK_HDMI_HDCP>, <&cru SCLK_HDMI_CEC>;
		clock-names = "iahb", "isfr", "cec";
		pinctrl-names = "default", "sleep";
		pinctrl-0 = <&hdmi_ddc>;
		pinctrl-1 = <&hdmi_gpio>;
		power-domains = <&power RK3288_PD_VIO>;
		unsupported-yuv-input;
		status = "disabled";

		ports {
			hdmi_in: port {
				#address-cells = <1>;
				#size-cells = <0>;
				hdmi_in_vopb: endpoint@0 {
					reg = <0>;
					remote-endpoint = <&vopb_out_hdmi>;
				};
				hdmi_in_vopl: endpoint@1 {
					reg = <1>;
					remote-endpoint = <&vopl_out_hdmi>;
				};
			};
		};
	};

	mpp_srv: mpp-srv {
		compatible = "rockchip,mpp-service";
		rockchip,taskqueue-count = <2>;
		rockchip,resetgroup-count = <2>;
		status = "disabled";
	};

	vepu: vepu@ff9a0000 {
		compatible = "rockchip,vpu-encoder-v1";
		reg = <0x0 0xff9a0000 0x0 0x400>;
		interrupts = <GIC_SPI 9 IRQ_TYPE_LEVEL_HIGH>;
		interrupt-names = "irq_enc";
		clocks = <&cru ACLK_VCODEC>, <&cru HCLK_VCODEC>;
		clock-names = "aclk_vcodec", "hclk_vcodec";
		resets = <&cru SRST_VCODEC_AXI>, <&cru SRST_VCODEC_AHB>;
		reset-names = "shared_video_a", "shared_video_h";
		assigned-clocks = <&cru ACLK_VCODEC>;
		assigned-clock-rates = <400000000>;
		iommus = <&vpu_mmu>;
		power-domains = <&power RK3288_PD_VIDEO>;
		rockchip,srv = <&mpp_srv>;
		rockchip,taskqueue-node = <0>;
		rockchip,resetgroup-node = <0>;
		status = "disabled";
	};

	vdpu: vdpu@ff9a0400 {
		compatible = "rockchip,vpu-decoder-rk3288", "rockchip,vpu-decoder-v1";
		reg = <0x0 0xff9a0400 0x0 0x400>;
		interrupts = <GIC_SPI 10 IRQ_TYPE_LEVEL_HIGH>;
		interrupt-names = "irq_dec";
		clocks = <&cru ACLK_VCODEC>, <&cru HCLK_VCODEC>;
		clock-names = "aclk_vcodec", "hclk_vcodec";
		rockchip,normal-rates = <300000000>, <0>;
		rockchip,advanced-rates = <600000000>, <0>;
		resets = <&cru SRST_VCODEC_AXI>, <&cru SRST_VCODEC_AHB>;
		reset-names = "shared_video_a", "shared_video_h";
		assigned-clocks = <&cru ACLK_VCODEC>;
		assigned-clock-rates = <400000000>;
		iommus = <&vpu_mmu>;
		power-domains = <&power RK3288_PD_VIDEO>;
		rockchip,srv = <&mpp_srv>;
		rockchip,taskqueue-node = <0>;
		rockchip,resetgroup-node = <0>;
		status = "disabled";
	};

	vpu_mmu: iommu@ff9a0800 {
		compatible = "rockchip,iommu";
		reg = <0x0 0xff9a0800 0x0 0x100>;
		interrupts = <GIC_SPI 11 IRQ_TYPE_LEVEL_HIGH>;
		interrupt-names = "vpu_mmu";
		clocks = <&cru ACLK_VCODEC>, <&cru HCLK_VCODEC>;
		clock-names = "aclk", "iface";
		power-domains = <&power RK3288_PD_VIDEO>;
		#iommu-cells = <0>;
		status = "disabled";
	};

	hevc: hevc_service@ff9c0000 {
		compatible = "rockchip,hevc-decoder";
		reg = <0x0 0xff9c0000 0x0 0x400>;
		interrupts = <GIC_SPI 12 IRQ_TYPE_LEVEL_HIGH>;
		interrupt-names = "irq_dec";
		clocks = <&cru ACLK_HEVC>, <&cru HCLK_HEVC>, <&cru SCLK_HEVC_CORE>,
			 <&cru SCLK_HEVC_CABAC>;
		clock-names = "aclk_vcodec", "hclk_vcodec", "clk_core",
			      "clk_cabac";
		rockchip,normal-rates = <300000000>, <0>, <200000000>,
				<200000000>;
		rockchip,advanced-rates = <500000000>, <0>, <400000000>,
				<400000000>;
		rockchip,default-max-load = <2088960>;
		resets =  <&cru SRST_HEVC>;
		reset-names = "video_core";

		/*
		 * The 4K hevc would also work well with 500/125/300/300,
		 * no more err irq and reset request.
		 */
		assigned-clocks = <&cru ACLK_HEVC>, <&cru HCLK_HEVC>,
				  <&cru SCLK_HEVC_CORE>,
				  <&cru SCLK_HEVC_CABAC>;
		assigned-clock-rates = <400000000>, <100000000>,
				       <300000000>, <300000000>;
		iommus = <&hevc_mmu>;
		rockchip,srv = <&mpp_srv>;
		rockchip,taskqueue-node = <1>;
		rockchip,resetgroup-node = <1>;
		power-domains = <&power RK3288_PD_HEVC>;
		status = "disabled";
	};

	hevc_mmu: iommu@ff9c0440 {
		compatible = "rockchip,iommu";
		reg = <0x0 0xff9c0440 0x0 0x40>,
		      <0x0 0xff9c0480 0x0 0x40>;
		interrupts = <GIC_SPI 111 IRQ_TYPE_LEVEL_HIGH>;
		interrupt-names = "hevc_mmu";
		clocks = <&cru ACLK_HEVC>, <&cru HCLK_HEVC>;
		clock-names = "aclk", "iface";
		power-domains = <&power RK3288_PD_HEVC>;
		#iommu-cells = <0>;
		status = "disabled";
	};

	gpu: gpu@ffa30000 {
		compatible = "arm,malit764",
			     "arm,malit76x",
			     "arm,malit7xx",
			     "arm,mali-midgard";
		reg = <0x0 0xffa30000 0x0 0x10000>;
		interrupts = <GIC_SPI 6 IRQ_TYPE_LEVEL_HIGH>,
			     <GIC_SPI 7 IRQ_TYPE_LEVEL_HIGH>,
			     <GIC_SPI 8 IRQ_TYPE_LEVEL_HIGH>;
		interrupt-names = "JOB", "MMU", "GPU";
		clocks = <&cru ACLK_GPU>;
		clock-names = "clk_mali";
		operating-points-v2 = <&gpu_opp_table>;
		#cooling-cells = <2>; /* min followed by max */
		power-domains = <&power RK3288_PD_GPU>;
		status = "disabled";

		upthreshold = <75>;
		downdifferential = <10>;

		gpu_power_model: power_model {
			compatible = "arm,mali-simple-power-model";
			static-coefficient = <411000>;
			dynamic-coefficient = <733>;
			ts = <32000 4700 (-80) 2>;
			thermal-zone = "gpu-thermal";
		};
	};

	gpu_opp_table: opp-table1 {
		compatible = "operating-points-v2";

		clocks = <&cru PLL_GPLL>;
		nvmem-cells = <&performance>, <&performance_w>;
		nvmem-cell-names = "performance", "performance-w";
		rockchip,bin-scaling-sel = <
			0               55
			1               59
			2               61
			3               61
		>;

		opp-200000000 {
			opp-hz = /bits/ 64 <200000000>;
			opp-microvolt = <950000>;
		};
		opp-300000000 {
			opp-hz = /bits/ 64 <300000000>;
			opp-microvolt = <1000000>;
		};
		opp-420000000 {
			opp-hz = /bits/ 64 <420000000>;
			opp-microvolt = <1100000>;
		};
		opp-500000000 {
			opp-hz = /bits/ 64 <500000000>;
			opp-microvolt = <1200000>;
		};
	};

	noc: syscon@ffac0000 {
		compatible = "rockchip,rk3288-noc", "syscon";
		reg = <0x0 0xffac0000 0x0 0x2000>;
	};

	nocp_core: nocp-core@ffac0400 {
		compatible = "rockchip,rk3288-nocp";
		reg = <0x0 0xffac0400 0x0 0x400>;
	};

	nocp_gpu: nocp-gpu@ffac0800 {
		compatible = "rockchip,rk3288-nocp";
		reg = <0x0 0xffac0800 0x0 0x400>;
	};

	nocp_peri: nocp-peri@ffac0c00 {
		compatible = "rockchip,rk3288-nocp";
		reg = <0x0 0xffac0c00 0x0 0x400>;
	};

	nocp_vpu: nocp-vpu@ffac1000 {
		compatible = "rockchip,rk3288-nocp";
		reg = <0x0 0xffac1000 0x0 0x400>;
	};

	nocp_vio0: nocp-vio0@ffac1400 {
		compatible = "rockchip,rk3288-nocp";
		reg = <0x0 0xffac1400 0x0 0x400>;
	};

	nocp_vio1: nocp-vio1@ffac1800 {
		compatible = "rockchip,rk3288-nocp";
		reg = <0x0 0xffac1800 0x0 0x400>;
	};

	nocp_vio2: nocp-vio2@ffac1c00 {
		compatible = "rockchip,rk3288-nocp";
		reg = <0x0 0xffac1c00 0x0 0x400>;
	};

	efuse: efuse@ffb40000 {
		compatible = "rockchip,rockchip-efuse";
		reg = <0x0 0xffb40000 0x0 0x20>;
		#address-cells = <1>;
		#size-cells = <1>;
		clocks = <&cru PCLK_EFUSE256>;
		clock-names = "pclk_efuse";

		special_function: special-function@5 {
			reg = <0x5 0x1>;
			bits = <4 4>;
		};
		package_info: package-info@5 {
			reg = <0x5 0x1>;
			bits = <2 2>;
		};
		process_version: process-version@6 {
			reg = <0x6 0x1>;
			bits = <0 4>;
		};
		efuse_id: id@7 {
			reg = <0x7 0x10>;
		};
		cpu_leakage: cpu-leakage@17 {
			reg = <0x17 0x1>;
		};
		performance_w: performance@1c {
			reg = <0x1c 0x1>;
			bits = <4 3>;
		};
		performance: performance@1d {
			reg = <0x1d 0x1>;
			bits = <4 3>;
		};
	};

	gic: interrupt-controller@ffc01000 {
		compatible = "arm,gic-400";
		interrupt-controller;
		#interrupt-cells = <3>;
		#address-cells = <0>;

		reg = <0x0 0xffc01000 0x0 0x1000>,
		      <0x0 0xffc02000 0x0 0x2000>,
		      <0x0 0xffc04000 0x0 0x2000>,
		      <0x0 0xffc06000 0x0 0x2000>;
		interrupts = <GIC_PPI 9 0xf04>;
	};

	rockchip_system_monitor: rockchip-system-monitor {
		compatible = "rockchip,system-monitor";
	};

	pinctrl: pinctrl {
		compatible = "rockchip,rk3288-pinctrl";
		rockchip,grf = <&grf>;
		rockchip,pmu = <&pmu>;
		#address-cells = <2>;
		#size-cells = <2>;
		ranges;

		gpio0: gpio0@ff750000 {
			compatible = "rockchip,gpio-bank";
			reg = <0x0 0xff750000 0x0 0x100>;
			interrupts = <GIC_SPI 81 IRQ_TYPE_LEVEL_HIGH>;
			clocks = <&cru PCLK_GPIO0>;

			gpio-controller;
			#gpio-cells = <2>;

			interrupt-controller;
			#interrupt-cells = <2>;
		};

		gpio1: gpio1@ff780000 {
			compatible = "rockchip,gpio-bank";
			reg = <0x0 0xff780000 0x0 0x100>;
			interrupts = <GIC_SPI 82 IRQ_TYPE_LEVEL_HIGH>;
			clocks = <&cru PCLK_GPIO1>;

			gpio-controller;
			#gpio-cells = <2>;

			interrupt-controller;
			#interrupt-cells = <2>;
		};

		gpio2: gpio2@ff790000 {
			compatible = "rockchip,gpio-bank";
			reg = <0x0 0xff790000 0x0 0x100>;
			interrupts = <GIC_SPI 83 IRQ_TYPE_LEVEL_HIGH>;
			clocks = <&cru PCLK_GPIO2>;

			gpio-controller;
			#gpio-cells = <2>;

			interrupt-controller;
			#interrupt-cells = <2>;
		};

		gpio3: gpio3@ff7a0000 {
			compatible = "rockchip,gpio-bank";
			reg = <0x0 0xff7a0000 0x0 0x100>;
			interrupts = <GIC_SPI 84 IRQ_TYPE_LEVEL_HIGH>;
			clocks = <&cru PCLK_GPIO3>;

			gpio-controller;
			#gpio-cells = <2>;

			interrupt-controller;
			#interrupt-cells = <2>;
		};

		gpio4: gpio4@ff7b0000 {
			compatible = "rockchip,gpio-bank";
			reg = <0x0 0xff7b0000 0x0 0x100>;
			interrupts = <GIC_SPI 85 IRQ_TYPE_LEVEL_HIGH>;
			clocks = <&cru PCLK_GPIO4>;

			gpio-controller;
			#gpio-cells = <2>;

			interrupt-controller;
			#interrupt-cells = <2>;
		};

		gpio5: gpio5@ff7c0000 {
			compatible = "rockchip,gpio-bank";
			reg = <0x0 0xff7c0000 0x0 0x100>;
			interrupts = <GIC_SPI 86 IRQ_TYPE_LEVEL_HIGH>;
			clocks = <&cru PCLK_GPIO5>;

			gpio-controller;
			#gpio-cells = <2>;

			interrupt-controller;
			#interrupt-cells = <2>;
		};

		gpio6: gpio6@ff7d0000 {
			compatible = "rockchip,gpio-bank";
			reg = <0x0 0xff7d0000 0x0 0x100>;
			interrupts = <GIC_SPI 87 IRQ_TYPE_LEVEL_HIGH>;
			clocks = <&cru PCLK_GPIO6>;

			gpio-controller;
			#gpio-cells = <2>;

			interrupt-controller;
			#interrupt-cells = <2>;
		};

		gpio7: gpio7@ff7e0000 {
			compatible = "rockchip,gpio-bank";
			reg = <0x0 0xff7e0000 0x0 0x100>;
			interrupts = <GIC_SPI 88 IRQ_TYPE_LEVEL_HIGH>;
			clocks = <&cru PCLK_GPIO7>;

			gpio-controller;
			#gpio-cells = <2>;

			interrupt-controller;
			#interrupt-cells = <2>;
		};

		gpio8: gpio8@ff7f0000 {
			compatible = "rockchip,gpio-bank";
			reg = <0x0 0xff7f0000 0x0 0x100>;
			interrupts = <GIC_SPI 89 IRQ_TYPE_LEVEL_HIGH>;
			clocks = <&cru PCLK_GPIO8>;

			gpio-controller;
			#gpio-cells = <2>;

			interrupt-controller;
			#interrupt-cells = <2>;
		};

		hdmi {
			hdmi_gpio: hdmi-gpio {
				rockchip,pins = <7 RK_PC3 RK_FUNC_GPIO
						 &pcfg_pull_none>,
						<7 RK_PC4 RK_FUNC_GPIO
						 &pcfg_pull_none>;
			};

			hdmi_cec: hdmi-cec {
				rockchip,pins = <7 RK_PC0 2 &pcfg_pull_none>;
			};

			hdmi_ddc: hdmi-ddc {
				rockchip,pins = <7 RK_PC3 2 &pcfg_pull_none>,
						<7 RK_PC4 2 &pcfg_pull_none>;
			};
		};

		pcfg_pull_up: pcfg-pull-up {
			bias-pull-up;
		};

		pcfg_pull_down: pcfg-pull-down {
			bias-pull-down;
		};

		pcfg_pull_none: pcfg-pull-none {
			bias-disable;
		};

		pcfg_pull_none_12ma: pcfg-pull-none-12ma {
			bias-disable;
			drive-strength = <12>;
		};

		suspend {
			global_pwroff: global-pwroff {
				rockchip,pins = <0 RK_PA0 1 &pcfg_pull_none>;
			};

			ddrio_pwroff: ddrio-pwroff {
				rockchip,pins = <0 RK_PA1 1 &pcfg_pull_none>;
			};

			ddr0_retention: ddr0-retention {
				rockchip,pins = <0 RK_PA2 1 &pcfg_pull_up>;
			};

			ddr1_retention: ddr1-retention {
				rockchip,pins = <0 RK_PA3 1 &pcfg_pull_up>;
			};
		};

		edp {
			edp_hpd: edp-hpd {
				rockchip,pins = <7 RK_PB3 2 &pcfg_pull_down>;
			};
		};

		i2c0 {
			i2c0_xfer: i2c0-xfer {
				rockchip,pins = <0 RK_PB7 1 &pcfg_pull_none>,
						<0 RK_PC0 1 &pcfg_pull_none>;
			};
		};

		i2c1 {
			i2c1_xfer: i2c1-xfer {
				rockchip,pins = <8 RK_PA4 1 &pcfg_pull_none>,
						<8 RK_PA5 1 &pcfg_pull_none>;
			};
		};

		i2c2 {
			i2c2_xfer: i2c2-xfer {
				rockchip,pins = <6 RK_PB1 1 &pcfg_pull_none>,
						<6 RK_PB2 1 &pcfg_pull_none>;
			};
		};

		i2c3 {
			i2c3_xfer: i2c3-xfer {
				rockchip,pins = <2 RK_PC0 1 &pcfg_pull_none>,
						<2 RK_PC1 1 &pcfg_pull_none>;
			};
		};

		i2c4 {
			i2c4_xfer: i2c4-xfer {
				rockchip,pins = <7 RK_PC1 1 &pcfg_pull_none>,
						<7 RK_PC2 1 &pcfg_pull_none>;
			};
		};

		i2c5 {
			i2c5_xfer: i2c5-xfer {
				rockchip,pins = <7 RK_PC3 1 &pcfg_pull_none>,
						<7 RK_PC4 1 &pcfg_pull_none>;
			};
		};

		i2s0 {
			i2s0_bus: i2s0-bus {
				rockchip,pins = <6 RK_PA0 1 &pcfg_pull_none>,
						<6 RK_PA1 1 &pcfg_pull_none>,
						<6 RK_PA2 1 &pcfg_pull_none>,
						<6 RK_PA3 1 &pcfg_pull_none>,
						<6 RK_PA4 1 &pcfg_pull_none>;
			};

			i2s0_mclk: i2s0-mclk {
				rockchip,pins = <6 RK_PB0 1 &pcfg_pull_none>;
			};
		};

		lcdc {
			lcdc_rgb_pins: lcdc-rgb-pins {
				rockchip,pins = <1 RK_PD3 1 &pcfg_pull_none>, /* LCDC_DCLK */
						<1 RK_PD2 1 &pcfg_pull_none>, /* LCDC_DEN */
						<1 RK_PD1 1 &pcfg_pull_none>, /* LCDC_VSYNC */
						<1 RK_PD0 1 &pcfg_pull_none>; /* LCDC_HSYNC */
			};

			lcdc_sleep_pins: lcdc-sleep-pins {
				rockchip,pins =	<1 RK_PD3 RK_FUNC_GPIO &pcfg_pull_none>, /* LCDC_DCLK */
						<1 RK_PD2 RK_FUNC_GPIO &pcfg_pull_none>, /* LCDC_DEN */
						<1 RK_PD1 RK_FUNC_GPIO &pcfg_pull_none>, /* LCDC_VSYNC */
						<1 RK_PD0 RK_FUNC_GPIO &pcfg_pull_none>; /* LCDC_HSYNC */
			};
		};

		sdmmc {
			sdmmc_clk: sdmmc-clk {
				rockchip,pins = <6 RK_PC4 1 &pcfg_pull_none>;
			};

			sdmmc_cmd: sdmmc-cmd {
				rockchip,pins = <6 RK_PC5 1 &pcfg_pull_up>;
			};

			sdmmc_cd: sdmmc-cd {
				rockchip,pins = <6 RK_PC6 1 &pcfg_pull_up>;
			};

			sdmmc_bus1: sdmmc-bus1 {
				rockchip,pins = <6 RK_PC0 1 &pcfg_pull_up>;
			};

			sdmmc_bus4: sdmmc-bus4 {
				rockchip,pins = <6 RK_PC0 1 &pcfg_pull_up>,
						<6 RK_PC1 1 &pcfg_pull_up>,
						<6 RK_PC2 1 &pcfg_pull_up>,
						<6 RK_PC3 1 &pcfg_pull_up>;
			};
		};

		sdio0 {
			sdio0_bus1: sdio0-bus1 {
				rockchip,pins = <4 RK_PC4 1 &pcfg_pull_up>;
			};

			sdio0_bus4: sdio0-bus4 {
				rockchip,pins = <4 RK_PC4 1 &pcfg_pull_up>,
						<4 RK_PC5 1 &pcfg_pull_up>,
						<4 RK_PC6 1 &pcfg_pull_up>,
						<4 RK_PC7 1 &pcfg_pull_up>;
			};

			sdio0_cmd: sdio0-cmd {
				rockchip,pins = <4 RK_PD0 1 &pcfg_pull_up>;
			};

			sdio0_clk: sdio0-clk {
				rockchip,pins = <4 RK_PD1 1 &pcfg_pull_none>;
			};

			sdio0_cd: sdio0-cd {
				rockchip,pins = <4 RK_PD2 1 &pcfg_pull_up>;
			};

			sdio0_wp: sdio0-wp {
				rockchip,pins = <4 RK_PD3 1 &pcfg_pull_up>;
			};

			sdio0_pwr: sdio0-pwr {
				rockchip,pins = <4 RK_PD4 1 &pcfg_pull_up>;
			};

			sdio0_bkpwr: sdio0-bkpwr {
				rockchip,pins = <4 RK_PD5 1 &pcfg_pull_up>;
			};

			sdio0_int: sdio0-int {
				rockchip,pins = <4 RK_PD6 1 &pcfg_pull_up>;
			};
		};

		sdio1 {
			sdio1_bus1: sdio1-bus1 {
				rockchip,pins = <3 RK_PD0 4 &pcfg_pull_up>;
			};

			sdio1_bus4: sdio1-bus4 {
				rockchip,pins = <3 RK_PD0 4 &pcfg_pull_up>,
						<3 RK_PD1 4 &pcfg_pull_up>,
						<3 RK_PD2 4 &pcfg_pull_up>,
						<3 RK_PD3 4 &pcfg_pull_up>;
			};

			sdio1_cd: sdio1-cd {
				rockchip,pins = <3 RK_PD4 4 &pcfg_pull_up>;
			};

			sdio1_wp: sdio1-wp {
				rockchip,pins = <3 RK_PD5 4 &pcfg_pull_up>;
			};

			sdio1_bkpwr: sdio1-bkpwr {
				rockchip,pins = <3 RK_PD6 4 &pcfg_pull_up>;
			};

			sdio1_int: sdio1-int {
				rockchip,pins = <3 RK_PD7 4 &pcfg_pull_up>;
			};

			sdio1_cmd: sdio1-cmd {
				rockchip,pins = <4 RK_PA6 4 &pcfg_pull_up>;
			};

			sdio1_clk: sdio1-clk {
				rockchip,pins = <4 RK_PA7 4 &pcfg_pull_none>;
			};

			sdio1_pwr: sdio1-pwr {
				rockchip,pins = <4 RK_PB1 4 &pcfg_pull_up>;
			};
		};

		emmc {
			emmc_clk: emmc-clk {
				rockchip,pins = <3 RK_PC2 2 &pcfg_pull_none>;
			};

			emmc_cmd: emmc-cmd {
				rockchip,pins = <3 RK_PC0 2 &pcfg_pull_up>;
			};

			emmc_pwr: emmc-pwr {
				rockchip,pins = <3 RK_PB1 2 &pcfg_pull_up>;
			};

			emmc_bus1: emmc-bus1 {
				rockchip,pins = <3 RK_PA0 2 &pcfg_pull_up>;
			};

			emmc_bus4: emmc-bus4 {
				rockchip,pins = <3 RK_PA0 2 &pcfg_pull_up>,
						<3 RK_PA1 2 &pcfg_pull_up>,
						<3 RK_PA2 2 &pcfg_pull_up>,
						<3 RK_PA3 2 &pcfg_pull_up>;
			};

			emmc_bus8: emmc-bus8 {
				rockchip,pins = <3 RK_PA0 2 &pcfg_pull_up>,
						<3 RK_PA1 2 &pcfg_pull_up>,
						<3 RK_PA2 2 &pcfg_pull_up>,
						<3 RK_PA3 2 &pcfg_pull_up>,
						<3 RK_PA4 2 &pcfg_pull_up>,
						<3 RK_PA5 2 &pcfg_pull_up>,
						<3 RK_PA6 2 &pcfg_pull_up>,
						<3 RK_PA7 2 &pcfg_pull_up>;
			};
		};

		spi0 {
			spi0_clk: spi0-clk {
				rockchip,pins = <5 RK_PB4 1 &pcfg_pull_up>;
			};
			spi0_cs0: spi0-cs0 {
				rockchip,pins = <5 RK_PB5 1 &pcfg_pull_up>;
			};
			spi0_tx: spi0-tx {
				rockchip,pins = <5 RK_PB6 1 &pcfg_pull_up>;
			};
			spi0_rx: spi0-rx {
				rockchip,pins = <5 RK_PB7 1 &pcfg_pull_up>;
			};
			spi0_cs1: spi0-cs1 {
				rockchip,pins = <5 RK_PC0 1 &pcfg_pull_up>;
			};
		};
		spi1 {
			spi1_clk: spi1-clk {
				rockchip,pins = <7 RK_PB4 2 &pcfg_pull_up>;
			};
			spi1_cs0: spi1-cs0 {
				rockchip,pins = <7 RK_PB5 2 &pcfg_pull_up>;
			};
			spi1_rx: spi1-rx {
				rockchip,pins = <7 RK_PB6 2 &pcfg_pull_up>;
			};
			spi1_tx: spi1-tx {
				rockchip,pins = <7 RK_PB7 2 &pcfg_pull_up>;
			};
		};

		spi2 {
			spi2_cs1: spi2-cs1 {
				rockchip,pins = <8 RK_PA3 1 &pcfg_pull_up>;
			};
			spi2_clk: spi2-clk {
				rockchip,pins = <8 RK_PA6 1 &pcfg_pull_up>;
			};
			spi2_cs0: spi2-cs0 {
				rockchip,pins = <8 RK_PA7 1 &pcfg_pull_up>;
			};
			spi2_rx: spi2-rx {
				rockchip,pins = <8 RK_PB0 1 &pcfg_pull_up>;
			};
			spi2_tx: spi2-tx {
				rockchip,pins = <8 RK_PB1 1 &pcfg_pull_up>;
			};
		};

		uart0 {
			uart0_xfer: uart0-xfer {
				rockchip,pins = <4 RK_PC0 1 &pcfg_pull_up>,
						<4 RK_PC1 1 &pcfg_pull_up>;
			};

			uart0_cts: uart0-cts {
				rockchip,pins = <4 RK_PC2 1 &pcfg_pull_up>;
			};

			uart0_rts: uart0-rts {
				rockchip,pins = <4 RK_PC3 1 &pcfg_pull_none>;
			};
		};

		uart1 {
			uart1_xfer: uart1-xfer {
				rockchip,pins = <5 RK_PB0 1 &pcfg_pull_up>,
						<5 RK_PB1 1 &pcfg_pull_up>;
			};

			uart1_cts: uart1-cts {
				rockchip,pins = <5 RK_PB2 1 &pcfg_pull_up>;
			};

			uart1_rts: uart1-rts {
				rockchip,pins = <5 RK_PB3 1 &pcfg_pull_none>;
			};
		};

		uart2 {
			uart2_xfer: uart2-xfer {
				rockchip,pins = <7 RK_PC6 1 &pcfg_pull_up>,
						<7 RK_PC7 1 &pcfg_pull_up>;
			};
			/* no rts / cts for uart2 */
		};

		uart3 {
			uart3_xfer: uart3-xfer {
				rockchip,pins = <7 RK_PA7 1 &pcfg_pull_up>,
						<7 RK_PB0 1 &pcfg_pull_up>;
			};

			uart3_cts: uart3-cts {
				rockchip,pins = <7 RK_PB1 1 &pcfg_pull_up>;
			};

			uart3_rts: uart3-rts {
				rockchip,pins = <7 RK_PB2 1 &pcfg_pull_none>;
			};
		};

		uart4 {
			uart4_xfer: uart4-xfer {
				rockchip,pins = <5 RK_PB7 3 &pcfg_pull_up>,
						<5 RK_PB6 3 &pcfg_pull_up>;
			};

			uart4_cts: uart4-cts {
				rockchip,pins = <5 RK_PB4 3 &pcfg_pull_up>;
			};

			uart4_rts: uart4-rts {
				rockchip,pins = <5 RK_PB5 3 &pcfg_pull_none>;
			};
		};

		tsadc {
			otp_gpio: otp-gpio {
				rockchip,pins = <0 RK_PB2 RK_FUNC_GPIO &pcfg_pull_none>;
			};

			otp_out: otp-out {
				rockchip,pins = <0 RK_PB2 1 &pcfg_pull_none>;
			};
		};

		pwm0 {
			pwm0_pin: pwm0-pin {
				rockchip,pins = <7 RK_PA0 1 &pcfg_pull_none>;
			};

			pwm0_pin_pull_down: pwm0-pin-pull-down {
				rockchip,pins = <7 RK_PA0 1 &pcfg_pull_down>;
			};

		};

		pwm1 {
			pwm1_pin: pwm1-pin {
				rockchip,pins = <7 RK_PA1 1 &pcfg_pull_none>;
			};

			pwm1_pin_pull_down: pwm1-pin-pull-down {
				rockchip,pins = <7 RK_PA1 1 &pcfg_pull_down>;
			};
		};

		pwm2 {
			pwm2_pin: pwm2-pin {
				rockchip,pins = <7 RK_PC6 3 &pcfg_pull_none>;
			};

			pwm2_pin_pull_down: pwm2-pin-pull-down {
				rockchip,pins = <7 RK_PC6 3 &pcfg_pull_down>;
			};
		};

		pwm3 {
			pwm3_pin: pwm3-pin {
				rockchip,pins = <7 RK_PC7 3 &pcfg_pull_none>;
			};

			pwm3_pin_pull_down: pwm3-pin-pull-down {
				rockchip,pins = <7 RK_PC7 3 &pcfg_pull_down>;
			};
		};

		gmac {
			rgmii_pins: rgmii-pins {
				rockchip,pins = <3 RK_PD6 3 &pcfg_pull_none>,
						<3 RK_PD7 3 &pcfg_pull_none>,
						<3 RK_PD2 3 &pcfg_pull_none>,
						<3 RK_PD3 3 &pcfg_pull_none>,
						<3 RK_PD4 3 &pcfg_pull_none_12ma>,
						<3 RK_PD5 3 &pcfg_pull_none_12ma>,
						<3 RK_PD0 3 &pcfg_pull_none_12ma>,
						<3 RK_PD1 3 &pcfg_pull_none_12ma>,
						<4 RK_PA0 3 &pcfg_pull_none>,
						<4 RK_PA5 3 &pcfg_pull_none>,
						<4 RK_PA6 3 &pcfg_pull_none>,
						<4 RK_PB1 3 &pcfg_pull_none_12ma>,
						<4 RK_PA4 3 &pcfg_pull_none_12ma>,
						<4 RK_PA1 3 &pcfg_pull_none>,
						<4 RK_PA3 3 &pcfg_pull_none>;
			};

			rmii_pins: rmii-pins {
				rockchip,pins = <3 RK_PD6 3 &pcfg_pull_none>,
						<3 RK_PD7 3 &pcfg_pull_none>,
						<3 RK_PD4 3 &pcfg_pull_none>,
						<3 RK_PD5 3 &pcfg_pull_none>,
						<4 RK_PA0 3 &pcfg_pull_none>,
						<4 RK_PA5 3 &pcfg_pull_none>,
						<4 RK_PA4 3 &pcfg_pull_none>,
						<4 RK_PA1 3 &pcfg_pull_none>,
						<4 RK_PA2 3 &pcfg_pull_none>,
						<4 RK_PA3 3 &pcfg_pull_none>;
			};
		};

		spdif {
			spdif_tx: spdif-tx {
				rockchip,pins = <6 RK_PB3 1 &pcfg_pull_none>;
			};
		};

		isp_pin {
			isp_mipi: isp-mipi {
				rockchip,pins =
					/* cif_clkout */
					<2 RK_PB3 1 &pcfg_pull_none>;
			};

			isp_dvp_d2d9: isp-d2d9 {
				rockchip,pins =
					/* cif_data2 ... cif_data9 */
					<2 RK_PA0 1 &pcfg_pull_none>,
					<2 RK_PA1 1 &pcfg_pull_none>,
					<2 RK_PA2 1 &pcfg_pull_none>,
					<2 RK_PA3 1 &pcfg_pull_none>,
					<2 RK_PA4 1 &pcfg_pull_none>,
					<2 RK_PA5 1 &pcfg_pull_none>,
					<2 RK_PA6 1 &pcfg_pull_none>,
					<2 RK_PA7 1 &pcfg_pull_none>,
					/* cif_sync, cif_href */
					<2 RK_PB0 1 &pcfg_pull_none>,
					<2 RK_PB1 1 &pcfg_pull_none>,
					/* cif_clkin */
					<2 RK_PB2 1 &pcfg_pull_none>;
			};

			isp_dvp_d0d1: isp-d0d1 {
				rockchip,pins =
					/* cif_data0, cif_data1 */
					<2 RK_PB4 1 &pcfg_pull_none>,
					<2 RK_PB5 1 &pcfg_pull_none>;
			};

			isp_dvp_d10d11: isp-d10d11 {
				rockchip,pins =
					/* cif_data10, cif_data11 */
					<2 RK_PB6 1 &pcfg_pull_none>,
					<2 RK_PB7 1 &pcfg_pull_none>;
			};

			isp_dvp_d0d7: isp-d0d7 {
				rockchip,pins =
					/* cif_data0 ... cif_data7 */
					<2 RK_PB4 1 &pcfg_pull_none>,
					<2 RK_PB5 1 &pcfg_pull_none>,
					<2 RK_PA0 1 &pcfg_pull_none>,
					<2 RK_PA1 1 &pcfg_pull_none>,
					<2 RK_PA2 1 &pcfg_pull_none>,
					<2 RK_PA3 1 &pcfg_pull_none>,
					<2 RK_PA4 1 &pcfg_pull_none>,
					<2 RK_PA5 1 &pcfg_pull_none>;
			};

			isp_shutter: isp-shutter {
				rockchip,pins =
					/* SHUTTEREN, SHUTTERTRIG */
					<7 RK_PB4 2 &pcfg_pull_none>,
					<7 RK_PB7 2 &pcfg_pull_none>;
			};

			isp_flash_trigger: isp-flash-trigger {
				rockchip,pins =
					/* ISP_FLASHTRIGOU */
					<7 RK_PB5 2 &pcfg_pull_none>;
			};

			isp_prelight: isp-prelight {
				rockchip,pins =
					/* ISP_PRELIGHTTRIG */
					<7 RK_PB6 2 &pcfg_pull_none>;
			};

			isp_flash_trigger_as_gpio: isp-flash-trigger-as-gpio {
				rockchip,pins =
					/* ISP_FLASHTRIGOU */
					<7 RK_PB5 2 &pcfg_pull_none>;
			};
		};

		cif_pin {
			cif_dvp_d0d1: cif-dvp-d0d1 {
				rockchip,pins =	<2 RK_PB4 1 &pcfg_pull_none>, /* cif_data0 */
						<2 RK_PB5 1 &pcfg_pull_none>; /* cif_data1 */
			};

			cif_dvp_d2d9: cif-dvp-d2d9 {
				rockchip,pins =	<2 RK_PA0 1 &pcfg_pull_none>, /* cif_data2 */
						<2 RK_PA1 1 &pcfg_pull_none>, /* cif_data3 */
						<2 RK_PA2 1 &pcfg_pull_none>, /* cif_data4 */
						<2 RK_PA3 1 &pcfg_pull_none>, /* cif_data5 */
						<2 RK_PA4 1 &pcfg_pull_none>, /* cif_data6 */
						<2 RK_PA5 1 &pcfg_pull_none>, /* cif_data7 */
						<2 RK_PA6 1 &pcfg_pull_none>, /* cif_data8 */
						<2 RK_PA7 1 &pcfg_pull_none>, /* cif_data9 */
						<2 RK_PB0 1 &pcfg_pull_none>, /* cif_sync */
						<2 RK_PB1 1 &pcfg_pull_none>, /* cif_href */
						<2 RK_PB2 1 &pcfg_pull_none>, /* cif_clkin */
						<2 RK_PB3 1 &pcfg_pull_none>; /* cif_clkout */
			};

			cif_dvp_d10d11: cif-dvp-d10d11 {
				rockchip,pins = <2 RK_PB6 1 &pcfg_pull_none>, /* cif_data10 */
						<2 RK_PB7 1 &pcfg_pull_none>; /* cif_data11 */
			};
		};

	};

	rockchip_suspend: rockchip-suspend {
		compatible = "rockchip,pm-rk3288";
		status = "disabled";
		rockchip,sleep-mode-config = <
			(0
			|RKPM_CTR_PWR_DMNS
			|RKPM_CTR_GTCLKS
			|RKPM_CTR_PLLS
			|RKPM_CTR_ARMOFF_LPMD
			|RKPM_CTR_SYSCLK_OSC_DIS
			)
		>;
		rockchip,wakeup-config = <
			(0
			| RKPM_GPIO_WKUP_EN
			)
		>;
		rockchip,pwm-regulator-config = <
			(0
			| PWM2_REGULATOR_EN
			)
		>;
	};
};<|MERGE_RESOLUTION|>--- conflicted
+++ resolved
@@ -317,17 +317,6 @@
 		arm,no-tick-in-suspend;
 	};
 
-<<<<<<< HEAD
-=======
-	timer: timer@ff810000 {
-		compatible = "rockchip,rk3288-timer";
-		reg = <0x0 0xff810000 0x0 0x20>;
-		interrupts = <GIC_SPI 72 IRQ_TYPE_LEVEL_HIGH>;
-		clocks = <&cru PCLK_TIMER>, <&xin24m>;
-		clock-names = "pclk", "timer";
-	};
-
->>>>>>> a6850bb5
 	display-subsystem {
 		compatible = "rockchip,display-subsystem";
 		ports = <&vopl_out>, <&vopb_out>;
@@ -810,8 +799,8 @@
 		compatible = "rockchip,rk3288-timer";
 		reg = <0x0 0xff6b0000 0x0 0x20>;
 		interrupts = <GIC_SPI 66 IRQ_TYPE_LEVEL_HIGH>;
-		clocks = <&xin24m>, <&cru PCLK_TIMER>;
-		clock-names = "timer", "pclk";
+		clocks = <&cru PCLK_TIMER>, <&xin24m>;
+		clock-names = "pclk", "timer";
 	};
 
 	bus_intmem@ff700000 {
@@ -938,7 +927,7 @@
 			 *	*_HDMI		HDMI
 			 *	*_MIPI_*	MIPI
 			 */
-			power-domain@RK3288_PD_VIO {
+			pd_vio@RK3288_PD_VIO {
 				reg = <RK3288_PD_VIO>;
 				clocks = <&cru ACLK_IEP>,
 					 <&cru ACLK_ISP>,
@@ -981,7 +970,7 @@
 			 * Note: The following 3 are HEVC(H.265) clocks,
 			 * and on the ACLK_HEVC_NIU (NOC).
 			 */
-			power-domain@RK3288_PD_HEVC {
+			pd_hevc@RK3288_PD_HEVC {
 				reg = <RK3288_PD_HEVC>;
 				clocks = <&cru ACLK_HEVC>,
 					 <&cru SCLK_HEVC_CABAC>,
@@ -995,7 +984,7 @@
 			 * (video endecoder & decoder) clocks that on the
 			 * ACLK_VCODEC_NIU and HCLK_VCODEC_NIU (NOC).
 			 */
-			power-domain@RK3288_PD_VIDEO {
+			pd_video@RK3288_PD_VIDEO {
 				reg = <RK3288_PD_VIDEO>;
 				clocks = <&cru ACLK_VCODEC>,
 					 <&cru HCLK_VCODEC>;
@@ -1006,7 +995,7 @@
 			 * Note: ACLK_GPU is the GPU clock,
 			 * and on the ACLK_GPU_NIU (NOC).
 			 */
-			power-domain@RK3288_PD_GPU {
+			pd_gpu@RK3288_PD_GPU {
 				reg = <RK3288_PD_GPU>;
 				clocks = <&cru ACLK_GPU>;
 				pm_qos = <&qos_gpu_r>,
