--- conflicted
+++ resolved
@@ -90,12 +90,9 @@
 	struct tegra_dma_req dma_req;
 
 	struct pm_qos_request_list pm_qos;
-<<<<<<< HEAD
+	struct work_struct allow_suspend_work;
 	struct wake_lock wake_lock;
 	char wake_lock_name[100];
-=======
-	struct work_struct allow_suspend_work;
->>>>>>> 86d007b0
 };
 
 struct spdif_pio_stats {
@@ -170,11 +167,8 @@
 static inline void prevent_suspend(struct audio_stream *as)
 {
 	pr_debug("%s\n", __func__);
-<<<<<<< HEAD
+	cancel_work_sync(&as->allow_suspend_work);
 	wake_lock(&as->wake_lock);
-=======
-	cancel_work_sync(&as->allow_suspend_work);
->>>>>>> 86d007b0
 	pm_qos_update_request(&as->pm_qos, 0);
 }
 
