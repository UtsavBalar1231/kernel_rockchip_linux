--- conflicted
+++ resolved
@@ -44,11 +44,7 @@
 #include <linux/io.h>
 #include <linux/ktime.h>
 #include <linux/sysfs.h>
-<<<<<<< HEAD
-#include <linux/pm_qos_params.h>
 #include <linux/wakelock.h>
-=======
->>>>>>> 3707e1c4
 #include <linux/delay.h>
 #include <linux/tegra_audio.h>
 #include <linux/pm.h>
@@ -206,11 +202,7 @@
 {
 	pr_debug("%s\n", __func__);
 	cancel_work_sync(&as->allow_suspend_work);
-<<<<<<< HEAD
 	wake_lock(&as->wake_lock);
-	pm_qos_update_request(&as->pm_qos, 0);
-=======
->>>>>>> 3707e1c4
 }
 
 static void allow_suspend_worker(struct work_struct *w)
@@ -218,11 +210,7 @@
 	struct audio_stream *as = container_of(w,
 			struct audio_stream, allow_suspend_work);
 	pr_debug("%s\n", __func__);
-<<<<<<< HEAD
-	pm_qos_update_request(&as->pm_qos, PM_QOS_DEFAULT_VALUE);
 	wake_unlock(&as->wake_lock);
-=======
->>>>>>> 3707e1c4
 }
 
 static inline void allow_suspend(struct audio_stream *as)
@@ -1414,23 +1402,9 @@
 	pr_debug("%s\n", __func__);
 
 	mutex_lock(&ads->out.lock);
-<<<<<<< HEAD
-	if (ads->out.opened)
-		ads->out.opened--;
-	if (!ads->out.opened) {
-		stop_playback_if_necessary(&ads->out);
-		if (wake_lock_active(&ads->out.wake_lock))
-			pr_err("%s: wake lock is still held!\n", __func__);
-		if (kfifo_len(&ads->out.fifo))
-			pr_err("%s: output fifo is not empty (%d bytes left)\n",
-				__func__, kfifo_len(&ads->out.fifo));
-		allow_suspend(&ads->out);
-	}
-=======
 	ads->out.opened = 0;
 	request_stop_nosync(&ads->out);
 	allow_suspend(&ads->out);
->>>>>>> 3707e1c4
 	mutex_unlock(&ads->out.lock);
 	pr_debug("%s: done\n", __func__);
 	return 0;
@@ -1471,26 +1445,11 @@
 	pr_debug("%s\n", __func__);
 
 	mutex_lock(&ads->in.lock);
-<<<<<<< HEAD
-	if (ads->in.opened)
-		ads->in.opened--;
-
-	if (!ads->in.opened) {
-		if (ads->in.active)
-			request_stop_nosync(&ads->in);
-		if (wake_lock_active(&ads->in.wake_lock))
-			pr_err("%s: wake lock is still held!\n", __func__);
-		if (kfifo_len(&ads->in.fifo))
-			pr_err("%s: input fifo is not empty (%d bytes left)\n",
-				__func__, kfifo_len(&ads->in.fifo));
-		allow_suspend(&ads->in);
-=======
 	ads->in.opened = 0;
 	if (ads->in.active) {
 		sound_ops->stop_recording(&ads->in);
 		complete(&ads->in.stop_completion);
 		request_stop_nosync(&ads->in);
->>>>>>> 3707e1c4
 	}
 	allow_suspend(&ads->in);
 	mutex_unlock(&ads->in.lock);
