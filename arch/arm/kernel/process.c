/*
 *  linux/arch/arm/kernel/process.c
 *
 *  Copyright (C) 1996-2000 Russell King - Converted to ARM.
 *  Original Copyright (C) 1995  Linus Torvalds
 *
 * This program is free software; you can redistribute it and/or modify
 * it under the terms of the GNU General Public License version 2 as
 * published by the Free Software Foundation.
 */
#include <stdarg.h>

#include <linux/export.h>
#include <linux/sched.h>
#include <linux/kernel.h>
#include <linux/mm.h>
#include <linux/stddef.h>
#include <linux/unistd.h>
#include <linux/user.h>
#include <linux/interrupt.h>
#include <linux/kallsyms.h>
#include <linux/init.h>
#include <linux/elfcore.h>
#include <linux/pm.h>
#include <linux/tick.h>
#include <linux/utsname.h>
#include <linux/uaccess.h>
#include <linux/random.h>
#include <linux/hw_breakpoint.h>
#include <linux/leds.h>

#include <asm/processor.h>
#include <asm/thread_notify.h>
#include <asm/stacktrace.h>
#include <asm/system_misc.h>
#include <asm/mach/time.h>
#include <asm/tls.h>
#include <asm/vdso.h>

#ifdef CONFIG_CC_STACKPROTECTOR
#include <linux/stackprotector.h>
unsigned long __stack_chk_guard __read_mostly;
EXPORT_SYMBOL(__stack_chk_guard);
#endif

static const char *processor_modes[] __maybe_unused = {
  "USER_26", "FIQ_26" , "IRQ_26" , "SVC_26" , "UK4_26" , "UK5_26" , "UK6_26" , "UK7_26" ,
  "UK8_26" , "UK9_26" , "UK10_26", "UK11_26", "UK12_26", "UK13_26", "UK14_26", "UK15_26",
  "USER_32", "FIQ_32" , "IRQ_32" , "SVC_32" , "UK4_32" , "UK5_32" , "MON_32" , "ABT_32" ,
  "UK8_32" , "UK9_32" , "HYP_32", "UND_32" , "UK12_32", "UK13_32", "UK14_32", "SYS_32"
};

static const char *isa_modes[] __maybe_unused = {
  "ARM" , "Thumb" , "Jazelle", "ThumbEE"
};

/*
 * This is our default idle handler.
 */

void (*arm_pm_idle)(void);

/*
 * Called from the core idle loop.
 */

void arch_cpu_idle(void)
{
	if (arm_pm_idle)
		arm_pm_idle();
	else
		cpu_do_idle();
	local_irq_enable();
}

void arch_cpu_idle_prepare(void)
{
	local_fiq_enable();
}

void arch_cpu_idle_enter(void)
{
	idle_notifier_call_chain(IDLE_START);
	ledtrig_cpu(CPU_LED_IDLE_START);
#ifdef CONFIG_PL310_ERRATA_769419
	wmb();
#endif
}

void arch_cpu_idle_exit(void)
{
	ledtrig_cpu(CPU_LED_IDLE_END);
	idle_notifier_call_chain(IDLE_END);
<<<<<<< HEAD
}

/*
 * dump a block of kernel memory from around the given address
 */
static void show_data(unsigned long addr, int nbytes, const char *name)
{
	int	i, j;
	int	nlines;
	u32	*p;

	/*
	 * don't attempt to dump non-kernel addresses or
	 * values that are probably just small negative numbers
	 */
	if (addr < PAGE_OFFSET || addr > -256UL)
		return;

	printk("\n%s: %#lx:\n", name, addr);

	/*
	 * round address down to a 32 bit boundary
	 * and always dump a multiple of 32 bytes
	 */
	p = (u32 *)(addr & ~(sizeof(u32) - 1));
	nbytes += (addr & (sizeof(u32) - 1));
	nlines = (nbytes + 31) / 32;


	for (i = 0; i < nlines; i++) {
		/*
		 * just display low 16 bits of address to keep
		 * each line of the dump < 80 characters
		 */
		printk("%04lx ", (unsigned long)p & 0xffff);
		for (j = 0; j < 8; j++) {
			u32	data;
			if (probe_kernel_address(p, data)) {
				printk(" ********");
			} else {
				printk(" %08x", data);
			}
			++p;
		}
		printk("\n");
	}
}

static void show_extra_register_data(struct pt_regs *regs, int nbytes)
{
	mm_segment_t fs;

	fs = get_fs();
	set_fs(KERNEL_DS);
	show_data(regs->ARM_pc - nbytes, nbytes * 2, "PC");
	show_data(regs->ARM_lr - nbytes, nbytes * 2, "LR");
	show_data(regs->ARM_sp - nbytes, nbytes * 2, "SP");
	show_data(regs->ARM_ip - nbytes, nbytes * 2, "IP");
	show_data(regs->ARM_fp - nbytes, nbytes * 2, "FP");
	show_data(regs->ARM_r0 - nbytes, nbytes * 2, "R0");
	show_data(regs->ARM_r1 - nbytes, nbytes * 2, "R1");
	show_data(regs->ARM_r2 - nbytes, nbytes * 2, "R2");
	show_data(regs->ARM_r3 - nbytes, nbytes * 2, "R3");
	show_data(regs->ARM_r4 - nbytes, nbytes * 2, "R4");
	show_data(regs->ARM_r5 - nbytes, nbytes * 2, "R5");
	show_data(regs->ARM_r6 - nbytes, nbytes * 2, "R6");
	show_data(regs->ARM_r7 - nbytes, nbytes * 2, "R7");
	show_data(regs->ARM_r8 - nbytes, nbytes * 2, "R8");
	show_data(regs->ARM_r9 - nbytes, nbytes * 2, "R9");
	show_data(regs->ARM_r10 - nbytes, nbytes * 2, "R10");
	set_fs(fs);
=======
>>>>>>> 152bacdd
}

void __show_regs(struct pt_regs *regs)
{
	unsigned long flags;
	char buf[64];
#ifndef CONFIG_CPU_V7M
	unsigned int domain;
#ifdef CONFIG_CPU_SW_DOMAIN_PAN
	/*
	 * Get the domain register for the parent context. In user
	 * mode, we don't save the DACR, so lets use what it should
	 * be. For other modes, we place it after the pt_regs struct.
	 */
	if (user_mode(regs))
		domain = DACR_UACCESS_ENABLE;
	else
		domain = *(unsigned int *)(regs + 1);
#else
	domain = get_domain();
#endif
#endif

	show_regs_print_info(KERN_DEFAULT);

	print_symbol("PC is at %s\n", instruction_pointer(regs));
	print_symbol("LR is at %s\n", regs->ARM_lr);
	printk("pc : [<%08lx>]    lr : [<%08lx>]    psr: %08lx\n"
	       "sp : %08lx  ip : %08lx  fp : %08lx\n",
		regs->ARM_pc, regs->ARM_lr, regs->ARM_cpsr,
		regs->ARM_sp, regs->ARM_ip, regs->ARM_fp);
	printk("r10: %08lx  r9 : %08lx  r8 : %08lx\n",
		regs->ARM_r10, regs->ARM_r9,
		regs->ARM_r8);
	printk("r7 : %08lx  r6 : %08lx  r5 : %08lx  r4 : %08lx\n",
		regs->ARM_r7, regs->ARM_r6,
		regs->ARM_r5, regs->ARM_r4);
	printk("r3 : %08lx  r2 : %08lx  r1 : %08lx  r0 : %08lx\n",
		regs->ARM_r3, regs->ARM_r2,
		regs->ARM_r1, regs->ARM_r0);

	flags = regs->ARM_cpsr;
	buf[0] = flags & PSR_N_BIT ? 'N' : 'n';
	buf[1] = flags & PSR_Z_BIT ? 'Z' : 'z';
	buf[2] = flags & PSR_C_BIT ? 'C' : 'c';
	buf[3] = flags & PSR_V_BIT ? 'V' : 'v';
	buf[4] = '\0';

#ifndef CONFIG_CPU_V7M
	{
		const char *segment;

		if ((domain & domain_mask(DOMAIN_USER)) ==
		    domain_val(DOMAIN_USER, DOMAIN_NOACCESS))
			segment = "none";
		else if (get_fs() == get_ds())
			segment = "kernel";
		else
			segment = "user";

		printk("Flags: %s  IRQs o%s  FIQs o%s  Mode %s  ISA %s  Segment %s\n",
			buf, interrupts_enabled(regs) ? "n" : "ff",
			fast_interrupts_enabled(regs) ? "n" : "ff",
			processor_modes[processor_mode(regs)],
			isa_modes[isa_mode(regs)], segment);
	}
#else
	printk("xPSR: %08lx\n", regs->ARM_cpsr);
#endif

#ifdef CONFIG_CPU_CP15
	{
		unsigned int ctrl;

		buf[0] = '\0';
#ifdef CONFIG_CPU_CP15_MMU
		{
			unsigned int transbase;
			asm("mrc p15, 0, %0, c2, c0\n\t"
			    : "=r" (transbase));
			snprintf(buf, sizeof(buf), "  Table: %08x  DAC: %08x",
				transbase, domain);
		}
#endif
		asm("mrc p15, 0, %0, c1, c0\n" : "=r" (ctrl));

		printk("Control: %08x%s\n", ctrl, buf);
	}
#endif

	show_extra_register_data(regs, 128);
}

void show_regs(struct pt_regs * regs)
{
	__show_regs(regs);
	dump_stack();
}

ATOMIC_NOTIFIER_HEAD(thread_notify_head);

EXPORT_SYMBOL_GPL(thread_notify_head);

/*
 * Free current thread data structures etc..
 */
void exit_thread(struct task_struct *tsk)
{
	thread_notify(THREAD_NOTIFY_EXIT, task_thread_info(tsk));
}

void flush_thread(void)
{
	struct thread_info *thread = current_thread_info();
	struct task_struct *tsk = current;

	flush_ptrace_hw_breakpoint(tsk);

	memset(thread->used_cp, 0, sizeof(thread->used_cp));
	memset(&tsk->thread.debug, 0, sizeof(struct debug_info));
	memset(&thread->fpstate, 0, sizeof(union fp_state));

	flush_tls();

	thread_notify(THREAD_NOTIFY_FLUSH, thread);
}

void release_thread(struct task_struct *dead_task)
{
}

asmlinkage void ret_from_fork(void) __asm__("ret_from_fork");

int
copy_thread(unsigned long clone_flags, unsigned long stack_start,
	    unsigned long stk_sz, struct task_struct *p)
{
	struct thread_info *thread = task_thread_info(p);
	struct pt_regs *childregs = task_pt_regs(p);

	memset(&thread->cpu_context, 0, sizeof(struct cpu_context_save));

#ifdef CONFIG_CPU_USE_DOMAINS
	/*
	 * Copy the initial value of the domain access control register
	 * from the current thread: thread->addr_limit will have been
	 * copied from the current thread via setup_thread_stack() in
	 * kernel/fork.c
	 */
	thread->cpu_domain = get_domain();
#endif

	if (likely(!(p->flags & PF_KTHREAD))) {
		*childregs = *current_pt_regs();
		childregs->ARM_r0 = 0;
		if (stack_start)
			childregs->ARM_sp = stack_start;
	} else {
		memset(childregs, 0, sizeof(struct pt_regs));
		thread->cpu_context.r4 = stk_sz;
		thread->cpu_context.r5 = stack_start;
		childregs->ARM_cpsr = SVC_MODE;
	}
	thread->cpu_context.pc = (unsigned long)ret_from_fork;
	thread->cpu_context.sp = (unsigned long)childregs;

	clear_ptrace_hw_breakpoint(p);

	if (clone_flags & CLONE_SETTLS)
		thread->tp_value[0] = childregs->ARM_r3;
	thread->tp_value[1] = get_tpuser();

	thread_notify(THREAD_NOTIFY_COPY, thread);

	return 0;
}

/*
 * Fill in the task's elfregs structure for a core dump.
 */
int dump_task_regs(struct task_struct *t, elf_gregset_t *elfregs)
{
	elf_core_copy_regs(elfregs, task_pt_regs(t));
	return 1;
}

/*
 * fill in the fpe structure for a core dump...
 */
int dump_fpu (struct pt_regs *regs, struct user_fp *fp)
{
	struct thread_info *thread = current_thread_info();
	int used_math = thread->used_cp[1] | thread->used_cp[2];

	if (used_math)
		memcpy(fp, &thread->fpstate.soft, sizeof (*fp));

	return used_math != 0;
}
EXPORT_SYMBOL(dump_fpu);

unsigned long get_wchan(struct task_struct *p)
{
	struct stackframe frame;
	unsigned long stack_page;
	int count = 0;
	if (!p || p == current || p->state == TASK_RUNNING)
		return 0;

	frame.fp = thread_saved_fp(p);
	frame.sp = thread_saved_sp(p);
	frame.lr = 0;			/* recovered from the stack */
	frame.pc = thread_saved_pc(p);
	stack_page = (unsigned long)task_stack_page(p);
	do {
		if (frame.sp < stack_page ||
		    frame.sp >= stack_page + THREAD_SIZE ||
		    unwind_frame(&frame) < 0)
			return 0;
		if (!in_sched_functions(frame.pc))
			return frame.pc;
	} while (count ++ < 16);
	return 0;
}

unsigned long arch_randomize_brk(struct mm_struct *mm)
{
	unsigned long range_end = mm->brk + 0x02000000;
	return randomize_range(mm->brk, range_end, 0) ? : mm->brk;
}

#ifdef CONFIG_MMU
#ifdef CONFIG_KUSER_HELPERS
/*
 * The vectors page is always readable from user space for the
 * atomic helpers. Insert it into the gate_vma so that it is visible
 * through ptrace and /proc/<pid>/mem.
 */
static struct vm_area_struct gate_vma = {
	.vm_start	= 0xffff0000,
	.vm_end		= 0xffff0000 + PAGE_SIZE,
	.vm_flags	= VM_READ | VM_EXEC | VM_MAYREAD | VM_MAYEXEC,
};

static int __init gate_vma_init(void)
{
	gate_vma.vm_page_prot = PAGE_READONLY_EXEC;
	return 0;
}
arch_initcall(gate_vma_init);

struct vm_area_struct *get_gate_vma(struct mm_struct *mm)
{
	return &gate_vma;
}

int in_gate_area(struct mm_struct *mm, unsigned long addr)
{
	return (addr >= gate_vma.vm_start) && (addr < gate_vma.vm_end);
}

int in_gate_area_no_mm(unsigned long addr)
{
	return in_gate_area(NULL, addr);
}
#define is_gate_vma(vma)	((vma) == &gate_vma)
#else
#define is_gate_vma(vma)	0
#endif

const char *arch_vma_name(struct vm_area_struct *vma)
{
	return is_gate_vma(vma) ? "[vectors]" : NULL;
}

/* If possible, provide a placement hint at a random offset from the
 * stack for the sigpage and vdso pages.
 */
static unsigned long sigpage_addr(const struct mm_struct *mm,
				  unsigned int npages)
{
	unsigned long offset;
	unsigned long first;
	unsigned long last;
	unsigned long addr;
	unsigned int slots;

	first = PAGE_ALIGN(mm->start_stack);

	last = TASK_SIZE - (npages << PAGE_SHIFT);

	/* No room after stack? */
	if (first > last)
		return 0;

	/* Just enough room? */
	if (first == last)
		return first;

	slots = ((last - first) >> PAGE_SHIFT) + 1;

	offset = get_random_int() % slots;

	addr = first + (offset << PAGE_SHIFT);

	return addr;
}

static struct page *signal_page;
extern struct page *get_signal_page(void);

static const struct vm_special_mapping sigpage_mapping = {
	.name = "[sigpage]",
	.pages = &signal_page,
};

int arch_setup_additional_pages(struct linux_binprm *bprm, int uses_interp)
{
	struct mm_struct *mm = current->mm;
	struct vm_area_struct *vma;
	unsigned long npages;
	unsigned long addr;
	unsigned long hint;
	int ret = 0;

	if (!signal_page)
		signal_page = get_signal_page();
	if (!signal_page)
		return -ENOMEM;

	npages = 1; /* for sigpage */
	npages += vdso_total_pages;

	down_write(&mm->mmap_sem);
	hint = sigpage_addr(mm, npages);
	addr = get_unmapped_area(NULL, hint, npages << PAGE_SHIFT, 0, 0);
	if (IS_ERR_VALUE(addr)) {
		ret = addr;
		goto up_fail;
	}

	vma = _install_special_mapping(mm, addr, PAGE_SIZE,
		VM_READ | VM_EXEC | VM_MAYREAD | VM_MAYWRITE | VM_MAYEXEC,
		&sigpage_mapping);

	if (IS_ERR(vma)) {
		ret = PTR_ERR(vma);
		goto up_fail;
	}

	mm->context.sigpage = addr;

	/* Unlike the sigpage, failure to install the vdso is unlikely
	 * to be fatal to the process, so no error check needed
	 * here.
	 */
	arm_install_vdso(mm, addr + PAGE_SIZE);

 up_fail:
	up_write(&mm->mmap_sem);
	return ret;
}
#endif<|MERGE_RESOLUTION|>--- conflicted
+++ resolved
@@ -91,80 +91,6 @@
 {
 	ledtrig_cpu(CPU_LED_IDLE_END);
 	idle_notifier_call_chain(IDLE_END);
-<<<<<<< HEAD
-}
-
-/*
- * dump a block of kernel memory from around the given address
- */
-static void show_data(unsigned long addr, int nbytes, const char *name)
-{
-	int	i, j;
-	int	nlines;
-	u32	*p;
-
-	/*
-	 * don't attempt to dump non-kernel addresses or
-	 * values that are probably just small negative numbers
-	 */
-	if (addr < PAGE_OFFSET || addr > -256UL)
-		return;
-
-	printk("\n%s: %#lx:\n", name, addr);
-
-	/*
-	 * round address down to a 32 bit boundary
-	 * and always dump a multiple of 32 bytes
-	 */
-	p = (u32 *)(addr & ~(sizeof(u32) - 1));
-	nbytes += (addr & (sizeof(u32) - 1));
-	nlines = (nbytes + 31) / 32;
-
-
-	for (i = 0; i < nlines; i++) {
-		/*
-		 * just display low 16 bits of address to keep
-		 * each line of the dump < 80 characters
-		 */
-		printk("%04lx ", (unsigned long)p & 0xffff);
-		for (j = 0; j < 8; j++) {
-			u32	data;
-			if (probe_kernel_address(p, data)) {
-				printk(" ********");
-			} else {
-				printk(" %08x", data);
-			}
-			++p;
-		}
-		printk("\n");
-	}
-}
-
-static void show_extra_register_data(struct pt_regs *regs, int nbytes)
-{
-	mm_segment_t fs;
-
-	fs = get_fs();
-	set_fs(KERNEL_DS);
-	show_data(regs->ARM_pc - nbytes, nbytes * 2, "PC");
-	show_data(regs->ARM_lr - nbytes, nbytes * 2, "LR");
-	show_data(regs->ARM_sp - nbytes, nbytes * 2, "SP");
-	show_data(regs->ARM_ip - nbytes, nbytes * 2, "IP");
-	show_data(regs->ARM_fp - nbytes, nbytes * 2, "FP");
-	show_data(regs->ARM_r0 - nbytes, nbytes * 2, "R0");
-	show_data(regs->ARM_r1 - nbytes, nbytes * 2, "R1");
-	show_data(regs->ARM_r2 - nbytes, nbytes * 2, "R2");
-	show_data(regs->ARM_r3 - nbytes, nbytes * 2, "R3");
-	show_data(regs->ARM_r4 - nbytes, nbytes * 2, "R4");
-	show_data(regs->ARM_r5 - nbytes, nbytes * 2, "R5");
-	show_data(regs->ARM_r6 - nbytes, nbytes * 2, "R6");
-	show_data(regs->ARM_r7 - nbytes, nbytes * 2, "R7");
-	show_data(regs->ARM_r8 - nbytes, nbytes * 2, "R8");
-	show_data(regs->ARM_r9 - nbytes, nbytes * 2, "R9");
-	show_data(regs->ARM_r10 - nbytes, nbytes * 2, "R10");
-	set_fs(fs);
-=======
->>>>>>> 152bacdd
 }
 
 void __show_regs(struct pt_regs *regs)
@@ -254,8 +180,6 @@
 		printk("Control: %08x%s\n", ctrl, buf);
 	}
 #endif
-
-	show_extra_register_data(regs, 128);
 }
 
 void show_regs(struct pt_regs * regs)
