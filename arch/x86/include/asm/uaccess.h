#ifndef _ASM_X86_UACCESS_H
#define _ASM_X86_UACCESS_H
/*
 * User space memory access functions
 */
#include <linux/errno.h>
#include <linux/compiler.h>
#include <linux/thread_info.h>
#include <linux/string.h>
#include <linux/preempt.h>
#include <asm/asm.h>
#include <asm/page.h>
#include <asm/smap.h>

#define VERIFY_READ 0
#define VERIFY_WRITE 1

/*
 * The fs value determines whether argument validity checking should be
 * performed or not.  If get_fs() == USER_DS, checking is performed, with
 * get_fs() == KERNEL_DS, checking is bypassed.
 *
 * For historical reasons, these macros are grossly misnamed.
 */

#define MAKE_MM_SEG(s)	((mm_segment_t) { (s) })

#define KERNEL_DS	MAKE_MM_SEG(-1UL)
#define USER_DS 	MAKE_MM_SEG(TASK_SIZE_MAX)

#define get_ds()	(KERNEL_DS)
#define get_fs()	(current_thread_info()->addr_limit)
static inline void set_fs(mm_segment_t fs)
{
	current_thread_info()->addr_limit = fs;
	/* On user-mode return, check fs is correct */
	set_thread_flag(TIF_FSCHECK);
}

#define segment_eq(a, b)	((a).seg == (b).seg)

#define user_addr_max() (current_thread_info()->addr_limit.seg)
#define __addr_ok(addr) 	\
	((unsigned long __force)(addr) < user_addr_max())

/*
 * Test whether a block of memory is a valid user space address.
 * Returns 0 if the range is valid, nonzero otherwise.
 */
static inline bool __chk_range_not_ok(unsigned long addr, unsigned long size, unsigned long limit)
{
	/*
	 * If we have used "sizeof()" for the size,
	 * we know it won't overflow the limit (but
	 * it might overflow the 'addr', so it's
	 * important to subtract the size from the
	 * limit, not add it to the address).
	 */
	if (__builtin_constant_p(size))
		return unlikely(addr > limit - size);

	/* Arbitrary sizes? Be careful about overflow */
	addr += size;
	if (unlikely(addr < size))
		return true;
	return unlikely(addr > limit);
}

#define __range_not_ok(addr, size, limit)				\
({									\
	__chk_user_ptr(addr);						\
	__chk_range_not_ok((unsigned long __force)(addr), size, limit); \
})

#ifdef CONFIG_DEBUG_ATOMIC_SLEEP
# define WARN_ON_IN_IRQ()	WARN_ON_ONCE(!in_task())
#else
# define WARN_ON_IN_IRQ()
#endif

/**
 * access_ok: - Checks if a user space pointer is valid
 * @type: Type of access: %VERIFY_READ or %VERIFY_WRITE.  Note that
 *        %VERIFY_WRITE is a superset of %VERIFY_READ - if it is safe
 *        to write to a block, it is always safe to read from it.
 * @addr: User space pointer to start of block to check
 * @size: Size of block to check
 *
 * Context: User context only. This function may sleep if pagefaults are
 *          enabled.
 *
 * Checks if a pointer to a block of memory in user space is valid.
 *
 * Returns true (nonzero) if the memory block may be valid, false (zero)
 * if it is definitely invalid.
 *
 * Note that, depending on architecture, this function probably just
 * checks that the pointer is in the user space range - after calling
 * this function, memory access functions may still return -EFAULT.
 */
#define access_ok(type, addr, size)					\
({									\
	WARN_ON_IN_IRQ();						\
	likely(!__range_not_ok(addr, size, user_addr_max()));		\
})

/*
 * The exception table consists of pairs of addresses relative to the
 * exception table enty itself: the first is the address of an
 * instruction that is allowed to fault, and the second is the address
 * at which the program should continue.  No registers are modified,
 * so it is entirely up to the continuation code to figure out what to
 * do.
 *
 * All the routines below use bits of fixup code that are out of line
 * with the main instruction path.  This means when everything is well,
 * we don't even have to jump over them.  Further, they do not intrude
 * on our cache or tlb entries.
 */

struct exception_table_entry {
	int insn, fixup;
};
/* This is not the generic standard exception_table_entry format */
#define ARCH_HAS_SORT_EXTABLE
#define ARCH_HAS_SEARCH_EXTABLE

extern int fixup_exception(struct pt_regs *regs);
extern int early_fixup_exception(unsigned long *ip);

/*
 * These are the main single-value transfer routines.  They automatically
 * use the right size if we just have the right pointer type.
 *
 * This gets kind of ugly. We want to return _two_ values in "get_user()"
 * and yet we don't want to do any pointers, because that is too much
 * of a performance impact. Thus we have a few rather ugly macros here,
 * and hide all the ugliness from the user.
 *
 * The "__xxx" versions of the user access functions are versions that
 * do not verify the address space, that must have been done previously
 * with a separate "access_ok()" call (this is used when we do multiple
 * accesses to the same area of user memory).
 */

extern int __get_user_1(void);
extern int __get_user_2(void);
extern int __get_user_4(void);
extern int __get_user_8(void);
extern int __get_user_bad(void);

#define __uaccess_begin() stac()
#define __uaccess_end()   clac()
<<<<<<< HEAD
=======
#define __uaccess_begin_nospec()	\
({					\
	stac();				\
	barrier_nospec();		\
})
>>>>>>> 152bacdd

/*
 * This is a type: either unsigned long, if the argument fits into
 * that type, or otherwise unsigned long long.
 */
#define __inttype(x) \
__typeof__(__builtin_choose_expr(sizeof(x) > sizeof(0UL), 0ULL, 0UL))

/**
 * get_user: - Get a simple variable from user space.
 * @x:   Variable to store result.
 * @ptr: Source address, in user space.
 *
 * Context: User context only. This function may sleep if pagefaults are
 *          enabled.
 *
 * This macro copies a single simple variable from user space to kernel
 * space.  It supports simple types like char and int, but not larger
 * data types like structures or arrays.
 *
 * @ptr must have pointer-to-simple-variable type, and the result of
 * dereferencing @ptr must be assignable to @x without a cast.
 *
 * Returns zero on success, or -EFAULT on error.
 * On error, the variable @x is set to zero.
 */
/*
 * Careful: we have to cast the result to the type of the pointer
 * for sign reasons.
 *
 * The use of _ASM_DX as the register specifier is a bit of a
 * simplification, as gcc only cares about it as the starting point
 * and not size: for a 64-bit value it will use %ecx:%edx on 32 bits
 * (%ecx being the next register in gcc's x86 register sequence), and
 * %rdx on 64 bits.
 *
 * Clang/LLVM cares about the size of the register, but still wants
 * the base register for something that ends up being a pair.
 */
#define get_user(x, ptr)						\
({									\
	int __ret_gu;							\
	register __inttype(*(ptr)) __val_gu asm("%"_ASM_DX);		\
	__chk_user_ptr(ptr);						\
	might_fault();							\
	asm volatile("call __get_user_%P3"				\
		     : "=a" (__ret_gu), "=r" (__val_gu)			\
		     : "0" (ptr), "i" (sizeof(*(ptr))));		\
	(x) = (__force __typeof__(*(ptr))) __val_gu;			\
	__builtin_expect(__ret_gu, 0);					\
})

#define __put_user_x(size, x, ptr, __ret_pu)			\
	asm volatile("call __put_user_" #size : "=a" (__ret_pu)	\
		     : "0" ((typeof(*(ptr)))(x)), "c" (ptr) : "ebx")



#ifdef CONFIG_X86_32
#define __put_user_asm_u64(x, addr, err, errret)			\
	asm volatile("\n"						\
		     "1:	movl %%eax,0(%2)\n"			\
		     "2:	movl %%edx,4(%2)\n"			\
		     "3:"						\
		     ".section .fixup,\"ax\"\n"				\
		     "4:	movl %3,%0\n"				\
		     "	jmp 3b\n"					\
		     ".previous\n"					\
		     _ASM_EXTABLE(1b, 4b)				\
		     _ASM_EXTABLE(2b, 4b)				\
		     : "=r" (err)					\
		     : "A" (x), "r" (addr), "i" (errret), "0" (err))

#define __put_user_asm_ex_u64(x, addr)					\
	asm volatile("\n"						\
		     "1:	movl %%eax,0(%1)\n"			\
		     "2:	movl %%edx,4(%1)\n"			\
		     "3:"						\
		     _ASM_EXTABLE_EX(1b, 2b)				\
		     _ASM_EXTABLE_EX(2b, 3b)				\
		     : : "A" (x), "r" (addr))

#define __put_user_x8(x, ptr, __ret_pu)				\
	asm volatile("call __put_user_8" : "=a" (__ret_pu)	\
		     : "A" ((typeof(*(ptr)))(x)), "c" (ptr) : "ebx")
#else
#define __put_user_asm_u64(x, ptr, retval, errret) \
	__put_user_asm(x, ptr, retval, "q", "", "er", errret)
#define __put_user_asm_ex_u64(x, addr)	\
	__put_user_asm_ex(x, addr, "q", "", "er")
#define __put_user_x8(x, ptr, __ret_pu) __put_user_x(8, x, ptr, __ret_pu)
#endif

extern void __put_user_bad(void);

/*
 * Strange magic calling convention: pointer in %ecx,
 * value in %eax(:%edx), return value in %eax. clobbers %rbx
 */
extern void __put_user_1(void);
extern void __put_user_2(void);
extern void __put_user_4(void);
extern void __put_user_8(void);

/**
 * put_user: - Write a simple value into user space.
 * @x:   Value to copy to user space.
 * @ptr: Destination address, in user space.
 *
 * Context: User context only. This function may sleep if pagefaults are
 *          enabled.
 *
 * This macro copies a single simple value from kernel space to user
 * space.  It supports simple types like char and int, but not larger
 * data types like structures or arrays.
 *
 * @ptr must have pointer-to-simple-variable type, and @x must be assignable
 * to the result of dereferencing @ptr.
 *
 * Returns zero on success, or -EFAULT on error.
 */
#define put_user(x, ptr)					\
({								\
	int __ret_pu;						\
	__typeof__(*(ptr)) __pu_val;				\
	__chk_user_ptr(ptr);					\
	might_fault();						\
	__pu_val = x;						\
	switch (sizeof(*(ptr))) {				\
	case 1:							\
		__put_user_x(1, __pu_val, ptr, __ret_pu);	\
		break;						\
	case 2:							\
		__put_user_x(2, __pu_val, ptr, __ret_pu);	\
		break;						\
	case 4:							\
		__put_user_x(4, __pu_val, ptr, __ret_pu);	\
		break;						\
	case 8:							\
		__put_user_x8(__pu_val, ptr, __ret_pu);		\
		break;						\
	default:						\
		__put_user_x(X, __pu_val, ptr, __ret_pu);	\
		break;						\
	}							\
	__builtin_expect(__ret_pu, 0);				\
})

#define __put_user_size(x, ptr, size, retval, errret)			\
do {									\
	retval = 0;							\
	__chk_user_ptr(ptr);						\
	switch (size) {							\
	case 1:								\
		__put_user_asm(x, ptr, retval, "b", "b", "iq", errret);	\
		break;							\
	case 2:								\
		__put_user_asm(x, ptr, retval, "w", "w", "ir", errret);	\
		break;							\
	case 4:								\
		__put_user_asm(x, ptr, retval, "l", "k", "ir", errret);	\
		break;							\
	case 8:								\
		__put_user_asm_u64(x, ptr, retval, errret);		\
		break;							\
	default:							\
		__put_user_bad();					\
	}								\
} while (0)

/*
 * This doesn't do __uaccess_begin/end - the exception handling
 * around it must do that.
 */
#define __put_user_size_ex(x, ptr, size)				\
do {									\
	__chk_user_ptr(ptr);						\
	switch (size) {							\
	case 1:								\
		__put_user_asm_ex(x, ptr, "b", "b", "iq");		\
		break;							\
	case 2:								\
		__put_user_asm_ex(x, ptr, "w", "w", "ir");		\
		break;							\
	case 4:								\
		__put_user_asm_ex(x, ptr, "l", "k", "ir");		\
		break;							\
	case 8:								\
		__put_user_asm_ex_u64((__typeof__(*ptr))(x), ptr);	\
		break;							\
	default:							\
		__put_user_bad();					\
	}								\
} while (0)

#ifdef CONFIG_X86_32
#define __get_user_asm_u64(x, ptr, retval, errret)	(x) = __get_user_bad()
#define __get_user_asm_ex_u64(x, ptr)			(x) = __get_user_bad()
#else
#define __get_user_asm_u64(x, ptr, retval, errret) \
	 __get_user_asm(x, ptr, retval, "q", "", "=r", errret)
#define __get_user_asm_ex_u64(x, ptr) \
	 __get_user_asm_ex(x, ptr, "q", "", "=&r")
#endif

#define __get_user_size(x, ptr, size, retval, errret)			\
do {									\
	retval = 0;							\
	__chk_user_ptr(ptr);						\
	switch (size) {							\
	case 1:								\
		__get_user_asm(x, ptr, retval, "b", "b", "=q", errret);	\
		break;							\
	case 2:								\
		__get_user_asm(x, ptr, retval, "w", "w", "=r", errret);	\
		break;							\
	case 4:								\
		__get_user_asm(x, ptr, retval, "l", "k", "=r", errret);	\
		break;							\
	case 8:								\
		__get_user_asm_u64(x, ptr, retval, errret);		\
		break;							\
	default:							\
		(x) = __get_user_bad();					\
	}								\
} while (0)

#define __get_user_asm(x, addr, err, itype, rtype, ltype, errret)	\
	asm volatile("\n"						\
		     "1:	mov"itype" %2,%"rtype"1\n"		\
		     "2:\n"						\
		     ".section .fixup,\"ax\"\n"				\
		     "3:	mov %3,%0\n"				\
		     "	xor"itype" %"rtype"1,%"rtype"1\n"		\
		     "	jmp 2b\n"					\
		     ".previous\n"					\
		     _ASM_EXTABLE(1b, 3b)				\
		     : "=r" (err), ltype(x)				\
		     : "m" (__m(addr)), "i" (errret), "0" (err))

/*
 * This doesn't do __uaccess_begin/end - the exception handling
 * around it must do that.
 */
#define __get_user_size_ex(x, ptr, size)				\
do {									\
	__chk_user_ptr(ptr);						\
	switch (size) {							\
	case 1:								\
		__get_user_asm_ex(x, ptr, "b", "b", "=&q");		\
		break;							\
	case 2:								\
		__get_user_asm_ex(x, ptr, "w", "w", "=&r");		\
		break;							\
	case 4:								\
		__get_user_asm_ex(x, ptr, "l", "k", "=&r");		\
		break;							\
	case 8:								\
		__get_user_asm_ex_u64(x, ptr);				\
		break;							\
	default:							\
		(x) = __get_user_bad();					\
	}								\
} while (0)

#define __get_user_asm_ex(x, addr, itype, rtype, ltype)			\
	asm volatile("1:	mov"itype" %1,%"rtype"0\n"		\
		     "2:\n"						\
		     _ASM_EXTABLE_EX(1b, 2b)				\
		     : ltype(x) : "m" (__m(addr)), "0" (0))

#define __put_user_nocheck(x, ptr, size)			\
({								\
	int __pu_err;						\
<<<<<<< HEAD
	__uaccess_begin();					\
	__put_user_size((x), (ptr), (size), __pu_err, -EFAULT);	\
=======
	__typeof__(*(ptr)) __pu_val;				\
	__pu_val = x;						\
	__uaccess_begin();					\
	__put_user_size(__pu_val, (ptr), (size), __pu_err, -EFAULT);\
>>>>>>> 152bacdd
	__uaccess_end();					\
	__builtin_expect(__pu_err, 0);				\
})

#define __get_user_nocheck(x, ptr, size)				\
({									\
	int __gu_err;							\
	unsigned long __gu_val;						\
<<<<<<< HEAD
	__uaccess_begin();						\
=======
	__uaccess_begin_nospec();					\
>>>>>>> 152bacdd
	__get_user_size(__gu_val, (ptr), (size), __gu_err, -EFAULT);	\
	__uaccess_end();						\
	(x) = (__force __typeof__(*(ptr)))__gu_val;			\
	__builtin_expect(__gu_err, 0);					\
})

/* FIXME: this hack is definitely wrong -AK */
struct __large_struct { unsigned long buf[100]; };
#define __m(x) (*(struct __large_struct __user *)(x))

/*
 * Tell gcc we read from memory instead of writing: this is because
 * we do not write to any memory gcc knows about, so there are no
 * aliasing issues.
 */
#define __put_user_asm(x, addr, err, itype, rtype, ltype, errret)	\
	asm volatile("\n"						\
		     "1:	mov"itype" %"rtype"1,%2\n"		\
		     "2:\n"						\
		     ".section .fixup,\"ax\"\n"				\
		     "3:	mov %3,%0\n"				\
		     "	jmp 2b\n"					\
		     ".previous\n"					\
		     _ASM_EXTABLE(1b, 3b)				\
		     : "=r"(err)					\
		     : ltype(x), "m" (__m(addr)), "i" (errret), "0" (err))

#define __put_user_asm_ex(x, addr, itype, rtype, ltype)			\
	asm volatile("1:	mov"itype" %"rtype"0,%1\n"		\
		     "2:\n"						\
		     _ASM_EXTABLE_EX(1b, 2b)				\
		     : : ltype(x), "m" (__m(addr)))

/*
 * uaccess_try and catch
 */
#define uaccess_try	do {						\
	current_thread_info()->uaccess_err = 0;				\
	__uaccess_begin();						\
	barrier();

#define uaccess_try_nospec do {						\
	current_thread_info()->uaccess_err = 0;				\
	__uaccess_begin_nospec();					\

#define uaccess_catch(err)						\
	__uaccess_end();						\
	(err) |= (current_thread_info()->uaccess_err ? -EFAULT : 0);	\
} while (0)

/**
 * __get_user: - Get a simple variable from user space, with less checking.
 * @x:   Variable to store result.
 * @ptr: Source address, in user space.
 *
 * Context: User context only. This function may sleep if pagefaults are
 *          enabled.
 *
 * This macro copies a single simple variable from user space to kernel
 * space.  It supports simple types like char and int, but not larger
 * data types like structures or arrays.
 *
 * @ptr must have pointer-to-simple-variable type, and the result of
 * dereferencing @ptr must be assignable to @x without a cast.
 *
 * Caller must check the pointer with access_ok() before calling this
 * function.
 *
 * Returns zero on success, or -EFAULT on error.
 * On error, the variable @x is set to zero.
 */

#define __get_user(x, ptr)						\
	__get_user_nocheck((x), (ptr), sizeof(*(ptr)))

/**
 * __put_user: - Write a simple value into user space, with less checking.
 * @x:   Value to copy to user space.
 * @ptr: Destination address, in user space.
 *
 * Context: User context only. This function may sleep if pagefaults are
 *          enabled.
 *
 * This macro copies a single simple value from kernel space to user
 * space.  It supports simple types like char and int, but not larger
 * data types like structures or arrays.
 *
 * @ptr must have pointer-to-simple-variable type, and @x must be assignable
 * to the result of dereferencing @ptr.
 *
 * Caller must check the pointer with access_ok() before calling this
 * function.
 *
 * Returns zero on success, or -EFAULT on error.
 */

#define __put_user(x, ptr)						\
	__put_user_nocheck((__typeof__(*(ptr)))(x), (ptr), sizeof(*(ptr)))

#define __get_user_unaligned __get_user
#define __put_user_unaligned __put_user

/*
 * {get|put}_user_try and catch
 *
 * get_user_try {
 *	get_user_ex(...);
 * } get_user_catch(err)
 */
#define get_user_try		uaccess_try_nospec
#define get_user_catch(err)	uaccess_catch(err)

#define get_user_ex(x, ptr)	do {					\
	unsigned long __gue_val;					\
	__get_user_size_ex((__gue_val), (ptr), (sizeof(*(ptr))));	\
	(x) = (__force __typeof__(*(ptr)))__gue_val;			\
} while (0)

#define put_user_try		uaccess_try
#define put_user_catch(err)	uaccess_catch(err)

#define put_user_ex(x, ptr)						\
	__put_user_size_ex((__typeof__(*(ptr)))(x), (ptr), sizeof(*(ptr)))

extern unsigned long
copy_from_user_nmi(void *to, const void __user *from, unsigned long n);
extern __must_check long
strncpy_from_user(char *dst, const char __user *src, long count);

extern __must_check long strlen_user(const char __user *str);
extern __must_check long strnlen_user(const char __user *str, long n);

unsigned long __must_check clear_user(void __user *mem, unsigned long len);
unsigned long __must_check __clear_user(void __user *mem, unsigned long len);

extern void __cmpxchg_wrong_size(void)
	__compiletime_error("Bad argument size for cmpxchg");

#define __user_atomic_cmpxchg_inatomic(uval, ptr, old, new, size)	\
({									\
	int __ret = 0;							\
	__typeof__(ptr) __uval = (uval);				\
	__typeof__(*(ptr)) __old = (old);				\
	__typeof__(*(ptr)) __new = (new);				\
<<<<<<< HEAD
	__uaccess_begin();						\
=======
	__uaccess_begin_nospec();					\
>>>>>>> 152bacdd
	switch (size) {							\
	case 1:								\
	{								\
		asm volatile("\n"					\
			"1:\t" LOCK_PREFIX "cmpxchgb %4, %2\n"		\
			"2:\n"						\
			"\t.section .fixup, \"ax\"\n"			\
			"3:\tmov     %3, %0\n"				\
			"\tjmp     2b\n"				\
			"\t.previous\n"					\
			_ASM_EXTABLE(1b, 3b)				\
			: "+r" (__ret), "=a" (__old), "+m" (*(ptr))	\
			: "i" (-EFAULT), "q" (__new), "1" (__old)	\
			: "memory"					\
		);							\
		break;							\
	}								\
	case 2:								\
	{								\
		asm volatile("\n"					\
			"1:\t" LOCK_PREFIX "cmpxchgw %4, %2\n"		\
			"2:\n"						\
			"\t.section .fixup, \"ax\"\n"			\
			"3:\tmov     %3, %0\n"				\
			"\tjmp     2b\n"				\
			"\t.previous\n"					\
			_ASM_EXTABLE(1b, 3b)				\
			: "+r" (__ret), "=a" (__old), "+m" (*(ptr))	\
			: "i" (-EFAULT), "r" (__new), "1" (__old)	\
			: "memory"					\
		);							\
		break;							\
	}								\
	case 4:								\
	{								\
		asm volatile("\n"					\
			"1:\t" LOCK_PREFIX "cmpxchgl %4, %2\n"		\
			"2:\n"						\
			"\t.section .fixup, \"ax\"\n"			\
			"3:\tmov     %3, %0\n"				\
			"\tjmp     2b\n"				\
			"\t.previous\n"					\
			_ASM_EXTABLE(1b, 3b)				\
			: "+r" (__ret), "=a" (__old), "+m" (*(ptr))	\
			: "i" (-EFAULT), "r" (__new), "1" (__old)	\
			: "memory"					\
		);							\
		break;							\
	}								\
	case 8:								\
	{								\
		if (!IS_ENABLED(CONFIG_X86_64))				\
			__cmpxchg_wrong_size();				\
									\
		asm volatile("\n"					\
			"1:\t" LOCK_PREFIX "cmpxchgq %4, %2\n"		\
			"2:\n"						\
			"\t.section .fixup, \"ax\"\n"			\
			"3:\tmov     %3, %0\n"				\
			"\tjmp     2b\n"				\
			"\t.previous\n"					\
			_ASM_EXTABLE(1b, 3b)				\
			: "+r" (__ret), "=a" (__old), "+m" (*(ptr))	\
			: "i" (-EFAULT), "r" (__new), "1" (__old)	\
			: "memory"					\
		);							\
		break;							\
	}								\
	default:							\
		__cmpxchg_wrong_size();					\
	}								\
	__uaccess_end();						\
	*__uval = __old;						\
	__ret;								\
})

#define user_atomic_cmpxchg_inatomic(uval, ptr, old, new)		\
({									\
	access_ok(VERIFY_WRITE, (ptr), sizeof(*(ptr))) ?		\
		__user_atomic_cmpxchg_inatomic((uval), (ptr),		\
				(old), (new), sizeof(*(ptr))) :		\
		-EFAULT;						\
})

/*
 * movsl can be slow when source and dest are not both 8-byte aligned
 */
#ifdef CONFIG_X86_INTEL_USERCOPY
extern struct movsl_mask {
	int mask;
} ____cacheline_aligned_in_smp movsl_mask;
#endif

#define ARCH_HAS_NOCACHE_UACCESS 1

#ifdef CONFIG_X86_32
# include <asm/uaccess_32.h>
#else
# include <asm/uaccess_64.h>
#endif

unsigned long __must_check _copy_from_user(void *to, const void __user *from,
					   unsigned n);
unsigned long __must_check _copy_to_user(void __user *to, const void *from,
					 unsigned n);

#ifdef CONFIG_DEBUG_STRICT_USER_COPY_CHECKS
# define copy_user_diag __compiletime_error
#else
# define copy_user_diag __compiletime_warning
#endif

extern void copy_user_diag("copy_from_user() buffer size is too small")
copy_from_user_overflow(void);
extern void copy_user_diag("copy_to_user() buffer size is too small")
copy_to_user_overflow(void) __asm__("copy_from_user_overflow");

#undef copy_user_diag

#ifdef CONFIG_DEBUG_STRICT_USER_COPY_CHECKS

extern void
__compiletime_warning("copy_from_user() buffer size is not provably correct")
__copy_from_user_overflow(void) __asm__("copy_from_user_overflow");
#define __copy_from_user_overflow(size, count) __copy_from_user_overflow()

extern void
__compiletime_warning("copy_to_user() buffer size is not provably correct")
__copy_to_user_overflow(void) __asm__("copy_from_user_overflow");
#define __copy_to_user_overflow(size, count) __copy_to_user_overflow()

#else

static inline void
__copy_from_user_overflow(int size, unsigned long count)
{
	WARN(1, "Buffer overflow detected (%d < %lu)!\n", size, count);
}

#define __copy_to_user_overflow __copy_from_user_overflow

#endif

static __always_inline unsigned long __must_check
copy_from_user(void *to, const void __user *from, unsigned long n)
{
	int sz = __compiletime_object_size(to);

	might_fault();

	/*
	 * While we would like to have the compiler do the checking for us
	 * even in the non-constant size case, any false positives there are
	 * a problem (especially when DEBUG_STRICT_USER_COPY_CHECKS, but even
	 * without - the [hopefully] dangerous looking nature of the warning
	 * would make people go look at the respecitive call sites over and
	 * over again just to find that there's no problem).
	 *
	 * And there are cases where it's just not realistic for the compiler
	 * to prove the count to be in range. For example when multiple call
	 * sites of a helper function - perhaps in different source files -
	 * all doing proper range checking, yet the helper function not doing
	 * so again.
	 *
	 * Therefore limit the compile time checking to the constant size
	 * case, and do only runtime checking for non-constant sizes.
	 */

	if (likely(sz < 0 || sz >= n)) {
		check_object_size(to, n, false);
		n = _copy_from_user(to, from, n);
	} else if (__builtin_constant_p(n))
		copy_from_user_overflow();
	else
		__copy_from_user_overflow(sz, n);

	return n;
}

static __always_inline unsigned long __must_check
copy_to_user(void __user *to, const void *from, unsigned long n)
{
	int sz = __compiletime_object_size(from);

	might_fault();

	/* See the comment in copy_from_user() above. */
	if (likely(sz < 0 || sz >= n)) {
		check_object_size(from, n, true);
		n = _copy_to_user(to, from, n);
	} else if (__builtin_constant_p(n))
		copy_to_user_overflow();
	else
		__copy_to_user_overflow(sz, n);

	return n;
}

#undef __copy_from_user_overflow
#undef __copy_to_user_overflow

/*
 * The "unsafe" user accesses aren't really "unsafe", but the naming
 * is a big fat warning: you have to not only do the access_ok()
 * checking before using them, but you have to surround them with the
 * user_access_begin/end() pair.
 */
#define user_access_begin()	__uaccess_begin()
#define user_access_end()	__uaccess_end()

#define unsafe_put_user(x, ptr, err_label)					\
do {										\
	int __pu_err;								\
	__put_user_size((x), (ptr), sizeof(*(ptr)), __pu_err, -EFAULT);		\
	if (unlikely(__pu_err)) goto err_label;					\
} while (0)

#define unsafe_get_user(x, ptr, err_label)					\
do {										\
	int __gu_err;								\
	unsigned long __gu_val;							\
	__get_user_size(__gu_val, (ptr), sizeof(*(ptr)), __gu_err, -EFAULT);	\
	(x) = (__force __typeof__(*(ptr)))__gu_val;				\
	if (unlikely(__gu_err)) goto err_label;					\
} while (0)

#endif /* _ASM_X86_UACCESS_H */
<|MERGE_RESOLUTION|>--- conflicted
+++ resolved
@@ -151,14 +151,11 @@
 
 #define __uaccess_begin() stac()
 #define __uaccess_end()   clac()
-<<<<<<< HEAD
-=======
 #define __uaccess_begin_nospec()	\
 ({					\
 	stac();				\
 	barrier_nospec();		\
 })
->>>>>>> 152bacdd
 
 /*
  * This is a type: either unsigned long, if the argument fits into
@@ -433,15 +430,10 @@
 #define __put_user_nocheck(x, ptr, size)			\
 ({								\
 	int __pu_err;						\
-<<<<<<< HEAD
-	__uaccess_begin();					\
-	__put_user_size((x), (ptr), (size), __pu_err, -EFAULT);	\
-=======
 	__typeof__(*(ptr)) __pu_val;				\
 	__pu_val = x;						\
 	__uaccess_begin();					\
 	__put_user_size(__pu_val, (ptr), (size), __pu_err, -EFAULT);\
->>>>>>> 152bacdd
 	__uaccess_end();					\
 	__builtin_expect(__pu_err, 0);				\
 })
@@ -450,11 +442,7 @@
 ({									\
 	int __gu_err;							\
 	unsigned long __gu_val;						\
-<<<<<<< HEAD
-	__uaccess_begin();						\
-=======
 	__uaccess_begin_nospec();					\
->>>>>>> 152bacdd
 	__get_user_size(__gu_val, (ptr), (size), __gu_err, -EFAULT);	\
 	__uaccess_end();						\
 	(x) = (__force __typeof__(*(ptr)))__gu_val;			\
@@ -599,11 +587,7 @@
 	__typeof__(ptr) __uval = (uval);				\
 	__typeof__(*(ptr)) __old = (old);				\
 	__typeof__(*(ptr)) __new = (new);				\
-<<<<<<< HEAD
-	__uaccess_begin();						\
-=======
 	__uaccess_begin_nospec();					\
->>>>>>> 152bacdd
 	switch (size) {							\
 	case 1:								\
 	{								\
