/*
 *  linux/boot/head.S
 *
 *  Copyright (C) 1991, 1992, 1993  Linus Torvalds
 */

/*
 *  head.S contains the 32-bit startup code.
 *
 * NOTE!!! Startup happens at absolute address 0x00001000, which is also where
 * the page directory will exist. The startup code will be overwritten by
 * the page directory. [According to comments etc elsewhere on a compressed
 * kernel it will end up at 0x1000 + 1Mb I hope so as I assume this. - AC]
 *
 * Page 0 is deliberately kept safe, since System Management Mode code in
 * laptops may need to access the BIOS data stored there.  This is also
 * useful for future device drivers that either access the BIOS via VM86
 * mode.
 */

/*
 * High loaded stuff by Hans Lermen & Werner Almesberger, Feb. 1996
 */
	.text

#include <linux/init.h>
#include <linux/linkage.h>
#include <asm/segment.h>
#include <asm/page_types.h>
#include <asm/boot.h>
#include <asm/asm-offsets.h>

	__HEAD
ENTRY(startup_32)
#ifdef CONFIG_EFI_STUB
	jmp	preferred_addr

	/*
	 * We don't need the return address, so set up the stack so
	 * efi_main() can find its arguments.
	 */
ENTRY(efi_pe_entry)
	add	$0x4, %esp

	call	make_boot_params
	cmpl	$0, %eax
	je	1f
	movl	0x4(%esp), %esi
	movl	(%esp), %ecx
	pushl	%eax
	pushl	%esi
	pushl	%ecx

	call	reloc
reloc:
	popl	%ecx
<<<<<<< HEAD
	subl	reloc, %ecx
=======
	subl	$reloc, %ecx
>>>>>>> f0b7ed42
	movl	%ecx, BP_code32_start(%eax)

	sub	$0x4, %esp

ENTRY(efi_stub_entry)
	add	$0x4, %esp
	call	efi_main
	cmpl	$0, %eax
	movl	%eax, %esi
	jne	2f
1:
	/* EFI init failed, so hang. */
	hlt
	jmp	1b
2:
	movl	BP_code32_start(%esi), %eax
	leal	preferred_addr(%eax), %eax
	jmp	*%eax

preferred_addr:
#endif
	cld
	/*
	 * Test KEEP_SEGMENTS flag to see if the bootloader is asking
	 * us to not reload segments
	 */
	testb	$(1<<6), BP_loadflags(%esi)
	jnz	1f

	cli
	movl	$__BOOT_DS, %eax
	movl	%eax, %ds
	movl	%eax, %es
	movl	%eax, %fs
	movl	%eax, %gs
	movl	%eax, %ss
1:

/*
 * Calculate the delta between where we were compiled to run
 * at and where we were actually loaded at.  This can only be done
 * with a short local call on x86.  Nothing  else will tell us what
 * address we are running at.  The reserved chunk of the real-mode
 * data at 0x1e4 (defined as a scratch field) are used as the stack
 * for this calculation. Only 4 bytes are needed.
 */
	leal	(BP_scratch+4)(%esi), %esp
	call	1f
1:	popl	%ebp
	subl	$1b, %ebp

/*
 * %ebp contains the address we are loaded at by the boot loader and %ebx
 * contains the address where we should move the kernel image temporarily
 * for safe in-place decompression.
 */

#ifdef CONFIG_RELOCATABLE
	movl	%ebp, %ebx
	movl	BP_kernel_alignment(%esi), %eax
	decl	%eax
	addl    %eax, %ebx
	notl	%eax
	andl    %eax, %ebx
#else
	movl	$LOAD_PHYSICAL_ADDR, %ebx
#endif

	/* Target address to relocate to for decompression */
	addl	$z_extract_offset, %ebx

	/* Set up the stack */
	leal	boot_stack_end(%ebx), %esp

	/* Zero EFLAGS */
	pushl	$0
	popfl

/*
 * Copy the compressed kernel to the end of our buffer
 * where decompression in place becomes safe.
 */
	pushl	%esi
	leal	(_bss-4)(%ebp), %esi
	leal	(_bss-4)(%ebx), %edi
	movl	$(_bss - startup_32), %ecx
	shrl	$2, %ecx
	std
	rep	movsl
	cld
	popl	%esi

/*
 * Jump to the relocated address.
 */
	leal	relocated(%ebx), %eax
	jmp	*%eax
ENDPROC(startup_32)

	.text
relocated:

/*
 * Clear BSS (stack is currently empty)
 */
	xorl	%eax, %eax
	leal	_bss(%ebx), %edi
	leal	_ebss(%ebx), %ecx
	subl	%edi, %ecx
	shrl	$2, %ecx
	rep	stosl

/*
 * Adjust our own GOT
 */
	leal	_got(%ebx), %edx
	leal	_egot(%ebx), %ecx
1:
	cmpl	%ecx, %edx
	jae	2f
	addl	%ebx, (%edx)
	addl	$4, %edx
	jmp	1b
2:

/*
 * Do the decompression, and jump to the new kernel..
 */
	leal	z_extract_offset_negative(%ebx), %ebp
				/* push arguments for decompress_kernel: */
	pushl	%ebp		/* output address */
	pushl	$z_input_len	/* input_len */
	leal	input_data(%ebx), %eax
	pushl	%eax		/* input_data */
	leal	boot_heap(%ebx), %eax
	pushl	%eax		/* heap area */
	pushl	%esi		/* real mode pointer */
	call	decompress_kernel
	addl	$20, %esp

#if CONFIG_RELOCATABLE
/*
 * Find the address of the relocations.
 */
	leal	z_output_len(%ebp), %edi

/*
 * Calculate the delta between where vmlinux was compiled to run
 * and where it was actually loaded.
 */
	movl	%ebp, %ebx
	subl	$LOAD_PHYSICAL_ADDR, %ebx
	jz	2f	/* Nothing to be done if loaded at compiled addr. */
/*
 * Process relocations.
 */

1:	subl	$4, %edi
	movl	(%edi), %ecx
	testl	%ecx, %ecx
	jz	2f
	addl	%ebx, -__PAGE_OFFSET(%ebx, %ecx)
	jmp	1b
2:
#endif

/*
 * Jump to the decompressed kernel.
 */
	xorl	%ebx, %ebx
	jmp	*%ebp

/*
 * Stack and heap for uncompression
 */
	.bss
	.balign 4
boot_heap:
	.fill BOOT_HEAP_SIZE, 1, 0
boot_stack:
	.fill BOOT_STACK_SIZE, 1, 0
boot_stack_end:<|MERGE_RESOLUTION|>--- conflicted
+++ resolved
@@ -54,11 +54,7 @@
 	call	reloc
 reloc:
 	popl	%ecx
-<<<<<<< HEAD
-	subl	reloc, %ecx
-=======
 	subl	$reloc, %ecx
->>>>>>> f0b7ed42
 	movl	%ecx, BP_code32_start(%eax)
 
 	sub	$0x4, %esp
