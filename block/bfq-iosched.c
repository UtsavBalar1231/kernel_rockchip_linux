// SPDX-License-Identifier: GPL-2.0-or-later
/*
 * Budget Fair Queueing (BFQ) I/O scheduler.
 *
 * Based on ideas and code from CFQ:
 * Copyright (C) 2003 Jens Axboe <axboe@kernel.dk>
 *
 * Copyright (C) 2008 Fabio Checconi <fabio@gandalf.sssup.it>
 *		      Paolo Valente <paolo.valente@unimore.it>
 *
 * Copyright (C) 2010 Paolo Valente <paolo.valente@unimore.it>
 *                    Arianna Avanzini <avanzini@google.com>
 *
 * Copyright (C) 2017 Paolo Valente <paolo.valente@linaro.org>
 *
 * BFQ is a proportional-share I/O scheduler, with some extra
 * low-latency capabilities. BFQ also supports full hierarchical
 * scheduling through cgroups. Next paragraphs provide an introduction
 * on BFQ inner workings. Details on BFQ benefits, usage and
 * limitations can be found in Documentation/block/bfq-iosched.rst.
 *
 * BFQ is a proportional-share storage-I/O scheduling algorithm based
 * on the slice-by-slice service scheme of CFQ. But BFQ assigns
 * budgets, measured in number of sectors, to processes instead of
 * time slices. The device is not granted to the in-service process
 * for a given time slice, but until it has exhausted its assigned
 * budget. This change from the time to the service domain enables BFQ
 * to distribute the device throughput among processes as desired,
 * without any distortion due to throughput fluctuations, or to device
 * internal queueing. BFQ uses an ad hoc internal scheduler, called
 * B-WF2Q+, to schedule processes according to their budgets. More
 * precisely, BFQ schedules queues associated with processes. Each
 * process/queue is assigned a user-configurable weight, and B-WF2Q+
 * guarantees that each queue receives a fraction of the throughput
 * proportional to its weight. Thanks to the accurate policy of
 * B-WF2Q+, BFQ can afford to assign high budgets to I/O-bound
 * processes issuing sequential requests (to boost the throughput),
 * and yet guarantee a low latency to interactive and soft real-time
 * applications.
 *
 * In particular, to provide these low-latency guarantees, BFQ
 * explicitly privileges the I/O of two classes of time-sensitive
 * applications: interactive and soft real-time. In more detail, BFQ
 * behaves this way if the low_latency parameter is set (default
 * configuration). This feature enables BFQ to provide applications in
 * these classes with a very low latency.
 *
 * To implement this feature, BFQ constantly tries to detect whether
 * the I/O requests in a bfq_queue come from an interactive or a soft
 * real-time application. For brevity, in these cases, the queue is
 * said to be interactive or soft real-time. In both cases, BFQ
 * privileges the service of the queue, over that of non-interactive
 * and non-soft-real-time queues. This privileging is performed,
 * mainly, by raising the weight of the queue. So, for brevity, we
 * call just weight-raising periods the time periods during which a
 * queue is privileged, because deemed interactive or soft real-time.
 *
 * The detection of soft real-time queues/applications is described in
 * detail in the comments on the function
 * bfq_bfqq_softrt_next_start. On the other hand, the detection of an
 * interactive queue works as follows: a queue is deemed interactive
 * if it is constantly non empty only for a limited time interval,
 * after which it does become empty. The queue may be deemed
 * interactive again (for a limited time), if it restarts being
 * constantly non empty, provided that this happens only after the
 * queue has remained empty for a given minimum idle time.
 *
 * By default, BFQ computes automatically the above maximum time
 * interval, i.e., the time interval after which a constantly
 * non-empty queue stops being deemed interactive. Since a queue is
 * weight-raised while it is deemed interactive, this maximum time
 * interval happens to coincide with the (maximum) duration of the
 * weight-raising for interactive queues.
 *
 * Finally, BFQ also features additional heuristics for
 * preserving both a low latency and a high throughput on NCQ-capable,
 * rotational or flash-based devices, and to get the job done quickly
 * for applications consisting in many I/O-bound processes.
 *
 * NOTE: if the main or only goal, with a given device, is to achieve
 * the maximum-possible throughput at all times, then do switch off
 * all low-latency heuristics for that device, by setting low_latency
 * to 0.
 *
 * BFQ is described in [1], where also a reference to the initial,
 * more theoretical paper on BFQ can be found. The interested reader
 * can find in the latter paper full details on the main algorithm, as
 * well as formulas of the guarantees and formal proofs of all the
 * properties.  With respect to the version of BFQ presented in these
 * papers, this implementation adds a few more heuristics, such as the
 * ones that guarantee a low latency to interactive and soft real-time
 * applications, and a hierarchical extension based on H-WF2Q+.
 *
 * B-WF2Q+ is based on WF2Q+, which is described in [2], together with
 * H-WF2Q+, while the augmented tree used here to implement B-WF2Q+
 * with O(log N) complexity derives from the one introduced with EEVDF
 * in [3].
 *
 * [1] P. Valente, A. Avanzini, "Evolution of the BFQ Storage I/O
 *     Scheduler", Proceedings of the First Workshop on Mobile System
 *     Technologies (MST-2015), May 2015.
 *     http://algogroup.unimore.it/people/paolo/disk_sched/mst-2015.pdf
 *
 * [2] Jon C.R. Bennett and H. Zhang, "Hierarchical Packet Fair Queueing
 *     Algorithms", IEEE/ACM Transactions on Networking, 5(5):675-689,
 *     Oct 1997.
 *
 * http://www.cs.cmu.edu/~hzhang/papers/TON-97-Oct.ps.gz
 *
 * [3] I. Stoica and H. Abdel-Wahab, "Earliest Eligible Virtual Deadline
 *     First: A Flexible and Accurate Mechanism for Proportional Share
 *     Resource Allocation", technical report.
 *
 * http://www.cs.berkeley.edu/~istoica/papers/eevdf-tr-95.pdf
 */
#include <linux/module.h>
#include <linux/slab.h>
#include <linux/blkdev.h>
#include <linux/cgroup.h>
#include <linux/elevator.h>
#include <linux/ktime.h>
#include <linux/rbtree.h>
#include <linux/ioprio.h>
#include <linux/sbitmap.h>
#include <linux/delay.h>

#include "blk.h"
#include "blk-mq.h"
#include "blk-mq-tag.h"
#include "blk-mq-sched.h"
#include "bfq-iosched.h"
#include "blk-wbt.h"

#define BFQ_BFQQ_FNS(name)						\
void bfq_mark_bfqq_##name(struct bfq_queue *bfqq)			\
{									\
	__set_bit(BFQQF_##name, &(bfqq)->flags);			\
}									\
void bfq_clear_bfqq_##name(struct bfq_queue *bfqq)			\
{									\
	__clear_bit(BFQQF_##name, &(bfqq)->flags);		\
}									\
int bfq_bfqq_##name(const struct bfq_queue *bfqq)			\
{									\
	return test_bit(BFQQF_##name, &(bfqq)->flags);		\
}

BFQ_BFQQ_FNS(just_created);
BFQ_BFQQ_FNS(busy);
BFQ_BFQQ_FNS(wait_request);
BFQ_BFQQ_FNS(non_blocking_wait_rq);
BFQ_BFQQ_FNS(fifo_expire);
BFQ_BFQQ_FNS(has_short_ttime);
BFQ_BFQQ_FNS(sync);
BFQ_BFQQ_FNS(IO_bound);
BFQ_BFQQ_FNS(in_large_burst);
BFQ_BFQQ_FNS(coop);
BFQ_BFQQ_FNS(split_coop);
BFQ_BFQQ_FNS(softrt_update);
BFQ_BFQQ_FNS(has_waker);
#undef BFQ_BFQQ_FNS						\

/* Expiration time of sync (0) and async (1) requests, in ns. */
static const u64 bfq_fifo_expire[2] = { NSEC_PER_SEC / 4, NSEC_PER_SEC / 8 };

/* Maximum backwards seek (magic number lifted from CFQ), in KiB. */
static const int bfq_back_max = 16 * 1024;

/* Penalty of a backwards seek, in number of sectors. */
static const int bfq_back_penalty = 2;

/* Idling period duration, in ns. */
static u64 bfq_slice_idle = NSEC_PER_SEC / 125;

/* Minimum number of assigned budgets for which stats are safe to compute. */
static const int bfq_stats_min_budgets = 194;

/* Default maximum budget values, in sectors and number of requests. */
static const int bfq_default_max_budget = 16 * 1024;

/*
 * When a sync request is dispatched, the queue that contains that
 * request, and all the ancestor entities of that queue, are charged
 * with the number of sectors of the request. In contrast, if the
 * request is async, then the queue and its ancestor entities are
 * charged with the number of sectors of the request, multiplied by
 * the factor below. This throttles the bandwidth for async I/O,
 * w.r.t. to sync I/O, and it is done to counter the tendency of async
 * writes to steal I/O throughput to reads.
 *
 * The current value of this parameter is the result of a tuning with
 * several hardware and software configurations. We tried to find the
 * lowest value for which writes do not cause noticeable problems to
 * reads. In fact, the lower this parameter, the stabler I/O control,
 * in the following respect.  The lower this parameter is, the less
 * the bandwidth enjoyed by a group decreases
 * - when the group does writes, w.r.t. to when it does reads;
 * - when other groups do reads, w.r.t. to when they do writes.
 */
static const int bfq_async_charge_factor = 3;

/* Default timeout values, in jiffies, approximating CFQ defaults. */
const int bfq_timeout = HZ / 8;

/*
 * Time limit for merging (see comments in bfq_setup_cooperator). Set
 * to the slowest value that, in our tests, proved to be effective in
 * removing false positives, while not causing true positives to miss
 * queue merging.
 *
 * As can be deduced from the low time limit below, queue merging, if
 * successful, happens at the very beginning of the I/O of the involved
 * cooperating processes, as a consequence of the arrival of the very
 * first requests from each cooperator.  After that, there is very
 * little chance to find cooperators.
 */
static const unsigned long bfq_merge_time_limit = HZ/10;

static struct kmem_cache *bfq_pool;

/* Below this threshold (in ns), we consider thinktime immediate. */
#define BFQ_MIN_TT		(2 * NSEC_PER_MSEC)

/* hw_tag detection: parallel requests threshold and min samples needed. */
#define BFQ_HW_QUEUE_THRESHOLD	3
#define BFQ_HW_QUEUE_SAMPLES	32

#define BFQQ_SEEK_THR		(sector_t)(8 * 100)
#define BFQQ_SECT_THR_NONROT	(sector_t)(2 * 32)
#define BFQ_RQ_SEEKY(bfqd, last_pos, rq) \
	(get_sdist(last_pos, rq) >			\
	 BFQQ_SEEK_THR &&				\
	 (!blk_queue_nonrot(bfqd->queue) ||		\
	  blk_rq_sectors(rq) < BFQQ_SECT_THR_NONROT))
#define BFQQ_CLOSE_THR		(sector_t)(8 * 1024)
#define BFQQ_SEEKY(bfqq)	(hweight32(bfqq->seek_history) > 19)
/*
 * Sync random I/O is likely to be confused with soft real-time I/O,
 * because it is characterized by limited throughput and apparently
 * isochronous arrival pattern. To avoid false positives, queues
 * containing only random (seeky) I/O are prevented from being tagged
 * as soft real-time.
 */
#define BFQQ_TOTALLY_SEEKY(bfqq)	(bfqq->seek_history == -1)

/* Min number of samples required to perform peak-rate update */
#define BFQ_RATE_MIN_SAMPLES	32
/* Min observation time interval required to perform a peak-rate update (ns) */
#define BFQ_RATE_MIN_INTERVAL	(300*NSEC_PER_MSEC)
/* Target observation time interval for a peak-rate update (ns) */
#define BFQ_RATE_REF_INTERVAL	NSEC_PER_SEC

/*
 * Shift used for peak-rate fixed precision calculations.
 * With
 * - the current shift: 16 positions
 * - the current type used to store rate: u32
 * - the current unit of measure for rate: [sectors/usec], or, more precisely,
 *   [(sectors/usec) / 2^BFQ_RATE_SHIFT] to take into account the shift,
 * the range of rates that can be stored is
 * [1 / 2^BFQ_RATE_SHIFT, 2^(32 - BFQ_RATE_SHIFT)] sectors/usec =
 * [1 / 2^16, 2^16] sectors/usec = [15e-6, 65536] sectors/usec =
 * [15, 65G] sectors/sec
 * Which, assuming a sector size of 512B, corresponds to a range of
 * [7.5K, 33T] B/sec
 */
#define BFQ_RATE_SHIFT		16

/*
 * When configured for computing the duration of the weight-raising
 * for interactive queues automatically (see the comments at the
 * beginning of this file), BFQ does it using the following formula:
 * duration = (ref_rate / r) * ref_wr_duration,
 * where r is the peak rate of the device, and ref_rate and
 * ref_wr_duration are two reference parameters.  In particular,
 * ref_rate is the peak rate of the reference storage device (see
 * below), and ref_wr_duration is about the maximum time needed, with
 * BFQ and while reading two files in parallel, to load typical large
 * applications on the reference device (see the comments on
 * max_service_from_wr below, for more details on how ref_wr_duration
 * is obtained).  In practice, the slower/faster the device at hand
 * is, the more/less it takes to load applications with respect to the
 * reference device.  Accordingly, the longer/shorter BFQ grants
 * weight raising to interactive applications.
 *
 * BFQ uses two different reference pairs (ref_rate, ref_wr_duration),
 * depending on whether the device is rotational or non-rotational.
 *
 * In the following definitions, ref_rate[0] and ref_wr_duration[0]
 * are the reference values for a rotational device, whereas
 * ref_rate[1] and ref_wr_duration[1] are the reference values for a
 * non-rotational device. The reference rates are not the actual peak
 * rates of the devices used as a reference, but slightly lower
 * values. The reason for using slightly lower values is that the
 * peak-rate estimator tends to yield slightly lower values than the
 * actual peak rate (it can yield the actual peak rate only if there
 * is only one process doing I/O, and the process does sequential
 * I/O).
 *
 * The reference peak rates are measured in sectors/usec, left-shifted
 * by BFQ_RATE_SHIFT.
 */
static int ref_rate[2] = {14000, 33000};
/*
 * To improve readability, a conversion function is used to initialize
 * the following array, which entails that the array can be
 * initialized only in a function.
 */
static int ref_wr_duration[2];

/*
 * BFQ uses the above-detailed, time-based weight-raising mechanism to
 * privilege interactive tasks. This mechanism is vulnerable to the
 * following false positives: I/O-bound applications that will go on
 * doing I/O for much longer than the duration of weight
 * raising. These applications have basically no benefit from being
 * weight-raised at the beginning of their I/O. On the opposite end,
 * while being weight-raised, these applications
 * a) unjustly steal throughput to applications that may actually need
 * low latency;
 * b) make BFQ uselessly perform device idling; device idling results
 * in loss of device throughput with most flash-based storage, and may
 * increase latencies when used purposelessly.
 *
 * BFQ tries to reduce these problems, by adopting the following
 * countermeasure. To introduce this countermeasure, we need first to
 * finish explaining how the duration of weight-raising for
 * interactive tasks is computed.
 *
 * For a bfq_queue deemed as interactive, the duration of weight
 * raising is dynamically adjusted, as a function of the estimated
 * peak rate of the device, so as to be equal to the time needed to
 * execute the 'largest' interactive task we benchmarked so far. By
 * largest task, we mean the task for which each involved process has
 * to do more I/O than for any of the other tasks we benchmarked. This
 * reference interactive task is the start-up of LibreOffice Writer,
 * and in this task each process/bfq_queue needs to have at most ~110K
 * sectors transferred.
 *
 * This last piece of information enables BFQ to reduce the actual
 * duration of weight-raising for at least one class of I/O-bound
 * applications: those doing sequential or quasi-sequential I/O. An
 * example is file copy. In fact, once started, the main I/O-bound
 * processes of these applications usually consume the above 110K
 * sectors in much less time than the processes of an application that
 * is starting, because these I/O-bound processes will greedily devote
 * almost all their CPU cycles only to their target,
 * throughput-friendly I/O operations. This is even more true if BFQ
 * happens to be underestimating the device peak rate, and thus
 * overestimating the duration of weight raising. But, according to
 * our measurements, once transferred 110K sectors, these processes
 * have no right to be weight-raised any longer.
 *
 * Basing on the last consideration, BFQ ends weight-raising for a
 * bfq_queue if the latter happens to have received an amount of
 * service at least equal to the following constant. The constant is
 * set to slightly more than 110K, to have a minimum safety margin.
 *
 * This early ending of weight-raising reduces the amount of time
 * during which interactive false positives cause the two problems
 * described at the beginning of these comments.
 */
static const unsigned long max_service_from_wr = 120000;

#define RQ_BIC(rq)		icq_to_bic((rq)->elv.priv[0])
#define RQ_BFQQ(rq)		((rq)->elv.priv[1])

struct bfq_queue *bic_to_bfqq(struct bfq_io_cq *bic, bool is_sync)
{
	return bic->bfqq[is_sync];
}

void bic_set_bfqq(struct bfq_io_cq *bic, struct bfq_queue *bfqq, bool is_sync)
{
	bic->bfqq[is_sync] = bfqq;
}

struct bfq_data *bic_to_bfqd(struct bfq_io_cq *bic)
{
	return bic->icq.q->elevator->elevator_data;
}

/**
 * icq_to_bic - convert iocontext queue structure to bfq_io_cq.
 * @icq: the iocontext queue.
 */
static struct bfq_io_cq *icq_to_bic(struct io_cq *icq)
{
	/* bic->icq is the first member, %NULL will convert to %NULL */
	return container_of(icq, struct bfq_io_cq, icq);
}

/**
 * bfq_bic_lookup - search into @ioc a bic associated to @bfqd.
 * @bfqd: the lookup key.
 * @ioc: the io_context of the process doing I/O.
 * @q: the request queue.
 */
static struct bfq_io_cq *bfq_bic_lookup(struct bfq_data *bfqd,
					struct io_context *ioc,
					struct request_queue *q)
{
	if (ioc) {
		unsigned long flags;
		struct bfq_io_cq *icq;

		spin_lock_irqsave(&q->queue_lock, flags);
		icq = icq_to_bic(ioc_lookup_icq(ioc, q));
		spin_unlock_irqrestore(&q->queue_lock, flags);

		return icq;
	}

	return NULL;
}

/*
 * Scheduler run of queue, if there are requests pending and no one in the
 * driver that will restart queueing.
 */
void bfq_schedule_dispatch(struct bfq_data *bfqd)
{
	if (bfqd->queued != 0) {
		bfq_log(bfqd, "schedule dispatch");
		blk_mq_run_hw_queues(bfqd->queue, true);
	}
}

#define bfq_class_idle(bfqq)	((bfqq)->ioprio_class == IOPRIO_CLASS_IDLE)
#define bfq_class_rt(bfqq)	((bfqq)->ioprio_class == IOPRIO_CLASS_RT)

#define bfq_sample_valid(samples)	((samples) > 80)

/*
 * Lifted from AS - choose which of rq1 and rq2 that is best served now.
 * We choose the request that is closer to the head right now.  Distance
 * behind the head is penalized and only allowed to a certain extent.
 */
static struct request *bfq_choose_req(struct bfq_data *bfqd,
				      struct request *rq1,
				      struct request *rq2,
				      sector_t last)
{
	sector_t s1, s2, d1 = 0, d2 = 0;
	unsigned long back_max;
#define BFQ_RQ1_WRAP	0x01 /* request 1 wraps */
#define BFQ_RQ2_WRAP	0x02 /* request 2 wraps */
	unsigned int wrap = 0; /* bit mask: requests behind the disk head? */

	if (!rq1 || rq1 == rq2)
		return rq2;
	if (!rq2)
		return rq1;

	if (rq_is_sync(rq1) && !rq_is_sync(rq2))
		return rq1;
	else if (rq_is_sync(rq2) && !rq_is_sync(rq1))
		return rq2;
	if ((rq1->cmd_flags & REQ_META) && !(rq2->cmd_flags & REQ_META))
		return rq1;
	else if ((rq2->cmd_flags & REQ_META) && !(rq1->cmd_flags & REQ_META))
		return rq2;

	s1 = blk_rq_pos(rq1);
	s2 = blk_rq_pos(rq2);

	/*
	 * By definition, 1KiB is 2 sectors.
	 */
	back_max = bfqd->bfq_back_max * 2;

	/*
	 * Strict one way elevator _except_ in the case where we allow
	 * short backward seeks which are biased as twice the cost of a
	 * similar forward seek.
	 */
	if (s1 >= last)
		d1 = s1 - last;
	else if (s1 + back_max >= last)
		d1 = (last - s1) * bfqd->bfq_back_penalty;
	else
		wrap |= BFQ_RQ1_WRAP;

	if (s2 >= last)
		d2 = s2 - last;
	else if (s2 + back_max >= last)
		d2 = (last - s2) * bfqd->bfq_back_penalty;
	else
		wrap |= BFQ_RQ2_WRAP;

	/* Found required data */

	/*
	 * By doing switch() on the bit mask "wrap" we avoid having to
	 * check two variables for all permutations: --> faster!
	 */
	switch (wrap) {
	case 0: /* common case for CFQ: rq1 and rq2 not wrapped */
		if (d1 < d2)
			return rq1;
		else if (d2 < d1)
			return rq2;

		if (s1 >= s2)
			return rq1;
		else
			return rq2;

	case BFQ_RQ2_WRAP:
		return rq1;
	case BFQ_RQ1_WRAP:
		return rq2;
	case BFQ_RQ1_WRAP|BFQ_RQ2_WRAP: /* both rqs wrapped */
	default:
		/*
		 * Since both rqs are wrapped,
		 * start with the one that's further behind head
		 * (--> only *one* back seek required),
		 * since back seek takes more time than forward.
		 */
		if (s1 <= s2)
			return rq1;
		else
			return rq2;
	}
}

/*
 * Async I/O can easily starve sync I/O (both sync reads and sync
 * writes), by consuming all tags. Similarly, storms of sync writes,
 * such as those that sync(2) may trigger, can starve sync reads.
 * Limit depths of async I/O and sync writes so as to counter both
 * problems.
 */
static void bfq_limit_depth(unsigned int op, struct blk_mq_alloc_data *data)
{
	struct bfq_data *bfqd = data->q->elevator->elevator_data;

	if (op_is_sync(op) && !op_is_write(op))
		return;

	data->shallow_depth =
		bfqd->word_depths[!!bfqd->wr_busy_queues][op_is_sync(op)];

	bfq_log(bfqd, "[%s] wr_busy %d sync %d depth %u",
			__func__, bfqd->wr_busy_queues, op_is_sync(op),
			data->shallow_depth);
}

static struct bfq_queue *
bfq_rq_pos_tree_lookup(struct bfq_data *bfqd, struct rb_root *root,
		     sector_t sector, struct rb_node **ret_parent,
		     struct rb_node ***rb_link)
{
	struct rb_node **p, *parent;
	struct bfq_queue *bfqq = NULL;

	parent = NULL;
	p = &root->rb_node;
	while (*p) {
		struct rb_node **n;

		parent = *p;
		bfqq = rb_entry(parent, struct bfq_queue, pos_node);

		/*
		 * Sort strictly based on sector. Smallest to the left,
		 * largest to the right.
		 */
		if (sector > blk_rq_pos(bfqq->next_rq))
			n = &(*p)->rb_right;
		else if (sector < blk_rq_pos(bfqq->next_rq))
			n = &(*p)->rb_left;
		else
			break;
		p = n;
		bfqq = NULL;
	}

	*ret_parent = parent;
	if (rb_link)
		*rb_link = p;

	bfq_log(bfqd, "rq_pos_tree_lookup %llu: returning %d",
		(unsigned long long)sector,
		bfqq ? bfqq->pid : 0);

	return bfqq;
}

static bool bfq_too_late_for_merging(struct bfq_queue *bfqq)
{
	return bfqq->service_from_backlogged > 0 &&
		time_is_before_jiffies(bfqq->first_IO_time +
				       bfq_merge_time_limit);
}

/*
 * The following function is not marked as __cold because it is
 * actually cold, but for the same performance goal described in the
 * comments on the likely() at the beginning of
 * bfq_setup_cooperator(). Unexpectedly, to reach an even lower
 * execution time for the case where this function is not invoked, we
 * had to add an unlikely() in each involved if().
 */
void __cold
bfq_pos_tree_add_move(struct bfq_data *bfqd, struct bfq_queue *bfqq)
{
	struct rb_node **p, *parent;
	struct bfq_queue *__bfqq;

	if (bfqq->pos_root) {
		rb_erase(&bfqq->pos_node, bfqq->pos_root);
		bfqq->pos_root = NULL;
	}

	/*
	 * bfqq cannot be merged any longer (see comments in
	 * bfq_setup_cooperator): no point in adding bfqq into the
	 * position tree.
	 */
	if (bfq_too_late_for_merging(bfqq))
		return;

	if (bfq_class_idle(bfqq))
		return;
	if (!bfqq->next_rq)
		return;

	bfqq->pos_root = &bfq_bfqq_to_bfqg(bfqq)->rq_pos_tree;
	__bfqq = bfq_rq_pos_tree_lookup(bfqd, bfqq->pos_root,
			blk_rq_pos(bfqq->next_rq), &parent, &p);
	if (!__bfqq) {
		rb_link_node(&bfqq->pos_node, parent, p);
		rb_insert_color(&bfqq->pos_node, bfqq->pos_root);
	} else
		bfqq->pos_root = NULL;
}

/*
 * The following function returns false either if every active queue
 * must receive the same share of the throughput (symmetric scenario),
 * or, as a special case, if bfqq must receive a share of the
 * throughput lower than or equal to the share that every other active
 * queue must receive.  If bfqq does sync I/O, then these are the only
 * two cases where bfqq happens to be guaranteed its share of the
 * throughput even if I/O dispatching is not plugged when bfqq remains
 * temporarily empty (for more details, see the comments in the
 * function bfq_better_to_idle()). For this reason, the return value
 * of this function is used to check whether I/O-dispatch plugging can
 * be avoided.
 *
 * The above first case (symmetric scenario) occurs when:
 * 1) all active queues have the same weight,
 * 2) all active queues belong to the same I/O-priority class,
 * 3) all active groups at the same level in the groups tree have the same
 *    weight,
 * 4) all active groups at the same level in the groups tree have the same
 *    number of children.
 *
 * Unfortunately, keeping the necessary state for evaluating exactly
 * the last two symmetry sub-conditions above would be quite complex
 * and time consuming. Therefore this function evaluates, instead,
 * only the following stronger three sub-conditions, for which it is
 * much easier to maintain the needed state:
 * 1) all active queues have the same weight,
 * 2) all active queues belong to the same I/O-priority class,
 * 3) there are no active groups.
 * In particular, the last condition is always true if hierarchical
 * support or the cgroups interface are not enabled, thus no state
 * needs to be maintained in this case.
 */
static bool bfq_asymmetric_scenario(struct bfq_data *bfqd,
				   struct bfq_queue *bfqq)
{
	bool smallest_weight = bfqq &&
		bfqq->weight_counter &&
		bfqq->weight_counter ==
		container_of(
			rb_first_cached(&bfqd->queue_weights_tree),
			struct bfq_weight_counter,
			weights_node);

	/*
	 * For queue weights to differ, queue_weights_tree must contain
	 * at least two nodes.
	 */
	bool varied_queue_weights = !smallest_weight &&
		!RB_EMPTY_ROOT(&bfqd->queue_weights_tree.rb_root) &&
		(bfqd->queue_weights_tree.rb_root.rb_node->rb_left ||
		 bfqd->queue_weights_tree.rb_root.rb_node->rb_right);

	bool multiple_classes_busy =
		(bfqd->busy_queues[0] && bfqd->busy_queues[1]) ||
		(bfqd->busy_queues[0] && bfqd->busy_queues[2]) ||
		(bfqd->busy_queues[1] && bfqd->busy_queues[2]);

	return varied_queue_weights || multiple_classes_busy
#ifdef CONFIG_BFQ_GROUP_IOSCHED
	       || bfqd->num_groups_with_pending_reqs > 0
#endif
		;
}

/*
 * If the weight-counter tree passed as input contains no counter for
 * the weight of the input queue, then add that counter; otherwise just
 * increment the existing counter.
 *
 * Note that weight-counter trees contain few nodes in mostly symmetric
 * scenarios. For example, if all queues have the same weight, then the
 * weight-counter tree for the queues may contain at most one node.
 * This holds even if low_latency is on, because weight-raised queues
 * are not inserted in the tree.
 * In most scenarios, the rate at which nodes are created/destroyed
 * should be low too.
 */
void bfq_weights_tree_add(struct bfq_data *bfqd, struct bfq_queue *bfqq,
			  struct rb_root_cached *root)
{
	struct bfq_entity *entity = &bfqq->entity;
	struct rb_node **new = &(root->rb_root.rb_node), *parent = NULL;
	bool leftmost = true;

	/*
	 * Do not insert if the queue is already associated with a
	 * counter, which happens if:
	 *   1) a request arrival has caused the queue to become both
	 *      non-weight-raised, and hence change its weight, and
	 *      backlogged; in this respect, each of the two events
	 *      causes an invocation of this function,
	 *   2) this is the invocation of this function caused by the
	 *      second event. This second invocation is actually useless,
	 *      and we handle this fact by exiting immediately. More
	 *      efficient or clearer solutions might possibly be adopted.
	 */
	if (bfqq->weight_counter)
		return;

	while (*new) {
		struct bfq_weight_counter *__counter = container_of(*new,
						struct bfq_weight_counter,
						weights_node);
		parent = *new;

		if (entity->weight == __counter->weight) {
			bfqq->weight_counter = __counter;
			goto inc_counter;
		}
		if (entity->weight < __counter->weight)
			new = &((*new)->rb_left);
		else {
			new = &((*new)->rb_right);
			leftmost = false;
		}
	}

	bfqq->weight_counter = kzalloc(sizeof(struct bfq_weight_counter),
				       GFP_ATOMIC);

	/*
	 * In the unlucky event of an allocation failure, we just
	 * exit. This will cause the weight of queue to not be
	 * considered in bfq_asymmetric_scenario, which, in its turn,
	 * causes the scenario to be deemed wrongly symmetric in case
	 * bfqq's weight would have been the only weight making the
	 * scenario asymmetric.  On the bright side, no unbalance will
	 * however occur when bfqq becomes inactive again (the
	 * invocation of this function is triggered by an activation
	 * of queue).  In fact, bfq_weights_tree_remove does nothing
	 * if !bfqq->weight_counter.
	 */
	if (unlikely(!bfqq->weight_counter))
		return;

	bfqq->weight_counter->weight = entity->weight;
	rb_link_node(&bfqq->weight_counter->weights_node, parent, new);
	rb_insert_color_cached(&bfqq->weight_counter->weights_node, root,
				leftmost);

inc_counter:
	bfqq->weight_counter->num_active++;
	bfqq->ref++;
}

/*
 * Decrement the weight counter associated with the queue, and, if the
 * counter reaches 0, remove the counter from the tree.
 * See the comments to the function bfq_weights_tree_add() for considerations
 * about overhead.
 */
void __bfq_weights_tree_remove(struct bfq_data *bfqd,
			       struct bfq_queue *bfqq,
			       struct rb_root_cached *root)
{
	if (!bfqq->weight_counter)
		return;

	bfqq->weight_counter->num_active--;
	if (bfqq->weight_counter->num_active > 0)
		goto reset_entity_pointer;

	rb_erase_cached(&bfqq->weight_counter->weights_node, root);
	kfree(bfqq->weight_counter);

reset_entity_pointer:
	bfqq->weight_counter = NULL;
	bfq_put_queue(bfqq);
}

/*
 * Invoke __bfq_weights_tree_remove on bfqq and decrement the number
 * of active groups for each queue's inactive parent entity.
 */
void bfq_weights_tree_remove(struct bfq_data *bfqd,
			     struct bfq_queue *bfqq)
{
	struct bfq_entity *entity = bfqq->entity.parent;

	for_each_entity(entity) {
		struct bfq_sched_data *sd = entity->my_sched_data;

		if (sd->next_in_service || sd->in_service_entity) {
			/*
			 * entity is still active, because either
			 * next_in_service or in_service_entity is not
			 * NULL (see the comments on the definition of
			 * next_in_service for details on why
			 * in_service_entity must be checked too).
			 *
			 * As a consequence, its parent entities are
			 * active as well, and thus this loop must
			 * stop here.
			 */
			break;
		}

		/*
		 * The decrement of num_groups_with_pending_reqs is
		 * not performed immediately upon the deactivation of
		 * entity, but it is delayed to when it also happens
		 * that the first leaf descendant bfqq of entity gets
		 * all its pending requests completed. The following
		 * instructions perform this delayed decrement, if
		 * needed. See the comments on
		 * num_groups_with_pending_reqs for details.
		 */
		if (entity->in_groups_with_pending_reqs) {
			entity->in_groups_with_pending_reqs = false;
			bfqd->num_groups_with_pending_reqs--;
		}
	}

	/*
	 * Next function is invoked last, because it causes bfqq to be
	 * freed if the following holds: bfqq is not in service and
	 * has no dispatched request. DO NOT use bfqq after the next
	 * function invocation.
	 */
	__bfq_weights_tree_remove(bfqd, bfqq,
				  &bfqd->queue_weights_tree);
}

/*
 * Return expired entry, or NULL to just start from scratch in rbtree.
 */
static struct request *bfq_check_fifo(struct bfq_queue *bfqq,
				      struct request *last)
{
	struct request *rq;

	if (bfq_bfqq_fifo_expire(bfqq))
		return NULL;

	bfq_mark_bfqq_fifo_expire(bfqq);

	rq = rq_entry_fifo(bfqq->fifo.next);

	if (rq == last || ktime_get_ns() < rq->fifo_time)
		return NULL;

	bfq_log_bfqq(bfqq->bfqd, bfqq, "check_fifo: returned %p", rq);
	return rq;
}

static struct request *bfq_find_next_rq(struct bfq_data *bfqd,
					struct bfq_queue *bfqq,
					struct request *last)
{
	struct rb_node *rbnext = rb_next(&last->rb_node);
	struct rb_node *rbprev = rb_prev(&last->rb_node);
	struct request *next, *prev = NULL;

	/* Follow expired path, else get first next available. */
	next = bfq_check_fifo(bfqq, last);
	if (next)
		return next;

	if (rbprev)
		prev = rb_entry_rq(rbprev);

	if (rbnext)
		next = rb_entry_rq(rbnext);
	else {
		rbnext = rb_first(&bfqq->sort_list);
		if (rbnext && rbnext != &last->rb_node)
			next = rb_entry_rq(rbnext);
	}

	return bfq_choose_req(bfqd, next, prev, blk_rq_pos(last));
}

/* see the definition of bfq_async_charge_factor for details */
static unsigned long bfq_serv_to_charge(struct request *rq,
					struct bfq_queue *bfqq)
{
	if (bfq_bfqq_sync(bfqq) || bfqq->wr_coeff > 1 ||
	    bfq_asymmetric_scenario(bfqq->bfqd, bfqq))
		return blk_rq_sectors(rq);

	return blk_rq_sectors(rq) * bfq_async_charge_factor;
}

/**
 * bfq_updated_next_req - update the queue after a new next_rq selection.
 * @bfqd: the device data the queue belongs to.
 * @bfqq: the queue to update.
 *
 * If the first request of a queue changes we make sure that the queue
 * has enough budget to serve at least its first request (if the
 * request has grown).  We do this because if the queue has not enough
 * budget for its first request, it has to go through two dispatch
 * rounds to actually get it dispatched.
 */
static void bfq_updated_next_req(struct bfq_data *bfqd,
				 struct bfq_queue *bfqq)
{
	struct bfq_entity *entity = &bfqq->entity;
	struct request *next_rq = bfqq->next_rq;
	unsigned long new_budget;

	if (!next_rq)
		return;

	if (bfqq == bfqd->in_service_queue)
		/*
		 * In order not to break guarantees, budgets cannot be
		 * changed after an entity has been selected.
		 */
		return;

	new_budget = max_t(unsigned long,
			   max_t(unsigned long, bfqq->max_budget,
				 bfq_serv_to_charge(next_rq, bfqq)),
			   entity->service);
	if (entity->budget != new_budget) {
		entity->budget = new_budget;
		bfq_log_bfqq(bfqd, bfqq, "updated next rq: new budget %lu",
					 new_budget);
		bfq_requeue_bfqq(bfqd, bfqq, false);
	}
}

static unsigned int bfq_wr_duration(struct bfq_data *bfqd)
{
	u64 dur;

	if (bfqd->bfq_wr_max_time > 0)
		return bfqd->bfq_wr_max_time;

	dur = bfqd->rate_dur_prod;
	do_div(dur, bfqd->peak_rate);

	/*
	 * Limit duration between 3 and 25 seconds. The upper limit
	 * has been conservatively set after the following worst case:
	 * on a QEMU/KVM virtual machine
	 * - running in a slow PC
	 * - with a virtual disk stacked on a slow low-end 5400rpm HDD
	 * - serving a heavy I/O workload, such as the sequential reading
	 *   of several files
	 * mplayer took 23 seconds to start, if constantly weight-raised.
	 *
	 * As for higher values than that accommodating the above bad
	 * scenario, tests show that higher values would often yield
	 * the opposite of the desired result, i.e., would worsen
	 * responsiveness by allowing non-interactive applications to
	 * preserve weight raising for too long.
	 *
	 * On the other end, lower values than 3 seconds make it
	 * difficult for most interactive tasks to complete their jobs
	 * before weight-raising finishes.
	 */
	return clamp_val(dur, msecs_to_jiffies(3000), msecs_to_jiffies(25000));
}

/* switch back from soft real-time to interactive weight raising */
static void switch_back_to_interactive_wr(struct bfq_queue *bfqq,
					  struct bfq_data *bfqd)
{
	bfqq->wr_coeff = bfqd->bfq_wr_coeff;
	bfqq->wr_cur_max_time = bfq_wr_duration(bfqd);
	bfqq->last_wr_start_finish = bfqq->wr_start_at_switch_to_srt;
}

static void
bfq_bfqq_resume_state(struct bfq_queue *bfqq, struct bfq_data *bfqd,
		      struct bfq_io_cq *bic, bool bfq_already_existing)
{
	unsigned int old_wr_coeff = bfqq->wr_coeff;
	bool busy = bfq_already_existing && bfq_bfqq_busy(bfqq);

	if (bic->saved_has_short_ttime)
		bfq_mark_bfqq_has_short_ttime(bfqq);
	else
		bfq_clear_bfqq_has_short_ttime(bfqq);

	if (bic->saved_IO_bound)
		bfq_mark_bfqq_IO_bound(bfqq);
	else
		bfq_clear_bfqq_IO_bound(bfqq);

	bfqq->entity.new_weight = bic->saved_weight;
	bfqq->ttime = bic->saved_ttime;
	bfqq->wr_coeff = bic->saved_wr_coeff;
	bfqq->wr_start_at_switch_to_srt = bic->saved_wr_start_at_switch_to_srt;
	bfqq->last_wr_start_finish = bic->saved_last_wr_start_finish;
	bfqq->wr_cur_max_time = bic->saved_wr_cur_max_time;

	if (bfqq->wr_coeff > 1 && (bfq_bfqq_in_large_burst(bfqq) ||
	    time_is_before_jiffies(bfqq->last_wr_start_finish +
				   bfqq->wr_cur_max_time))) {
		if (bfqq->wr_cur_max_time == bfqd->bfq_wr_rt_max_time &&
		    !bfq_bfqq_in_large_burst(bfqq) &&
		    time_is_after_eq_jiffies(bfqq->wr_start_at_switch_to_srt +
					     bfq_wr_duration(bfqd))) {
			switch_back_to_interactive_wr(bfqq, bfqd);
		} else {
			bfqq->wr_coeff = 1;
			bfq_log_bfqq(bfqq->bfqd, bfqq,
				     "resume state: switching off wr");
		}
	}

	/* make sure weight will be updated, however we got here */
	bfqq->entity.prio_changed = 1;

	if (likely(!busy))
		return;

	if (old_wr_coeff == 1 && bfqq->wr_coeff > 1)
		bfqd->wr_busy_queues++;
	else if (old_wr_coeff > 1 && bfqq->wr_coeff == 1)
		bfqd->wr_busy_queues--;
}

static int bfqq_process_refs(struct bfq_queue *bfqq)
{
	return bfqq->ref - bfqq->allocated - bfqq->entity.on_st -
		(bfqq->weight_counter != NULL);
}

/* Empty burst list and add just bfqq (see comments on bfq_handle_burst) */
static void bfq_reset_burst_list(struct bfq_data *bfqd, struct bfq_queue *bfqq)
{
	struct bfq_queue *item;
	struct hlist_node *n;

	hlist_for_each_entry_safe(item, n, &bfqd->burst_list, burst_list_node)
		hlist_del_init(&item->burst_list_node);

	/*
	 * Start the creation of a new burst list only if there is no
	 * active queue. See comments on the conditional invocation of
	 * bfq_handle_burst().
	 */
	if (bfq_tot_busy_queues(bfqd) == 0) {
		hlist_add_head(&bfqq->burst_list_node, &bfqd->burst_list);
		bfqd->burst_size = 1;
	} else
		bfqd->burst_size = 0;

	bfqd->burst_parent_entity = bfqq->entity.parent;
}

/* Add bfqq to the list of queues in current burst (see bfq_handle_burst) */
static void bfq_add_to_burst(struct bfq_data *bfqd, struct bfq_queue *bfqq)
{
	/* Increment burst size to take into account also bfqq */
	bfqd->burst_size++;

	if (bfqd->burst_size == bfqd->bfq_large_burst_thresh) {
		struct bfq_queue *pos, *bfqq_item;
		struct hlist_node *n;

		/*
		 * Enough queues have been activated shortly after each
		 * other to consider this burst as large.
		 */
		bfqd->large_burst = true;

		/*
		 * We can now mark all queues in the burst list as
		 * belonging to a large burst.
		 */
		hlist_for_each_entry(bfqq_item, &bfqd->burst_list,
				     burst_list_node)
			bfq_mark_bfqq_in_large_burst(bfqq_item);
		bfq_mark_bfqq_in_large_burst(bfqq);

		/*
		 * From now on, and until the current burst finishes, any
		 * new queue being activated shortly after the last queue
		 * was inserted in the burst can be immediately marked as
		 * belonging to a large burst. So the burst list is not
		 * needed any more. Remove it.
		 */
		hlist_for_each_entry_safe(pos, n, &bfqd->burst_list,
					  burst_list_node)
			hlist_del_init(&pos->burst_list_node);
	} else /*
		* Burst not yet large: add bfqq to the burst list. Do
		* not increment the ref counter for bfqq, because bfqq
		* is removed from the burst list before freeing bfqq
		* in put_queue.
		*/
		hlist_add_head(&bfqq->burst_list_node, &bfqd->burst_list);
}

/*
 * If many queues belonging to the same group happen to be created
 * shortly after each other, then the processes associated with these
 * queues have typically a common goal. In particular, bursts of queue
 * creations are usually caused by services or applications that spawn
 * many parallel threads/processes. Examples are systemd during boot,
 * or git grep. To help these processes get their job done as soon as
 * possible, it is usually better to not grant either weight-raising
 * or device idling to their queues, unless these queues must be
 * protected from the I/O flowing through other active queues.
 *
 * In this comment we describe, firstly, the reasons why this fact
 * holds, and, secondly, the next function, which implements the main
 * steps needed to properly mark these queues so that they can then be
 * treated in a different way.
 *
 * The above services or applications benefit mostly from a high
 * throughput: the quicker the requests of the activated queues are
 * cumulatively served, the sooner the target job of these queues gets
 * completed. As a consequence, weight-raising any of these queues,
 * which also implies idling the device for it, is almost always
 * counterproductive, unless there are other active queues to isolate
 * these new queues from. If there no other active queues, then
 * weight-raising these new queues just lowers throughput in most
 * cases.
 *
 * On the other hand, a burst of queue creations may be caused also by
 * the start of an application that does not consist of a lot of
 * parallel I/O-bound threads. In fact, with a complex application,
 * several short processes may need to be executed to start-up the
 * application. In this respect, to start an application as quickly as
 * possible, the best thing to do is in any case to privilege the I/O
 * related to the application with respect to all other
 * I/O. Therefore, the best strategy to start as quickly as possible
 * an application that causes a burst of queue creations is to
 * weight-raise all the queues created during the burst. This is the
 * exact opposite of the best strategy for the other type of bursts.
 *
 * In the end, to take the best action for each of the two cases, the
 * two types of bursts need to be distinguished. Fortunately, this
 * seems relatively easy, by looking at the sizes of the bursts. In
 * particular, we found a threshold such that only bursts with a
 * larger size than that threshold are apparently caused by
 * services or commands such as systemd or git grep. For brevity,
 * hereafter we call just 'large' these bursts. BFQ *does not*
 * weight-raise queues whose creation occurs in a large burst. In
 * addition, for each of these queues BFQ performs or does not perform
 * idling depending on which choice boosts the throughput more. The
 * exact choice depends on the device and request pattern at
 * hand.
 *
 * Unfortunately, false positives may occur while an interactive task
 * is starting (e.g., an application is being started). The
 * consequence is that the queues associated with the task do not
 * enjoy weight raising as expected. Fortunately these false positives
 * are very rare. They typically occur if some service happens to
 * start doing I/O exactly when the interactive task starts.
 *
 * Turning back to the next function, it is invoked only if there are
 * no active queues (apart from active queues that would belong to the
 * same, possible burst bfqq would belong to), and it implements all
 * the steps needed to detect the occurrence of a large burst and to
 * properly mark all the queues belonging to it (so that they can then
 * be treated in a different way). This goal is achieved by
 * maintaining a "burst list" that holds, temporarily, the queues that
 * belong to the burst in progress. The list is then used to mark
 * these queues as belonging to a large burst if the burst does become
 * large. The main steps are the following.
 *
 * . when the very first queue is created, the queue is inserted into the
 *   list (as it could be the first queue in a possible burst)
 *
 * . if the current burst has not yet become large, and a queue Q that does
 *   not yet belong to the burst is activated shortly after the last time
 *   at which a new queue entered the burst list, then the function appends
 *   Q to the burst list
 *
 * . if, as a consequence of the previous step, the burst size reaches
 *   the large-burst threshold, then
 *
 *     . all the queues in the burst list are marked as belonging to a
 *       large burst
 *
 *     . the burst list is deleted; in fact, the burst list already served
 *       its purpose (keeping temporarily track of the queues in a burst,
 *       so as to be able to mark them as belonging to a large burst in the
 *       previous sub-step), and now is not needed any more
 *
 *     . the device enters a large-burst mode
 *
 * . if a queue Q that does not belong to the burst is created while
 *   the device is in large-burst mode and shortly after the last time
 *   at which a queue either entered the burst list or was marked as
 *   belonging to the current large burst, then Q is immediately marked
 *   as belonging to a large burst.
 *
 * . if a queue Q that does not belong to the burst is created a while
 *   later, i.e., not shortly after, than the last time at which a queue
 *   either entered the burst list or was marked as belonging to the
 *   current large burst, then the current burst is deemed as finished and:
 *
 *        . the large-burst mode is reset if set
 *
 *        . the burst list is emptied
 *
 *        . Q is inserted in the burst list, as Q may be the first queue
 *          in a possible new burst (then the burst list contains just Q
 *          after this step).
 */
static void bfq_handle_burst(struct bfq_data *bfqd, struct bfq_queue *bfqq)
{
	/*
	 * If bfqq is already in the burst list or is part of a large
	 * burst, or finally has just been split, then there is
	 * nothing else to do.
	 */
	if (!hlist_unhashed(&bfqq->burst_list_node) ||
	    bfq_bfqq_in_large_burst(bfqq) ||
	    time_is_after_eq_jiffies(bfqq->split_time +
				     msecs_to_jiffies(10)))
		return;

	/*
	 * If bfqq's creation happens late enough, or bfqq belongs to
	 * a different group than the burst group, then the current
	 * burst is finished, and related data structures must be
	 * reset.
	 *
	 * In this respect, consider the special case where bfqq is
	 * the very first queue created after BFQ is selected for this
	 * device. In this case, last_ins_in_burst and
	 * burst_parent_entity are not yet significant when we get
	 * here. But it is easy to verify that, whether or not the
	 * following condition is true, bfqq will end up being
	 * inserted into the burst list. In particular the list will
	 * happen to contain only bfqq. And this is exactly what has
	 * to happen, as bfqq may be the first queue of the first
	 * burst.
	 */
	if (time_is_before_jiffies(bfqd->last_ins_in_burst +
	    bfqd->bfq_burst_interval) ||
	    bfqq->entity.parent != bfqd->burst_parent_entity) {
		bfqd->large_burst = false;
		bfq_reset_burst_list(bfqd, bfqq);
		goto end;
	}

	/*
	 * If we get here, then bfqq is being activated shortly after the
	 * last queue. So, if the current burst is also large, we can mark
	 * bfqq as belonging to this large burst immediately.
	 */
	if (bfqd->large_burst) {
		bfq_mark_bfqq_in_large_burst(bfqq);
		goto end;
	}

	/*
	 * If we get here, then a large-burst state has not yet been
	 * reached, but bfqq is being activated shortly after the last
	 * queue. Then we add bfqq to the burst.
	 */
	bfq_add_to_burst(bfqd, bfqq);
end:
	/*
	 * At this point, bfqq either has been added to the current
	 * burst or has caused the current burst to terminate and a
	 * possible new burst to start. In particular, in the second
	 * case, bfqq has become the first queue in the possible new
	 * burst.  In both cases last_ins_in_burst needs to be moved
	 * forward.
	 */
	bfqd->last_ins_in_burst = jiffies;
}

static int bfq_bfqq_budget_left(struct bfq_queue *bfqq)
{
	struct bfq_entity *entity = &bfqq->entity;

	return entity->budget - entity->service;
}

/*
 * If enough samples have been computed, return the current max budget
 * stored in bfqd, which is dynamically updated according to the
 * estimated disk peak rate; otherwise return the default max budget
 */
static int bfq_max_budget(struct bfq_data *bfqd)
{
	if (bfqd->budgets_assigned < bfq_stats_min_budgets)
		return bfq_default_max_budget;
	else
		return bfqd->bfq_max_budget;
}

/*
 * Return min budget, which is a fraction of the current or default
 * max budget (trying with 1/32)
 */
static int bfq_min_budget(struct bfq_data *bfqd)
{
	if (bfqd->budgets_assigned < bfq_stats_min_budgets)
		return bfq_default_max_budget / 32;
	else
		return bfqd->bfq_max_budget / 32;
}

/*
 * The next function, invoked after the input queue bfqq switches from
 * idle to busy, updates the budget of bfqq. The function also tells
 * whether the in-service queue should be expired, by returning
 * true. The purpose of expiring the in-service queue is to give bfqq
 * the chance to possibly preempt the in-service queue, and the reason
 * for preempting the in-service queue is to achieve one of the two
 * goals below.
 *
 * 1. Guarantee to bfqq its reserved bandwidth even if bfqq has
 * expired because it has remained idle. In particular, bfqq may have
 * expired for one of the following two reasons:
 *
 * - BFQQE_NO_MORE_REQUESTS bfqq did not enjoy any device idling
 *   and did not make it to issue a new request before its last
 *   request was served;
 *
 * - BFQQE_TOO_IDLE bfqq did enjoy device idling, but did not issue
 *   a new request before the expiration of the idling-time.
 *
 * Even if bfqq has expired for one of the above reasons, the process
 * associated with the queue may be however issuing requests greedily,
 * and thus be sensitive to the bandwidth it receives (bfqq may have
 * remained idle for other reasons: CPU high load, bfqq not enjoying
 * idling, I/O throttling somewhere in the path from the process to
 * the I/O scheduler, ...). But if, after every expiration for one of
 * the above two reasons, bfqq has to wait for the service of at least
 * one full budget of another queue before being served again, then
 * bfqq is likely to get a much lower bandwidth or resource time than
 * its reserved ones. To address this issue, two countermeasures need
 * to be taken.
 *
 * First, the budget and the timestamps of bfqq need to be updated in
 * a special way on bfqq reactivation: they need to be updated as if
 * bfqq did not remain idle and did not expire. In fact, if they are
 * computed as if bfqq expired and remained idle until reactivation,
 * then the process associated with bfqq is treated as if, instead of
 * being greedy, it stopped issuing requests when bfqq remained idle,
 * and restarts issuing requests only on this reactivation. In other
 * words, the scheduler does not help the process recover the "service
 * hole" between bfqq expiration and reactivation. As a consequence,
 * the process receives a lower bandwidth than its reserved one. In
 * contrast, to recover this hole, the budget must be updated as if
 * bfqq was not expired at all before this reactivation, i.e., it must
 * be set to the value of the remaining budget when bfqq was
 * expired. Along the same line, timestamps need to be assigned the
 * value they had the last time bfqq was selected for service, i.e.,
 * before last expiration. Thus timestamps need to be back-shifted
 * with respect to their normal computation (see [1] for more details
 * on this tricky aspect).
 *
 * Secondly, to allow the process to recover the hole, the in-service
 * queue must be expired too, to give bfqq the chance to preempt it
 * immediately. In fact, if bfqq has to wait for a full budget of the
 * in-service queue to be completed, then it may become impossible to
 * let the process recover the hole, even if the back-shifted
 * timestamps of bfqq are lower than those of the in-service queue. If
 * this happens for most or all of the holes, then the process may not
 * receive its reserved bandwidth. In this respect, it is worth noting
 * that, being the service of outstanding requests unpreemptible, a
 * little fraction of the holes may however be unrecoverable, thereby
 * causing a little loss of bandwidth.
 *
 * The last important point is detecting whether bfqq does need this
 * bandwidth recovery. In this respect, the next function deems the
 * process associated with bfqq greedy, and thus allows it to recover
 * the hole, if: 1) the process is waiting for the arrival of a new
 * request (which implies that bfqq expired for one of the above two
 * reasons), and 2) such a request has arrived soon. The first
 * condition is controlled through the flag non_blocking_wait_rq,
 * while the second through the flag arrived_in_time. If both
 * conditions hold, then the function computes the budget in the
 * above-described special way, and signals that the in-service queue
 * should be expired. Timestamp back-shifting is done later in
 * __bfq_activate_entity.
 *
 * 2. Reduce latency. Even if timestamps are not backshifted to let
 * the process associated with bfqq recover a service hole, bfqq may
 * however happen to have, after being (re)activated, a lower finish
 * timestamp than the in-service queue.	 That is, the next budget of
 * bfqq may have to be completed before the one of the in-service
 * queue. If this is the case, then preempting the in-service queue
 * allows this goal to be achieved, apart from the unpreemptible,
 * outstanding requests mentioned above.
 *
 * Unfortunately, regardless of which of the above two goals one wants
 * to achieve, service trees need first to be updated to know whether
 * the in-service queue must be preempted. To have service trees
 * correctly updated, the in-service queue must be expired and
 * rescheduled, and bfqq must be scheduled too. This is one of the
 * most costly operations (in future versions, the scheduling
 * mechanism may be re-designed in such a way to make it possible to
 * know whether preemption is needed without needing to update service
 * trees). In addition, queue preemptions almost always cause random
 * I/O, which may in turn cause loss of throughput. Finally, there may
 * even be no in-service queue when the next function is invoked (so,
 * no queue to compare timestamps with). Because of these facts, the
 * next function adopts the following simple scheme to avoid costly
 * operations, too frequent preemptions and too many dependencies on
 * the state of the scheduler: it requests the expiration of the
 * in-service queue (unconditionally) only for queues that need to
 * recover a hole. Then it delegates to other parts of the code the
 * responsibility of handling the above case 2.
 */
static bool bfq_bfqq_update_budg_for_activation(struct bfq_data *bfqd,
						struct bfq_queue *bfqq,
						bool arrived_in_time)
{
	struct bfq_entity *entity = &bfqq->entity;

	/*
	 * In the next compound condition, we check also whether there
	 * is some budget left, because otherwise there is no point in
	 * trying to go on serving bfqq with this same budget: bfqq
	 * would be expired immediately after being selected for
	 * service. This would only cause useless overhead.
	 */
	if (bfq_bfqq_non_blocking_wait_rq(bfqq) && arrived_in_time &&
	    bfq_bfqq_budget_left(bfqq) > 0) {
		/*
		 * We do not clear the flag non_blocking_wait_rq here, as
		 * the latter is used in bfq_activate_bfqq to signal
		 * that timestamps need to be back-shifted (and is
		 * cleared right after).
		 */

		/*
		 * In next assignment we rely on that either
		 * entity->service or entity->budget are not updated
		 * on expiration if bfqq is empty (see
		 * __bfq_bfqq_recalc_budget). Thus both quantities
		 * remain unchanged after such an expiration, and the
		 * following statement therefore assigns to
		 * entity->budget the remaining budget on such an
		 * expiration.
		 */
		entity->budget = min_t(unsigned long,
				       bfq_bfqq_budget_left(bfqq),
				       bfqq->max_budget);

		/*
		 * At this point, we have used entity->service to get
		 * the budget left (needed for updating
		 * entity->budget). Thus we finally can, and have to,
		 * reset entity->service. The latter must be reset
		 * because bfqq would otherwise be charged again for
		 * the service it has received during its previous
		 * service slot(s).
		 */
		entity->service = 0;

		return true;
	}

	/*
	 * We can finally complete expiration, by setting service to 0.
	 */
	entity->service = 0;
	entity->budget = max_t(unsigned long, bfqq->max_budget,
			       bfq_serv_to_charge(bfqq->next_rq, bfqq));
	bfq_clear_bfqq_non_blocking_wait_rq(bfqq);
	return false;
}

/*
 * Return the farthest past time instant according to jiffies
 * macros.
 */
static unsigned long bfq_smallest_from_now(void)
{
	return jiffies - MAX_JIFFY_OFFSET;
}

static void bfq_update_bfqq_wr_on_rq_arrival(struct bfq_data *bfqd,
					     struct bfq_queue *bfqq,
					     unsigned int old_wr_coeff,
					     bool wr_or_deserves_wr,
					     bool interactive,
					     bool in_burst,
					     bool soft_rt)
{
	if (old_wr_coeff == 1 && wr_or_deserves_wr) {
		/* start a weight-raising period */
		if (interactive) {
			bfqq->service_from_wr = 0;
			bfqq->wr_coeff = bfqd->bfq_wr_coeff;
			bfqq->wr_cur_max_time = bfq_wr_duration(bfqd);
		} else {
			/*
			 * No interactive weight raising in progress
			 * here: assign minus infinity to
			 * wr_start_at_switch_to_srt, to make sure
			 * that, at the end of the soft-real-time
			 * weight raising periods that is starting
			 * now, no interactive weight-raising period
			 * may be wrongly considered as still in
			 * progress (and thus actually started by
			 * mistake).
			 */
			bfqq->wr_start_at_switch_to_srt =
				bfq_smallest_from_now();
			bfqq->wr_coeff = bfqd->bfq_wr_coeff *
				BFQ_SOFTRT_WEIGHT_FACTOR;
			bfqq->wr_cur_max_time =
				bfqd->bfq_wr_rt_max_time;
		}

		/*
		 * If needed, further reduce budget to make sure it is
		 * close to bfqq's backlog, so as to reduce the
		 * scheduling-error component due to a too large
		 * budget. Do not care about throughput consequences,
		 * but only about latency. Finally, do not assign a
		 * too small budget either, to avoid increasing
		 * latency by causing too frequent expirations.
		 */
		bfqq->entity.budget = min_t(unsigned long,
					    bfqq->entity.budget,
					    2 * bfq_min_budget(bfqd));
	} else if (old_wr_coeff > 1) {
		if (interactive) { /* update wr coeff and duration */
			bfqq->wr_coeff = bfqd->bfq_wr_coeff;
			bfqq->wr_cur_max_time = bfq_wr_duration(bfqd);
		} else if (in_burst)
			bfqq->wr_coeff = 1;
		else if (soft_rt) {
			/*
			 * The application is now or still meeting the
			 * requirements for being deemed soft rt.  We
			 * can then correctly and safely (re)charge
			 * the weight-raising duration for the
			 * application with the weight-raising
			 * duration for soft rt applications.
			 *
			 * In particular, doing this recharge now, i.e.,
			 * before the weight-raising period for the
			 * application finishes, reduces the probability
			 * of the following negative scenario:
			 * 1) the weight of a soft rt application is
			 *    raised at startup (as for any newly
			 *    created application),
			 * 2) since the application is not interactive,
			 *    at a certain time weight-raising is
			 *    stopped for the application,
			 * 3) at that time the application happens to
			 *    still have pending requests, and hence
			 *    is destined to not have a chance to be
			 *    deemed soft rt before these requests are
			 *    completed (see the comments to the
			 *    function bfq_bfqq_softrt_next_start()
			 *    for details on soft rt detection),
			 * 4) these pending requests experience a high
			 *    latency because the application is not
			 *    weight-raised while they are pending.
			 */
			if (bfqq->wr_cur_max_time !=
				bfqd->bfq_wr_rt_max_time) {
				bfqq->wr_start_at_switch_to_srt =
					bfqq->last_wr_start_finish;

				bfqq->wr_cur_max_time =
					bfqd->bfq_wr_rt_max_time;
				bfqq->wr_coeff = bfqd->bfq_wr_coeff *
					BFQ_SOFTRT_WEIGHT_FACTOR;
			}
			bfqq->last_wr_start_finish = jiffies;
		}
	}
}

static bool bfq_bfqq_idle_for_long_time(struct bfq_data *bfqd,
					struct bfq_queue *bfqq)
{
	return bfqq->dispatched == 0 &&
		time_is_before_jiffies(
			bfqq->budget_timeout +
			bfqd->bfq_wr_min_idle_time);
}


/*
 * Return true if bfqq is in a higher priority class, or has a higher
 * weight than the in-service queue.
 */
static bool bfq_bfqq_higher_class_or_weight(struct bfq_queue *bfqq,
					    struct bfq_queue *in_serv_bfqq)
{
	int bfqq_weight, in_serv_weight;

	if (bfqq->ioprio_class < in_serv_bfqq->ioprio_class)
		return true;

	if (in_serv_bfqq->entity.parent == bfqq->entity.parent) {
		bfqq_weight = bfqq->entity.weight;
		in_serv_weight = in_serv_bfqq->entity.weight;
	} else {
		if (bfqq->entity.parent)
			bfqq_weight = bfqq->entity.parent->weight;
		else
			bfqq_weight = bfqq->entity.weight;
		if (in_serv_bfqq->entity.parent)
			in_serv_weight = in_serv_bfqq->entity.parent->weight;
		else
			in_serv_weight = in_serv_bfqq->entity.weight;
	}

	return bfqq_weight > in_serv_weight;
}

static void bfq_bfqq_handle_idle_busy_switch(struct bfq_data *bfqd,
					     struct bfq_queue *bfqq,
					     int old_wr_coeff,
					     struct request *rq,
					     bool *interactive)
{
	bool soft_rt, in_burst,	wr_or_deserves_wr,
		bfqq_wants_to_preempt,
		idle_for_long_time = bfq_bfqq_idle_for_long_time(bfqd, bfqq),
		/*
		 * See the comments on
		 * bfq_bfqq_update_budg_for_activation for
		 * details on the usage of the next variable.
		 */
		arrived_in_time =  ktime_get_ns() <=
			bfqq->ttime.last_end_request +
			bfqd->bfq_slice_idle * 3;


	/*
	 * bfqq deserves to be weight-raised if:
	 * - it is sync,
	 * - it does not belong to a large burst,
	 * - it has been idle for enough time or is soft real-time,
	 * - is linked to a bfq_io_cq (it is not shared in any sense).
	 */
	in_burst = bfq_bfqq_in_large_burst(bfqq);
	soft_rt = bfqd->bfq_wr_max_softrt_rate > 0 &&
		!BFQQ_TOTALLY_SEEKY(bfqq) &&
		!in_burst &&
		time_is_before_jiffies(bfqq->soft_rt_next_start) &&
		bfqq->dispatched == 0;
	*interactive = !in_burst && idle_for_long_time;
	wr_or_deserves_wr = bfqd->low_latency &&
		(bfqq->wr_coeff > 1 ||
		 (bfq_bfqq_sync(bfqq) &&
		  bfqq->bic && (*interactive || soft_rt)));

	/*
	 * Using the last flag, update budget and check whether bfqq
	 * may want to preempt the in-service queue.
	 */
	bfqq_wants_to_preempt =
		bfq_bfqq_update_budg_for_activation(bfqd, bfqq,
						    arrived_in_time);

	/*
	 * If bfqq happened to be activated in a burst, but has been
	 * idle for much more than an interactive queue, then we
	 * assume that, in the overall I/O initiated in the burst, the
	 * I/O associated with bfqq is finished. So bfqq does not need
	 * to be treated as a queue belonging to a burst
	 * anymore. Accordingly, we reset bfqq's in_large_burst flag
	 * if set, and remove bfqq from the burst list if it's
	 * there. We do not decrement burst_size, because the fact
	 * that bfqq does not need to belong to the burst list any
	 * more does not invalidate the fact that bfqq was created in
	 * a burst.
	 */
	if (likely(!bfq_bfqq_just_created(bfqq)) &&
	    idle_for_long_time &&
	    time_is_before_jiffies(
		    bfqq->budget_timeout +
		    msecs_to_jiffies(10000))) {
		hlist_del_init(&bfqq->burst_list_node);
		bfq_clear_bfqq_in_large_burst(bfqq);
	}

	bfq_clear_bfqq_just_created(bfqq);


	if (!bfq_bfqq_IO_bound(bfqq)) {
		if (arrived_in_time) {
			bfqq->requests_within_timer++;
			if (bfqq->requests_within_timer >=
			    bfqd->bfq_requests_within_timer)
				bfq_mark_bfqq_IO_bound(bfqq);
		} else
			bfqq->requests_within_timer = 0;
	}

	if (bfqd->low_latency) {
		if (unlikely(time_is_after_jiffies(bfqq->split_time)))
			/* wraparound */
			bfqq->split_time =
				jiffies - bfqd->bfq_wr_min_idle_time - 1;

		if (time_is_before_jiffies(bfqq->split_time +
					   bfqd->bfq_wr_min_idle_time)) {
			bfq_update_bfqq_wr_on_rq_arrival(bfqd, bfqq,
							 old_wr_coeff,
							 wr_or_deserves_wr,
							 *interactive,
							 in_burst,
							 soft_rt);

			if (old_wr_coeff != bfqq->wr_coeff)
				bfqq->entity.prio_changed = 1;
		}
	}

	bfqq->last_idle_bklogged = jiffies;
	bfqq->service_from_backlogged = 0;
	bfq_clear_bfqq_softrt_update(bfqq);

	bfq_add_bfqq_busy(bfqd, bfqq);

	/*
	 * Expire in-service queue only if preemption may be needed
	 * for guarantees. In particular, we care only about two
	 * cases. The first is that bfqq has to recover a service
	 * hole, as explained in the comments on
	 * bfq_bfqq_update_budg_for_activation(), i.e., that
	 * bfqq_wants_to_preempt is true. However, if bfqq does not
	 * carry time-critical I/O, then bfqq's bandwidth is less
	 * important than that of queues that carry time-critical I/O.
	 * So, as a further constraint, we consider this case only if
	 * bfqq is at least as weight-raised, i.e., at least as time
	 * critical, as the in-service queue.
	 *
	 * The second case is that bfqq is in a higher priority class,
	 * or has a higher weight than the in-service queue. If this
	 * condition does not hold, we don't care because, even if
	 * bfqq does not start to be served immediately, the resulting
	 * delay for bfqq's I/O is however lower or much lower than
	 * the ideal completion time to be guaranteed to bfqq's I/O.
	 *
	 * In both cases, preemption is needed only if, according to
	 * the timestamps of both bfqq and of the in-service queue,
	 * bfqq actually is the next queue to serve. So, to reduce
	 * useless preemptions, the return value of
	 * next_queue_may_preempt() is considered in the next compound
	 * condition too. Yet next_queue_may_preempt() just checks a
	 * simple, necessary condition for bfqq to be the next queue
	 * to serve. In fact, to evaluate a sufficient condition, the
	 * timestamps of the in-service queue would need to be
	 * updated, and this operation is quite costly (see the
	 * comments on bfq_bfqq_update_budg_for_activation()).
	 */
	if (bfqd->in_service_queue &&
	    ((bfqq_wants_to_preempt &&
	      bfqq->wr_coeff >= bfqd->in_service_queue->wr_coeff) ||
	     bfq_bfqq_higher_class_or_weight(bfqq, bfqd->in_service_queue)) &&
	    next_queue_may_preempt(bfqd))
		bfq_bfqq_expire(bfqd, bfqd->in_service_queue,
				false, BFQQE_PREEMPTED);
}

static void bfq_reset_inject_limit(struct bfq_data *bfqd,
				   struct bfq_queue *bfqq)
{
	/* invalidate baseline total service time */
	bfqq->last_serv_time_ns = 0;

	/*
	 * Reset pointer in case we are waiting for
	 * some request completion.
	 */
	bfqd->waited_rq = NULL;

	/*
	 * If bfqq has a short think time, then start by setting the
	 * inject limit to 0 prudentially, because the service time of
	 * an injected I/O request may be higher than the think time
	 * of bfqq, and therefore, if one request was injected when
	 * bfqq remains empty, this injected request might delay the
	 * service of the next I/O request for bfqq significantly. In
	 * case bfqq can actually tolerate some injection, then the
	 * adaptive update will however raise the limit soon. This
	 * lucky circumstance holds exactly because bfqq has a short
	 * think time, and thus, after remaining empty, is likely to
	 * get new I/O enqueued---and then completed---before being
	 * expired. This is the very pattern that gives the
	 * limit-update algorithm the chance to measure the effect of
	 * injection on request service times, and then to update the
	 * limit accordingly.
	 *
	 * However, in the following special case, the inject limit is
	 * left to 1 even if the think time is short: bfqq's I/O is
	 * synchronized with that of some other queue, i.e., bfqq may
	 * receive new I/O only after the I/O of the other queue is
	 * completed. Keeping the inject limit to 1 allows the
	 * blocking I/O to be served while bfqq is in service. And
	 * this is very convenient both for bfqq and for overall
	 * throughput, as explained in detail in the comments in
	 * bfq_update_has_short_ttime().
	 *
	 * On the opposite end, if bfqq has a long think time, then
	 * start directly by 1, because:
	 * a) on the bright side, keeping at most one request in
	 * service in the drive is unlikely to cause any harm to the
	 * latency of bfqq's requests, as the service time of a single
	 * request is likely to be lower than the think time of bfqq;
	 * b) on the downside, after becoming empty, bfqq is likely to
	 * expire before getting its next request. With this request
	 * arrival pattern, it is very hard to sample total service
	 * times and update the inject limit accordingly (see comments
	 * on bfq_update_inject_limit()). So the limit is likely to be
	 * never, or at least seldom, updated.  As a consequence, by
	 * setting the limit to 1, we avoid that no injection ever
	 * occurs with bfqq. On the downside, this proactive step
	 * further reduces chances to actually compute the baseline
	 * total service time. Thus it reduces chances to execute the
	 * limit-update algorithm and possibly raise the limit to more
	 * than 1.
	 */
	if (bfq_bfqq_has_short_ttime(bfqq))
		bfqq->inject_limit = 0;
	else
		bfqq->inject_limit = 1;

	bfqq->decrease_time_jif = jiffies;
}

static void bfq_add_request(struct request *rq)
{
	struct bfq_queue *bfqq = RQ_BFQQ(rq);
	struct bfq_data *bfqd = bfqq->bfqd;
	struct request *next_rq, *prev;
	unsigned int old_wr_coeff = bfqq->wr_coeff;
	bool interactive = false;

	bfq_log_bfqq(bfqd, bfqq, "add_request %d", rq_is_sync(rq));
	bfqq->queued[rq_is_sync(rq)]++;
	bfqd->queued++;

	if (RB_EMPTY_ROOT(&bfqq->sort_list) && bfq_bfqq_sync(bfqq)) {
		/*
		 * Detect whether bfqq's I/O seems synchronized with
		 * that of some other queue, i.e., whether bfqq, after
		 * remaining empty, happens to receive new I/O only
		 * right after some I/O request of the other queue has
		 * been completed. We call waker queue the other
		 * queue, and we assume, for simplicity, that bfqq may
		 * have at most one waker queue.
		 *
		 * A remarkable throughput boost can be reached by
		 * unconditionally injecting the I/O of the waker
		 * queue, every time a new bfq_dispatch_request
		 * happens to be invoked while I/O is being plugged
		 * for bfqq.  In addition to boosting throughput, this
		 * unblocks bfqq's I/O, thereby improving bandwidth
		 * and latency for bfqq. Note that these same results
		 * may be achieved with the general injection
		 * mechanism, but less effectively. For details on
		 * this aspect, see the comments on the choice of the
		 * queue for injection in bfq_select_queue().
		 *
		 * Turning back to the detection of a waker queue, a
		 * queue Q is deemed as a waker queue for bfqq if, for
		 * two consecutive times, bfqq happens to become non
		 * empty right after a request of Q has been
		 * completed. In particular, on the first time, Q is
		 * tentatively set as a candidate waker queue, while
		 * on the second time, the flag
		 * bfq_bfqq_has_waker(bfqq) is set to confirm that Q
		 * is a waker queue for bfqq. These detection steps
		 * are performed only if bfqq has a long think time,
		 * so as to make it more likely that bfqq's I/O is
		 * actually being blocked by a synchronization. This
		 * last filter, plus the above two-times requirement,
		 * make false positives less likely.
		 *
		 * NOTE
		 *
		 * The sooner a waker queue is detected, the sooner
		 * throughput can be boosted by injecting I/O from the
		 * waker queue. Fortunately, detection is likely to be
		 * actually fast, for the following reasons. While
		 * blocked by synchronization, bfqq has a long think
		 * time. This implies that bfqq's inject limit is at
		 * least equal to 1 (see the comments in
		 * bfq_update_inject_limit()). So, thanks to
		 * injection, the waker queue is likely to be served
		 * during the very first I/O-plugging time interval
		 * for bfqq. This triggers the first step of the
		 * detection mechanism. Thanks again to injection, the
		 * candidate waker queue is then likely to be
		 * confirmed no later than during the next
		 * I/O-plugging interval for bfqq.
		 */
<<<<<<< HEAD
		if (!bfq_bfqq_has_short_ttime(bfqq) &&
		    ktime_get_ns() - bfqd->last_completion <
		    200 * NSEC_PER_USEC) {
			if (bfqd->last_completed_rq_bfqq != bfqq &&
				   bfqd->last_completed_rq_bfqq !=
				   bfqq->waker_bfqq) {
=======
		if (bfqd->last_completed_rq_bfqq &&
		    !bfq_bfqq_has_short_ttime(bfqq) &&
		    ktime_get_ns() - bfqd->last_completion <
		    200 * NSEC_PER_USEC) {
			if (bfqd->last_completed_rq_bfqq != bfqq &&
			    bfqd->last_completed_rq_bfqq !=
			    bfqq->waker_bfqq) {
>>>>>>> bb831786
				/*
				 * First synchronization detected with
				 * a candidate waker queue, or with a
				 * different candidate waker queue
				 * from the current one.
				 */
				bfqq->waker_bfqq = bfqd->last_completed_rq_bfqq;

				/*
				 * If the waker queue disappears, then
				 * bfqq->waker_bfqq must be reset. To
				 * this goal, we maintain in each
				 * waker queue a list, woken_list, of
				 * all the queues that reference the
				 * waker queue through their
				 * waker_bfqq pointer. When the waker
				 * queue exits, the waker_bfqq pointer
				 * of all the queues in the woken_list
				 * is reset.
				 *
				 * In addition, if bfqq is already in
				 * the woken_list of a waker queue,
				 * then, before being inserted into
				 * the woken_list of a new waker
				 * queue, bfqq must be removed from
				 * the woken_list of the old waker
				 * queue.
				 */
				if (!hlist_unhashed(&bfqq->woken_list_node))
					hlist_del_init(&bfqq->woken_list_node);
				hlist_add_head(&bfqq->woken_list_node,
				    &bfqd->last_completed_rq_bfqq->woken_list);

				bfq_clear_bfqq_has_waker(bfqq);
			} else if (bfqd->last_completed_rq_bfqq ==
				   bfqq->waker_bfqq &&
				   !bfq_bfqq_has_waker(bfqq)) {
				/*
				 * synchronization with waker_bfqq
				 * seen for the second time
				 */
				bfq_mark_bfqq_has_waker(bfqq);
			}
		}

		/*
		 * Periodically reset inject limit, to make sure that
		 * the latter eventually drops in case workload
		 * changes, see step (3) in the comments on
		 * bfq_update_inject_limit().
		 */
		if (time_is_before_eq_jiffies(bfqq->decrease_time_jif +
					     msecs_to_jiffies(1000)))
			bfq_reset_inject_limit(bfqd, bfqq);

		/*
		 * The following conditions must hold to setup a new
		 * sampling of total service time, and then a new
		 * update of the inject limit:
		 * - bfqq is in service, because the total service
		 *   time is evaluated only for the I/O requests of
		 *   the queues in service;
		 * - this is the right occasion to compute or to
		 *   lower the baseline total service time, because
		 *   there are actually no requests in the drive,
		 *   or
		 *   the baseline total service time is available, and
		 *   this is the right occasion to compute the other
		 *   quantity needed to update the inject limit, i.e.,
		 *   the total service time caused by the amount of
		 *   injection allowed by the current value of the
		 *   limit. It is the right occasion because injection
		 *   has actually been performed during the service
		 *   hole, and there are still in-flight requests,
		 *   which are very likely to be exactly the injected
		 *   requests, or part of them;
		 * - the minimum interval for sampling the total
		 *   service time and updating the inject limit has
		 *   elapsed.
		 */
		if (bfqq == bfqd->in_service_queue &&
		    (bfqd->rq_in_driver == 0 ||
		     (bfqq->last_serv_time_ns > 0 &&
		      bfqd->rqs_injected && bfqd->rq_in_driver > 0)) &&
		    time_is_before_eq_jiffies(bfqq->decrease_time_jif +
					      msecs_to_jiffies(100))) {
			bfqd->last_empty_occupied_ns = ktime_get_ns();
			/*
			 * Start the state machine for measuring the
			 * total service time of rq: setting
			 * wait_dispatch will cause bfqd->waited_rq to
			 * be set when rq will be dispatched.
			 */
			bfqd->wait_dispatch = true;
			bfqd->rqs_injected = false;
		}
	}

	elv_rb_add(&bfqq->sort_list, rq);

	/*
	 * Check if this request is a better next-serve candidate.
	 */
	prev = bfqq->next_rq;
	next_rq = bfq_choose_req(bfqd, bfqq->next_rq, rq, bfqd->last_position);
	bfqq->next_rq = next_rq;

	/*
	 * Adjust priority tree position, if next_rq changes.
	 * See comments on bfq_pos_tree_add_move() for the unlikely().
	 */
	if (unlikely(!bfqd->nonrot_with_queueing && prev != bfqq->next_rq))
		bfq_pos_tree_add_move(bfqd, bfqq);

	if (!bfq_bfqq_busy(bfqq)) /* switching to busy ... */
		bfq_bfqq_handle_idle_busy_switch(bfqd, bfqq, old_wr_coeff,
						 rq, &interactive);
	else {
		if (bfqd->low_latency && old_wr_coeff == 1 && !rq_is_sync(rq) &&
		    time_is_before_jiffies(
				bfqq->last_wr_start_finish +
				bfqd->bfq_wr_min_inter_arr_async)) {
			bfqq->wr_coeff = bfqd->bfq_wr_coeff;
			bfqq->wr_cur_max_time = bfq_wr_duration(bfqd);

			bfqd->wr_busy_queues++;
			bfqq->entity.prio_changed = 1;
		}
		if (prev != bfqq->next_rq)
			bfq_updated_next_req(bfqd, bfqq);
	}

	/*
	 * Assign jiffies to last_wr_start_finish in the following
	 * cases:
	 *
	 * . if bfqq is not going to be weight-raised, because, for
	 *   non weight-raised queues, last_wr_start_finish stores the
	 *   arrival time of the last request; as of now, this piece
	 *   of information is used only for deciding whether to
	 *   weight-raise async queues
	 *
	 * . if bfqq is not weight-raised, because, if bfqq is now
	 *   switching to weight-raised, then last_wr_start_finish
	 *   stores the time when weight-raising starts
	 *
	 * . if bfqq is interactive, because, regardless of whether
	 *   bfqq is currently weight-raised, the weight-raising
	 *   period must start or restart (this case is considered
	 *   separately because it is not detected by the above
	 *   conditions, if bfqq is already weight-raised)
	 *
	 * last_wr_start_finish has to be updated also if bfqq is soft
	 * real-time, because the weight-raising period is constantly
	 * restarted on idle-to-busy transitions for these queues, but
	 * this is already done in bfq_bfqq_handle_idle_busy_switch if
	 * needed.
	 */
	if (bfqd->low_latency &&
		(old_wr_coeff == 1 || bfqq->wr_coeff == 1 || interactive))
		bfqq->last_wr_start_finish = jiffies;
}

static struct request *bfq_find_rq_fmerge(struct bfq_data *bfqd,
					  struct bio *bio,
					  struct request_queue *q)
{
	struct bfq_queue *bfqq = bfqd->bio_bfqq;


	if (bfqq)
		return elv_rb_find(&bfqq->sort_list, bio_end_sector(bio));

	return NULL;
}

static sector_t get_sdist(sector_t last_pos, struct request *rq)
{
	if (last_pos)
		return abs(blk_rq_pos(rq) - last_pos);

	return 0;
}

#if 0 /* Still not clear if we can do without next two functions */
static void bfq_activate_request(struct request_queue *q, struct request *rq)
{
	struct bfq_data *bfqd = q->elevator->elevator_data;

	bfqd->rq_in_driver++;
}

static void bfq_deactivate_request(struct request_queue *q, struct request *rq)
{
	struct bfq_data *bfqd = q->elevator->elevator_data;

	bfqd->rq_in_driver--;
}
#endif

static void bfq_remove_request(struct request_queue *q,
			       struct request *rq)
{
	struct bfq_queue *bfqq = RQ_BFQQ(rq);
	struct bfq_data *bfqd = bfqq->bfqd;
	const int sync = rq_is_sync(rq);

	if (bfqq->next_rq == rq) {
		bfqq->next_rq = bfq_find_next_rq(bfqd, bfqq, rq);
		bfq_updated_next_req(bfqd, bfqq);
	}

	if (rq->queuelist.prev != &rq->queuelist)
		list_del_init(&rq->queuelist);
	bfqq->queued[sync]--;
	bfqd->queued--;
	elv_rb_del(&bfqq->sort_list, rq);

	elv_rqhash_del(q, rq);
	if (q->last_merge == rq)
		q->last_merge = NULL;

	if (RB_EMPTY_ROOT(&bfqq->sort_list)) {
		bfqq->next_rq = NULL;

		if (bfq_bfqq_busy(bfqq) && bfqq != bfqd->in_service_queue) {
			bfq_del_bfqq_busy(bfqd, bfqq, false);
			/*
			 * bfqq emptied. In normal operation, when
			 * bfqq is empty, bfqq->entity.service and
			 * bfqq->entity.budget must contain,
			 * respectively, the service received and the
			 * budget used last time bfqq emptied. These
			 * facts do not hold in this case, as at least
			 * this last removal occurred while bfqq is
			 * not in service. To avoid inconsistencies,
			 * reset both bfqq->entity.service and
			 * bfqq->entity.budget, if bfqq has still a
			 * process that may issue I/O requests to it.
			 */
			bfqq->entity.budget = bfqq->entity.service = 0;
		}

		/*
		 * Remove queue from request-position tree as it is empty.
		 */
		if (bfqq->pos_root) {
			rb_erase(&bfqq->pos_node, bfqq->pos_root);
			bfqq->pos_root = NULL;
		}
	} else {
		/* see comments on bfq_pos_tree_add_move() for the unlikely() */
		if (unlikely(!bfqd->nonrot_with_queueing))
			bfq_pos_tree_add_move(bfqd, bfqq);
	}

	if (rq->cmd_flags & REQ_META)
		bfqq->meta_pending--;

}

static bool bfq_bio_merge(struct blk_mq_hw_ctx *hctx, struct bio *bio,
		unsigned int nr_segs)
{
	struct request_queue *q = hctx->queue;
	struct bfq_data *bfqd = q->elevator->elevator_data;
	struct request *free = NULL;
	/*
	 * bfq_bic_lookup grabs the queue_lock: invoke it now and
	 * store its return value for later use, to avoid nesting
	 * queue_lock inside the bfqd->lock. We assume that the bic
	 * returned by bfq_bic_lookup does not go away before
	 * bfqd->lock is taken.
	 */
	struct bfq_io_cq *bic = bfq_bic_lookup(bfqd, current->io_context, q);
	bool ret;

	spin_lock_irq(&bfqd->lock);

	if (bic)
		bfqd->bio_bfqq = bic_to_bfqq(bic, op_is_sync(bio->bi_opf));
	else
		bfqd->bio_bfqq = NULL;
	bfqd->bio_bic = bic;

	ret = blk_mq_sched_try_merge(q, bio, nr_segs, &free);

	if (free)
		blk_mq_free_request(free);
	spin_unlock_irq(&bfqd->lock);

	return ret;
}

static int bfq_request_merge(struct request_queue *q, struct request **req,
			     struct bio *bio)
{
	struct bfq_data *bfqd = q->elevator->elevator_data;
	struct request *__rq;

	__rq = bfq_find_rq_fmerge(bfqd, bio, q);
	if (__rq && elv_bio_merge_ok(__rq, bio)) {
		*req = __rq;
		return ELEVATOR_FRONT_MERGE;
	}

	return ELEVATOR_NO_MERGE;
}

static struct bfq_queue *bfq_init_rq(struct request *rq);

static void bfq_request_merged(struct request_queue *q, struct request *req,
			       enum elv_merge type)
{
	if (type == ELEVATOR_FRONT_MERGE &&
	    rb_prev(&req->rb_node) &&
	    blk_rq_pos(req) <
	    blk_rq_pos(container_of(rb_prev(&req->rb_node),
				    struct request, rb_node))) {
		struct bfq_queue *bfqq = bfq_init_rq(req);
		struct bfq_data *bfqd;
		struct request *prev, *next_rq;

		if (!bfqq)
			return;

		bfqd = bfqq->bfqd;

		/* Reposition request in its sort_list */
		elv_rb_del(&bfqq->sort_list, req);
		elv_rb_add(&bfqq->sort_list, req);

		/* Choose next request to be served for bfqq */
		prev = bfqq->next_rq;
		next_rq = bfq_choose_req(bfqd, bfqq->next_rq, req,
					 bfqd->last_position);
		bfqq->next_rq = next_rq;
		/*
		 * If next_rq changes, update both the queue's budget to
		 * fit the new request and the queue's position in its
		 * rq_pos_tree.
		 */
		if (prev != bfqq->next_rq) {
			bfq_updated_next_req(bfqd, bfqq);
			/*
			 * See comments on bfq_pos_tree_add_move() for
			 * the unlikely().
			 */
			if (unlikely(!bfqd->nonrot_with_queueing))
				bfq_pos_tree_add_move(bfqd, bfqq);
		}
	}
}

/*
 * This function is called to notify the scheduler that the requests
 * rq and 'next' have been merged, with 'next' going away.  BFQ
 * exploits this hook to address the following issue: if 'next' has a
 * fifo_time lower that rq, then the fifo_time of rq must be set to
 * the value of 'next', to not forget the greater age of 'next'.
 *
 * NOTE: in this function we assume that rq is in a bfq_queue, basing
 * on that rq is picked from the hash table q->elevator->hash, which,
 * in its turn, is filled only with I/O requests present in
 * bfq_queues, while BFQ is in use for the request queue q. In fact,
 * the function that fills this hash table (elv_rqhash_add) is called
 * only by bfq_insert_request.
 */
static void bfq_requests_merged(struct request_queue *q, struct request *rq,
				struct request *next)
{
	struct bfq_queue *bfqq = bfq_init_rq(rq),
		*next_bfqq = bfq_init_rq(next);

	if (!bfqq)
		return;

	/*
	 * If next and rq belong to the same bfq_queue and next is older
	 * than rq, then reposition rq in the fifo (by substituting next
	 * with rq). Otherwise, if next and rq belong to different
	 * bfq_queues, never reposition rq: in fact, we would have to
	 * reposition it with respect to next's position in its own fifo,
	 * which would most certainly be too expensive with respect to
	 * the benefits.
	 */
	if (bfqq == next_bfqq &&
	    !list_empty(&rq->queuelist) && !list_empty(&next->queuelist) &&
	    next->fifo_time < rq->fifo_time) {
		list_del_init(&rq->queuelist);
		list_replace_init(&next->queuelist, &rq->queuelist);
		rq->fifo_time = next->fifo_time;
	}

	if (bfqq->next_rq == next)
		bfqq->next_rq = rq;

	bfqg_stats_update_io_merged(bfqq_group(bfqq), next->cmd_flags);
}

/* Must be called with bfqq != NULL */
static void bfq_bfqq_end_wr(struct bfq_queue *bfqq)
{
	if (bfq_bfqq_busy(bfqq))
		bfqq->bfqd->wr_busy_queues--;
	bfqq->wr_coeff = 1;
	bfqq->wr_cur_max_time = 0;
	bfqq->last_wr_start_finish = jiffies;
	/*
	 * Trigger a weight change on the next invocation of
	 * __bfq_entity_update_weight_prio.
	 */
	bfqq->entity.prio_changed = 1;
}

void bfq_end_wr_async_queues(struct bfq_data *bfqd,
			     struct bfq_group *bfqg)
{
	int i, j;

	for (i = 0; i < 2; i++)
		for (j = 0; j < IOPRIO_BE_NR; j++)
			if (bfqg->async_bfqq[i][j])
				bfq_bfqq_end_wr(bfqg->async_bfqq[i][j]);
	if (bfqg->async_idle_bfqq)
		bfq_bfqq_end_wr(bfqg->async_idle_bfqq);
}

static void bfq_end_wr(struct bfq_data *bfqd)
{
	struct bfq_queue *bfqq;

	spin_lock_irq(&bfqd->lock);

	list_for_each_entry(bfqq, &bfqd->active_list, bfqq_list)
		bfq_bfqq_end_wr(bfqq);
	list_for_each_entry(bfqq, &bfqd->idle_list, bfqq_list)
		bfq_bfqq_end_wr(bfqq);
	bfq_end_wr_async(bfqd);

	spin_unlock_irq(&bfqd->lock);
}

static sector_t bfq_io_struct_pos(void *io_struct, bool request)
{
	if (request)
		return blk_rq_pos(io_struct);
	else
		return ((struct bio *)io_struct)->bi_iter.bi_sector;
}

static int bfq_rq_close_to_sector(void *io_struct, bool request,
				  sector_t sector)
{
	return abs(bfq_io_struct_pos(io_struct, request) - sector) <=
	       BFQQ_CLOSE_THR;
}

static struct bfq_queue *bfqq_find_close(struct bfq_data *bfqd,
					 struct bfq_queue *bfqq,
					 sector_t sector)
{
	struct rb_root *root = &bfq_bfqq_to_bfqg(bfqq)->rq_pos_tree;
	struct rb_node *parent, *node;
	struct bfq_queue *__bfqq;

	if (RB_EMPTY_ROOT(root))
		return NULL;

	/*
	 * First, if we find a request starting at the end of the last
	 * request, choose it.
	 */
	__bfqq = bfq_rq_pos_tree_lookup(bfqd, root, sector, &parent, NULL);
	if (__bfqq)
		return __bfqq;

	/*
	 * If the exact sector wasn't found, the parent of the NULL leaf
	 * will contain the closest sector (rq_pos_tree sorted by
	 * next_request position).
	 */
	__bfqq = rb_entry(parent, struct bfq_queue, pos_node);
	if (bfq_rq_close_to_sector(__bfqq->next_rq, true, sector))
		return __bfqq;

	if (blk_rq_pos(__bfqq->next_rq) < sector)
		node = rb_next(&__bfqq->pos_node);
	else
		node = rb_prev(&__bfqq->pos_node);
	if (!node)
		return NULL;

	__bfqq = rb_entry(node, struct bfq_queue, pos_node);
	if (bfq_rq_close_to_sector(__bfqq->next_rq, true, sector))
		return __bfqq;

	return NULL;
}

static struct bfq_queue *bfq_find_close_cooperator(struct bfq_data *bfqd,
						   struct bfq_queue *cur_bfqq,
						   sector_t sector)
{
	struct bfq_queue *bfqq;

	/*
	 * We shall notice if some of the queues are cooperating,
	 * e.g., working closely on the same area of the device. In
	 * that case, we can group them together and: 1) don't waste
	 * time idling, and 2) serve the union of their requests in
	 * the best possible order for throughput.
	 */
	bfqq = bfqq_find_close(bfqd, cur_bfqq, sector);
	if (!bfqq || bfqq == cur_bfqq)
		return NULL;

	return bfqq;
}

static struct bfq_queue *
bfq_setup_merge(struct bfq_queue *bfqq, struct bfq_queue *new_bfqq)
{
	int process_refs, new_process_refs;
	struct bfq_queue *__bfqq;

	/*
	 * If there are no process references on the new_bfqq, then it is
	 * unsafe to follow the ->new_bfqq chain as other bfqq's in the chain
	 * may have dropped their last reference (not just their last process
	 * reference).
	 */
	if (!bfqq_process_refs(new_bfqq))
		return NULL;

	/* Avoid a circular list and skip interim queue merges. */
	while ((__bfqq = new_bfqq->new_bfqq)) {
		if (__bfqq == bfqq)
			return NULL;
		new_bfqq = __bfqq;
	}

	process_refs = bfqq_process_refs(bfqq);
	new_process_refs = bfqq_process_refs(new_bfqq);
	/*
	 * If the process for the bfqq has gone away, there is no
	 * sense in merging the queues.
	 */
	if (process_refs == 0 || new_process_refs == 0)
		return NULL;

	bfq_log_bfqq(bfqq->bfqd, bfqq, "scheduling merge with queue %d",
		new_bfqq->pid);

	/*
	 * Merging is just a redirection: the requests of the process
	 * owning one of the two queues are redirected to the other queue.
	 * The latter queue, in its turn, is set as shared if this is the
	 * first time that the requests of some process are redirected to
	 * it.
	 *
	 * We redirect bfqq to new_bfqq and not the opposite, because
	 * we are in the context of the process owning bfqq, thus we
	 * have the io_cq of this process. So we can immediately
	 * configure this io_cq to redirect the requests of the
	 * process to new_bfqq. In contrast, the io_cq of new_bfqq is
	 * not available any more (new_bfqq->bic == NULL).
	 *
	 * Anyway, even in case new_bfqq coincides with the in-service
	 * queue, redirecting requests the in-service queue is the
	 * best option, as we feed the in-service queue with new
	 * requests close to the last request served and, by doing so,
	 * are likely to increase the throughput.
	 */
	bfqq->new_bfqq = new_bfqq;
	new_bfqq->ref += process_refs;
	return new_bfqq;
}

static bool bfq_may_be_close_cooperator(struct bfq_queue *bfqq,
					struct bfq_queue *new_bfqq)
{
	if (bfq_too_late_for_merging(new_bfqq))
		return false;

	if (bfq_class_idle(bfqq) || bfq_class_idle(new_bfqq) ||
	    (bfqq->ioprio_class != new_bfqq->ioprio_class))
		return false;

	/*
	 * If either of the queues has already been detected as seeky,
	 * then merging it with the other queue is unlikely to lead to
	 * sequential I/O.
	 */
	if (BFQQ_SEEKY(bfqq) || BFQQ_SEEKY(new_bfqq))
		return false;

	/*
	 * Interleaved I/O is known to be done by (some) applications
	 * only for reads, so it does not make sense to merge async
	 * queues.
	 */
	if (!bfq_bfqq_sync(bfqq) || !bfq_bfqq_sync(new_bfqq))
		return false;

	return true;
}

/*
 * Attempt to schedule a merge of bfqq with the currently in-service
 * queue or with a close queue among the scheduled queues.  Return
 * NULL if no merge was scheduled, a pointer to the shared bfq_queue
 * structure otherwise.
 *
 * The OOM queue is not allowed to participate to cooperation: in fact, since
 * the requests temporarily redirected to the OOM queue could be redirected
 * again to dedicated queues at any time, the state needed to correctly
 * handle merging with the OOM queue would be quite complex and expensive
 * to maintain. Besides, in such a critical condition as an out of memory,
 * the benefits of queue merging may be little relevant, or even negligible.
 *
 * WARNING: queue merging may impair fairness among non-weight raised
 * queues, for at least two reasons: 1) the original weight of a
 * merged queue may change during the merged state, 2) even being the
 * weight the same, a merged queue may be bloated with many more
 * requests than the ones produced by its originally-associated
 * process.
 */
static struct bfq_queue *
bfq_setup_cooperator(struct bfq_data *bfqd, struct bfq_queue *bfqq,
		     void *io_struct, bool request)
{
	struct bfq_queue *in_service_bfqq, *new_bfqq;

	/*
	 * Do not perform queue merging if the device is non
	 * rotational and performs internal queueing. In fact, such a
	 * device reaches a high speed through internal parallelism
	 * and pipelining. This means that, to reach a high
	 * throughput, it must have many requests enqueued at the same
	 * time. But, in this configuration, the internal scheduling
	 * algorithm of the device does exactly the job of queue
	 * merging: it reorders requests so as to obtain as much as
	 * possible a sequential I/O pattern. As a consequence, with
	 * the workload generated by processes doing interleaved I/O,
	 * the throughput reached by the device is likely to be the
	 * same, with and without queue merging.
	 *
	 * Disabling merging also provides a remarkable benefit in
	 * terms of throughput. Merging tends to make many workloads
	 * artificially more uneven, because of shared queues
	 * remaining non empty for incomparably more time than
	 * non-merged queues. This may accentuate workload
	 * asymmetries. For example, if one of the queues in a set of
	 * merged queues has a higher weight than a normal queue, then
	 * the shared queue may inherit such a high weight and, by
	 * staying almost always active, may force BFQ to perform I/O
	 * plugging most of the time. This evidently makes it harder
	 * for BFQ to let the device reach a high throughput.
	 *
	 * Finally, the likely() macro below is not used because one
	 * of the two branches is more likely than the other, but to
	 * have the code path after the following if() executed as
	 * fast as possible for the case of a non rotational device
	 * with queueing. We want it because this is the fastest kind
	 * of device. On the opposite end, the likely() may lengthen
	 * the execution time of BFQ for the case of slower devices
	 * (rotational or at least without queueing). But in this case
	 * the execution time of BFQ matters very little, if not at
	 * all.
	 */
	if (likely(bfqd->nonrot_with_queueing))
		return NULL;

	/*
	 * Prevent bfqq from being merged if it has been created too
	 * long ago. The idea is that true cooperating processes, and
	 * thus their associated bfq_queues, are supposed to be
	 * created shortly after each other. This is the case, e.g.,
	 * for KVM/QEMU and dump I/O threads. Basing on this
	 * assumption, the following filtering greatly reduces the
	 * probability that two non-cooperating processes, which just
	 * happen to do close I/O for some short time interval, have
	 * their queues merged by mistake.
	 */
	if (bfq_too_late_for_merging(bfqq))
		return NULL;

	if (bfqq->new_bfqq)
		return bfqq->new_bfqq;

	if (!io_struct || unlikely(bfqq == &bfqd->oom_bfqq))
		return NULL;

	/* If there is only one backlogged queue, don't search. */
	if (bfq_tot_busy_queues(bfqd) == 1)
		return NULL;

	in_service_bfqq = bfqd->in_service_queue;

	if (in_service_bfqq && in_service_bfqq != bfqq &&
	    likely(in_service_bfqq != &bfqd->oom_bfqq) &&
	    bfq_rq_close_to_sector(io_struct, request,
				   bfqd->in_serv_last_pos) &&
	    bfqq->entity.parent == in_service_bfqq->entity.parent &&
	    bfq_may_be_close_cooperator(bfqq, in_service_bfqq)) {
		new_bfqq = bfq_setup_merge(bfqq, in_service_bfqq);
		if (new_bfqq)
			return new_bfqq;
	}
	/*
	 * Check whether there is a cooperator among currently scheduled
	 * queues. The only thing we need is that the bio/request is not
	 * NULL, as we need it to establish whether a cooperator exists.
	 */
	new_bfqq = bfq_find_close_cooperator(bfqd, bfqq,
			bfq_io_struct_pos(io_struct, request));

	if (new_bfqq && likely(new_bfqq != &bfqd->oom_bfqq) &&
	    bfq_may_be_close_cooperator(bfqq, new_bfqq))
		return bfq_setup_merge(bfqq, new_bfqq);

	return NULL;
}

static void bfq_bfqq_save_state(struct bfq_queue *bfqq)
{
	struct bfq_io_cq *bic = bfqq->bic;

	/*
	 * If !bfqq->bic, the queue is already shared or its requests
	 * have already been redirected to a shared queue; both idle window
	 * and weight raising state have already been saved. Do nothing.
	 */
	if (!bic)
		return;

	bic->saved_weight = bfqq->entity.orig_weight;
	bic->saved_ttime = bfqq->ttime;
	bic->saved_has_short_ttime = bfq_bfqq_has_short_ttime(bfqq);
	bic->saved_IO_bound = bfq_bfqq_IO_bound(bfqq);
	bic->saved_in_large_burst = bfq_bfqq_in_large_burst(bfqq);
	bic->was_in_burst_list = !hlist_unhashed(&bfqq->burst_list_node);
	if (unlikely(bfq_bfqq_just_created(bfqq) &&
		     !bfq_bfqq_in_large_burst(bfqq) &&
		     bfqq->bfqd->low_latency)) {
		/*
		 * bfqq being merged right after being created: bfqq
		 * would have deserved interactive weight raising, but
		 * did not make it to be set in a weight-raised state,
		 * because of this early merge.	Store directly the
		 * weight-raising state that would have been assigned
		 * to bfqq, so that to avoid that bfqq unjustly fails
		 * to enjoy weight raising if split soon.
		 */
		bic->saved_wr_coeff = bfqq->bfqd->bfq_wr_coeff;
		bic->saved_wr_start_at_switch_to_srt = bfq_smallest_from_now();
		bic->saved_wr_cur_max_time = bfq_wr_duration(bfqq->bfqd);
		bic->saved_last_wr_start_finish = jiffies;
	} else {
		bic->saved_wr_coeff = bfqq->wr_coeff;
		bic->saved_wr_start_at_switch_to_srt =
			bfqq->wr_start_at_switch_to_srt;
		bic->saved_last_wr_start_finish = bfqq->last_wr_start_finish;
		bic->saved_wr_cur_max_time = bfqq->wr_cur_max_time;
	}
}

static void
bfq_merge_bfqqs(struct bfq_data *bfqd, struct bfq_io_cq *bic,
		struct bfq_queue *bfqq, struct bfq_queue *new_bfqq)
{
	bfq_log_bfqq(bfqd, bfqq, "merging with queue %lu",
		(unsigned long)new_bfqq->pid);
	/* Save weight raising and idle window of the merged queues */
	bfq_bfqq_save_state(bfqq);
	bfq_bfqq_save_state(new_bfqq);
	if (bfq_bfqq_IO_bound(bfqq))
		bfq_mark_bfqq_IO_bound(new_bfqq);
	bfq_clear_bfqq_IO_bound(bfqq);

	/*
	 * If bfqq is weight-raised, then let new_bfqq inherit
	 * weight-raising. To reduce false positives, neglect the case
	 * where bfqq has just been created, but has not yet made it
	 * to be weight-raised (which may happen because EQM may merge
	 * bfqq even before bfq_add_request is executed for the first
	 * time for bfqq). Handling this case would however be very
	 * easy, thanks to the flag just_created.
	 */
	if (new_bfqq->wr_coeff == 1 && bfqq->wr_coeff > 1) {
		new_bfqq->wr_coeff = bfqq->wr_coeff;
		new_bfqq->wr_cur_max_time = bfqq->wr_cur_max_time;
		new_bfqq->last_wr_start_finish = bfqq->last_wr_start_finish;
		new_bfqq->wr_start_at_switch_to_srt =
			bfqq->wr_start_at_switch_to_srt;
		if (bfq_bfqq_busy(new_bfqq))
			bfqd->wr_busy_queues++;
		new_bfqq->entity.prio_changed = 1;
	}

	if (bfqq->wr_coeff > 1) { /* bfqq has given its wr to new_bfqq */
		bfqq->wr_coeff = 1;
		bfqq->entity.prio_changed = 1;
		if (bfq_bfqq_busy(bfqq))
			bfqd->wr_busy_queues--;
	}

	bfq_log_bfqq(bfqd, new_bfqq, "merge_bfqqs: wr_busy %d",
		     bfqd->wr_busy_queues);

	/*
	 * Merge queues (that is, let bic redirect its requests to new_bfqq)
	 */
	bic_set_bfqq(bic, new_bfqq, 1);
	bfq_mark_bfqq_coop(new_bfqq);
	/*
	 * new_bfqq now belongs to at least two bics (it is a shared queue):
	 * set new_bfqq->bic to NULL. bfqq either:
	 * - does not belong to any bic any more, and hence bfqq->bic must
	 *   be set to NULL, or
	 * - is a queue whose owning bics have already been redirected to a
	 *   different queue, hence the queue is destined to not belong to
	 *   any bic soon and bfqq->bic is already NULL (therefore the next
	 *   assignment causes no harm).
	 */
	new_bfqq->bic = NULL;
	/*
	 * If the queue is shared, the pid is the pid of one of the associated
	 * processes. Which pid depends on the exact sequence of merge events
	 * the queue underwent. So printing such a pid is useless and confusing
	 * because it reports a random pid between those of the associated
	 * processes.
	 * We mark such a queue with a pid -1, and then print SHARED instead of
	 * a pid in logging messages.
	 */
	new_bfqq->pid = -1;
	bfqq->bic = NULL;
	/* release process reference to bfqq */
	bfq_put_queue(bfqq);
}

static bool bfq_allow_bio_merge(struct request_queue *q, struct request *rq,
				struct bio *bio)
{
	struct bfq_data *bfqd = q->elevator->elevator_data;
	bool is_sync = op_is_sync(bio->bi_opf);
	struct bfq_queue *bfqq = bfqd->bio_bfqq, *new_bfqq;

	/*
	 * Disallow merge of a sync bio into an async request.
	 */
	if (is_sync && !rq_is_sync(rq))
		return false;

	/*
	 * Lookup the bfqq that this bio will be queued with. Allow
	 * merge only if rq is queued there.
	 */
	if (!bfqq)
		return false;

	/*
	 * We take advantage of this function to perform an early merge
	 * of the queues of possible cooperating processes.
	 */
	new_bfqq = bfq_setup_cooperator(bfqd, bfqq, bio, false);
	if (new_bfqq) {
		/*
		 * bic still points to bfqq, then it has not yet been
		 * redirected to some other bfq_queue, and a queue
		 * merge between bfqq and new_bfqq can be safely
		 * fulfilled, i.e., bic can be redirected to new_bfqq
		 * and bfqq can be put.
		 */
		bfq_merge_bfqqs(bfqd, bfqd->bio_bic, bfqq,
				new_bfqq);
		/*
		 * If we get here, bio will be queued into new_queue,
		 * so use new_bfqq to decide whether bio and rq can be
		 * merged.
		 */
		bfqq = new_bfqq;

		/*
		 * Change also bqfd->bio_bfqq, as
		 * bfqd->bio_bic now points to new_bfqq, and
		 * this function may be invoked again (and then may
		 * use again bqfd->bio_bfqq).
		 */
		bfqd->bio_bfqq = bfqq;
	}

	return bfqq == RQ_BFQQ(rq);
}

/*
 * Set the maximum time for the in-service queue to consume its
 * budget. This prevents seeky processes from lowering the throughput.
 * In practice, a time-slice service scheme is used with seeky
 * processes.
 */
static void bfq_set_budget_timeout(struct bfq_data *bfqd,
				   struct bfq_queue *bfqq)
{
	unsigned int timeout_coeff;

	if (bfqq->wr_cur_max_time == bfqd->bfq_wr_rt_max_time)
		timeout_coeff = 1;
	else
		timeout_coeff = bfqq->entity.weight / bfqq->entity.orig_weight;

	bfqd->last_budget_start = ktime_get();

	bfqq->budget_timeout = jiffies +
		bfqd->bfq_timeout * timeout_coeff;
}

static void __bfq_set_in_service_queue(struct bfq_data *bfqd,
				       struct bfq_queue *bfqq)
{
	if (bfqq) {
		bfq_clear_bfqq_fifo_expire(bfqq);

		bfqd->budgets_assigned = (bfqd->budgets_assigned * 7 + 256) / 8;

		if (time_is_before_jiffies(bfqq->last_wr_start_finish) &&
		    bfqq->wr_coeff > 1 &&
		    bfqq->wr_cur_max_time == bfqd->bfq_wr_rt_max_time &&
		    time_is_before_jiffies(bfqq->budget_timeout)) {
			/*
			 * For soft real-time queues, move the start
			 * of the weight-raising period forward by the
			 * time the queue has not received any
			 * service. Otherwise, a relatively long
			 * service delay is likely to cause the
			 * weight-raising period of the queue to end,
			 * because of the short duration of the
			 * weight-raising period of a soft real-time
			 * queue.  It is worth noting that this move
			 * is not so dangerous for the other queues,
			 * because soft real-time queues are not
			 * greedy.
			 *
			 * To not add a further variable, we use the
			 * overloaded field budget_timeout to
			 * determine for how long the queue has not
			 * received service, i.e., how much time has
			 * elapsed since the queue expired. However,
			 * this is a little imprecise, because
			 * budget_timeout is set to jiffies if bfqq
			 * not only expires, but also remains with no
			 * request.
			 */
			if (time_after(bfqq->budget_timeout,
				       bfqq->last_wr_start_finish))
				bfqq->last_wr_start_finish +=
					jiffies - bfqq->budget_timeout;
			else
				bfqq->last_wr_start_finish = jiffies;
		}

		bfq_set_budget_timeout(bfqd, bfqq);
		bfq_log_bfqq(bfqd, bfqq,
			     "set_in_service_queue, cur-budget = %d",
			     bfqq->entity.budget);
	}

	bfqd->in_service_queue = bfqq;
}

/*
 * Get and set a new queue for service.
 */
static struct bfq_queue *bfq_set_in_service_queue(struct bfq_data *bfqd)
{
	struct bfq_queue *bfqq = bfq_get_next_queue(bfqd);

	__bfq_set_in_service_queue(bfqd, bfqq);
	return bfqq;
}

static void bfq_arm_slice_timer(struct bfq_data *bfqd)
{
	struct bfq_queue *bfqq = bfqd->in_service_queue;
	u32 sl;

	bfq_mark_bfqq_wait_request(bfqq);

	/*
	 * We don't want to idle for seeks, but we do want to allow
	 * fair distribution of slice time for a process doing back-to-back
	 * seeks. So allow a little bit of time for him to submit a new rq.
	 */
	sl = bfqd->bfq_slice_idle;
	/*
	 * Unless the queue is being weight-raised or the scenario is
	 * asymmetric, grant only minimum idle time if the queue
	 * is seeky. A long idling is preserved for a weight-raised
	 * queue, or, more in general, in an asymmetric scenario,
	 * because a long idling is needed for guaranteeing to a queue
	 * its reserved share of the throughput (in particular, it is
	 * needed if the queue has a higher weight than some other
	 * queue).
	 */
	if (BFQQ_SEEKY(bfqq) && bfqq->wr_coeff == 1 &&
	    !bfq_asymmetric_scenario(bfqd, bfqq))
		sl = min_t(u64, sl, BFQ_MIN_TT);
	else if (bfqq->wr_coeff > 1)
		sl = max_t(u32, sl, 20ULL * NSEC_PER_MSEC);

	bfqd->last_idling_start = ktime_get();
	bfqd->last_idling_start_jiffies = jiffies;

	hrtimer_start(&bfqd->idle_slice_timer, ns_to_ktime(sl),
		      HRTIMER_MODE_REL);
	bfqg_stats_set_start_idle_time(bfqq_group(bfqq));
}

/*
 * In autotuning mode, max_budget is dynamically recomputed as the
 * amount of sectors transferred in timeout at the estimated peak
 * rate. This enables BFQ to utilize a full timeslice with a full
 * budget, even if the in-service queue is served at peak rate. And
 * this maximises throughput with sequential workloads.
 */
static unsigned long bfq_calc_max_budget(struct bfq_data *bfqd)
{
	return (u64)bfqd->peak_rate * USEC_PER_MSEC *
		jiffies_to_msecs(bfqd->bfq_timeout)>>BFQ_RATE_SHIFT;
}

/*
 * Update parameters related to throughput and responsiveness, as a
 * function of the estimated peak rate. See comments on
 * bfq_calc_max_budget(), and on the ref_wr_duration array.
 */
static void update_thr_responsiveness_params(struct bfq_data *bfqd)
{
	if (bfqd->bfq_user_max_budget == 0) {
		bfqd->bfq_max_budget =
			bfq_calc_max_budget(bfqd);
		bfq_log(bfqd, "new max_budget = %d", bfqd->bfq_max_budget);
	}
}

static void bfq_reset_rate_computation(struct bfq_data *bfqd,
				       struct request *rq)
{
	if (rq != NULL) { /* new rq dispatch now, reset accordingly */
		bfqd->last_dispatch = bfqd->first_dispatch = ktime_get_ns();
		bfqd->peak_rate_samples = 1;
		bfqd->sequential_samples = 0;
		bfqd->tot_sectors_dispatched = bfqd->last_rq_max_size =
			blk_rq_sectors(rq);
	} else /* no new rq dispatched, just reset the number of samples */
		bfqd->peak_rate_samples = 0; /* full re-init on next disp. */

	bfq_log(bfqd,
		"reset_rate_computation at end, sample %u/%u tot_sects %llu",
		bfqd->peak_rate_samples, bfqd->sequential_samples,
		bfqd->tot_sectors_dispatched);
}

static void bfq_update_rate_reset(struct bfq_data *bfqd, struct request *rq)
{
	u32 rate, weight, divisor;

	/*
	 * For the convergence property to hold (see comments on
	 * bfq_update_peak_rate()) and for the assessment to be
	 * reliable, a minimum number of samples must be present, and
	 * a minimum amount of time must have elapsed. If not so, do
	 * not compute new rate. Just reset parameters, to get ready
	 * for a new evaluation attempt.
	 */
	if (bfqd->peak_rate_samples < BFQ_RATE_MIN_SAMPLES ||
	    bfqd->delta_from_first < BFQ_RATE_MIN_INTERVAL)
		goto reset_computation;

	/*
	 * If a new request completion has occurred after last
	 * dispatch, then, to approximate the rate at which requests
	 * have been served by the device, it is more precise to
	 * extend the observation interval to the last completion.
	 */
	bfqd->delta_from_first =
		max_t(u64, bfqd->delta_from_first,
		      bfqd->last_completion - bfqd->first_dispatch);

	/*
	 * Rate computed in sects/usec, and not sects/nsec, for
	 * precision issues.
	 */
	rate = div64_ul(bfqd->tot_sectors_dispatched<<BFQ_RATE_SHIFT,
			div_u64(bfqd->delta_from_first, NSEC_PER_USEC));

	/*
	 * Peak rate not updated if:
	 * - the percentage of sequential dispatches is below 3/4 of the
	 *   total, and rate is below the current estimated peak rate
	 * - rate is unreasonably high (> 20M sectors/sec)
	 */
	if ((bfqd->sequential_samples < (3 * bfqd->peak_rate_samples)>>2 &&
	     rate <= bfqd->peak_rate) ||
		rate > 20<<BFQ_RATE_SHIFT)
		goto reset_computation;

	/*
	 * We have to update the peak rate, at last! To this purpose,
	 * we use a low-pass filter. We compute the smoothing constant
	 * of the filter as a function of the 'weight' of the new
	 * measured rate.
	 *
	 * As can be seen in next formulas, we define this weight as a
	 * quantity proportional to how sequential the workload is,
	 * and to how long the observation time interval is.
	 *
	 * The weight runs from 0 to 8. The maximum value of the
	 * weight, 8, yields the minimum value for the smoothing
	 * constant. At this minimum value for the smoothing constant,
	 * the measured rate contributes for half of the next value of
	 * the estimated peak rate.
	 *
	 * So, the first step is to compute the weight as a function
	 * of how sequential the workload is. Note that the weight
	 * cannot reach 9, because bfqd->sequential_samples cannot
	 * become equal to bfqd->peak_rate_samples, which, in its
	 * turn, holds true because bfqd->sequential_samples is not
	 * incremented for the first sample.
	 */
	weight = (9 * bfqd->sequential_samples) / bfqd->peak_rate_samples;

	/*
	 * Second step: further refine the weight as a function of the
	 * duration of the observation interval.
	 */
	weight = min_t(u32, 8,
		       div_u64(weight * bfqd->delta_from_first,
			       BFQ_RATE_REF_INTERVAL));

	/*
	 * Divisor ranging from 10, for minimum weight, to 2, for
	 * maximum weight.
	 */
	divisor = 10 - weight;

	/*
	 * Finally, update peak rate:
	 *
	 * peak_rate = peak_rate * (divisor-1) / divisor  +  rate / divisor
	 */
	bfqd->peak_rate *= divisor-1;
	bfqd->peak_rate /= divisor;
	rate /= divisor; /* smoothing constant alpha = 1/divisor */

	bfqd->peak_rate += rate;

	/*
	 * For a very slow device, bfqd->peak_rate can reach 0 (see
	 * the minimum representable values reported in the comments
	 * on BFQ_RATE_SHIFT). Push to 1 if this happens, to avoid
	 * divisions by zero where bfqd->peak_rate is used as a
	 * divisor.
	 */
	bfqd->peak_rate = max_t(u32, 1, bfqd->peak_rate);

	update_thr_responsiveness_params(bfqd);

reset_computation:
	bfq_reset_rate_computation(bfqd, rq);
}

/*
 * Update the read/write peak rate (the main quantity used for
 * auto-tuning, see update_thr_responsiveness_params()).
 *
 * It is not trivial to estimate the peak rate (correctly): because of
 * the presence of sw and hw queues between the scheduler and the
 * device components that finally serve I/O requests, it is hard to
 * say exactly when a given dispatched request is served inside the
 * device, and for how long. As a consequence, it is hard to know
 * precisely at what rate a given set of requests is actually served
 * by the device.
 *
 * On the opposite end, the dispatch time of any request is trivially
 * available, and, from this piece of information, the "dispatch rate"
 * of requests can be immediately computed. So, the idea in the next
 * function is to use what is known, namely request dispatch times
 * (plus, when useful, request completion times), to estimate what is
 * unknown, namely in-device request service rate.
 *
 * The main issue is that, because of the above facts, the rate at
 * which a certain set of requests is dispatched over a certain time
 * interval can vary greatly with respect to the rate at which the
 * same requests are then served. But, since the size of any
 * intermediate queue is limited, and the service scheme is lossless
 * (no request is silently dropped), the following obvious convergence
 * property holds: the number of requests dispatched MUST become
 * closer and closer to the number of requests completed as the
 * observation interval grows. This is the key property used in
 * the next function to estimate the peak service rate as a function
 * of the observed dispatch rate. The function assumes to be invoked
 * on every request dispatch.
 */
static void bfq_update_peak_rate(struct bfq_data *bfqd, struct request *rq)
{
	u64 now_ns = ktime_get_ns();

	if (bfqd->peak_rate_samples == 0) { /* first dispatch */
		bfq_log(bfqd, "update_peak_rate: goto reset, samples %d",
			bfqd->peak_rate_samples);
		bfq_reset_rate_computation(bfqd, rq);
		goto update_last_values; /* will add one sample */
	}

	/*
	 * Device idle for very long: the observation interval lasting
	 * up to this dispatch cannot be a valid observation interval
	 * for computing a new peak rate (similarly to the late-
	 * completion event in bfq_completed_request()). Go to
	 * update_rate_and_reset to have the following three steps
	 * taken:
	 * - close the observation interval at the last (previous)
	 *   request dispatch or completion
	 * - compute rate, if possible, for that observation interval
	 * - start a new observation interval with this dispatch
	 */
	if (now_ns - bfqd->last_dispatch > 100*NSEC_PER_MSEC &&
	    bfqd->rq_in_driver == 0)
		goto update_rate_and_reset;

	/* Update sampling information */
	bfqd->peak_rate_samples++;

	if ((bfqd->rq_in_driver > 0 ||
		now_ns - bfqd->last_completion < BFQ_MIN_TT)
	    && !BFQ_RQ_SEEKY(bfqd, bfqd->last_position, rq))
		bfqd->sequential_samples++;

	bfqd->tot_sectors_dispatched += blk_rq_sectors(rq);

	/* Reset max observed rq size every 32 dispatches */
	if (likely(bfqd->peak_rate_samples % 32))
		bfqd->last_rq_max_size =
			max_t(u32, blk_rq_sectors(rq), bfqd->last_rq_max_size);
	else
		bfqd->last_rq_max_size = blk_rq_sectors(rq);

	bfqd->delta_from_first = now_ns - bfqd->first_dispatch;

	/* Target observation interval not yet reached, go on sampling */
	if (bfqd->delta_from_first < BFQ_RATE_REF_INTERVAL)
		goto update_last_values;

update_rate_and_reset:
	bfq_update_rate_reset(bfqd, rq);
update_last_values:
	bfqd->last_position = blk_rq_pos(rq) + blk_rq_sectors(rq);
	if (RQ_BFQQ(rq) == bfqd->in_service_queue)
		bfqd->in_serv_last_pos = bfqd->last_position;
	bfqd->last_dispatch = now_ns;
}

/*
 * Remove request from internal lists.
 */
static void bfq_dispatch_remove(struct request_queue *q, struct request *rq)
{
	struct bfq_queue *bfqq = RQ_BFQQ(rq);

	/*
	 * For consistency, the next instruction should have been
	 * executed after removing the request from the queue and
	 * dispatching it.  We execute instead this instruction before
	 * bfq_remove_request() (and hence introduce a temporary
	 * inconsistency), for efficiency.  In fact, should this
	 * dispatch occur for a non in-service bfqq, this anticipated
	 * increment prevents two counters related to bfqq->dispatched
	 * from risking to be, first, uselessly decremented, and then
	 * incremented again when the (new) value of bfqq->dispatched
	 * happens to be taken into account.
	 */
	bfqq->dispatched++;
	bfq_update_peak_rate(q->elevator->elevator_data, rq);

	bfq_remove_request(q, rq);
}

/*
 * There is a case where idling does not have to be performed for
 * throughput concerns, but to preserve the throughput share of
 * the process associated with bfqq.
 *
 * To introduce this case, we can note that allowing the drive
 * to enqueue more than one request at a time, and hence
 * delegating de facto final scheduling decisions to the
 * drive's internal scheduler, entails loss of control on the
 * actual request service order. In particular, the critical
 * situation is when requests from different processes happen
 * to be present, at the same time, in the internal queue(s)
 * of the drive. In such a situation, the drive, by deciding
 * the service order of the internally-queued requests, does
 * determine also the actual throughput distribution among
 * these processes. But the drive typically has no notion or
 * concern about per-process throughput distribution, and
 * makes its decisions only on a per-request basis. Therefore,
 * the service distribution enforced by the drive's internal
 * scheduler is likely to coincide with the desired throughput
 * distribution only in a completely symmetric, or favorably
 * skewed scenario where:
 * (i-a) each of these processes must get the same throughput as
 *	 the others,
 * (i-b) in case (i-a) does not hold, it holds that the process
 *       associated with bfqq must receive a lower or equal
 *	 throughput than any of the other processes;
 * (ii)  the I/O of each process has the same properties, in
 *       terms of locality (sequential or random), direction
 *       (reads or writes), request sizes, greediness
 *       (from I/O-bound to sporadic), and so on;

 * In fact, in such a scenario, the drive tends to treat the requests
 * of each process in about the same way as the requests of the
 * others, and thus to provide each of these processes with about the
 * same throughput.  This is exactly the desired throughput
 * distribution if (i-a) holds, or, if (i-b) holds instead, this is an
 * even more convenient distribution for (the process associated with)
 * bfqq.
 *
 * In contrast, in any asymmetric or unfavorable scenario, device
 * idling (I/O-dispatch plugging) is certainly needed to guarantee
 * that bfqq receives its assigned fraction of the device throughput
 * (see [1] for details).
 *
 * The problem is that idling may significantly reduce throughput with
 * certain combinations of types of I/O and devices. An important
 * example is sync random I/O on flash storage with command
 * queueing. So, unless bfqq falls in cases where idling also boosts
 * throughput, it is important to check conditions (i-a), i(-b) and
 * (ii) accurately, so as to avoid idling when not strictly needed for
 * service guarantees.
 *
 * Unfortunately, it is extremely difficult to thoroughly check
 * condition (ii). And, in case there are active groups, it becomes
 * very difficult to check conditions (i-a) and (i-b) too.  In fact,
 * if there are active groups, then, for conditions (i-a) or (i-b) to
 * become false 'indirectly', it is enough that an active group
 * contains more active processes or sub-groups than some other active
 * group. More precisely, for conditions (i-a) or (i-b) to become
 * false because of such a group, it is not even necessary that the
 * group is (still) active: it is sufficient that, even if the group
 * has become inactive, some of its descendant processes still have
 * some request already dispatched but still waiting for
 * completion. In fact, requests have still to be guaranteed their
 * share of the throughput even after being dispatched. In this
 * respect, it is easy to show that, if a group frequently becomes
 * inactive while still having in-flight requests, and if, when this
 * happens, the group is not considered in the calculation of whether
 * the scenario is asymmetric, then the group may fail to be
 * guaranteed its fair share of the throughput (basically because
 * idling may not be performed for the descendant processes of the
 * group, but it had to be).  We address this issue with the following
 * bi-modal behavior, implemented in the function
 * bfq_asymmetric_scenario().
 *
 * If there are groups with requests waiting for completion
 * (as commented above, some of these groups may even be
 * already inactive), then the scenario is tagged as
 * asymmetric, conservatively, without checking any of the
 * conditions (i-a), (i-b) or (ii). So the device is idled for bfqq.
 * This behavior matches also the fact that groups are created
 * exactly if controlling I/O is a primary concern (to
 * preserve bandwidth and latency guarantees).
 *
 * On the opposite end, if there are no groups with requests waiting
 * for completion, then only conditions (i-a) and (i-b) are actually
 * controlled, i.e., provided that conditions (i-a) or (i-b) holds,
 * idling is not performed, regardless of whether condition (ii)
 * holds.  In other words, only if conditions (i-a) and (i-b) do not
 * hold, then idling is allowed, and the device tends to be prevented
 * from queueing many requests, possibly of several processes. Since
 * there are no groups with requests waiting for completion, then, to
 * control conditions (i-a) and (i-b) it is enough to check just
 * whether all the queues with requests waiting for completion also
 * have the same weight.
 *
 * Not checking condition (ii) evidently exposes bfqq to the
 * risk of getting less throughput than its fair share.
 * However, for queues with the same weight, a further
 * mechanism, preemption, mitigates or even eliminates this
 * problem. And it does so without consequences on overall
 * throughput. This mechanism and its benefits are explained
 * in the next three paragraphs.
 *
 * Even if a queue, say Q, is expired when it remains idle, Q
 * can still preempt the new in-service queue if the next
 * request of Q arrives soon (see the comments on
 * bfq_bfqq_update_budg_for_activation). If all queues and
 * groups have the same weight, this form of preemption,
 * combined with the hole-recovery heuristic described in the
 * comments on function bfq_bfqq_update_budg_for_activation,
 * are enough to preserve a correct bandwidth distribution in
 * the mid term, even without idling. In fact, even if not
 * idling allows the internal queues of the device to contain
 * many requests, and thus to reorder requests, we can rather
 * safely assume that the internal scheduler still preserves a
 * minimum of mid-term fairness.
 *
 * More precisely, this preemption-based, idleless approach
 * provides fairness in terms of IOPS, and not sectors per
 * second. This can be seen with a simple example. Suppose
 * that there are two queues with the same weight, but that
 * the first queue receives requests of 8 sectors, while the
 * second queue receives requests of 1024 sectors. In
 * addition, suppose that each of the two queues contains at
 * most one request at a time, which implies that each queue
 * always remains idle after it is served. Finally, after
 * remaining idle, each queue receives very quickly a new
 * request. It follows that the two queues are served
 * alternatively, preempting each other if needed. This
 * implies that, although both queues have the same weight,
 * the queue with large requests receives a service that is
 * 1024/8 times as high as the service received by the other
 * queue.
 *
 * The motivation for using preemption instead of idling (for
 * queues with the same weight) is that, by not idling,
 * service guarantees are preserved (completely or at least in
 * part) without minimally sacrificing throughput. And, if
 * there is no active group, then the primary expectation for
 * this device is probably a high throughput.
 *
<<<<<<< HEAD
 * We are now left only with explaining the additional
 * compound condition that is checked below for deciding
 * whether the scenario is asymmetric. To explain this
 * compound condition, we need to add that the function
 * bfq_asymmetric_scenario checks the weights of only
 * non-weight-raised queues, for efficiency reasons (see
 * comments on bfq_weights_tree_add()). Then the fact that
 * bfqq is weight-raised is checked explicitly here. More
 * precisely, the compound condition below takes into account
 * also the fact that, even if bfqq is being weight-raised,
 * the scenario is still symmetric if all queues with requests
 * waiting for completion happen to be
 * weight-raised. Actually, we should be even more precise
 * here, and differentiate between interactive weight raising
 * and soft real-time weight raising.
 *
 * As a side note, it is worth considering that the above
 * device-idling countermeasures may however fail in the
 * following unlucky scenario: if idling is (correctly)
 * disabled in a time period during which all symmetry
 * sub-conditions hold, and hence the device is allowed to
 * enqueue many requests, but at some later point in time some
 * sub-condition stops to hold, then it may become impossible
 * to let requests be served in the desired order until all
 * the requests already queued in the device have been served.
=======
 * We are now left only with explaining the two sub-conditions in the
 * additional compound condition that is checked below for deciding
 * whether the scenario is asymmetric. To explain the first
 * sub-condition, we need to add that the function
 * bfq_asymmetric_scenario checks the weights of only
 * non-weight-raised queues, for efficiency reasons (see comments on
 * bfq_weights_tree_add()). Then the fact that bfqq is weight-raised
 * is checked explicitly here. More precisely, the compound condition
 * below takes into account also the fact that, even if bfqq is being
 * weight-raised, the scenario is still symmetric if all queues with
 * requests waiting for completion happen to be
 * weight-raised. Actually, we should be even more precise here, and
 * differentiate between interactive weight raising and soft real-time
 * weight raising.
 *
 * The second sub-condition checked in the compound condition is
 * whether there is a fair amount of already in-flight I/O not
 * belonging to bfqq. If so, I/O dispatching is to be plugged, for the
 * following reason. The drive may decide to serve in-flight
 * non-bfqq's I/O requests before bfqq's ones, thereby delaying the
 * arrival of new I/O requests for bfqq (recall that bfqq is sync). If
 * I/O-dispatching is not plugged, then, while bfqq remains empty, a
 * basically uncontrolled amount of I/O from other queues may be
 * dispatched too, possibly causing the service of bfqq's I/O to be
 * delayed even longer in the drive. This problem gets more and more
 * serious as the speed and the queue depth of the drive grow,
 * because, as these two quantities grow, the probability to find no
 * queue busy but many requests in flight grows too. By contrast,
 * plugging I/O dispatching minimizes the delay induced by already
 * in-flight I/O, and enables bfqq to recover the bandwidth it may
 * lose because of this delay.
 *
 * As a side note, it is worth considering that the above
 * device-idling countermeasures may however fail in the following
 * unlucky scenario: if I/O-dispatch plugging is (correctly) disabled
 * in a time period during which all symmetry sub-conditions hold, and
 * therefore the device is allowed to enqueue many requests, but at
 * some later point in time some sub-condition stops to hold, then it
 * may become impossible to make requests be served in the desired
 * order until all the requests already queued in the device have been
 * served. The last sub-condition commented above somewhat mitigates
 * this problem for weight-raised queues.
>>>>>>> bb831786
 */
static bool idling_needed_for_service_guarantees(struct bfq_data *bfqd,
						 struct bfq_queue *bfqq)
{
	return (bfqq->wr_coeff > 1 &&
<<<<<<< HEAD
		bfqd->wr_busy_queues <
		bfq_tot_busy_queues(bfqd)) ||
=======
		(bfqd->wr_busy_queues <
		 bfq_tot_busy_queues(bfqd) ||
		 bfqd->rq_in_driver >=
		 bfqq->dispatched + 4)) ||
>>>>>>> bb831786
		bfq_asymmetric_scenario(bfqd, bfqq);
}

static bool __bfq_bfqq_expire(struct bfq_data *bfqd, struct bfq_queue *bfqq,
			      enum bfqq_expiration reason)
{
	/*
	 * If this bfqq is shared between multiple processes, check
	 * to make sure that those processes are still issuing I/Os
	 * within the mean seek distance. If not, it may be time to
	 * break the queues apart again.
	 */
	if (bfq_bfqq_coop(bfqq) && BFQQ_SEEKY(bfqq))
		bfq_mark_bfqq_split_coop(bfqq);

	/*
	 * Consider queues with a higher finish virtual time than
	 * bfqq. If idling_needed_for_service_guarantees(bfqq) returns
	 * true, then bfqq's bandwidth would be violated if an
	 * uncontrolled amount of I/O from these queues were
	 * dispatched while bfqq is waiting for its new I/O to
	 * arrive. This is exactly what may happen if this is a forced
	 * expiration caused by a preemption attempt, and if bfqq is
	 * not re-scheduled. To prevent this from happening, re-queue
	 * bfqq if it needs I/O-dispatch plugging, even if it is
	 * empty. By doing so, bfqq is granted to be served before the
	 * above queues (provided that bfqq is of course eligible).
	 */
	if (RB_EMPTY_ROOT(&bfqq->sort_list) &&
	    !(reason == BFQQE_PREEMPTED &&
	      idling_needed_for_service_guarantees(bfqd, bfqq))) {
		if (bfqq->dispatched == 0)
			/*
			 * Overloading budget_timeout field to store
			 * the time at which the queue remains with no
			 * backlog and no outstanding request; used by
			 * the weight-raising mechanism.
			 */
			bfqq->budget_timeout = jiffies;

		bfq_del_bfqq_busy(bfqd, bfqq, true);
	} else {
		bfq_requeue_bfqq(bfqd, bfqq, true);
		/*
		 * Resort priority tree of potential close cooperators.
		 * See comments on bfq_pos_tree_add_move() for the unlikely().
		 */
		if (unlikely(!bfqd->nonrot_with_queueing &&
			     !RB_EMPTY_ROOT(&bfqq->sort_list)))
			bfq_pos_tree_add_move(bfqd, bfqq);
	}

	/*
	 * All in-service entities must have been properly deactivated
	 * or requeued before executing the next function, which
	 * resets all in-service entities as no more in service. This
	 * may cause bfqq to be freed. If this happens, the next
	 * function returns true.
	 */
	return __bfq_bfqd_reset_in_service(bfqd);
}

/**
 * __bfq_bfqq_recalc_budget - try to adapt the budget to the @bfqq behavior.
 * @bfqd: device data.
 * @bfqq: queue to update.
 * @reason: reason for expiration.
 *
 * Handle the feedback on @bfqq budget at queue expiration.
 * See the body for detailed comments.
 */
static void __bfq_bfqq_recalc_budget(struct bfq_data *bfqd,
				     struct bfq_queue *bfqq,
				     enum bfqq_expiration reason)
{
	struct request *next_rq;
	int budget, min_budget;

	min_budget = bfq_min_budget(bfqd);

	if (bfqq->wr_coeff == 1)
		budget = bfqq->max_budget;
	else /*
	      * Use a constant, low budget for weight-raised queues,
	      * to help achieve a low latency. Keep it slightly higher
	      * than the minimum possible budget, to cause a little
	      * bit fewer expirations.
	      */
		budget = 2 * min_budget;

	bfq_log_bfqq(bfqd, bfqq, "recalc_budg: last budg %d, budg left %d",
		bfqq->entity.budget, bfq_bfqq_budget_left(bfqq));
	bfq_log_bfqq(bfqd, bfqq, "recalc_budg: last max_budg %d, min budg %d",
		budget, bfq_min_budget(bfqd));
	bfq_log_bfqq(bfqd, bfqq, "recalc_budg: sync %d, seeky %d",
		bfq_bfqq_sync(bfqq), BFQQ_SEEKY(bfqd->in_service_queue));

	if (bfq_bfqq_sync(bfqq) && bfqq->wr_coeff == 1) {
		switch (reason) {
		/*
		 * Caveat: in all the following cases we trade latency
		 * for throughput.
		 */
		case BFQQE_TOO_IDLE:
			/*
			 * This is the only case where we may reduce
			 * the budget: if there is no request of the
			 * process still waiting for completion, then
			 * we assume (tentatively) that the timer has
			 * expired because the batch of requests of
			 * the process could have been served with a
			 * smaller budget.  Hence, betting that
			 * process will behave in the same way when it
			 * becomes backlogged again, we reduce its
			 * next budget.  As long as we guess right,
			 * this budget cut reduces the latency
			 * experienced by the process.
			 *
			 * However, if there are still outstanding
			 * requests, then the process may have not yet
			 * issued its next request just because it is
			 * still waiting for the completion of some of
			 * the still outstanding ones.  So in this
			 * subcase we do not reduce its budget, on the
			 * contrary we increase it to possibly boost
			 * the throughput, as discussed in the
			 * comments to the BUDGET_TIMEOUT case.
			 */
			if (bfqq->dispatched > 0) /* still outstanding reqs */
				budget = min(budget * 2, bfqd->bfq_max_budget);
			else {
				if (budget > 5 * min_budget)
					budget -= 4 * min_budget;
				else
					budget = min_budget;
			}
			break;
		case BFQQE_BUDGET_TIMEOUT:
			/*
			 * We double the budget here because it gives
			 * the chance to boost the throughput if this
			 * is not a seeky process (and has bumped into
			 * this timeout because of, e.g., ZBR).
			 */
			budget = min(budget * 2, bfqd->bfq_max_budget);
			break;
		case BFQQE_BUDGET_EXHAUSTED:
			/*
			 * The process still has backlog, and did not
			 * let either the budget timeout or the disk
			 * idling timeout expire. Hence it is not
			 * seeky, has a short thinktime and may be
			 * happy with a higher budget too. So
			 * definitely increase the budget of this good
			 * candidate to boost the disk throughput.
			 */
			budget = min(budget * 4, bfqd->bfq_max_budget);
			break;
		case BFQQE_NO_MORE_REQUESTS:
			/*
			 * For queues that expire for this reason, it
			 * is particularly important to keep the
			 * budget close to the actual service they
			 * need. Doing so reduces the timestamp
			 * misalignment problem described in the
			 * comments in the body of
			 * __bfq_activate_entity. In fact, suppose
			 * that a queue systematically expires for
			 * BFQQE_NO_MORE_REQUESTS and presents a
			 * new request in time to enjoy timestamp
			 * back-shifting. The larger the budget of the
			 * queue is with respect to the service the
			 * queue actually requests in each service
			 * slot, the more times the queue can be
			 * reactivated with the same virtual finish
			 * time. It follows that, even if this finish
			 * time is pushed to the system virtual time
			 * to reduce the consequent timestamp
			 * misalignment, the queue unjustly enjoys for
			 * many re-activations a lower finish time
			 * than all newly activated queues.
			 *
			 * The service needed by bfqq is measured
			 * quite precisely by bfqq->entity.service.
			 * Since bfqq does not enjoy device idling,
			 * bfqq->entity.service is equal to the number
			 * of sectors that the process associated with
			 * bfqq requested to read/write before waiting
			 * for request completions, or blocking for
			 * other reasons.
			 */
			budget = max_t(int, bfqq->entity.service, min_budget);
			break;
		default:
			return;
		}
	} else if (!bfq_bfqq_sync(bfqq)) {
		/*
		 * Async queues get always the maximum possible
		 * budget, as for them we do not care about latency
		 * (in addition, their ability to dispatch is limited
		 * by the charging factor).
		 */
		budget = bfqd->bfq_max_budget;
	}

	bfqq->max_budget = budget;

	if (bfqd->budgets_assigned >= bfq_stats_min_budgets &&
	    !bfqd->bfq_user_max_budget)
		bfqq->max_budget = min(bfqq->max_budget, bfqd->bfq_max_budget);

	/*
	 * If there is still backlog, then assign a new budget, making
	 * sure that it is large enough for the next request.  Since
	 * the finish time of bfqq must be kept in sync with the
	 * budget, be sure to call __bfq_bfqq_expire() *after* this
	 * update.
	 *
	 * If there is no backlog, then no need to update the budget;
	 * it will be updated on the arrival of a new request.
	 */
	next_rq = bfqq->next_rq;
	if (next_rq)
		bfqq->entity.budget = max_t(unsigned long, bfqq->max_budget,
					    bfq_serv_to_charge(next_rq, bfqq));

	bfq_log_bfqq(bfqd, bfqq, "head sect: %u, new budget %d",
			next_rq ? blk_rq_sectors(next_rq) : 0,
			bfqq->entity.budget);
}

/*
 * Return true if the process associated with bfqq is "slow". The slow
 * flag is used, in addition to the budget timeout, to reduce the
 * amount of service provided to seeky processes, and thus reduce
 * their chances to lower the throughput. More details in the comments
 * on the function bfq_bfqq_expire().
 *
 * An important observation is in order: as discussed in the comments
 * on the function bfq_update_peak_rate(), with devices with internal
 * queues, it is hard if ever possible to know when and for how long
 * an I/O request is processed by the device (apart from the trivial
 * I/O pattern where a new request is dispatched only after the
 * previous one has been completed). This makes it hard to evaluate
 * the real rate at which the I/O requests of each bfq_queue are
 * served.  In fact, for an I/O scheduler like BFQ, serving a
 * bfq_queue means just dispatching its requests during its service
 * slot (i.e., until the budget of the queue is exhausted, or the
 * queue remains idle, or, finally, a timeout fires). But, during the
 * service slot of a bfq_queue, around 100 ms at most, the device may
 * be even still processing requests of bfq_queues served in previous
 * service slots. On the opposite end, the requests of the in-service
 * bfq_queue may be completed after the service slot of the queue
 * finishes.
 *
 * Anyway, unless more sophisticated solutions are used
 * (where possible), the sum of the sizes of the requests dispatched
 * during the service slot of a bfq_queue is probably the only
 * approximation available for the service received by the bfq_queue
 * during its service slot. And this sum is the quantity used in this
 * function to evaluate the I/O speed of a process.
 */
static bool bfq_bfqq_is_slow(struct bfq_data *bfqd, struct bfq_queue *bfqq,
				 bool compensate, enum bfqq_expiration reason,
				 unsigned long *delta_ms)
{
	ktime_t delta_ktime;
	u32 delta_usecs;
	bool slow = BFQQ_SEEKY(bfqq); /* if delta too short, use seekyness */

	if (!bfq_bfqq_sync(bfqq))
		return false;

	if (compensate)
		delta_ktime = bfqd->last_idling_start;
	else
		delta_ktime = ktime_get();
	delta_ktime = ktime_sub(delta_ktime, bfqd->last_budget_start);
	delta_usecs = ktime_to_us(delta_ktime);

	/* don't use too short time intervals */
	if (delta_usecs < 1000) {
		if (blk_queue_nonrot(bfqd->queue))
			 /*
			  * give same worst-case guarantees as idling
			  * for seeky
			  */
			*delta_ms = BFQ_MIN_TT / NSEC_PER_MSEC;
		else /* charge at least one seek */
			*delta_ms = bfq_slice_idle / NSEC_PER_MSEC;

		return slow;
	}

	*delta_ms = delta_usecs / USEC_PER_MSEC;

	/*
	 * Use only long (> 20ms) intervals to filter out excessive
	 * spikes in service rate estimation.
	 */
	if (delta_usecs > 20000) {
		/*
		 * Caveat for rotational devices: processes doing I/O
		 * in the slower disk zones tend to be slow(er) even
		 * if not seeky. In this respect, the estimated peak
		 * rate is likely to be an average over the disk
		 * surface. Accordingly, to not be too harsh with
		 * unlucky processes, a process is deemed slow only if
		 * its rate has been lower than half of the estimated
		 * peak rate.
		 */
		slow = bfqq->entity.service < bfqd->bfq_max_budget / 2;
	}

	bfq_log_bfqq(bfqd, bfqq, "bfq_bfqq_is_slow: slow %d", slow);

	return slow;
}

/*
 * To be deemed as soft real-time, an application must meet two
 * requirements. First, the application must not require an average
 * bandwidth higher than the approximate bandwidth required to playback or
 * record a compressed high-definition video.
 * The next function is invoked on the completion of the last request of a
 * batch, to compute the next-start time instant, soft_rt_next_start, such
 * that, if the next request of the application does not arrive before
 * soft_rt_next_start, then the above requirement on the bandwidth is met.
 *
 * The second requirement is that the request pattern of the application is
 * isochronous, i.e., that, after issuing a request or a batch of requests,
 * the application stops issuing new requests until all its pending requests
 * have been completed. After that, the application may issue a new batch,
 * and so on.
 * For this reason the next function is invoked to compute
 * soft_rt_next_start only for applications that meet this requirement,
 * whereas soft_rt_next_start is set to infinity for applications that do
 * not.
 *
 * Unfortunately, even a greedy (i.e., I/O-bound) application may
 * happen to meet, occasionally or systematically, both the above
 * bandwidth and isochrony requirements. This may happen at least in
 * the following circumstances. First, if the CPU load is high. The
 * application may stop issuing requests while the CPUs are busy
 * serving other processes, then restart, then stop again for a while,
 * and so on. The other circumstances are related to the storage
 * device: the storage device is highly loaded or reaches a low-enough
 * throughput with the I/O of the application (e.g., because the I/O
 * is random and/or the device is slow). In all these cases, the
 * I/O of the application may be simply slowed down enough to meet
 * the bandwidth and isochrony requirements. To reduce the probability
 * that greedy applications are deemed as soft real-time in these
 * corner cases, a further rule is used in the computation of
 * soft_rt_next_start: the return value of this function is forced to
 * be higher than the maximum between the following two quantities.
 *
 * (a) Current time plus: (1) the maximum time for which the arrival
 *     of a request is waited for when a sync queue becomes idle,
 *     namely bfqd->bfq_slice_idle, and (2) a few extra jiffies. We
 *     postpone for a moment the reason for adding a few extra
 *     jiffies; we get back to it after next item (b).  Lower-bounding
 *     the return value of this function with the current time plus
 *     bfqd->bfq_slice_idle tends to filter out greedy applications,
 *     because the latter issue their next request as soon as possible
 *     after the last one has been completed. In contrast, a soft
 *     real-time application spends some time processing data, after a
 *     batch of its requests has been completed.
 *
 * (b) Current value of bfqq->soft_rt_next_start. As pointed out
 *     above, greedy applications may happen to meet both the
 *     bandwidth and isochrony requirements under heavy CPU or
 *     storage-device load. In more detail, in these scenarios, these
 *     applications happen, only for limited time periods, to do I/O
 *     slowly enough to meet all the requirements described so far,
 *     including the filtering in above item (a). These slow-speed
 *     time intervals are usually interspersed between other time
 *     intervals during which these applications do I/O at a very high
 *     speed. Fortunately, exactly because of the high speed of the
 *     I/O in the high-speed intervals, the values returned by this
 *     function happen to be so high, near the end of any such
 *     high-speed interval, to be likely to fall *after* the end of
 *     the low-speed time interval that follows. These high values are
 *     stored in bfqq->soft_rt_next_start after each invocation of
 *     this function. As a consequence, if the last value of
 *     bfqq->soft_rt_next_start is constantly used to lower-bound the
 *     next value that this function may return, then, from the very
 *     beginning of a low-speed interval, bfqq->soft_rt_next_start is
 *     likely to be constantly kept so high that any I/O request
 *     issued during the low-speed interval is considered as arriving
 *     to soon for the application to be deemed as soft
 *     real-time. Then, in the high-speed interval that follows, the
 *     application will not be deemed as soft real-time, just because
 *     it will do I/O at a high speed. And so on.
 *
 * Getting back to the filtering in item (a), in the following two
 * cases this filtering might be easily passed by a greedy
 * application, if the reference quantity was just
 * bfqd->bfq_slice_idle:
 * 1) HZ is so low that the duration of a jiffy is comparable to or
 *    higher than bfqd->bfq_slice_idle. This happens, e.g., on slow
 *    devices with HZ=100. The time granularity may be so coarse
 *    that the approximation, in jiffies, of bfqd->bfq_slice_idle
 *    is rather lower than the exact value.
 * 2) jiffies, instead of increasing at a constant rate, may stop increasing
 *    for a while, then suddenly 'jump' by several units to recover the lost
 *    increments. This seems to happen, e.g., inside virtual machines.
 * To address this issue, in the filtering in (a) we do not use as a
 * reference time interval just bfqd->bfq_slice_idle, but
 * bfqd->bfq_slice_idle plus a few jiffies. In particular, we add the
 * minimum number of jiffies for which the filter seems to be quite
 * precise also in embedded systems and KVM/QEMU virtual machines.
 */
static unsigned long bfq_bfqq_softrt_next_start(struct bfq_data *bfqd,
						struct bfq_queue *bfqq)
{
	return max3(bfqq->soft_rt_next_start,
		    bfqq->last_idle_bklogged +
		    HZ * bfqq->service_from_backlogged /
		    bfqd->bfq_wr_max_softrt_rate,
		    jiffies + nsecs_to_jiffies(bfqq->bfqd->bfq_slice_idle) + 4);
}

/**
 * bfq_bfqq_expire - expire a queue.
 * @bfqd: device owning the queue.
 * @bfqq: the queue to expire.
 * @compensate: if true, compensate for the time spent idling.
 * @reason: the reason causing the expiration.
 *
 * If the process associated with bfqq does slow I/O (e.g., because it
 * issues random requests), we charge bfqq with the time it has been
 * in service instead of the service it has received (see
 * bfq_bfqq_charge_time for details on how this goal is achieved). As
 * a consequence, bfqq will typically get higher timestamps upon
 * reactivation, and hence it will be rescheduled as if it had
 * received more service than what it has actually received. In the
 * end, bfqq receives less service in proportion to how slowly its
 * associated process consumes its budgets (and hence how seriously it
 * tends to lower the throughput). In addition, this time-charging
 * strategy guarantees time fairness among slow processes. In
 * contrast, if the process associated with bfqq is not slow, we
 * charge bfqq exactly with the service it has received.
 *
 * Charging time to the first type of queues and the exact service to
 * the other has the effect of using the WF2Q+ policy to schedule the
 * former on a timeslice basis, without violating service domain
 * guarantees among the latter.
 */
void bfq_bfqq_expire(struct bfq_data *bfqd,
		     struct bfq_queue *bfqq,
		     bool compensate,
		     enum bfqq_expiration reason)
{
	bool slow;
	unsigned long delta = 0;
	struct bfq_entity *entity = &bfqq->entity;

	/*
	 * Check whether the process is slow (see bfq_bfqq_is_slow).
	 */
	slow = bfq_bfqq_is_slow(bfqd, bfqq, compensate, reason, &delta);

	/*
	 * As above explained, charge slow (typically seeky) and
	 * timed-out queues with the time and not the service
	 * received, to favor sequential workloads.
	 *
	 * Processes doing I/O in the slower disk zones will tend to
	 * be slow(er) even if not seeky. Therefore, since the
	 * estimated peak rate is actually an average over the disk
	 * surface, these processes may timeout just for bad luck. To
	 * avoid punishing them, do not charge time to processes that
	 * succeeded in consuming at least 2/3 of their budget. This
	 * allows BFQ to preserve enough elasticity to still perform
	 * bandwidth, and not time, distribution with little unlucky
	 * or quasi-sequential processes.
	 */
	if (bfqq->wr_coeff == 1 &&
	    (slow ||
	     (reason == BFQQE_BUDGET_TIMEOUT &&
	      bfq_bfqq_budget_left(bfqq) >=  entity->budget / 3)))
		bfq_bfqq_charge_time(bfqd, bfqq, delta);

	if (reason == BFQQE_TOO_IDLE &&
	    entity->service <= 2 * entity->budget / 10)
		bfq_clear_bfqq_IO_bound(bfqq);

	if (bfqd->low_latency && bfqq->wr_coeff == 1)
		bfqq->last_wr_start_finish = jiffies;

	if (bfqd->low_latency && bfqd->bfq_wr_max_softrt_rate > 0 &&
	    RB_EMPTY_ROOT(&bfqq->sort_list)) {
		/*
		 * If we get here, and there are no outstanding
		 * requests, then the request pattern is isochronous
		 * (see the comments on the function
		 * bfq_bfqq_softrt_next_start()). Thus we can compute
		 * soft_rt_next_start. And we do it, unless bfqq is in
		 * interactive weight raising. We do not do it in the
		 * latter subcase, for the following reason. bfqq may
		 * be conveying the I/O needed to load a soft
		 * real-time application. Such an application will
		 * actually exhibit a soft real-time I/O pattern after
		 * it finally starts doing its job. But, if
		 * soft_rt_next_start is computed here for an
		 * interactive bfqq, and bfqq had received a lot of
		 * service before remaining with no outstanding
		 * request (likely to happen on a fast device), then
		 * soft_rt_next_start would be assigned such a high
		 * value that, for a very long time, bfqq would be
		 * prevented from being possibly considered as soft
		 * real time.
		 *
		 * If, instead, the queue still has outstanding
		 * requests, then we have to wait for the completion
		 * of all the outstanding requests to discover whether
		 * the request pattern is actually isochronous.
		 */
		if (bfqq->dispatched == 0 &&
		    bfqq->wr_coeff != bfqd->bfq_wr_coeff)
			bfqq->soft_rt_next_start =
				bfq_bfqq_softrt_next_start(bfqd, bfqq);
		else if (bfqq->dispatched > 0) {
			/*
			 * Schedule an update of soft_rt_next_start to when
			 * the task may be discovered to be isochronous.
			 */
			bfq_mark_bfqq_softrt_update(bfqq);
		}
	}

	bfq_log_bfqq(bfqd, bfqq,
		"expire (%d, slow %d, num_disp %d, short_ttime %d)", reason,
		slow, bfqq->dispatched, bfq_bfqq_has_short_ttime(bfqq));

	/*
	 * bfqq expired, so no total service time needs to be computed
	 * any longer: reset state machine for measuring total service
	 * times.
	 */
	bfqd->rqs_injected = bfqd->wait_dispatch = false;
	bfqd->waited_rq = NULL;

	/*
	 * Increase, decrease or leave budget unchanged according to
	 * reason.
	 */
	__bfq_bfqq_recalc_budget(bfqd, bfqq, reason);
	if (__bfq_bfqq_expire(bfqd, bfqq, reason))
		/* bfqq is gone, no more actions on it */
		return;

	/* mark bfqq as waiting a request only if a bic still points to it */
	if (!bfq_bfqq_busy(bfqq) &&
	    reason != BFQQE_BUDGET_TIMEOUT &&
	    reason != BFQQE_BUDGET_EXHAUSTED) {
		bfq_mark_bfqq_non_blocking_wait_rq(bfqq);
		/*
		 * Not setting service to 0, because, if the next rq
		 * arrives in time, the queue will go on receiving
		 * service with this same budget (as if it never expired)
		 */
	} else
		entity->service = 0;

	/*
	 * Reset the received-service counter for every parent entity.
	 * Differently from what happens with bfqq->entity.service,
	 * the resetting of this counter never needs to be postponed
	 * for parent entities. In fact, in case bfqq may have a
	 * chance to go on being served using the last, partially
	 * consumed budget, bfqq->entity.service needs to be kept,
	 * because if bfqq then actually goes on being served using
	 * the same budget, the last value of bfqq->entity.service is
	 * needed to properly decrement bfqq->entity.budget by the
	 * portion already consumed. In contrast, it is not necessary
	 * to keep entity->service for parent entities too, because
	 * the bubble up of the new value of bfqq->entity.budget will
	 * make sure that the budgets of parent entities are correct,
	 * even in case bfqq and thus parent entities go on receiving
	 * service with the same budget.
	 */
	entity = entity->parent;
	for_each_entity(entity)
		entity->service = 0;
}

/*
 * Budget timeout is not implemented through a dedicated timer, but
 * just checked on request arrivals and completions, as well as on
 * idle timer expirations.
 */
static bool bfq_bfqq_budget_timeout(struct bfq_queue *bfqq)
{
	return time_is_before_eq_jiffies(bfqq->budget_timeout);
}

/*
 * If we expire a queue that is actively waiting (i.e., with the
 * device idled) for the arrival of a new request, then we may incur
 * the timestamp misalignment problem described in the body of the
 * function __bfq_activate_entity. Hence we return true only if this
 * condition does not hold, or if the queue is slow enough to deserve
 * only to be kicked off for preserving a high throughput.
 */
static bool bfq_may_expire_for_budg_timeout(struct bfq_queue *bfqq)
{
	bfq_log_bfqq(bfqq->bfqd, bfqq,
		"may_budget_timeout: wait_request %d left %d timeout %d",
		bfq_bfqq_wait_request(bfqq),
			bfq_bfqq_budget_left(bfqq) >=  bfqq->entity.budget / 3,
		bfq_bfqq_budget_timeout(bfqq));

	return (!bfq_bfqq_wait_request(bfqq) ||
		bfq_bfqq_budget_left(bfqq) >=  bfqq->entity.budget / 3)
		&&
		bfq_bfqq_budget_timeout(bfqq);
}

static bool idling_boosts_thr_without_issues(struct bfq_data *bfqd,
					     struct bfq_queue *bfqq)
{
	bool rot_without_queueing =
		!blk_queue_nonrot(bfqd->queue) && !bfqd->hw_tag,
		bfqq_sequential_and_IO_bound,
		idling_boosts_thr;

	bfqq_sequential_and_IO_bound = !BFQQ_SEEKY(bfqq) &&
		bfq_bfqq_IO_bound(bfqq) && bfq_bfqq_has_short_ttime(bfqq);

	/*
	 * The next variable takes into account the cases where idling
	 * boosts the throughput.
	 *
	 * The value of the variable is computed considering, first, that
	 * idling is virtually always beneficial for the throughput if:
	 * (a) the device is not NCQ-capable and rotational, or
	 * (b) regardless of the presence of NCQ, the device is rotational and
	 *     the request pattern for bfqq is I/O-bound and sequential, or
	 * (c) regardless of whether it is rotational, the device is
	 *     not NCQ-capable and the request pattern for bfqq is
	 *     I/O-bound and sequential.
	 *
	 * Secondly, and in contrast to the above item (b), idling an
	 * NCQ-capable flash-based device would not boost the
	 * throughput even with sequential I/O; rather it would lower
	 * the throughput in proportion to how fast the device
	 * is. Accordingly, the next variable is true if any of the
	 * above conditions (a), (b) or (c) is true, and, in
	 * particular, happens to be false if bfqd is an NCQ-capable
	 * flash-based device.
	 */
	idling_boosts_thr = rot_without_queueing ||
		((!blk_queue_nonrot(bfqd->queue) || !bfqd->hw_tag) &&
		 bfqq_sequential_and_IO_bound);

	/*
	 * The return value of this function is equal to that of
	 * idling_boosts_thr, unless a special case holds. In this
	 * special case, described below, idling may cause problems to
	 * weight-raised queues.
	 *
	 * When the request pool is saturated (e.g., in the presence
	 * of write hogs), if the processes associated with
	 * non-weight-raised queues ask for requests at a lower rate,
	 * then processes associated with weight-raised queues have a
	 * higher probability to get a request from the pool
	 * immediately (or at least soon) when they need one. Thus
	 * they have a higher probability to actually get a fraction
	 * of the device throughput proportional to their high
	 * weight. This is especially true with NCQ-capable drives,
	 * which enqueue several requests in advance, and further
	 * reorder internally-queued requests.
	 *
	 * For this reason, we force to false the return value if
	 * there are weight-raised busy queues. In this case, and if
	 * bfqq is not weight-raised, this guarantees that the device
	 * is not idled for bfqq (if, instead, bfqq is weight-raised,
	 * then idling will be guaranteed by another variable, see
	 * below). Combined with the timestamping rules of BFQ (see
	 * [1] for details), this behavior causes bfqq, and hence any
	 * sync non-weight-raised queue, to get a lower number of
	 * requests served, and thus to ask for a lower number of
	 * requests from the request pool, before the busy
	 * weight-raised queues get served again. This often mitigates
	 * starvation problems in the presence of heavy write
	 * workloads and NCQ, thereby guaranteeing a higher
	 * application and system responsiveness in these hostile
	 * scenarios.
	 */
	return idling_boosts_thr &&
		bfqd->wr_busy_queues == 0;
}

/*
 * For a queue that becomes empty, device idling is allowed only if
 * this function returns true for that queue. As a consequence, since
 * device idling plays a critical role for both throughput boosting
 * and service guarantees, the return value of this function plays a
 * critical role as well.
 *
 * In a nutshell, this function returns true only if idling is
 * beneficial for throughput or, even if detrimental for throughput,
 * idling is however necessary to preserve service guarantees (low
 * latency, desired throughput distribution, ...). In particular, on
 * NCQ-capable devices, this function tries to return false, so as to
 * help keep the drives' internal queues full, whenever this helps the
 * device boost the throughput without causing any service-guarantee
 * issue.
 *
 * Most of the issues taken into account to get the return value of
 * this function are not trivial. We discuss these issues in the two
 * functions providing the main pieces of information needed by this
 * function.
 */
static bool bfq_better_to_idle(struct bfq_queue *bfqq)
{
	struct bfq_data *bfqd = bfqq->bfqd;
	bool idling_boosts_thr_with_no_issue, idling_needed_for_service_guar;

	if (unlikely(bfqd->strict_guarantees))
		return true;

	/*
	 * Idling is performed only if slice_idle > 0. In addition, we
	 * do not idle if
	 * (a) bfqq is async
	 * (b) bfqq is in the idle io prio class: in this case we do
	 * not idle because we want to minimize the bandwidth that
	 * queues in this class can steal to higher-priority queues
	 */
	if (bfqd->bfq_slice_idle == 0 || !bfq_bfqq_sync(bfqq) ||
	   bfq_class_idle(bfqq))
		return false;

	idling_boosts_thr_with_no_issue =
		idling_boosts_thr_without_issues(bfqd, bfqq);

	idling_needed_for_service_guar =
		idling_needed_for_service_guarantees(bfqd, bfqq);

	/*
	 * We have now the two components we need to compute the
	 * return value of the function, which is true only if idling
	 * either boosts the throughput (without issues), or is
	 * necessary to preserve service guarantees.
	 */
	return idling_boosts_thr_with_no_issue ||
		idling_needed_for_service_guar;
}

/*
 * If the in-service queue is empty but the function bfq_better_to_idle
 * returns true, then:
 * 1) the queue must remain in service and cannot be expired, and
 * 2) the device must be idled to wait for the possible arrival of a new
 *    request for the queue.
 * See the comments on the function bfq_better_to_idle for the reasons
 * why performing device idling is the best choice to boost the throughput
 * and preserve service guarantees when bfq_better_to_idle itself
 * returns true.
 */
static bool bfq_bfqq_must_idle(struct bfq_queue *bfqq)
{
	return RB_EMPTY_ROOT(&bfqq->sort_list) && bfq_better_to_idle(bfqq);
}

/*
 * This function chooses the queue from which to pick the next extra
 * I/O request to inject, if it finds a compatible queue. See the
 * comments on bfq_update_inject_limit() for details on the injection
 * mechanism, and for the definitions of the quantities mentioned
 * below.
 */
static struct bfq_queue *
bfq_choose_bfqq_for_injection(struct bfq_data *bfqd)
{
	struct bfq_queue *bfqq, *in_serv_bfqq = bfqd->in_service_queue;
	unsigned int limit = in_serv_bfqq->inject_limit;
	/*
	 * If
	 * - bfqq is not weight-raised and therefore does not carry
	 *   time-critical I/O,
	 * or
	 * - regardless of whether bfqq is weight-raised, bfqq has
	 *   however a long think time, during which it can absorb the
	 *   effect of an appropriate number of extra I/O requests
	 *   from other queues (see bfq_update_inject_limit for
	 *   details on the computation of this number);
	 * then injection can be performed without restrictions.
	 */
	bool in_serv_always_inject = in_serv_bfqq->wr_coeff == 1 ||
		!bfq_bfqq_has_short_ttime(in_serv_bfqq);

	/*
	 * If
	 * - the baseline total service time could not be sampled yet,
	 *   so the inject limit happens to be still 0, and
	 * - a lot of time has elapsed since the plugging of I/O
	 *   dispatching started, so drive speed is being wasted
	 *   significantly;
	 * then temporarily raise inject limit to one request.
	 */
	if (limit == 0 && in_serv_bfqq->last_serv_time_ns == 0 &&
	    bfq_bfqq_wait_request(in_serv_bfqq) &&
	    time_is_before_eq_jiffies(bfqd->last_idling_start_jiffies +
				      bfqd->bfq_slice_idle)
		)
		limit = 1;

	if (bfqd->rq_in_driver >= limit)
		return NULL;

	/*
	 * Linear search of the source queue for injection; but, with
	 * a high probability, very few steps are needed to find a
	 * candidate queue, i.e., a queue with enough budget left for
	 * its next request. In fact:
	 * - BFQ dynamically updates the budget of every queue so as
	 *   to accommodate the expected backlog of the queue;
	 * - if a queue gets all its requests dispatched as injected
	 *   service, then the queue is removed from the active list
	 *   (and re-added only if it gets new requests, but then it
	 *   is assigned again enough budget for its new backlog).
	 */
	list_for_each_entry(bfqq, &bfqd->active_list, bfqq_list)
		if (!RB_EMPTY_ROOT(&bfqq->sort_list) &&
		    (in_serv_always_inject || bfqq->wr_coeff > 1) &&
		    bfq_serv_to_charge(bfqq->next_rq, bfqq) <=
		    bfq_bfqq_budget_left(bfqq)) {
			/*
			 * Allow for only one large in-flight request
			 * on non-rotational devices, for the
			 * following reason. On non-rotationl drives,
			 * large requests take much longer than
			 * smaller requests to be served. In addition,
			 * the drive prefers to serve large requests
			 * w.r.t. to small ones, if it can choose. So,
			 * having more than one large requests queued
			 * in the drive may easily make the next first
			 * request of the in-service queue wait for so
			 * long to break bfqq's service guarantees. On
			 * the bright side, large requests let the
			 * drive reach a very high throughput, even if
			 * there is only one in-flight large request
			 * at a time.
			 */
			if (blk_queue_nonrot(bfqd->queue) &&
			    blk_rq_sectors(bfqq->next_rq) >=
			    BFQQ_SECT_THR_NONROT)
				limit = min_t(unsigned int, 1, limit);
			else
				limit = in_serv_bfqq->inject_limit;

			if (bfqd->rq_in_driver < limit) {
				bfqd->rqs_injected = true;
				return bfqq;
			}
		}

	return NULL;
}

/*
 * Select a queue for service.  If we have a current queue in service,
 * check whether to continue servicing it, or retrieve and set a new one.
 */
static struct bfq_queue *bfq_select_queue(struct bfq_data *bfqd)
{
	struct bfq_queue *bfqq;
	struct request *next_rq;
	enum bfqq_expiration reason = BFQQE_BUDGET_TIMEOUT;

	bfqq = bfqd->in_service_queue;
	if (!bfqq)
		goto new_queue;

	bfq_log_bfqq(bfqd, bfqq, "select_queue: already in-service queue");

	/*
	 * Do not expire bfqq for budget timeout if bfqq may be about
	 * to enjoy device idling. The reason why, in this case, we
	 * prevent bfqq from expiring is the same as in the comments
	 * on the case where bfq_bfqq_must_idle() returns true, in
	 * bfq_completed_request().
	 */
	if (bfq_may_expire_for_budg_timeout(bfqq) &&
	    !bfq_bfqq_must_idle(bfqq))
		goto expire;

check_queue:
	/*
	 * This loop is rarely executed more than once. Even when it
	 * happens, it is much more convenient to re-execute this loop
	 * than to return NULL and trigger a new dispatch to get a
	 * request served.
	 */
	next_rq = bfqq->next_rq;
	/*
	 * If bfqq has requests queued and it has enough budget left to
	 * serve them, keep the queue, otherwise expire it.
	 */
	if (next_rq) {
		if (bfq_serv_to_charge(next_rq, bfqq) >
			bfq_bfqq_budget_left(bfqq)) {
			/*
			 * Expire the queue for budget exhaustion,
			 * which makes sure that the next budget is
			 * enough to serve the next request, even if
			 * it comes from the fifo expired path.
			 */
			reason = BFQQE_BUDGET_EXHAUSTED;
			goto expire;
		} else {
			/*
			 * The idle timer may be pending because we may
			 * not disable disk idling even when a new request
			 * arrives.
			 */
			if (bfq_bfqq_wait_request(bfqq)) {
				/*
				 * If we get here: 1) at least a new request
				 * has arrived but we have not disabled the
				 * timer because the request was too small,
				 * 2) then the block layer has unplugged
				 * the device, causing the dispatch to be
				 * invoked.
				 *
				 * Since the device is unplugged, now the
				 * requests are probably large enough to
				 * provide a reasonable throughput.
				 * So we disable idling.
				 */
				bfq_clear_bfqq_wait_request(bfqq);
				hrtimer_try_to_cancel(&bfqd->idle_slice_timer);
			}
			goto keep_queue;
		}
	}

	/*
	 * No requests pending. However, if the in-service queue is idling
	 * for a new request, or has requests waiting for a completion and
	 * may idle after their completion, then keep it anyway.
	 *
	 * Yet, inject service from other queues if it boosts
	 * throughput and is possible.
	 */
	if (bfq_bfqq_wait_request(bfqq) ||
	    (bfqq->dispatched != 0 && bfq_better_to_idle(bfqq))) {
		struct bfq_queue *async_bfqq =
			bfqq->bic && bfqq->bic->bfqq[0] &&
			bfq_bfqq_busy(bfqq->bic->bfqq[0]) &&
			bfqq->bic->bfqq[0]->next_rq ?
			bfqq->bic->bfqq[0] : NULL;

		/*
		 * The next three mutually-exclusive ifs decide
		 * whether to try injection, and choose the queue to
		 * pick an I/O request from.
		 *
		 * The first if checks whether the process associated
		 * with bfqq has also async I/O pending. If so, it
		 * injects such I/O unconditionally. Injecting async
		 * I/O from the same process can cause no harm to the
		 * process. On the contrary, it can only increase
		 * bandwidth and reduce latency for the process.
		 *
		 * The second if checks whether there happens to be a
		 * non-empty waker queue for bfqq, i.e., a queue whose
		 * I/O needs to be completed for bfqq to receive new
		 * I/O. This happens, e.g., if bfqq is associated with
		 * a process that does some sync. A sync generates
		 * extra blocking I/O, which must be completed before
		 * the process associated with bfqq can go on with its
		 * I/O. If the I/O of the waker queue is not served,
		 * then bfqq remains empty, and no I/O is dispatched,
		 * until the idle timeout fires for bfqq. This is
		 * likely to result in lower bandwidth and higher
		 * latencies for bfqq, and in a severe loss of total
		 * throughput. The best action to take is therefore to
		 * serve the waker queue as soon as possible. So do it
		 * (without relying on the third alternative below for
		 * eventually serving waker_bfqq's I/O; see the last
		 * paragraph for further details). This systematic
		 * injection of I/O from the waker queue does not
		 * cause any delay to bfqq's I/O. On the contrary,
		 * next bfqq's I/O is brought forward dramatically,
		 * for it is not blocked for milliseconds.
		 *
		 * The third if checks whether bfqq is a queue for
		 * which it is better to avoid injection. It is so if
		 * bfqq delivers more throughput when served without
		 * any further I/O from other queues in the middle, or
		 * if the service times of bfqq's I/O requests both
		 * count more than overall throughput, and may be
		 * easily increased by injection (this happens if bfqq
		 * has a short think time). If none of these
		 * conditions holds, then a candidate queue for
		 * injection is looked for through
		 * bfq_choose_bfqq_for_injection(). Note that the
		 * latter may return NULL (for example if the inject
		 * limit for bfqq is currently 0).
		 *
		 * NOTE: motivation for the second alternative
		 *
		 * Thanks to the way the inject limit is updated in
		 * bfq_update_has_short_ttime(), it is rather likely
		 * that, if I/O is being plugged for bfqq and the
		 * waker queue has pending I/O requests that are
		 * blocking bfqq's I/O, then the third alternative
		 * above lets the waker queue get served before the
		 * I/O-plugging timeout fires. So one may deem the
		 * second alternative superfluous. It is not, because
		 * the third alternative may be way less effective in
		 * case of a synchronization. For two main
		 * reasons. First, throughput may be low because the
		 * inject limit may be too low to guarantee the same
		 * amount of injected I/O, from the waker queue or
		 * other queues, that the second alternative
		 * guarantees (the second alternative unconditionally
		 * injects a pending I/O request of the waker queue
		 * for each bfq_dispatch_request()). Second, with the
		 * third alternative, the duration of the plugging,
		 * i.e., the time before bfqq finally receives new I/O,
		 * may not be minimized, because the waker queue may
		 * happen to be served only after other queues.
		 */
		if (async_bfqq &&
		    icq_to_bic(async_bfqq->next_rq->elv.icq) == bfqq->bic &&
		    bfq_serv_to_charge(async_bfqq->next_rq, async_bfqq) <=
		    bfq_bfqq_budget_left(async_bfqq))
			bfqq = bfqq->bic->bfqq[0];
		else if (bfq_bfqq_has_waker(bfqq) &&
			   bfq_bfqq_busy(bfqq->waker_bfqq) &&
			   bfqq->next_rq &&
			   bfq_serv_to_charge(bfqq->waker_bfqq->next_rq,
					      bfqq->waker_bfqq) <=
			   bfq_bfqq_budget_left(bfqq->waker_bfqq)
			)
			bfqq = bfqq->waker_bfqq;
		else if (!idling_boosts_thr_without_issues(bfqd, bfqq) &&
			 (bfqq->wr_coeff == 1 || bfqd->wr_busy_queues > 1 ||
			  !bfq_bfqq_has_short_ttime(bfqq)))
			bfqq = bfq_choose_bfqq_for_injection(bfqd);
		else
			bfqq = NULL;

		goto keep_queue;
	}

	reason = BFQQE_NO_MORE_REQUESTS;
expire:
	bfq_bfqq_expire(bfqd, bfqq, false, reason);
new_queue:
	bfqq = bfq_set_in_service_queue(bfqd);
	if (bfqq) {
		bfq_log_bfqq(bfqd, bfqq, "select_queue: checking new queue");
		goto check_queue;
	}
keep_queue:
	if (bfqq)
		bfq_log_bfqq(bfqd, bfqq, "select_queue: returned this queue");
	else
		bfq_log(bfqd, "select_queue: no queue returned");

	return bfqq;
}

static void bfq_update_wr_data(struct bfq_data *bfqd, struct bfq_queue *bfqq)
{
	struct bfq_entity *entity = &bfqq->entity;

	if (bfqq->wr_coeff > 1) { /* queue is being weight-raised */
		bfq_log_bfqq(bfqd, bfqq,
			"raising period dur %u/%u msec, old coeff %u, w %d(%d)",
			jiffies_to_msecs(jiffies - bfqq->last_wr_start_finish),
			jiffies_to_msecs(bfqq->wr_cur_max_time),
			bfqq->wr_coeff,
			bfqq->entity.weight, bfqq->entity.orig_weight);

		if (entity->prio_changed)
			bfq_log_bfqq(bfqd, bfqq, "WARN: pending prio change");

		/*
		 * If the queue was activated in a burst, or too much
		 * time has elapsed from the beginning of this
		 * weight-raising period, then end weight raising.
		 */
		if (bfq_bfqq_in_large_burst(bfqq))
			bfq_bfqq_end_wr(bfqq);
		else if (time_is_before_jiffies(bfqq->last_wr_start_finish +
						bfqq->wr_cur_max_time)) {
			if (bfqq->wr_cur_max_time != bfqd->bfq_wr_rt_max_time ||
			time_is_before_jiffies(bfqq->wr_start_at_switch_to_srt +
					       bfq_wr_duration(bfqd)))
				bfq_bfqq_end_wr(bfqq);
			else {
				switch_back_to_interactive_wr(bfqq, bfqd);
				bfqq->entity.prio_changed = 1;
			}
		}
		if (bfqq->wr_coeff > 1 &&
		    bfqq->wr_cur_max_time != bfqd->bfq_wr_rt_max_time &&
		    bfqq->service_from_wr > max_service_from_wr) {
			/* see comments on max_service_from_wr */
			bfq_bfqq_end_wr(bfqq);
		}
	}
	/*
	 * To improve latency (for this or other queues), immediately
	 * update weight both if it must be raised and if it must be
	 * lowered. Since, entity may be on some active tree here, and
	 * might have a pending change of its ioprio class, invoke
	 * next function with the last parameter unset (see the
	 * comments on the function).
	 */
	if ((entity->weight > entity->orig_weight) != (bfqq->wr_coeff > 1))
		__bfq_entity_update_weight_prio(bfq_entity_service_tree(entity),
						entity, false);
}

/*
 * Dispatch next request from bfqq.
 */
static struct request *bfq_dispatch_rq_from_bfqq(struct bfq_data *bfqd,
						 struct bfq_queue *bfqq)
{
	struct request *rq = bfqq->next_rq;
	unsigned long service_to_charge;

	service_to_charge = bfq_serv_to_charge(rq, bfqq);

	bfq_bfqq_served(bfqq, service_to_charge);

	if (bfqq == bfqd->in_service_queue && bfqd->wait_dispatch) {
		bfqd->wait_dispatch = false;
		bfqd->waited_rq = rq;
	}

	bfq_dispatch_remove(bfqd->queue, rq);

	if (bfqq != bfqd->in_service_queue)
		goto return_rq;

	/*
	 * If weight raising has to terminate for bfqq, then next
	 * function causes an immediate update of bfqq's weight,
	 * without waiting for next activation. As a consequence, on
	 * expiration, bfqq will be timestamped as if has never been
	 * weight-raised during this service slot, even if it has
	 * received part or even most of the service as a
	 * weight-raised queue. This inflates bfqq's timestamps, which
	 * is beneficial, as bfqq is then more willing to leave the
	 * device immediately to possible other weight-raised queues.
	 */
	bfq_update_wr_data(bfqd, bfqq);

	/*
	 * Expire bfqq, pretending that its budget expired, if bfqq
	 * belongs to CLASS_IDLE and other queues are waiting for
	 * service.
	 */
	if (!(bfq_tot_busy_queues(bfqd) > 1 && bfq_class_idle(bfqq)))
		goto return_rq;

	bfq_bfqq_expire(bfqd, bfqq, false, BFQQE_BUDGET_EXHAUSTED);

return_rq:
	return rq;
}

static bool bfq_has_work(struct blk_mq_hw_ctx *hctx)
{
	struct bfq_data *bfqd = hctx->queue->elevator->elevator_data;

	/*
	 * Avoiding lock: a race on bfqd->busy_queues should cause at
	 * most a call to dispatch for nothing
	 */
	return !list_empty_careful(&bfqd->dispatch) ||
		bfq_tot_busy_queues(bfqd) > 0;
}

static struct request *__bfq_dispatch_request(struct blk_mq_hw_ctx *hctx)
{
	struct bfq_data *bfqd = hctx->queue->elevator->elevator_data;
	struct request *rq = NULL;
	struct bfq_queue *bfqq = NULL;

	if (!list_empty(&bfqd->dispatch)) {
		rq = list_first_entry(&bfqd->dispatch, struct request,
				      queuelist);
		list_del_init(&rq->queuelist);

		bfqq = RQ_BFQQ(rq);

		if (bfqq) {
			/*
			 * Increment counters here, because this
			 * dispatch does not follow the standard
			 * dispatch flow (where counters are
			 * incremented)
			 */
			bfqq->dispatched++;

			goto inc_in_driver_start_rq;
		}

		/*
		 * We exploit the bfq_finish_requeue_request hook to
		 * decrement rq_in_driver, but
		 * bfq_finish_requeue_request will not be invoked on
		 * this request. So, to avoid unbalance, just start
		 * this request, without incrementing rq_in_driver. As
		 * a negative consequence, rq_in_driver is deceptively
		 * lower than it should be while this request is in
		 * service. This may cause bfq_schedule_dispatch to be
		 * invoked uselessly.
		 *
		 * As for implementing an exact solution, the
		 * bfq_finish_requeue_request hook, if defined, is
		 * probably invoked also on this request. So, by
		 * exploiting this hook, we could 1) increment
		 * rq_in_driver here, and 2) decrement it in
		 * bfq_finish_requeue_request. Such a solution would
		 * let the value of the counter be always accurate,
		 * but it would entail using an extra interface
		 * function. This cost seems higher than the benefit,
		 * being the frequency of non-elevator-private
		 * requests very low.
		 */
		goto start_rq;
	}

	bfq_log(bfqd, "dispatch requests: %d busy queues",
		bfq_tot_busy_queues(bfqd));

	if (bfq_tot_busy_queues(bfqd) == 0)
		goto exit;

	/*
	 * Force device to serve one request at a time if
	 * strict_guarantees is true. Forcing this service scheme is
	 * currently the ONLY way to guarantee that the request
	 * service order enforced by the scheduler is respected by a
	 * queueing device. Otherwise the device is free even to make
	 * some unlucky request wait for as long as the device
	 * wishes.
	 *
	 * Of course, serving one request at at time may cause loss of
	 * throughput.
	 */
	if (bfqd->strict_guarantees && bfqd->rq_in_driver > 0)
		goto exit;

	bfqq = bfq_select_queue(bfqd);
	if (!bfqq)
		goto exit;

	rq = bfq_dispatch_rq_from_bfqq(bfqd, bfqq);

	if (rq) {
inc_in_driver_start_rq:
		bfqd->rq_in_driver++;
start_rq:
		rq->rq_flags |= RQF_STARTED;
	}
exit:
	return rq;
}

#ifdef CONFIG_BFQ_CGROUP_DEBUG
static void bfq_update_dispatch_stats(struct request_queue *q,
				      struct request *rq,
				      struct bfq_queue *in_serv_queue,
				      bool idle_timer_disabled)
{
	struct bfq_queue *bfqq = rq ? RQ_BFQQ(rq) : NULL;

	if (!idle_timer_disabled && !bfqq)
		return;

	/*
	 * rq and bfqq are guaranteed to exist until this function
	 * ends, for the following reasons. First, rq can be
	 * dispatched to the device, and then can be completed and
	 * freed, only after this function ends. Second, rq cannot be
	 * merged (and thus freed because of a merge) any longer,
	 * because it has already started. Thus rq cannot be freed
	 * before this function ends, and, since rq has a reference to
	 * bfqq, the same guarantee holds for bfqq too.
	 *
	 * In addition, the following queue lock guarantees that
	 * bfqq_group(bfqq) exists as well.
	 */
	spin_lock_irq(&q->queue_lock);
	if (idle_timer_disabled)
		/*
		 * Since the idle timer has been disabled,
		 * in_serv_queue contained some request when
		 * __bfq_dispatch_request was invoked above, which
		 * implies that rq was picked exactly from
		 * in_serv_queue. Thus in_serv_queue == bfqq, and is
		 * therefore guaranteed to exist because of the above
		 * arguments.
		 */
		bfqg_stats_update_idle_time(bfqq_group(in_serv_queue));
	if (bfqq) {
		struct bfq_group *bfqg = bfqq_group(bfqq);

		bfqg_stats_update_avg_queue_size(bfqg);
		bfqg_stats_set_start_empty_time(bfqg);
		bfqg_stats_update_io_remove(bfqg, rq->cmd_flags);
	}
	spin_unlock_irq(&q->queue_lock);
}
#else
static inline void bfq_update_dispatch_stats(struct request_queue *q,
					     struct request *rq,
					     struct bfq_queue *in_serv_queue,
					     bool idle_timer_disabled) {}
#endif /* CONFIG_BFQ_CGROUP_DEBUG */

static struct request *bfq_dispatch_request(struct blk_mq_hw_ctx *hctx)
{
	struct bfq_data *bfqd = hctx->queue->elevator->elevator_data;
	struct request *rq;
	struct bfq_queue *in_serv_queue;
	bool waiting_rq, idle_timer_disabled;

	spin_lock_irq(&bfqd->lock);

	in_serv_queue = bfqd->in_service_queue;
	waiting_rq = in_serv_queue && bfq_bfqq_wait_request(in_serv_queue);

	rq = __bfq_dispatch_request(hctx);

	idle_timer_disabled =
		waiting_rq && !bfq_bfqq_wait_request(in_serv_queue);

	spin_unlock_irq(&bfqd->lock);

	bfq_update_dispatch_stats(hctx->queue, rq, in_serv_queue,
				  idle_timer_disabled);

	return rq;
}

/*
 * Task holds one reference to the queue, dropped when task exits.  Each rq
 * in-flight on this queue also holds a reference, dropped when rq is freed.
 *
 * Scheduler lock must be held here. Recall not to use bfqq after calling
 * this function on it.
 */
void bfq_put_queue(struct bfq_queue *bfqq)
{
	struct bfq_queue *item;
	struct hlist_node *n;
#ifdef CONFIG_BFQ_GROUP_IOSCHED
	struct bfq_group *bfqg = bfqq_group(bfqq);
#endif

	if (bfqq->bfqd)
		bfq_log_bfqq(bfqq->bfqd, bfqq, "put_queue: %p %d",
			     bfqq, bfqq->ref);

	bfqq->ref--;
	if (bfqq->ref)
		return;

	if (!hlist_unhashed(&bfqq->burst_list_node)) {
		hlist_del_init(&bfqq->burst_list_node);
		/*
		 * Decrement also burst size after the removal, if the
		 * process associated with bfqq is exiting, and thus
		 * does not contribute to the burst any longer. This
		 * decrement helps filter out false positives of large
		 * bursts, when some short-lived process (often due to
		 * the execution of commands by some service) happens
		 * to start and exit while a complex application is
		 * starting, and thus spawning several processes that
		 * do I/O (and that *must not* be treated as a large
		 * burst, see comments on bfq_handle_burst).
		 *
		 * In particular, the decrement is performed only if:
		 * 1) bfqq is not a merged queue, because, if it is,
		 * then this free of bfqq is not triggered by the exit
		 * of the process bfqq is associated with, but exactly
		 * by the fact that bfqq has just been merged.
		 * 2) burst_size is greater than 0, to handle
		 * unbalanced decrements. Unbalanced decrements may
		 * happen in te following case: bfqq is inserted into
		 * the current burst list--without incrementing
		 * bust_size--because of a split, but the current
		 * burst list is not the burst list bfqq belonged to
		 * (see comments on the case of a split in
		 * bfq_set_request).
		 */
		if (bfqq->bic && bfqq->bfqd->burst_size > 0)
			bfqq->bfqd->burst_size--;
	}

	/*
	 * bfqq does not exist any longer, so it cannot be woken by
	 * any other queue, and cannot wake any other queue. Then bfqq
	 * must be removed from the woken list of its possible waker
	 * queue, and all queues in the woken list of bfqq must stop
	 * having a waker queue. Strictly speaking, these updates
	 * should be performed when bfqq remains with no I/O source
	 * attached to it, which happens before bfqq gets freed. In
	 * particular, this happens when the last process associated
	 * with bfqq exits or gets associated with a different
	 * queue. However, both events lead to bfqq being freed soon,
	 * and dangling references would come out only after bfqq gets
	 * freed. So these updates are done here, as a simple and safe
	 * way to handle all cases.
	 */
	/* remove bfqq from woken list */
	if (!hlist_unhashed(&bfqq->woken_list_node))
		hlist_del_init(&bfqq->woken_list_node);

	/* reset waker for all queues in woken list */
	hlist_for_each_entry_safe(item, n, &bfqq->woken_list,
				  woken_list_node) {
		item->waker_bfqq = NULL;
		bfq_clear_bfqq_has_waker(item);
		hlist_del_init(&item->woken_list_node);
	}

	if (bfqq->bfqd && bfqq->bfqd->last_completed_rq_bfqq == bfqq)
		bfqq->bfqd->last_completed_rq_bfqq = NULL;

	kmem_cache_free(bfq_pool, bfqq);
#ifdef CONFIG_BFQ_GROUP_IOSCHED
	bfqg_and_blkg_put(bfqg);
#endif
}

static void bfq_put_cooperator(struct bfq_queue *bfqq)
{
	struct bfq_queue *__bfqq, *next;

	/*
	 * If this queue was scheduled to merge with another queue, be
	 * sure to drop the reference taken on that queue (and others in
	 * the merge chain). See bfq_setup_merge and bfq_merge_bfqqs.
	 */
	__bfqq = bfqq->new_bfqq;
	while (__bfqq) {
		if (__bfqq == bfqq)
			break;
		next = __bfqq->new_bfqq;
		bfq_put_queue(__bfqq);
		__bfqq = next;
	}
}

static void bfq_exit_bfqq(struct bfq_data *bfqd, struct bfq_queue *bfqq)
{
	struct bfq_queue *item;
	struct hlist_node *n;

	if (bfqq == bfqd->in_service_queue) {
		__bfq_bfqq_expire(bfqd, bfqq, BFQQE_BUDGET_TIMEOUT);
		bfq_schedule_dispatch(bfqd);
	}

	bfq_log_bfqq(bfqd, bfqq, "exit_bfqq: %p, %d", bfqq, bfqq->ref);

	bfq_put_cooperator(bfqq);

	/* remove bfqq from woken list */
	if (!hlist_unhashed(&bfqq->woken_list_node))
		hlist_del_init(&bfqq->woken_list_node);

	/* reset waker for all queues in woken list */
	hlist_for_each_entry_safe(item, n, &bfqq->woken_list,
				  woken_list_node) {
		item->waker_bfqq = NULL;
		bfq_clear_bfqq_has_waker(item);
		hlist_del_init(&item->woken_list_node);
	}

	bfq_put_queue(bfqq); /* release process reference */
}

static void bfq_exit_icq_bfqq(struct bfq_io_cq *bic, bool is_sync)
{
	struct bfq_queue *bfqq = bic_to_bfqq(bic, is_sync);
	struct bfq_data *bfqd;

	if (bfqq)
		bfqd = bfqq->bfqd; /* NULL if scheduler already exited */

	if (bfqq && bfqd) {
		unsigned long flags;

		spin_lock_irqsave(&bfqd->lock, flags);
		bfqq->bic = NULL;
		bfq_exit_bfqq(bfqd, bfqq);
		bic_set_bfqq(bic, NULL, is_sync);
		spin_unlock_irqrestore(&bfqd->lock, flags);
	}
}

static void bfq_exit_icq(struct io_cq *icq)
{
	struct bfq_io_cq *bic = icq_to_bic(icq);

	bfq_exit_icq_bfqq(bic, true);
	bfq_exit_icq_bfqq(bic, false);
}

/*
 * Update the entity prio values; note that the new values will not
 * be used until the next (re)activation.
 */
static void
bfq_set_next_ioprio_data(struct bfq_queue *bfqq, struct bfq_io_cq *bic)
{
	struct task_struct *tsk = current;
	int ioprio_class;
	struct bfq_data *bfqd = bfqq->bfqd;

	if (!bfqd)
		return;

	ioprio_class = IOPRIO_PRIO_CLASS(bic->ioprio);
	switch (ioprio_class) {
	default:
		dev_err(bfqq->bfqd->queue->backing_dev_info->dev,
			"bfq: bad prio class %d\n", ioprio_class);
		/* fall through */
	case IOPRIO_CLASS_NONE:
		/*
		 * No prio set, inherit CPU scheduling settings.
		 */
		bfqq->new_ioprio = task_nice_ioprio(tsk);
		bfqq->new_ioprio_class = task_nice_ioclass(tsk);
		break;
	case IOPRIO_CLASS_RT:
		bfqq->new_ioprio = IOPRIO_PRIO_DATA(bic->ioprio);
		bfqq->new_ioprio_class = IOPRIO_CLASS_RT;
		break;
	case IOPRIO_CLASS_BE:
		bfqq->new_ioprio = IOPRIO_PRIO_DATA(bic->ioprio);
		bfqq->new_ioprio_class = IOPRIO_CLASS_BE;
		break;
	case IOPRIO_CLASS_IDLE:
		bfqq->new_ioprio_class = IOPRIO_CLASS_IDLE;
		bfqq->new_ioprio = 7;
		break;
	}

	if (bfqq->new_ioprio >= IOPRIO_BE_NR) {
		pr_crit("bfq_set_next_ioprio_data: new_ioprio %d\n",
			bfqq->new_ioprio);
		bfqq->new_ioprio = IOPRIO_BE_NR;
	}

	bfqq->entity.new_weight = bfq_ioprio_to_weight(bfqq->new_ioprio);
	bfqq->entity.prio_changed = 1;
}

static struct bfq_queue *bfq_get_queue(struct bfq_data *bfqd,
				       struct bio *bio, bool is_sync,
				       struct bfq_io_cq *bic);

static void bfq_check_ioprio_change(struct bfq_io_cq *bic, struct bio *bio)
{
	struct bfq_data *bfqd = bic_to_bfqd(bic);
	struct bfq_queue *bfqq;
	int ioprio = bic->icq.ioc->ioprio;

	/*
	 * This condition may trigger on a newly created bic, be sure to
	 * drop the lock before returning.
	 */
	if (unlikely(!bfqd) || likely(bic->ioprio == ioprio))
		return;

	bic->ioprio = ioprio;

	bfqq = bic_to_bfqq(bic, false);
	if (bfqq) {
		/* release process reference on this queue */
		bfq_put_queue(bfqq);
		bfqq = bfq_get_queue(bfqd, bio, BLK_RW_ASYNC, bic);
		bic_set_bfqq(bic, bfqq, false);
	}

	bfqq = bic_to_bfqq(bic, true);
	if (bfqq)
		bfq_set_next_ioprio_data(bfqq, bic);
}

static void bfq_init_bfqq(struct bfq_data *bfqd, struct bfq_queue *bfqq,
			  struct bfq_io_cq *bic, pid_t pid, int is_sync)
{
	RB_CLEAR_NODE(&bfqq->entity.rb_node);
	INIT_LIST_HEAD(&bfqq->fifo);
	INIT_HLIST_NODE(&bfqq->burst_list_node);
	INIT_HLIST_NODE(&bfqq->woken_list_node);
	INIT_HLIST_HEAD(&bfqq->woken_list);

	bfqq->ref = 0;
	bfqq->bfqd = bfqd;

	if (bic)
		bfq_set_next_ioprio_data(bfqq, bic);

	if (is_sync) {
		/*
		 * No need to mark as has_short_ttime if in
		 * idle_class, because no device idling is performed
		 * for queues in idle class
		 */
		if (!bfq_class_idle(bfqq))
			/* tentatively mark as has_short_ttime */
			bfq_mark_bfqq_has_short_ttime(bfqq);
		bfq_mark_bfqq_sync(bfqq);
		bfq_mark_bfqq_just_created(bfqq);
	} else
		bfq_clear_bfqq_sync(bfqq);

	/* set end request to minus infinity from now */
	bfqq->ttime.last_end_request = ktime_get_ns() + 1;

	bfq_mark_bfqq_IO_bound(bfqq);

	bfqq->pid = pid;

	/* Tentative initial value to trade off between thr and lat */
	bfqq->max_budget = (2 * bfq_max_budget(bfqd)) / 3;
	bfqq->budget_timeout = bfq_smallest_from_now();

	bfqq->wr_coeff = 1;
	bfqq->last_wr_start_finish = jiffies;
	bfqq->wr_start_at_switch_to_srt = bfq_smallest_from_now();
	bfqq->split_time = bfq_smallest_from_now();

	/*
	 * To not forget the possibly high bandwidth consumed by a
	 * process/queue in the recent past,
	 * bfq_bfqq_softrt_next_start() returns a value at least equal
	 * to the current value of bfqq->soft_rt_next_start (see
	 * comments on bfq_bfqq_softrt_next_start).  Set
	 * soft_rt_next_start to now, to mean that bfqq has consumed
	 * no bandwidth so far.
	 */
	bfqq->soft_rt_next_start = jiffies;

	/* first request is almost certainly seeky */
	bfqq->seek_history = 1;
}

static struct bfq_queue **bfq_async_queue_prio(struct bfq_data *bfqd,
					       struct bfq_group *bfqg,
					       int ioprio_class, int ioprio)
{
	switch (ioprio_class) {
	case IOPRIO_CLASS_RT:
		return &bfqg->async_bfqq[0][ioprio];
	case IOPRIO_CLASS_NONE:
		ioprio = IOPRIO_NORM;
		/* fall through */
	case IOPRIO_CLASS_BE:
		return &bfqg->async_bfqq[1][ioprio];
	case IOPRIO_CLASS_IDLE:
		return &bfqg->async_idle_bfqq;
	default:
		return NULL;
	}
}

static struct bfq_queue *bfq_get_queue(struct bfq_data *bfqd,
				       struct bio *bio, bool is_sync,
				       struct bfq_io_cq *bic)
{
	const int ioprio = IOPRIO_PRIO_DATA(bic->ioprio);
	const int ioprio_class = IOPRIO_PRIO_CLASS(bic->ioprio);
	struct bfq_queue **async_bfqq = NULL;
	struct bfq_queue *bfqq;
	struct bfq_group *bfqg;

	rcu_read_lock();

	bfqg = bfq_find_set_group(bfqd, __bio_blkcg(bio));
	if (!bfqg) {
		bfqq = &bfqd->oom_bfqq;
		goto out;
	}

	if (!is_sync) {
		async_bfqq = bfq_async_queue_prio(bfqd, bfqg, ioprio_class,
						  ioprio);
		bfqq = *async_bfqq;
		if (bfqq)
			goto out;
	}

	bfqq = kmem_cache_alloc_node(bfq_pool,
				     GFP_NOWAIT | __GFP_ZERO | __GFP_NOWARN,
				     bfqd->queue->node);

	if (bfqq) {
		bfq_init_bfqq(bfqd, bfqq, bic, current->pid,
			      is_sync);
		bfq_init_entity(&bfqq->entity, bfqg);
		bfq_log_bfqq(bfqd, bfqq, "allocated");
	} else {
		bfqq = &bfqd->oom_bfqq;
		bfq_log_bfqq(bfqd, bfqq, "using oom bfqq");
		goto out;
	}

	/*
	 * Pin the queue now that it's allocated, scheduler exit will
	 * prune it.
	 */
	if (async_bfqq) {
		bfqq->ref++; /*
			      * Extra group reference, w.r.t. sync
			      * queue. This extra reference is removed
			      * only if bfqq->bfqg disappears, to
			      * guarantee that this queue is not freed
			      * until its group goes away.
			      */
		bfq_log_bfqq(bfqd, bfqq, "get_queue, bfqq not in async: %p, %d",
			     bfqq, bfqq->ref);
		*async_bfqq = bfqq;
	}

out:
	bfqq->ref++; /* get a process reference to this queue */
	bfq_log_bfqq(bfqd, bfqq, "get_queue, at end: %p, %d", bfqq, bfqq->ref);
	rcu_read_unlock();
	return bfqq;
}

static void bfq_update_io_thinktime(struct bfq_data *bfqd,
				    struct bfq_queue *bfqq)
{
	struct bfq_ttime *ttime = &bfqq->ttime;
	u64 elapsed = ktime_get_ns() - bfqq->ttime.last_end_request;

	elapsed = min_t(u64, elapsed, 2ULL * bfqd->bfq_slice_idle);

	ttime->ttime_samples = (7*bfqq->ttime.ttime_samples + 256) / 8;
	ttime->ttime_total = div_u64(7*ttime->ttime_total + 256*elapsed,  8);
	ttime->ttime_mean = div64_ul(ttime->ttime_total + 128,
				     ttime->ttime_samples);
}

static void
bfq_update_io_seektime(struct bfq_data *bfqd, struct bfq_queue *bfqq,
		       struct request *rq)
{
	bfqq->seek_history <<= 1;
	bfqq->seek_history |= BFQ_RQ_SEEKY(bfqd, bfqq->last_request_pos, rq);

	if (bfqq->wr_coeff > 1 &&
	    bfqq->wr_cur_max_time == bfqd->bfq_wr_rt_max_time &&
	    BFQQ_TOTALLY_SEEKY(bfqq))
		bfq_bfqq_end_wr(bfqq);
}

static void bfq_update_has_short_ttime(struct bfq_data *bfqd,
				       struct bfq_queue *bfqq,
				       struct bfq_io_cq *bic)
{
	bool has_short_ttime = true, state_changed;

	/*
	 * No need to update has_short_ttime if bfqq is async or in
	 * idle io prio class, or if bfq_slice_idle is zero, because
	 * no device idling is performed for bfqq in this case.
	 */
	if (!bfq_bfqq_sync(bfqq) || bfq_class_idle(bfqq) ||
	    bfqd->bfq_slice_idle == 0)
		return;

	/* Idle window just restored, statistics are meaningless. */
	if (time_is_after_eq_jiffies(bfqq->split_time +
				     bfqd->bfq_wr_min_idle_time))
		return;

	/* Think time is infinite if no process is linked to
	 * bfqq. Otherwise check average think time to
	 * decide whether to mark as has_short_ttime
	 */
	if (atomic_read(&bic->icq.ioc->active_ref) == 0 ||
	    (bfq_sample_valid(bfqq->ttime.ttime_samples) &&
	     bfqq->ttime.ttime_mean > bfqd->bfq_slice_idle))
		has_short_ttime = false;

	state_changed = has_short_ttime != bfq_bfqq_has_short_ttime(bfqq);

	if (has_short_ttime)
		bfq_mark_bfqq_has_short_ttime(bfqq);
	else
		bfq_clear_bfqq_has_short_ttime(bfqq);

	/*
	 * Until the base value for the total service time gets
	 * finally computed for bfqq, the inject limit does depend on
	 * the think-time state (short|long). In particular, the limit
	 * is 0 or 1 if the think time is deemed, respectively, as
	 * short or long (details in the comments in
	 * bfq_update_inject_limit()). Accordingly, the next
	 * instructions reset the inject limit if the think-time state
	 * has changed and the above base value is still to be
	 * computed.
	 *
	 * However, the reset is performed only if more than 100 ms
	 * have elapsed since the last update of the inject limit, or
	 * (inclusive) if the change is from short to long think
	 * time. The reason for this waiting is as follows.
	 *
	 * bfqq may have a long think time because of a
	 * synchronization with some other queue, i.e., because the
	 * I/O of some other queue may need to be completed for bfqq
	 * to receive new I/O. Details in the comments on the choice
	 * of the queue for injection in bfq_select_queue().
	 *
	 * As stressed in those comments, if such a synchronization is
	 * actually in place, then, without injection on bfqq, the
	 * blocking I/O cannot happen to served while bfqq is in
	 * service. As a consequence, if bfqq is granted
	 * I/O-dispatch-plugging, then bfqq remains empty, and no I/O
	 * is dispatched, until the idle timeout fires. This is likely
	 * to result in lower bandwidth and higher latencies for bfqq,
	 * and in a severe loss of total throughput.
	 *
	 * On the opposite end, a non-zero inject limit may allow the
	 * I/O that blocks bfqq to be executed soon, and therefore
	 * bfqq to receive new I/O soon.
	 *
	 * But, if the blocking gets actually eliminated, then the
	 * next think-time sample for bfqq may be very low. This in
	 * turn may cause bfqq's think time to be deemed
	 * short. Without the 100 ms barrier, this new state change
	 * would cause the body of the next if to be executed
	 * immediately. But this would set to 0 the inject
	 * limit. Without injection, the blocking I/O would cause the
	 * think time of bfqq to become long again, and therefore the
	 * inject limit to be raised again, and so on. The only effect
	 * of such a steady oscillation between the two think-time
	 * states would be to prevent effective injection on bfqq.
	 *
	 * In contrast, if the inject limit is not reset during such a
	 * long time interval as 100 ms, then the number of short
	 * think time samples can grow significantly before the reset
	 * is performed. As a consequence, the think time state can
	 * become stable before the reset. Therefore there will be no
	 * state change when the 100 ms elapse, and no reset of the
	 * inject limit. The inject limit remains steadily equal to 1
	 * both during and after the 100 ms. So injection can be
	 * performed at all times, and throughput gets boosted.
	 *
	 * An inject limit equal to 1 is however in conflict, in
	 * general, with the fact that the think time of bfqq is
	 * short, because injection may be likely to delay bfqq's I/O
	 * (as explained in the comments in
	 * bfq_update_inject_limit()). But this does not happen in
	 * this special case, because bfqq's low think time is due to
	 * an effective handling of a synchronization, through
	 * injection. In this special case, bfqq's I/O does not get
	 * delayed by injection; on the contrary, bfqq's I/O is
	 * brought forward, because it is not blocked for
	 * milliseconds.
	 *
	 * In addition, serving the blocking I/O much sooner, and much
	 * more frequently than once per I/O-plugging timeout, makes
	 * it much quicker to detect a waker queue (the concept of
	 * waker queue is defined in the comments in
	 * bfq_add_request()). This makes it possible to start sooner
	 * to boost throughput more effectively, by injecting the I/O
	 * of the waker queue unconditionally on every
	 * bfq_dispatch_request().
	 *
	 * One last, important benefit of not resetting the inject
	 * limit before 100 ms is that, during this time interval, the
	 * base value for the total service time is likely to get
	 * finally computed for bfqq, freeing the inject limit from
	 * its relation with the think time.
	 */
	if (state_changed && bfqq->last_serv_time_ns == 0 &&
	    (time_is_before_eq_jiffies(bfqq->decrease_time_jif +
				      msecs_to_jiffies(100)) ||
	     !has_short_ttime))
		bfq_reset_inject_limit(bfqd, bfqq);
}

/*
 * Called when a new fs request (rq) is added to bfqq.  Check if there's
 * something we should do about it.
 */
static void bfq_rq_enqueued(struct bfq_data *bfqd, struct bfq_queue *bfqq,
			    struct request *rq)
{
	if (rq->cmd_flags & REQ_META)
		bfqq->meta_pending++;

	bfqq->last_request_pos = blk_rq_pos(rq) + blk_rq_sectors(rq);

	if (bfqq == bfqd->in_service_queue && bfq_bfqq_wait_request(bfqq)) {
		bool small_req = bfqq->queued[rq_is_sync(rq)] == 1 &&
				 blk_rq_sectors(rq) < 32;
		bool budget_timeout = bfq_bfqq_budget_timeout(bfqq);

		/*
		 * There is just this request queued: if
		 * - the request is small, and
		 * - we are idling to boost throughput, and
		 * - the queue is not to be expired,
		 * then just exit.
		 *
		 * In this way, if the device is being idled to wait
		 * for a new request from the in-service queue, we
		 * avoid unplugging the device and committing the
		 * device to serve just a small request. In contrast
		 * we wait for the block layer to decide when to
		 * unplug the device: hopefully, new requests will be
		 * merged to this one quickly, then the device will be
		 * unplugged and larger requests will be dispatched.
		 */
		if (small_req && idling_boosts_thr_without_issues(bfqd, bfqq) &&
		    !budget_timeout)
			return;

		/*
		 * A large enough request arrived, or idling is being
		 * performed to preserve service guarantees, or
		 * finally the queue is to be expired: in all these
		 * cases disk idling is to be stopped, so clear
		 * wait_request flag and reset timer.
		 */
		bfq_clear_bfqq_wait_request(bfqq);
		hrtimer_try_to_cancel(&bfqd->idle_slice_timer);

		/*
		 * The queue is not empty, because a new request just
		 * arrived. Hence we can safely expire the queue, in
		 * case of budget timeout, without risking that the
		 * timestamps of the queue are not updated correctly.
		 * See [1] for more details.
		 */
		if (budget_timeout)
			bfq_bfqq_expire(bfqd, bfqq, false,
					BFQQE_BUDGET_TIMEOUT);
	}
}

/* returns true if it causes the idle timer to be disabled */
static bool __bfq_insert_request(struct bfq_data *bfqd, struct request *rq)
{
	struct bfq_queue *bfqq = RQ_BFQQ(rq),
		*new_bfqq = bfq_setup_cooperator(bfqd, bfqq, rq, true);
	bool waiting, idle_timer_disabled = false;

	if (new_bfqq) {
		/*
		 * Release the request's reference to the old bfqq
		 * and make sure one is taken to the shared queue.
		 */
		new_bfqq->allocated++;
		bfqq->allocated--;
		new_bfqq->ref++;
		/*
		 * If the bic associated with the process
		 * issuing this request still points to bfqq
		 * (and thus has not been already redirected
		 * to new_bfqq or even some other bfq_queue),
		 * then complete the merge and redirect it to
		 * new_bfqq.
		 */
		if (bic_to_bfqq(RQ_BIC(rq), 1) == bfqq)
			bfq_merge_bfqqs(bfqd, RQ_BIC(rq),
					bfqq, new_bfqq);

		bfq_clear_bfqq_just_created(bfqq);
		/*
		 * rq is about to be enqueued into new_bfqq,
		 * release rq reference on bfqq
		 */
		bfq_put_queue(bfqq);
		rq->elv.priv[1] = new_bfqq;
		bfqq = new_bfqq;
	}

	bfq_update_io_thinktime(bfqd, bfqq);
	bfq_update_has_short_ttime(bfqd, bfqq, RQ_BIC(rq));
	bfq_update_io_seektime(bfqd, bfqq, rq);

	waiting = bfqq && bfq_bfqq_wait_request(bfqq);
	bfq_add_request(rq);
	idle_timer_disabled = waiting && !bfq_bfqq_wait_request(bfqq);

	rq->fifo_time = ktime_get_ns() + bfqd->bfq_fifo_expire[rq_is_sync(rq)];
	list_add_tail(&rq->queuelist, &bfqq->fifo);

	bfq_rq_enqueued(bfqd, bfqq, rq);

	return idle_timer_disabled;
}

#ifdef CONFIG_BFQ_CGROUP_DEBUG
static void bfq_update_insert_stats(struct request_queue *q,
				    struct bfq_queue *bfqq,
				    bool idle_timer_disabled,
				    unsigned int cmd_flags)
{
	if (!bfqq)
		return;

	/*
	 * bfqq still exists, because it can disappear only after
	 * either it is merged with another queue, or the process it
	 * is associated with exits. But both actions must be taken by
	 * the same process currently executing this flow of
	 * instructions.
	 *
	 * In addition, the following queue lock guarantees that
	 * bfqq_group(bfqq) exists as well.
	 */
	spin_lock_irq(&q->queue_lock);
	bfqg_stats_update_io_add(bfqq_group(bfqq), bfqq, cmd_flags);
	if (idle_timer_disabled)
		bfqg_stats_update_idle_time(bfqq_group(bfqq));
	spin_unlock_irq(&q->queue_lock);
}
#else
static inline void bfq_update_insert_stats(struct request_queue *q,
					   struct bfq_queue *bfqq,
					   bool idle_timer_disabled,
					   unsigned int cmd_flags) {}
#endif /* CONFIG_BFQ_CGROUP_DEBUG */

static void bfq_insert_request(struct blk_mq_hw_ctx *hctx, struct request *rq,
			       bool at_head)
{
	struct request_queue *q = hctx->queue;
	struct bfq_data *bfqd = q->elevator->elevator_data;
	struct bfq_queue *bfqq;
	bool idle_timer_disabled = false;
	unsigned int cmd_flags;

	spin_lock_irq(&bfqd->lock);
	if (blk_mq_sched_try_insert_merge(q, rq)) {
		spin_unlock_irq(&bfqd->lock);
		return;
	}

	spin_unlock_irq(&bfqd->lock);

	blk_mq_sched_request_inserted(rq);

	spin_lock_irq(&bfqd->lock);
	bfqq = bfq_init_rq(rq);
	if (!bfqq || at_head || blk_rq_is_passthrough(rq)) {
		if (at_head)
			list_add(&rq->queuelist, &bfqd->dispatch);
		else
			list_add_tail(&rq->queuelist, &bfqd->dispatch);
	} else {
		idle_timer_disabled = __bfq_insert_request(bfqd, rq);
		/*
		 * Update bfqq, because, if a queue merge has occurred
		 * in __bfq_insert_request, then rq has been
		 * redirected into a new queue.
		 */
		bfqq = RQ_BFQQ(rq);

		if (rq_mergeable(rq)) {
			elv_rqhash_add(q, rq);
			if (!q->last_merge)
				q->last_merge = rq;
		}
	}

	/*
	 * Cache cmd_flags before releasing scheduler lock, because rq
	 * may disappear afterwards (for example, because of a request
	 * merge).
	 */
	cmd_flags = rq->cmd_flags;

	spin_unlock_irq(&bfqd->lock);

	bfq_update_insert_stats(q, bfqq, idle_timer_disabled,
				cmd_flags);
}

static void bfq_insert_requests(struct blk_mq_hw_ctx *hctx,
				struct list_head *list, bool at_head)
{
	while (!list_empty(list)) {
		struct request *rq;

		rq = list_first_entry(list, struct request, queuelist);
		list_del_init(&rq->queuelist);
		bfq_insert_request(hctx, rq, at_head);
	}
}

static void bfq_update_hw_tag(struct bfq_data *bfqd)
{
	struct bfq_queue *bfqq = bfqd->in_service_queue;

	bfqd->max_rq_in_driver = max_t(int, bfqd->max_rq_in_driver,
				       bfqd->rq_in_driver);

	if (bfqd->hw_tag == 1)
		return;

	/*
	 * This sample is valid if the number of outstanding requests
	 * is large enough to allow a queueing behavior.  Note that the
	 * sum is not exact, as it's not taking into account deactivated
	 * requests.
	 */
	if (bfqd->rq_in_driver + bfqd->queued <= BFQ_HW_QUEUE_THRESHOLD)
		return;

	/*
	 * If active queue hasn't enough requests and can idle, bfq might not
	 * dispatch sufficient requests to hardware. Don't zero hw_tag in this
	 * case
	 */
	if (bfqq && bfq_bfqq_has_short_ttime(bfqq) &&
	    bfqq->dispatched + bfqq->queued[0] + bfqq->queued[1] <
	    BFQ_HW_QUEUE_THRESHOLD &&
	    bfqd->rq_in_driver < BFQ_HW_QUEUE_THRESHOLD)
		return;

	if (bfqd->hw_tag_samples++ < BFQ_HW_QUEUE_SAMPLES)
		return;

	bfqd->hw_tag = bfqd->max_rq_in_driver > BFQ_HW_QUEUE_THRESHOLD;
	bfqd->max_rq_in_driver = 0;
	bfqd->hw_tag_samples = 0;

	bfqd->nonrot_with_queueing =
		blk_queue_nonrot(bfqd->queue) && bfqd->hw_tag;
}

static void bfq_completed_request(struct bfq_queue *bfqq, struct bfq_data *bfqd)
{
	u64 now_ns;
	u32 delta_us;

	bfq_update_hw_tag(bfqd);

	bfqd->rq_in_driver--;
	bfqq->dispatched--;

	if (!bfqq->dispatched && !bfq_bfqq_busy(bfqq)) {
		/*
		 * Set budget_timeout (which we overload to store the
		 * time at which the queue remains with no backlog and
		 * no outstanding request; used by the weight-raising
		 * mechanism).
		 */
		bfqq->budget_timeout = jiffies;

		bfq_weights_tree_remove(bfqd, bfqq);
	}

	now_ns = ktime_get_ns();

	bfqq->ttime.last_end_request = now_ns;

	/*
	 * Using us instead of ns, to get a reasonable precision in
	 * computing rate in next check.
	 */
	delta_us = div_u64(now_ns - bfqd->last_completion, NSEC_PER_USEC);

	/*
	 * If the request took rather long to complete, and, according
	 * to the maximum request size recorded, this completion latency
	 * implies that the request was certainly served at a very low
	 * rate (less than 1M sectors/sec), then the whole observation
	 * interval that lasts up to this time instant cannot be a
	 * valid time interval for computing a new peak rate.  Invoke
	 * bfq_update_rate_reset to have the following three steps
	 * taken:
	 * - close the observation interval at the last (previous)
	 *   request dispatch or completion
	 * - compute rate, if possible, for that observation interval
	 * - reset to zero samples, which will trigger a proper
	 *   re-initialization of the observation interval on next
	 *   dispatch
	 */
	if (delta_us > BFQ_MIN_TT/NSEC_PER_USEC &&
	   (bfqd->last_rq_max_size<<BFQ_RATE_SHIFT)/delta_us <
			1UL<<(BFQ_RATE_SHIFT - 10))
		bfq_update_rate_reset(bfqd, NULL);
	bfqd->last_completion = now_ns;
	bfqd->last_completed_rq_bfqq = bfqq;

	/*
	 * If we are waiting to discover whether the request pattern
	 * of the task associated with the queue is actually
	 * isochronous, and both requisites for this condition to hold
	 * are now satisfied, then compute soft_rt_next_start (see the
	 * comments on the function bfq_bfqq_softrt_next_start()). We
	 * do not compute soft_rt_next_start if bfqq is in interactive
	 * weight raising (see the comments in bfq_bfqq_expire() for
	 * an explanation). We schedule this delayed update when bfqq
	 * expires, if it still has in-flight requests.
	 */
	if (bfq_bfqq_softrt_update(bfqq) && bfqq->dispatched == 0 &&
	    RB_EMPTY_ROOT(&bfqq->sort_list) &&
	    bfqq->wr_coeff != bfqd->bfq_wr_coeff)
		bfqq->soft_rt_next_start =
			bfq_bfqq_softrt_next_start(bfqd, bfqq);

	/*
	 * If this is the in-service queue, check if it needs to be expired,
	 * or if we want to idle in case it has no pending requests.
	 */
	if (bfqd->in_service_queue == bfqq) {
		if (bfq_bfqq_must_idle(bfqq)) {
			if (bfqq->dispatched == 0)
				bfq_arm_slice_timer(bfqd);
			/*
			 * If we get here, we do not expire bfqq, even
			 * if bfqq was in budget timeout or had no
			 * more requests (as controlled in the next
			 * conditional instructions). The reason for
			 * not expiring bfqq is as follows.
			 *
			 * Here bfqq->dispatched > 0 holds, but
			 * bfq_bfqq_must_idle() returned true. This
			 * implies that, even if no request arrives
			 * for bfqq before bfqq->dispatched reaches 0,
			 * bfqq will, however, not be expired on the
			 * completion event that causes bfqq->dispatch
			 * to reach zero. In contrast, on this event,
			 * bfqq will start enjoying device idling
			 * (I/O-dispatch plugging).
			 *
			 * But, if we expired bfqq here, bfqq would
			 * not have the chance to enjoy device idling
			 * when bfqq->dispatched finally reaches
			 * zero. This would expose bfqq to violation
			 * of its reserved service guarantees.
			 */
			return;
		} else if (bfq_may_expire_for_budg_timeout(bfqq))
			bfq_bfqq_expire(bfqd, bfqq, false,
					BFQQE_BUDGET_TIMEOUT);
		else if (RB_EMPTY_ROOT(&bfqq->sort_list) &&
			 (bfqq->dispatched == 0 ||
			  !bfq_better_to_idle(bfqq)))
			bfq_bfqq_expire(bfqd, bfqq, false,
					BFQQE_NO_MORE_REQUESTS);
	}

	if (!bfqd->rq_in_driver)
		bfq_schedule_dispatch(bfqd);
}

static void bfq_finish_requeue_request_body(struct bfq_queue *bfqq)
{
	bfqq->allocated--;

	bfq_put_queue(bfqq);
}

/*
 * The processes associated with bfqq may happen to generate their
 * cumulative I/O at a lower rate than the rate at which the device
 * could serve the same I/O. This is rather probable, e.g., if only
 * one process is associated with bfqq and the device is an SSD. It
 * results in bfqq becoming often empty while in service. In this
 * respect, if BFQ is allowed to switch to another queue when bfqq
 * remains empty, then the device goes on being fed with I/O requests,
 * and the throughput is not affected. In contrast, if BFQ is not
 * allowed to switch to another queue---because bfqq is sync and
 * I/O-dispatch needs to be plugged while bfqq is temporarily
 * empty---then, during the service of bfqq, there will be frequent
 * "service holes", i.e., time intervals during which bfqq gets empty
 * and the device can only consume the I/O already queued in its
 * hardware queues. During service holes, the device may even get to
 * remaining idle. In the end, during the service of bfqq, the device
 * is driven at a lower speed than the one it can reach with the kind
 * of I/O flowing through bfqq.
 *
 * To counter this loss of throughput, BFQ implements a "request
 * injection mechanism", which tries to fill the above service holes
 * with I/O requests taken from other queues. The hard part in this
 * mechanism is finding the right amount of I/O to inject, so as to
 * both boost throughput and not break bfqq's bandwidth and latency
 * guarantees. In this respect, the mechanism maintains a per-queue
 * inject limit, computed as below. While bfqq is empty, the injection
 * mechanism dispatches extra I/O requests only until the total number
 * of I/O requests in flight---i.e., already dispatched but not yet
 * completed---remains lower than this limit.
 *
 * A first definition comes in handy to introduce the algorithm by
 * which the inject limit is computed.  We define as first request for
 * bfqq, an I/O request for bfqq that arrives while bfqq is in
 * service, and causes bfqq to switch from empty to non-empty. The
 * algorithm updates the limit as a function of the effect of
 * injection on the service times of only the first requests of
 * bfqq. The reason for this restriction is that these are the
 * requests whose service time is affected most, because they are the
 * first to arrive after injection possibly occurred.
 *
 * To evaluate the effect of injection, the algorithm measures the
 * "total service time" of first requests. We define as total service
 * time of an I/O request, the time that elapses since when the
 * request is enqueued into bfqq, to when it is completed. This
 * quantity allows the whole effect of injection to be measured. It is
 * easy to see why. Suppose that some requests of other queues are
 * actually injected while bfqq is empty, and that a new request R
 * then arrives for bfqq. If the device does start to serve all or
 * part of the injected requests during the service hole, then,
 * because of this extra service, it may delay the next invocation of
 * the dispatch hook of BFQ. Then, even after R gets eventually
 * dispatched, the device may delay the actual service of R if it is
 * still busy serving the extra requests, or if it decides to serve,
 * before R, some extra request still present in its queues. As a
 * conclusion, the cumulative extra delay caused by injection can be
 * easily evaluated by just comparing the total service time of first
 * requests with and without injection.
 *
 * The limit-update algorithm works as follows. On the arrival of a
 * first request of bfqq, the algorithm measures the total time of the
 * request only if one of the three cases below holds, and, for each
 * case, it updates the limit as described below:
 *
 * (1) If there is no in-flight request. This gives a baseline for the
 *     total service time of the requests of bfqq. If the baseline has
 *     not been computed yet, then, after computing it, the limit is
 *     set to 1, to start boosting throughput, and to prepare the
 *     ground for the next case. If the baseline has already been
 *     computed, then it is updated, in case it results to be lower
 *     than the previous value.
 *
 * (2) If the limit is higher than 0 and there are in-flight
 *     requests. By comparing the total service time in this case with
 *     the above baseline, it is possible to know at which extent the
 *     current value of the limit is inflating the total service
 *     time. If the inflation is below a certain threshold, then bfqq
 *     is assumed to be suffering from no perceivable loss of its
 *     service guarantees, and the limit is even tentatively
 *     increased. If the inflation is above the threshold, then the
 *     limit is decreased. Due to the lack of any hysteresis, this
 *     logic makes the limit oscillate even in steady workload
 *     conditions. Yet we opted for it, because it is fast in reaching
 *     the best value for the limit, as a function of the current I/O
 *     workload. To reduce oscillations, this step is disabled for a
 *     short time interval after the limit happens to be decreased.
 *
 * (3) Periodically, after resetting the limit, to make sure that the
 *     limit eventually drops in case the workload changes. This is
 *     needed because, after the limit has gone safely up for a
 *     certain workload, it is impossible to guess whether the
 *     baseline total service time may have changed, without measuring
 *     it again without injection. A more effective version of this
 *     step might be to just sample the baseline, by interrupting
 *     injection only once, and then to reset/lower the limit only if
 *     the total service time with the current limit does happen to be
 *     too large.
 *
 * More details on each step are provided in the comments on the
 * pieces of code that implement these steps: the branch handling the
 * transition from empty to non empty in bfq_add_request(), the branch
 * handling injection in bfq_select_queue(), and the function
 * bfq_choose_bfqq_for_injection(). These comments also explain some
 * exceptions, made by the injection mechanism in some special cases.
 */
static void bfq_update_inject_limit(struct bfq_data *bfqd,
				    struct bfq_queue *bfqq)
{
	u64 tot_time_ns = ktime_get_ns() - bfqd->last_empty_occupied_ns;
	unsigned int old_limit = bfqq->inject_limit;

	if (bfqq->last_serv_time_ns > 0) {
		u64 threshold = (bfqq->last_serv_time_ns * 3)>>1;

		if (tot_time_ns >= threshold && old_limit > 0) {
			bfqq->inject_limit--;
			bfqq->decrease_time_jif = jiffies;
		} else if (tot_time_ns < threshold &&
			   old_limit < bfqd->max_rq_in_driver<<1)
			bfqq->inject_limit++;
	}

	/*
	 * Either we still have to compute the base value for the
	 * total service time, and there seem to be the right
	 * conditions to do it, or we can lower the last base value
	 * computed.
	 *
	 * NOTE: (bfqd->rq_in_driver == 1) means that there is no I/O
	 * request in flight, because this function is in the code
	 * path that handles the completion of a request of bfqq, and,
	 * in particular, this function is executed before
	 * bfqd->rq_in_driver is decremented in such a code path.
	 */
	if ((bfqq->last_serv_time_ns == 0 && bfqd->rq_in_driver == 1) ||
	    tot_time_ns < bfqq->last_serv_time_ns) {
		bfqq->last_serv_time_ns = tot_time_ns;
		/*
		 * Now we certainly have a base value: make sure we
		 * start trying injection.
		 */
		bfqq->inject_limit = max_t(unsigned int, 1, old_limit);
	} else if (!bfqd->rqs_injected && bfqd->rq_in_driver == 1)
		/*
		 * No I/O injected and no request still in service in
		 * the drive: these are the exact conditions for
		 * computing the base value of the total service time
		 * for bfqq. So let's update this value, because it is
		 * rather variable. For example, it varies if the size
		 * or the spatial locality of the I/O requests in bfqq
		 * change.
		 */
		bfqq->last_serv_time_ns = tot_time_ns;


	/* update complete, not waiting for any request completion any longer */
	bfqd->waited_rq = NULL;
}

/*
 * Handle either a requeue or a finish for rq. The things to do are
 * the same in both cases: all references to rq are to be dropped. In
 * particular, rq is considered completed from the point of view of
 * the scheduler.
 */
static void bfq_finish_requeue_request(struct request *rq)
{
	struct bfq_queue *bfqq = RQ_BFQQ(rq);
	struct bfq_data *bfqd;

	/*
	 * Requeue and finish hooks are invoked in blk-mq without
	 * checking whether the involved request is actually still
	 * referenced in the scheduler. To handle this fact, the
	 * following two checks make this function exit in case of
	 * spurious invocations, for which there is nothing to do.
	 *
	 * First, check whether rq has nothing to do with an elevator.
	 */
	if (unlikely(!(rq->rq_flags & RQF_ELVPRIV)))
		return;

	/*
	 * rq either is not associated with any icq, or is an already
	 * requeued request that has not (yet) been re-inserted into
	 * a bfq_queue.
	 */
	if (!rq->elv.icq || !bfqq)
		return;

	bfqd = bfqq->bfqd;

	if (rq->rq_flags & RQF_STARTED)
		bfqg_stats_update_completion(bfqq_group(bfqq),
					     rq->start_time_ns,
					     rq->io_start_time_ns,
					     rq->cmd_flags);

	if (likely(rq->rq_flags & RQF_STARTED)) {
		unsigned long flags;

		spin_lock_irqsave(&bfqd->lock, flags);

		if (rq == bfqd->waited_rq)
			bfq_update_inject_limit(bfqd, bfqq);

		bfq_completed_request(bfqq, bfqd);
		bfq_finish_requeue_request_body(bfqq);

		spin_unlock_irqrestore(&bfqd->lock, flags);
	} else {
		/*
		 * Request rq may be still/already in the scheduler,
		 * in which case we need to remove it (this should
		 * never happen in case of requeue). And we cannot
		 * defer such a check and removal, to avoid
		 * inconsistencies in the time interval from the end
		 * of this function to the start of the deferred work.
		 * This situation seems to occur only in process
		 * context, as a consequence of a merge. In the
		 * current version of the code, this implies that the
		 * lock is held.
		 */

		if (!RB_EMPTY_NODE(&rq->rb_node)) {
			bfq_remove_request(rq->q, rq);
			bfqg_stats_update_io_remove(bfqq_group(bfqq),
						    rq->cmd_flags);
		}
		bfq_finish_requeue_request_body(bfqq);
	}

	/*
	 * Reset private fields. In case of a requeue, this allows
	 * this function to correctly do nothing if it is spuriously
	 * invoked again on this same request (see the check at the
	 * beginning of the function). Probably, a better general
	 * design would be to prevent blk-mq from invoking the requeue
	 * or finish hooks of an elevator, for a request that is not
	 * referred by that elevator.
	 *
	 * Resetting the following fields would break the
	 * request-insertion logic if rq is re-inserted into a bfq
	 * internal queue, without a re-preparation. Here we assume
	 * that re-insertions of requeued requests, without
	 * re-preparation, can happen only for pass_through or at_head
	 * requests (which are not re-inserted into bfq internal
	 * queues).
	 */
	rq->elv.priv[0] = NULL;
	rq->elv.priv[1] = NULL;
}

/*
 * Returns NULL if a new bfqq should be allocated, or the old bfqq if this
 * was the last process referring to that bfqq.
 */
static struct bfq_queue *
bfq_split_bfqq(struct bfq_io_cq *bic, struct bfq_queue *bfqq)
{
	bfq_log_bfqq(bfqq->bfqd, bfqq, "splitting queue");

	if (bfqq_process_refs(bfqq) == 1) {
		bfqq->pid = current->pid;
		bfq_clear_bfqq_coop(bfqq);
		bfq_clear_bfqq_split_coop(bfqq);
		return bfqq;
	}

	bic_set_bfqq(bic, NULL, 1);

	bfq_put_cooperator(bfqq);

	bfq_put_queue(bfqq);
	return NULL;
}

static struct bfq_queue *bfq_get_bfqq_handle_split(struct bfq_data *bfqd,
						   struct bfq_io_cq *bic,
						   struct bio *bio,
						   bool split, bool is_sync,
						   bool *new_queue)
{
	struct bfq_queue *bfqq = bic_to_bfqq(bic, is_sync);

	if (likely(bfqq && bfqq != &bfqd->oom_bfqq))
		return bfqq;

	if (new_queue)
		*new_queue = true;

	if (bfqq)
		bfq_put_queue(bfqq);
	bfqq = bfq_get_queue(bfqd, bio, is_sync, bic);

	bic_set_bfqq(bic, bfqq, is_sync);
	if (split && is_sync) {
		if ((bic->was_in_burst_list && bfqd->large_burst) ||
		    bic->saved_in_large_burst)
			bfq_mark_bfqq_in_large_burst(bfqq);
		else {
			bfq_clear_bfqq_in_large_burst(bfqq);
			if (bic->was_in_burst_list)
				/*
				 * If bfqq was in the current
				 * burst list before being
				 * merged, then we have to add
				 * it back. And we do not need
				 * to increase burst_size, as
				 * we did not decrement
				 * burst_size when we removed
				 * bfqq from the burst list as
				 * a consequence of a merge
				 * (see comments in
				 * bfq_put_queue). In this
				 * respect, it would be rather
				 * costly to know whether the
				 * current burst list is still
				 * the same burst list from
				 * which bfqq was removed on
				 * the merge. To avoid this
				 * cost, if bfqq was in a
				 * burst list, then we add
				 * bfqq to the current burst
				 * list without any further
				 * check. This can cause
				 * inappropriate insertions,
				 * but rarely enough to not
				 * harm the detection of large
				 * bursts significantly.
				 */
				hlist_add_head(&bfqq->burst_list_node,
					       &bfqd->burst_list);
		}
		bfqq->split_time = jiffies;
	}

	return bfqq;
}

/*
 * Only reset private fields. The actual request preparation will be
 * performed by bfq_init_rq, when rq is either inserted or merged. See
 * comments on bfq_init_rq for the reason behind this delayed
 * preparation.
 */
static void bfq_prepare_request(struct request *rq, struct bio *bio)
{
	/*
	 * Regardless of whether we have an icq attached, we have to
	 * clear the scheduler pointers, as they might point to
	 * previously allocated bic/bfqq structs.
	 */
	rq->elv.priv[0] = rq->elv.priv[1] = NULL;
}

/*
 * If needed, init rq, allocate bfq data structures associated with
 * rq, and increment reference counters in the destination bfq_queue
 * for rq. Return the destination bfq_queue for rq, or NULL is rq is
 * not associated with any bfq_queue.
 *
 * This function is invoked by the functions that perform rq insertion
 * or merging. One may have expected the above preparation operations
 * to be performed in bfq_prepare_request, and not delayed to when rq
 * is inserted or merged. The rationale behind this delayed
 * preparation is that, after the prepare_request hook is invoked for
 * rq, rq may still be transformed into a request with no icq, i.e., a
 * request not associated with any queue. No bfq hook is invoked to
 * signal this transformation. As a consequence, should these
 * preparation operations be performed when the prepare_request hook
 * is invoked, and should rq be transformed one moment later, bfq
 * would end up in an inconsistent state, because it would have
 * incremented some queue counters for an rq destined to
 * transformation, without any chance to correctly lower these
 * counters back. In contrast, no transformation can still happen for
 * rq after rq has been inserted or merged. So, it is safe to execute
 * these preparation operations when rq is finally inserted or merged.
 */
static struct bfq_queue *bfq_init_rq(struct request *rq)
{
	struct request_queue *q = rq->q;
	struct bio *bio = rq->bio;
	struct bfq_data *bfqd = q->elevator->elevator_data;
	struct bfq_io_cq *bic;
	const int is_sync = rq_is_sync(rq);
	struct bfq_queue *bfqq;
	bool new_queue = false;
	bool bfqq_already_existing = false, split = false;

	if (unlikely(!rq->elv.icq))
		return NULL;

	/*
	 * Assuming that elv.priv[1] is set only if everything is set
	 * for this rq. This holds true, because this function is
	 * invoked only for insertion or merging, and, after such
	 * events, a request cannot be manipulated any longer before
	 * being removed from bfq.
	 */
	if (rq->elv.priv[1])
		return rq->elv.priv[1];

	bic = icq_to_bic(rq->elv.icq);

	bfq_check_ioprio_change(bic, bio);

	bfq_bic_update_cgroup(bic, bio);

	bfqq = bfq_get_bfqq_handle_split(bfqd, bic, bio, false, is_sync,
					 &new_queue);

	if (likely(!new_queue)) {
		/* If the queue was seeky for too long, break it apart. */
		if (bfq_bfqq_coop(bfqq) && bfq_bfqq_split_coop(bfqq)) {
			bfq_log_bfqq(bfqd, bfqq, "breaking apart bfqq");

			/* Update bic before losing reference to bfqq */
			if (bfq_bfqq_in_large_burst(bfqq))
				bic->saved_in_large_burst = true;

			bfqq = bfq_split_bfqq(bic, bfqq);
			split = true;

			if (!bfqq)
				bfqq = bfq_get_bfqq_handle_split(bfqd, bic, bio,
								 true, is_sync,
								 NULL);
			else
				bfqq_already_existing = true;
		}
	}

	bfqq->allocated++;
	bfqq->ref++;
	bfq_log_bfqq(bfqd, bfqq, "get_request %p: bfqq %p, %d",
		     rq, bfqq, bfqq->ref);

	rq->elv.priv[0] = bic;
	rq->elv.priv[1] = bfqq;

	/*
	 * If a bfq_queue has only one process reference, it is owned
	 * by only this bic: we can then set bfqq->bic = bic. in
	 * addition, if the queue has also just been split, we have to
	 * resume its state.
	 */
	if (likely(bfqq != &bfqd->oom_bfqq) && bfqq_process_refs(bfqq) == 1) {
		bfqq->bic = bic;
		if (split) {
			/*
			 * The queue has just been split from a shared
			 * queue: restore the idle window and the
			 * possible weight raising period.
			 */
			bfq_bfqq_resume_state(bfqq, bfqd, bic,
					      bfqq_already_existing);
		}
	}

	/*
	 * Consider bfqq as possibly belonging to a burst of newly
	 * created queues only if:
	 * 1) A burst is actually happening (bfqd->burst_size > 0)
	 * or
	 * 2) There is no other active queue. In fact, if, in
	 *    contrast, there are active queues not belonging to the
	 *    possible burst bfqq may belong to, then there is no gain
	 *    in considering bfqq as belonging to a burst, and
	 *    therefore in not weight-raising bfqq. See comments on
	 *    bfq_handle_burst().
	 *
	 * This filtering also helps eliminating false positives,
	 * occurring when bfqq does not belong to an actual large
	 * burst, but some background task (e.g., a service) happens
	 * to trigger the creation of new queues very close to when
	 * bfqq and its possible companion queues are created. See
	 * comments on bfq_handle_burst() for further details also on
	 * this issue.
	 */
	if (unlikely(bfq_bfqq_just_created(bfqq) &&
		     (bfqd->burst_size > 0 ||
		      bfq_tot_busy_queues(bfqd) == 0)))
		bfq_handle_burst(bfqd, bfqq);

	return bfqq;
}

static void bfq_idle_slice_timer_body(struct bfq_queue *bfqq)
{
	struct bfq_data *bfqd = bfqq->bfqd;
	enum bfqq_expiration reason;
	unsigned long flags;

	spin_lock_irqsave(&bfqd->lock, flags);
	bfq_clear_bfqq_wait_request(bfqq);

	if (bfqq != bfqd->in_service_queue) {
		spin_unlock_irqrestore(&bfqd->lock, flags);
		return;
	}

	if (bfq_bfqq_budget_timeout(bfqq))
		/*
		 * Also here the queue can be safely expired
		 * for budget timeout without wasting
		 * guarantees
		 */
		reason = BFQQE_BUDGET_TIMEOUT;
	else if (bfqq->queued[0] == 0 && bfqq->queued[1] == 0)
		/*
		 * The queue may not be empty upon timer expiration,
		 * because we may not disable the timer when the
		 * first request of the in-service queue arrives
		 * during disk idling.
		 */
		reason = BFQQE_TOO_IDLE;
	else
		goto schedule_dispatch;

	bfq_bfqq_expire(bfqd, bfqq, true, reason);

schedule_dispatch:
	spin_unlock_irqrestore(&bfqd->lock, flags);
	bfq_schedule_dispatch(bfqd);
}

/*
 * Handler of the expiration of the timer running if the in-service queue
 * is idling inside its time slice.
 */
static enum hrtimer_restart bfq_idle_slice_timer(struct hrtimer *timer)
{
	struct bfq_data *bfqd = container_of(timer, struct bfq_data,
					     idle_slice_timer);
	struct bfq_queue *bfqq = bfqd->in_service_queue;

	/*
	 * Theoretical race here: the in-service queue can be NULL or
	 * different from the queue that was idling if a new request
	 * arrives for the current queue and there is a full dispatch
	 * cycle that changes the in-service queue.  This can hardly
	 * happen, but in the worst case we just expire a queue too
	 * early.
	 */
	if (bfqq)
		bfq_idle_slice_timer_body(bfqq);

	return HRTIMER_NORESTART;
}

static void __bfq_put_async_bfqq(struct bfq_data *bfqd,
				 struct bfq_queue **bfqq_ptr)
{
	struct bfq_queue *bfqq = *bfqq_ptr;

	bfq_log(bfqd, "put_async_bfqq: %p", bfqq);
	if (bfqq) {
		bfq_bfqq_move(bfqd, bfqq, bfqd->root_group);

		bfq_log_bfqq(bfqd, bfqq, "put_async_bfqq: putting %p, %d",
			     bfqq, bfqq->ref);
		bfq_put_queue(bfqq);
		*bfqq_ptr = NULL;
	}
}

/*
 * Release all the bfqg references to its async queues.  If we are
 * deallocating the group these queues may still contain requests, so
 * we reparent them to the root cgroup (i.e., the only one that will
 * exist for sure until all the requests on a device are gone).
 */
void bfq_put_async_queues(struct bfq_data *bfqd, struct bfq_group *bfqg)
{
	int i, j;

	for (i = 0; i < 2; i++)
		for (j = 0; j < IOPRIO_BE_NR; j++)
			__bfq_put_async_bfqq(bfqd, &bfqg->async_bfqq[i][j]);

	__bfq_put_async_bfqq(bfqd, &bfqg->async_idle_bfqq);
}

/*
 * See the comments on bfq_limit_depth for the purpose of
 * the depths set in the function. Return minimum shallow depth we'll use.
 */
static unsigned int bfq_update_depths(struct bfq_data *bfqd,
				      struct sbitmap_queue *bt)
{
	unsigned int i, j, min_shallow = UINT_MAX;

	/*
	 * In-word depths if no bfq_queue is being weight-raised:
	 * leaving 25% of tags only for sync reads.
	 *
	 * In next formulas, right-shift the value
	 * (1U<<bt->sb.shift), instead of computing directly
	 * (1U<<(bt->sb.shift - something)), to be robust against
	 * any possible value of bt->sb.shift, without having to
	 * limit 'something'.
	 */
	/* no more than 50% of tags for async I/O */
	bfqd->word_depths[0][0] = max((1U << bt->sb.shift) >> 1, 1U);
	/*
	 * no more than 75% of tags for sync writes (25% extra tags
	 * w.r.t. async I/O, to prevent async I/O from starving sync
	 * writes)
	 */
	bfqd->word_depths[0][1] = max(((1U << bt->sb.shift) * 3) >> 2, 1U);

	/*
	 * In-word depths in case some bfq_queue is being weight-
	 * raised: leaving ~63% of tags for sync reads. This is the
	 * highest percentage for which, in our tests, application
	 * start-up times didn't suffer from any regression due to tag
	 * shortage.
	 */
	/* no more than ~18% of tags for async I/O */
	bfqd->word_depths[1][0] = max(((1U << bt->sb.shift) * 3) >> 4, 1U);
	/* no more than ~37% of tags for sync writes (~20% extra tags) */
	bfqd->word_depths[1][1] = max(((1U << bt->sb.shift) * 6) >> 4, 1U);

	for (i = 0; i < 2; i++)
		for (j = 0; j < 2; j++)
			min_shallow = min(min_shallow, bfqd->word_depths[i][j]);

	return min_shallow;
}

static void bfq_depth_updated(struct blk_mq_hw_ctx *hctx)
{
	struct bfq_data *bfqd = hctx->queue->elevator->elevator_data;
	struct blk_mq_tags *tags = hctx->sched_tags;
	unsigned int min_shallow;

	min_shallow = bfq_update_depths(bfqd, &tags->bitmap_tags);
	sbitmap_queue_min_shallow_depth(&tags->bitmap_tags, min_shallow);
}

static int bfq_init_hctx(struct blk_mq_hw_ctx *hctx, unsigned int index)
{
	bfq_depth_updated(hctx);
	return 0;
}

static void bfq_exit_queue(struct elevator_queue *e)
{
	struct bfq_data *bfqd = e->elevator_data;
	struct bfq_queue *bfqq, *n;

	hrtimer_cancel(&bfqd->idle_slice_timer);

	spin_lock_irq(&bfqd->lock);
	list_for_each_entry_safe(bfqq, n, &bfqd->idle_list, bfqq_list)
		bfq_deactivate_bfqq(bfqd, bfqq, false, false);
	spin_unlock_irq(&bfqd->lock);

	hrtimer_cancel(&bfqd->idle_slice_timer);

#ifdef CONFIG_BFQ_GROUP_IOSCHED
	/* release oom-queue reference to root group */
	bfqg_and_blkg_put(bfqd->root_group);

	blkcg_deactivate_policy(bfqd->queue, &blkcg_policy_bfq);
#else
	spin_lock_irq(&bfqd->lock);
	bfq_put_async_queues(bfqd, bfqd->root_group);
	kfree(bfqd->root_group);
	spin_unlock_irq(&bfqd->lock);
#endif

	kfree(bfqd);
}

static void bfq_init_root_group(struct bfq_group *root_group,
				struct bfq_data *bfqd)
{
	int i;

#ifdef CONFIG_BFQ_GROUP_IOSCHED
	root_group->entity.parent = NULL;
	root_group->my_entity = NULL;
	root_group->bfqd = bfqd;
#endif
	root_group->rq_pos_tree = RB_ROOT;
	for (i = 0; i < BFQ_IOPRIO_CLASSES; i++)
		root_group->sched_data.service_tree[i] = BFQ_SERVICE_TREE_INIT;
	root_group->sched_data.bfq_class_idle_last_service = jiffies;
}

static int bfq_init_queue(struct request_queue *q, struct elevator_type *e)
{
	struct bfq_data *bfqd;
	struct elevator_queue *eq;

	eq = elevator_alloc(q, e);
	if (!eq)
		return -ENOMEM;

	bfqd = kzalloc_node(sizeof(*bfqd), GFP_KERNEL, q->node);
	if (!bfqd) {
		kobject_put(&eq->kobj);
		return -ENOMEM;
	}
	eq->elevator_data = bfqd;

	spin_lock_irq(&q->queue_lock);
	q->elevator = eq;
	spin_unlock_irq(&q->queue_lock);

	/*
	 * Our fallback bfqq if bfq_find_alloc_queue() runs into OOM issues.
	 * Grab a permanent reference to it, so that the normal code flow
	 * will not attempt to free it.
	 */
	bfq_init_bfqq(bfqd, &bfqd->oom_bfqq, NULL, 1, 0);
	bfqd->oom_bfqq.ref++;
	bfqd->oom_bfqq.new_ioprio = BFQ_DEFAULT_QUEUE_IOPRIO;
	bfqd->oom_bfqq.new_ioprio_class = IOPRIO_CLASS_BE;
	bfqd->oom_bfqq.entity.new_weight =
		bfq_ioprio_to_weight(bfqd->oom_bfqq.new_ioprio);

	/* oom_bfqq does not participate to bursts */
	bfq_clear_bfqq_just_created(&bfqd->oom_bfqq);

	/*
	 * Trigger weight initialization, according to ioprio, at the
	 * oom_bfqq's first activation. The oom_bfqq's ioprio and ioprio
	 * class won't be changed any more.
	 */
	bfqd->oom_bfqq.entity.prio_changed = 1;

	bfqd->queue = q;

	INIT_LIST_HEAD(&bfqd->dispatch);

	hrtimer_init(&bfqd->idle_slice_timer, CLOCK_MONOTONIC,
		     HRTIMER_MODE_REL);
	bfqd->idle_slice_timer.function = bfq_idle_slice_timer;

	bfqd->queue_weights_tree = RB_ROOT_CACHED;
	bfqd->num_groups_with_pending_reqs = 0;

	INIT_LIST_HEAD(&bfqd->active_list);
	INIT_LIST_HEAD(&bfqd->idle_list);
	INIT_HLIST_HEAD(&bfqd->burst_list);

	bfqd->hw_tag = -1;
	bfqd->nonrot_with_queueing = blk_queue_nonrot(bfqd->queue);

	bfqd->bfq_max_budget = bfq_default_max_budget;

	bfqd->bfq_fifo_expire[0] = bfq_fifo_expire[0];
	bfqd->bfq_fifo_expire[1] = bfq_fifo_expire[1];
	bfqd->bfq_back_max = bfq_back_max;
	bfqd->bfq_back_penalty = bfq_back_penalty;
	bfqd->bfq_slice_idle = bfq_slice_idle;
	bfqd->bfq_timeout = bfq_timeout;

	bfqd->bfq_requests_within_timer = 120;

	bfqd->bfq_large_burst_thresh = 8;
	bfqd->bfq_burst_interval = msecs_to_jiffies(180);

	bfqd->low_latency = true;

	/*
	 * Trade-off between responsiveness and fairness.
	 */
	bfqd->bfq_wr_coeff = 30;
	bfqd->bfq_wr_rt_max_time = msecs_to_jiffies(300);
	bfqd->bfq_wr_max_time = 0;
	bfqd->bfq_wr_min_idle_time = msecs_to_jiffies(2000);
	bfqd->bfq_wr_min_inter_arr_async = msecs_to_jiffies(500);
	bfqd->bfq_wr_max_softrt_rate = 7000; /*
					      * Approximate rate required
					      * to playback or record a
					      * high-definition compressed
					      * video.
					      */
	bfqd->wr_busy_queues = 0;

	/*
	 * Begin by assuming, optimistically, that the device peak
	 * rate is equal to 2/3 of the highest reference rate.
	 */
	bfqd->rate_dur_prod = ref_rate[blk_queue_nonrot(bfqd->queue)] *
		ref_wr_duration[blk_queue_nonrot(bfqd->queue)];
	bfqd->peak_rate = ref_rate[blk_queue_nonrot(bfqd->queue)] * 2 / 3;

	spin_lock_init(&bfqd->lock);

	/*
	 * The invocation of the next bfq_create_group_hierarchy
	 * function is the head of a chain of function calls
	 * (bfq_create_group_hierarchy->blkcg_activate_policy->
	 * blk_mq_freeze_queue) that may lead to the invocation of the
	 * has_work hook function. For this reason,
	 * bfq_create_group_hierarchy is invoked only after all
	 * scheduler data has been initialized, apart from the fields
	 * that can be initialized only after invoking
	 * bfq_create_group_hierarchy. This, in particular, enables
	 * has_work to correctly return false. Of course, to avoid
	 * other inconsistencies, the blk-mq stack must then refrain
	 * from invoking further scheduler hooks before this init
	 * function is finished.
	 */
	bfqd->root_group = bfq_create_group_hierarchy(bfqd, q->node);
	if (!bfqd->root_group)
		goto out_free;
	bfq_init_root_group(bfqd->root_group, bfqd);
	bfq_init_entity(&bfqd->oom_bfqq.entity, bfqd->root_group);

	wbt_disable_default(q);
	return 0;

out_free:
	kfree(bfqd);
	kobject_put(&eq->kobj);
	return -ENOMEM;
}

static void bfq_slab_kill(void)
{
	kmem_cache_destroy(bfq_pool);
}

static int __init bfq_slab_setup(void)
{
	bfq_pool = KMEM_CACHE(bfq_queue, 0);
	if (!bfq_pool)
		return -ENOMEM;
	return 0;
}

static ssize_t bfq_var_show(unsigned int var, char *page)
{
	return sprintf(page, "%u\n", var);
}

static int bfq_var_store(unsigned long *var, const char *page)
{
	unsigned long new_val;
	int ret = kstrtoul(page, 10, &new_val);

	if (ret)
		return ret;
	*var = new_val;
	return 0;
}

#define SHOW_FUNCTION(__FUNC, __VAR, __CONV)				\
static ssize_t __FUNC(struct elevator_queue *e, char *page)		\
{									\
	struct bfq_data *bfqd = e->elevator_data;			\
	u64 __data = __VAR;						\
	if (__CONV == 1)						\
		__data = jiffies_to_msecs(__data);			\
	else if (__CONV == 2)						\
		__data = div_u64(__data, NSEC_PER_MSEC);		\
	return bfq_var_show(__data, (page));				\
}
SHOW_FUNCTION(bfq_fifo_expire_sync_show, bfqd->bfq_fifo_expire[1], 2);
SHOW_FUNCTION(bfq_fifo_expire_async_show, bfqd->bfq_fifo_expire[0], 2);
SHOW_FUNCTION(bfq_back_seek_max_show, bfqd->bfq_back_max, 0);
SHOW_FUNCTION(bfq_back_seek_penalty_show, bfqd->bfq_back_penalty, 0);
SHOW_FUNCTION(bfq_slice_idle_show, bfqd->bfq_slice_idle, 2);
SHOW_FUNCTION(bfq_max_budget_show, bfqd->bfq_user_max_budget, 0);
SHOW_FUNCTION(bfq_timeout_sync_show, bfqd->bfq_timeout, 1);
SHOW_FUNCTION(bfq_strict_guarantees_show, bfqd->strict_guarantees, 0);
SHOW_FUNCTION(bfq_low_latency_show, bfqd->low_latency, 0);
#undef SHOW_FUNCTION

#define USEC_SHOW_FUNCTION(__FUNC, __VAR)				\
static ssize_t __FUNC(struct elevator_queue *e, char *page)		\
{									\
	struct bfq_data *bfqd = e->elevator_data;			\
	u64 __data = __VAR;						\
	__data = div_u64(__data, NSEC_PER_USEC);			\
	return bfq_var_show(__data, (page));				\
}
USEC_SHOW_FUNCTION(bfq_slice_idle_us_show, bfqd->bfq_slice_idle);
#undef USEC_SHOW_FUNCTION

#define STORE_FUNCTION(__FUNC, __PTR, MIN, MAX, __CONV)			\
static ssize_t								\
__FUNC(struct elevator_queue *e, const char *page, size_t count)	\
{									\
	struct bfq_data *bfqd = e->elevator_data;			\
	unsigned long __data, __min = (MIN), __max = (MAX);		\
	int ret;							\
									\
	ret = bfq_var_store(&__data, (page));				\
	if (ret)							\
		return ret;						\
	if (__data < __min)						\
		__data = __min;						\
	else if (__data > __max)					\
		__data = __max;						\
	if (__CONV == 1)						\
		*(__PTR) = msecs_to_jiffies(__data);			\
	else if (__CONV == 2)						\
		*(__PTR) = (u64)__data * NSEC_PER_MSEC;			\
	else								\
		*(__PTR) = __data;					\
	return count;							\
}
STORE_FUNCTION(bfq_fifo_expire_sync_store, &bfqd->bfq_fifo_expire[1], 1,
		INT_MAX, 2);
STORE_FUNCTION(bfq_fifo_expire_async_store, &bfqd->bfq_fifo_expire[0], 1,
		INT_MAX, 2);
STORE_FUNCTION(bfq_back_seek_max_store, &bfqd->bfq_back_max, 0, INT_MAX, 0);
STORE_FUNCTION(bfq_back_seek_penalty_store, &bfqd->bfq_back_penalty, 1,
		INT_MAX, 0);
STORE_FUNCTION(bfq_slice_idle_store, &bfqd->bfq_slice_idle, 0, INT_MAX, 2);
#undef STORE_FUNCTION

#define USEC_STORE_FUNCTION(__FUNC, __PTR, MIN, MAX)			\
static ssize_t __FUNC(struct elevator_queue *e, const char *page, size_t count)\
{									\
	struct bfq_data *bfqd = e->elevator_data;			\
	unsigned long __data, __min = (MIN), __max = (MAX);		\
	int ret;							\
									\
	ret = bfq_var_store(&__data, (page));				\
	if (ret)							\
		return ret;						\
	if (__data < __min)						\
		__data = __min;						\
	else if (__data > __max)					\
		__data = __max;						\
	*(__PTR) = (u64)__data * NSEC_PER_USEC;				\
	return count;							\
}
USEC_STORE_FUNCTION(bfq_slice_idle_us_store, &bfqd->bfq_slice_idle, 0,
		    UINT_MAX);
#undef USEC_STORE_FUNCTION

static ssize_t bfq_max_budget_store(struct elevator_queue *e,
				    const char *page, size_t count)
{
	struct bfq_data *bfqd = e->elevator_data;
	unsigned long __data;
	int ret;

	ret = bfq_var_store(&__data, (page));
	if (ret)
		return ret;

	if (__data == 0)
		bfqd->bfq_max_budget = bfq_calc_max_budget(bfqd);
	else {
		if (__data > INT_MAX)
			__data = INT_MAX;
		bfqd->bfq_max_budget = __data;
	}

	bfqd->bfq_user_max_budget = __data;

	return count;
}

/*
 * Leaving this name to preserve name compatibility with cfq
 * parameters, but this timeout is used for both sync and async.
 */
static ssize_t bfq_timeout_sync_store(struct elevator_queue *e,
				      const char *page, size_t count)
{
	struct bfq_data *bfqd = e->elevator_data;
	unsigned long __data;
	int ret;

	ret = bfq_var_store(&__data, (page));
	if (ret)
		return ret;

	if (__data < 1)
		__data = 1;
	else if (__data > INT_MAX)
		__data = INT_MAX;

	bfqd->bfq_timeout = msecs_to_jiffies(__data);
	if (bfqd->bfq_user_max_budget == 0)
		bfqd->bfq_max_budget = bfq_calc_max_budget(bfqd);

	return count;
}

static ssize_t bfq_strict_guarantees_store(struct elevator_queue *e,
				     const char *page, size_t count)
{
	struct bfq_data *bfqd = e->elevator_data;
	unsigned long __data;
	int ret;

	ret = bfq_var_store(&__data, (page));
	if (ret)
		return ret;

	if (__data > 1)
		__data = 1;
	if (!bfqd->strict_guarantees && __data == 1
	    && bfqd->bfq_slice_idle < 8 * NSEC_PER_MSEC)
		bfqd->bfq_slice_idle = 8 * NSEC_PER_MSEC;

	bfqd->strict_guarantees = __data;

	return count;
}

static ssize_t bfq_low_latency_store(struct elevator_queue *e,
				     const char *page, size_t count)
{
	struct bfq_data *bfqd = e->elevator_data;
	unsigned long __data;
	int ret;

	ret = bfq_var_store(&__data, (page));
	if (ret)
		return ret;

	if (__data > 1)
		__data = 1;
	if (__data == 0 && bfqd->low_latency != 0)
		bfq_end_wr(bfqd);
	bfqd->low_latency = __data;

	return count;
}

#define BFQ_ATTR(name) \
	__ATTR(name, 0644, bfq_##name##_show, bfq_##name##_store)

static struct elv_fs_entry bfq_attrs[] = {
	BFQ_ATTR(fifo_expire_sync),
	BFQ_ATTR(fifo_expire_async),
	BFQ_ATTR(back_seek_max),
	BFQ_ATTR(back_seek_penalty),
	BFQ_ATTR(slice_idle),
	BFQ_ATTR(slice_idle_us),
	BFQ_ATTR(max_budget),
	BFQ_ATTR(timeout_sync),
	BFQ_ATTR(strict_guarantees),
	BFQ_ATTR(low_latency),
	__ATTR_NULL
};

static struct elevator_type iosched_bfq_mq = {
	.ops = {
		.limit_depth		= bfq_limit_depth,
		.prepare_request	= bfq_prepare_request,
		.requeue_request        = bfq_finish_requeue_request,
		.finish_request		= bfq_finish_requeue_request,
		.exit_icq		= bfq_exit_icq,
		.insert_requests	= bfq_insert_requests,
		.dispatch_request	= bfq_dispatch_request,
		.next_request		= elv_rb_latter_request,
		.former_request		= elv_rb_former_request,
		.allow_merge		= bfq_allow_bio_merge,
		.bio_merge		= bfq_bio_merge,
		.request_merge		= bfq_request_merge,
		.requests_merged	= bfq_requests_merged,
		.request_merged		= bfq_request_merged,
		.has_work		= bfq_has_work,
		.depth_updated		= bfq_depth_updated,
		.init_hctx		= bfq_init_hctx,
		.init_sched		= bfq_init_queue,
		.exit_sched		= bfq_exit_queue,
	},

	.icq_size =		sizeof(struct bfq_io_cq),
	.icq_align =		__alignof__(struct bfq_io_cq),
	.elevator_attrs =	bfq_attrs,
	.elevator_name =	"bfq",
	.elevator_owner =	THIS_MODULE,
};
MODULE_ALIAS("bfq-iosched");

static int __init bfq_init(void)
{
	int ret;

#ifdef CONFIG_BFQ_GROUP_IOSCHED
	ret = blkcg_policy_register(&blkcg_policy_bfq);
	if (ret)
		return ret;
#endif

	ret = -ENOMEM;
	if (bfq_slab_setup())
		goto err_pol_unreg;

	/*
	 * Times to load large popular applications for the typical
	 * systems installed on the reference devices (see the
	 * comments before the definition of the next
	 * array). Actually, we use slightly lower values, as the
	 * estimated peak rate tends to be smaller than the actual
	 * peak rate.  The reason for this last fact is that estimates
	 * are computed over much shorter time intervals than the long
	 * intervals typically used for benchmarking. Why? First, to
	 * adapt more quickly to variations. Second, because an I/O
	 * scheduler cannot rely on a peak-rate-evaluation workload to
	 * be run for a long time.
	 */
	ref_wr_duration[0] = msecs_to_jiffies(7000); /* actually 8 sec */
	ref_wr_duration[1] = msecs_to_jiffies(2500); /* actually 3 sec */

	ret = elv_register(&iosched_bfq_mq);
	if (ret)
		goto slab_kill;

	return 0;

slab_kill:
	bfq_slab_kill();
err_pol_unreg:
#ifdef CONFIG_BFQ_GROUP_IOSCHED
	blkcg_policy_unregister(&blkcg_policy_bfq);
#endif
	return ret;
}

static void __exit bfq_exit(void)
{
	elv_unregister(&iosched_bfq_mq);
#ifdef CONFIG_BFQ_GROUP_IOSCHED
	blkcg_policy_unregister(&blkcg_policy_bfq);
#endif
	bfq_slab_kill();
}

module_init(bfq_init);
module_exit(bfq_exit);

MODULE_AUTHOR("Paolo Valente");
MODULE_LICENSE("GPL");
MODULE_DESCRIPTION("MQ Budget Fair Queueing I/O Scheduler");<|MERGE_RESOLUTION|>--- conflicted
+++ resolved
@@ -1924,14 +1924,6 @@
 		 * confirmed no later than during the next
 		 * I/O-plugging interval for bfqq.
 		 */
-<<<<<<< HEAD
-		if (!bfq_bfqq_has_short_ttime(bfqq) &&
-		    ktime_get_ns() - bfqd->last_completion <
-		    200 * NSEC_PER_USEC) {
-			if (bfqd->last_completed_rq_bfqq != bfqq &&
-				   bfqd->last_completed_rq_bfqq !=
-				   bfqq->waker_bfqq) {
-=======
 		if (bfqd->last_completed_rq_bfqq &&
 		    !bfq_bfqq_has_short_ttime(bfqq) &&
 		    ktime_get_ns() - bfqd->last_completion <
@@ -1939,7 +1931,6 @@
 			if (bfqd->last_completed_rq_bfqq != bfqq &&
 			    bfqd->last_completed_rq_bfqq !=
 			    bfqq->waker_bfqq) {
->>>>>>> bb831786
 				/*
 				 * First synchronization detected with
 				 * a candidate waker queue, or with a
@@ -3372,33 +3363,6 @@
  * there is no active group, then the primary expectation for
  * this device is probably a high throughput.
  *
-<<<<<<< HEAD
- * We are now left only with explaining the additional
- * compound condition that is checked below for deciding
- * whether the scenario is asymmetric. To explain this
- * compound condition, we need to add that the function
- * bfq_asymmetric_scenario checks the weights of only
- * non-weight-raised queues, for efficiency reasons (see
- * comments on bfq_weights_tree_add()). Then the fact that
- * bfqq is weight-raised is checked explicitly here. More
- * precisely, the compound condition below takes into account
- * also the fact that, even if bfqq is being weight-raised,
- * the scenario is still symmetric if all queues with requests
- * waiting for completion happen to be
- * weight-raised. Actually, we should be even more precise
- * here, and differentiate between interactive weight raising
- * and soft real-time weight raising.
- *
- * As a side note, it is worth considering that the above
- * device-idling countermeasures may however fail in the
- * following unlucky scenario: if idling is (correctly)
- * disabled in a time period during which all symmetry
- * sub-conditions hold, and hence the device is allowed to
- * enqueue many requests, but at some later point in time some
- * sub-condition stops to hold, then it may become impossible
- * to let requests be served in the desired order until all
- * the requests already queued in the device have been served.
-=======
  * We are now left only with explaining the two sub-conditions in the
  * additional compound condition that is checked below for deciding
  * whether the scenario is asymmetric. To explain the first
@@ -3441,21 +3405,15 @@
  * order until all the requests already queued in the device have been
  * served. The last sub-condition commented above somewhat mitigates
  * this problem for weight-raised queues.
->>>>>>> bb831786
  */
 static bool idling_needed_for_service_guarantees(struct bfq_data *bfqd,
 						 struct bfq_queue *bfqq)
 {
 	return (bfqq->wr_coeff > 1 &&
-<<<<<<< HEAD
-		bfqd->wr_busy_queues <
-		bfq_tot_busy_queues(bfqd)) ||
-=======
 		(bfqd->wr_busy_queues <
 		 bfq_tot_busy_queues(bfqd) ||
 		 bfqd->rq_in_driver >=
 		 bfqq->dispatched + 4)) ||
->>>>>>> bb831786
 		bfq_asymmetric_scenario(bfqd, bfqq);
 }
 
@@ -4918,9 +4876,6 @@
 
 static void bfq_exit_bfqq(struct bfq_data *bfqd, struct bfq_queue *bfqq)
 {
-	struct bfq_queue *item;
-	struct hlist_node *n;
-
 	if (bfqq == bfqd->in_service_queue) {
 		__bfq_bfqq_expire(bfqd, bfqq, BFQQE_BUDGET_TIMEOUT);
 		bfq_schedule_dispatch(bfqd);
@@ -4929,18 +4884,6 @@
 	bfq_log_bfqq(bfqd, bfqq, "exit_bfqq: %p, %d", bfqq, bfqq->ref);
 
 	bfq_put_cooperator(bfqq);
-
-	/* remove bfqq from woken list */
-	if (!hlist_unhashed(&bfqq->woken_list_node))
-		hlist_del_init(&bfqq->woken_list_node);
-
-	/* reset waker for all queues in woken list */
-	hlist_for_each_entry_safe(item, n, &bfqq->woken_list,
-				  woken_list_node) {
-		item->waker_bfqq = NULL;
-		bfq_clear_bfqq_has_waker(item);
-		hlist_del_init(&item->woken_list_node);
-	}
 
 	bfq_put_queue(bfqq); /* release process reference */
 }
