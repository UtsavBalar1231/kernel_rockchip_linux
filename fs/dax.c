--- conflicted
+++ resolved
@@ -822,18 +822,13 @@
 		dax_read_unlock(id);
 		return rc;
 	}
-<<<<<<< HEAD
 	vto = kmap_atomic(vmf->cow_page);
-	copy_user_page(vto, kaddr, vmf->address, vmf->cow_page);
-=======
-	vto = kmap_atomic(to);
 #ifdef CONFIG_ARM
 #ifndef copy_user_page
 #define copy_user_page(to, from, vaddr, pg)	copy_page(to, from)
 #endif
 #endif
-	copy_user_page(vto, (void __force *)kaddr, vaddr, to);
->>>>>>> 52f971ee
+	copy_user_page(vto, kaddr, vmf->address, vmf->cow_page);
 	kunmap_atomic(vto);
 	dax_read_unlock(id);
 	return 0;
