// SPDX-License-Identifier: GPL-2.0-only
/*
 * linux/fs/nfs/write.c
 *
 * Write file data over NFS.
 *
 * Copyright (C) 1996, 1997, Olaf Kirch <okir@monad.swb.de>
 */

#include <linux/types.h>
#include <linux/slab.h>
#include <linux/mm.h>
#include <linux/pagemap.h>
#include <linux/file.h>
#include <linux/writeback.h>
#include <linux/swap.h>
#include <linux/migrate.h>

#include <linux/sunrpc/clnt.h>
#include <linux/nfs_fs.h>
#include <linux/nfs_mount.h>
#include <linux/nfs_page.h>
#include <linux/backing-dev.h>
#include <linux/export.h>
#include <linux/freezer.h>
#include <linux/wait.h>
#include <linux/iversion.h>
#include <linux/filelock.h>

#include <linux/uaccess.h>
#include <linux/sched/mm.h>

#include "delegation.h"
#include "internal.h"
#include "iostat.h"
#include "nfs4_fs.h"
#include "fscache.h"
#include "pnfs.h"

#include "nfstrace.h"

#define NFSDBG_FACILITY		NFSDBG_PAGECACHE

#define MIN_POOL_WRITE		(32)
#define MIN_POOL_COMMIT		(4)

struct nfs_io_completion {
	void (*complete)(void *data);
	void *data;
	struct kref refcount;
};

/*
 * Local function declarations
 */
static void nfs_redirty_request(struct nfs_page *req);
static const struct rpc_call_ops nfs_commit_ops;
static const struct nfs_pgio_completion_ops nfs_async_write_completion_ops;
static const struct nfs_commit_completion_ops nfs_commit_completion_ops;
static const struct nfs_rw_ops nfs_rw_write_ops;
static void nfs_inode_remove_request(struct nfs_page *req);
static void nfs_clear_request_commit(struct nfs_commit_info *cinfo,
				     struct nfs_page *req);
static void nfs_init_cinfo_from_inode(struct nfs_commit_info *cinfo,
				      struct inode *inode);
static struct nfs_page *
nfs_page_search_commits_for_head_request_locked(struct nfs_inode *nfsi,
						struct folio *folio);

static struct kmem_cache *nfs_wdata_cachep;
static mempool_t *nfs_wdata_mempool;
static struct kmem_cache *nfs_cdata_cachep;
static mempool_t *nfs_commit_mempool;

struct nfs_commit_data *nfs_commitdata_alloc(void)
{
	struct nfs_commit_data *p;

	p = kmem_cache_zalloc(nfs_cdata_cachep, nfs_io_gfp_mask());
	if (!p) {
		p = mempool_alloc(nfs_commit_mempool, GFP_NOWAIT);
		if (!p)
			return NULL;
		memset(p, 0, sizeof(*p));
	}
	INIT_LIST_HEAD(&p->pages);
	return p;
}
EXPORT_SYMBOL_GPL(nfs_commitdata_alloc);

void nfs_commit_free(struct nfs_commit_data *p)
{
	mempool_free(p, nfs_commit_mempool);
}
EXPORT_SYMBOL_GPL(nfs_commit_free);

static struct nfs_pgio_header *nfs_writehdr_alloc(void)
{
	struct nfs_pgio_header *p;

	p = kmem_cache_zalloc(nfs_wdata_cachep, nfs_io_gfp_mask());
	if (!p) {
		p = mempool_alloc(nfs_wdata_mempool, GFP_NOWAIT);
		if (!p)
			return NULL;
		memset(p, 0, sizeof(*p));
	}
	p->rw_mode = FMODE_WRITE;
	return p;
}

static void nfs_writehdr_free(struct nfs_pgio_header *hdr)
{
	mempool_free(hdr, nfs_wdata_mempool);
}

static struct nfs_io_completion *nfs_io_completion_alloc(gfp_t gfp_flags)
{
	return kmalloc(sizeof(struct nfs_io_completion), gfp_flags);
}

static void nfs_io_completion_init(struct nfs_io_completion *ioc,
		void (*complete)(void *), void *data)
{
	ioc->complete = complete;
	ioc->data = data;
	kref_init(&ioc->refcount);
}

static void nfs_io_completion_release(struct kref *kref)
{
	struct nfs_io_completion *ioc = container_of(kref,
			struct nfs_io_completion, refcount);
	ioc->complete(ioc->data);
	kfree(ioc);
}

static void nfs_io_completion_get(struct nfs_io_completion *ioc)
{
	if (ioc != NULL)
		kref_get(&ioc->refcount);
}

static void nfs_io_completion_put(struct nfs_io_completion *ioc)
{
	if (ioc != NULL)
		kref_put(&ioc->refcount, nfs_io_completion_release);
}

static void
nfs_page_set_inode_ref(struct nfs_page *req, struct inode *inode)
{
	if (!test_and_set_bit(PG_INODE_REF, &req->wb_flags)) {
		kref_get(&req->wb_kref);
		atomic_long_inc(&NFS_I(inode)->nrequests);
	}
}

static int
nfs_cancel_remove_inode(struct nfs_page *req, struct inode *inode)
{
	int ret;

	if (!test_bit(PG_REMOVE, &req->wb_flags))
		return 0;
	ret = nfs_page_group_lock(req);
	if (ret)
		return ret;
	if (test_and_clear_bit(PG_REMOVE, &req->wb_flags))
		nfs_page_set_inode_ref(req, inode);
	nfs_page_group_unlock(req);
	return 0;
}

static struct nfs_page *nfs_folio_private_request(struct folio *folio)
{
	return folio_get_private(folio);
}

/**
 * nfs_folio_find_private_request - find head request associated with a folio
 * @folio: pointer to folio
 *
 * must be called while holding the inode lock.
 *
 * returns matching head request with reference held, or NULL if not found.
 */
static struct nfs_page *nfs_folio_find_private_request(struct folio *folio)
{
	struct address_space *mapping = folio_file_mapping(folio);
	struct nfs_page *req;

	if (!folio_test_private(folio))
		return NULL;
	spin_lock(&mapping->private_lock);
	req = nfs_folio_private_request(folio);
	if (req) {
		WARN_ON_ONCE(req->wb_head != req);
		kref_get(&req->wb_kref);
	}
	spin_unlock(&mapping->private_lock);
	return req;
}

static struct nfs_page *nfs_folio_find_swap_request(struct folio *folio)
{
	struct inode *inode = folio_file_mapping(folio)->host;
	struct nfs_inode *nfsi = NFS_I(inode);
	struct nfs_page *req = NULL;
	if (!folio_test_swapcache(folio))
		return NULL;
	mutex_lock(&nfsi->commit_mutex);
	if (folio_test_swapcache(folio)) {
		req = nfs_page_search_commits_for_head_request_locked(nfsi,
								      folio);
		if (req) {
			WARN_ON_ONCE(req->wb_head != req);
			kref_get(&req->wb_kref);
		}
	}
	mutex_unlock(&nfsi->commit_mutex);
	return req;
}

/**
 * nfs_folio_find_head_request - find head request associated with a folio
 * @folio: pointer to folio
 *
 * returns matching head request with reference held, or NULL if not found.
 */
static struct nfs_page *nfs_folio_find_head_request(struct folio *folio)
{
	struct nfs_page *req;

	req = nfs_folio_find_private_request(folio);
	if (!req)
		req = nfs_folio_find_swap_request(folio);
	return req;
}

static struct nfs_page *nfs_folio_find_and_lock_request(struct folio *folio)
{
	struct inode *inode = folio_file_mapping(folio)->host;
	struct nfs_page *req, *head;
	int ret;

	for (;;) {
		req = nfs_folio_find_head_request(folio);
		if (!req)
			return req;
		head = nfs_page_group_lock_head(req);
		if (head != req)
			nfs_release_request(req);
		if (IS_ERR(head))
			return head;
		ret = nfs_cancel_remove_inode(head, inode);
		if (ret < 0) {
			nfs_unlock_and_release_request(head);
			return ERR_PTR(ret);
		}
		/* Ensure that nobody removed the request before we locked it */
		if (head == nfs_folio_private_request(folio))
			break;
		if (folio_test_swapcache(folio))
			break;
		nfs_unlock_and_release_request(head);
	}
	return head;
}

/* Adjust the file length if we're writing beyond the end */
static void nfs_grow_file(struct folio *folio, unsigned int offset,
			  unsigned int count)
{
	struct inode *inode = folio_file_mapping(folio)->host;
	loff_t end, i_size;
	pgoff_t end_index;

	spin_lock(&inode->i_lock);
	i_size = i_size_read(inode);
	end_index = ((i_size - 1) >> folio_shift(folio)) << folio_order(folio);
	if (i_size > 0 && folio_index(folio) < end_index)
		goto out;
	end = folio_file_pos(folio) + (loff_t)offset + (loff_t)count;
	if (i_size >= end)
		goto out;
	trace_nfs_size_grow(inode, end);
	i_size_write(inode, end);
	NFS_I(inode)->cache_validity &= ~NFS_INO_INVALID_SIZE;
	nfs_inc_stats(inode, NFSIOS_EXTENDWRITE);
out:
	spin_unlock(&inode->i_lock);
	nfs_fscache_invalidate(inode, 0);
}

/* A writeback failed: mark the page as bad, and invalidate the page cache */
static void nfs_set_pageerror(struct address_space *mapping)
{
	struct inode *inode = mapping->host;

	nfs_zap_mapping(mapping->host, mapping);
	/* Force file size revalidation */
	spin_lock(&inode->i_lock);
	nfs_set_cache_invalid(inode, NFS_INO_REVAL_FORCED |
					     NFS_INO_INVALID_CHANGE |
					     NFS_INO_INVALID_SIZE);
	spin_unlock(&inode->i_lock);
}

static void nfs_mapping_set_error(struct folio *folio, int error)
{
	struct address_space *mapping = folio_file_mapping(folio);

	folio_set_error(folio);
	filemap_set_wb_err(mapping, error);
	if (mapping->host)
		errseq_set(&mapping->host->i_sb->s_wb_err,
			   error == -ENOSPC ? -ENOSPC : -EIO);
	nfs_set_pageerror(mapping);
}

/*
 * nfs_page_group_search_locked
 * @head - head request of page group
 * @page_offset - offset into page
 *
 * Search page group with head @head to find a request that contains the
 * page offset @page_offset.
 *
 * Returns a pointer to the first matching nfs request, or NULL if no
 * match is found.
 *
 * Must be called with the page group lock held
 */
static struct nfs_page *
nfs_page_group_search_locked(struct nfs_page *head, unsigned int page_offset)
{
	struct nfs_page *req;

	req = head;
	do {
		if (page_offset >= req->wb_pgbase &&
		    page_offset < (req->wb_pgbase + req->wb_bytes))
			return req;

		req = req->wb_this_page;
	} while (req != head);

	return NULL;
}

/*
 * nfs_page_group_covers_page
 * @head - head request of page group
 *
 * Return true if the page group with head @head covers the whole page,
 * returns false otherwise
 */
static bool nfs_page_group_covers_page(struct nfs_page *req)
{
	unsigned int len = nfs_folio_length(nfs_page_to_folio(req));
	struct nfs_page *tmp;
	unsigned int pos = 0;

	nfs_page_group_lock(req);

	for (;;) {
		tmp = nfs_page_group_search_locked(req->wb_head, pos);
		if (!tmp)
			break;
		pos = tmp->wb_pgbase + tmp->wb_bytes;
	}

	nfs_page_group_unlock(req);
	return pos >= len;
}

/* We can set the PG_uptodate flag if we see that a write request
 * covers the full page.
 */
static void nfs_mark_uptodate(struct nfs_page *req)
{
	struct folio *folio = nfs_page_to_folio(req);

	if (folio_test_uptodate(folio))
		return;
	if (!nfs_page_group_covers_page(req))
		return;
	folio_mark_uptodate(folio);
}

static int wb_priority(struct writeback_control *wbc)
{
	int ret = 0;

	if (wbc->sync_mode == WB_SYNC_ALL)
		ret = FLUSH_COND_STABLE;
	return ret;
}

/*
 * NFS congestion control
 */

int nfs_congestion_kb;

#define NFS_CONGESTION_ON_THRESH 	(nfs_congestion_kb >> (PAGE_SHIFT-10))
#define NFS_CONGESTION_OFF_THRESH	\
	(NFS_CONGESTION_ON_THRESH - (NFS_CONGESTION_ON_THRESH >> 2))

static void nfs_folio_set_writeback(struct folio *folio)
{
	struct nfs_server *nfss = NFS_SERVER(folio_file_mapping(folio)->host);

	folio_start_writeback(folio);
	if (atomic_long_inc_return(&nfss->writeback) > NFS_CONGESTION_ON_THRESH)
		nfss->write_congested = 1;
}

static void nfs_folio_end_writeback(struct folio *folio)
{
	struct nfs_server *nfss = NFS_SERVER(folio_file_mapping(folio)->host);

	folio_end_writeback(folio);
	if (atomic_long_dec_return(&nfss->writeback) <
	    NFS_CONGESTION_OFF_THRESH)
		nfss->write_congested = 0;
}

static void nfs_page_end_writeback(struct nfs_page *req)
{
	if (nfs_page_group_sync_on_bit(req, PG_WB_END)) {
		nfs_unlock_request(req);
		nfs_folio_end_writeback(nfs_page_to_folio(req));
	} else
		nfs_unlock_request(req);
}

/*
 * nfs_destroy_unlinked_subrequests - destroy recently unlinked subrequests
 *
 * @destroy_list - request list (using wb_this_page) terminated by @old_head
 * @old_head - the old head of the list
 *
 * All subrequests must be locked and removed from all lists, so at this point
 * they are only "active" in this function, and possibly in nfs_wait_on_request
 * with a reference held by some other context.
 */
static void
nfs_destroy_unlinked_subrequests(struct nfs_page *destroy_list,
				 struct nfs_page *old_head,
				 struct inode *inode)
{
	while (destroy_list) {
		struct nfs_page *subreq = destroy_list;

		destroy_list = (subreq->wb_this_page == old_head) ?
				   NULL : subreq->wb_this_page;

		/* Note: lock subreq in order to change subreq->wb_head */
		nfs_page_set_headlock(subreq);
		WARN_ON_ONCE(old_head != subreq->wb_head);

		/* make sure old group is not used */
		subreq->wb_this_page = subreq;
		subreq->wb_head = subreq;

		clear_bit(PG_REMOVE, &subreq->wb_flags);

		/* Note: races with nfs_page_group_destroy() */
		if (!kref_read(&subreq->wb_kref)) {
			/* Check if we raced with nfs_page_group_destroy() */
			if (test_and_clear_bit(PG_TEARDOWN, &subreq->wb_flags)) {
				nfs_page_clear_headlock(subreq);
				nfs_free_request(subreq);
			} else
				nfs_page_clear_headlock(subreq);
			continue;
		}
		nfs_page_clear_headlock(subreq);

		nfs_release_request(old_head);

		if (test_and_clear_bit(PG_INODE_REF, &subreq->wb_flags)) {
			nfs_release_request(subreq);
			atomic_long_dec(&NFS_I(inode)->nrequests);
		}

		/* subreq is now totally disconnected from page group or any
		 * write / commit lists. last chance to wake any waiters */
		nfs_unlock_and_release_request(subreq);
	}
}

/*
 * nfs_join_page_group - destroy subrequests of the head req
 * @head: the page used to lookup the "page group" of nfs_page structures
 * @inode: Inode to which the request belongs.
 *
 * This function joins all sub requests to the head request by first
 * locking all requests in the group, cancelling any pending operations
 * and finally updating the head request to cover the whole range covered by
 * the (former) group.  All subrequests are removed from any write or commit
 * lists, unlinked from the group and destroyed.
 */
void nfs_join_page_group(struct nfs_page *head, struct nfs_commit_info *cinfo,
			 struct inode *inode)
{
	struct nfs_page *subreq;
	struct nfs_page *destroy_list = NULL;
	unsigned int pgbase, off, bytes;

	pgbase = head->wb_pgbase;
	bytes = head->wb_bytes;
	off = head->wb_offset;
	for (subreq = head->wb_this_page; subreq != head;
			subreq = subreq->wb_this_page) {
		/* Subrequests should always form a contiguous range */
		if (pgbase > subreq->wb_pgbase) {
			off -= pgbase - subreq->wb_pgbase;
			bytes += pgbase - subreq->wb_pgbase;
			pgbase = subreq->wb_pgbase;
		}
		bytes = max(subreq->wb_pgbase + subreq->wb_bytes
				- pgbase, bytes);
	}

	/* Set the head request's range to cover the former page group */
	head->wb_pgbase = pgbase;
	head->wb_bytes = bytes;
	head->wb_offset = off;

	/* Now that all requests are locked, make sure they aren't on any list.
	 * Commit list removal accounting is done after locks are dropped */
	subreq = head;
	do {
		nfs_clear_request_commit(cinfo, subreq);
		subreq = subreq->wb_this_page;
	} while (subreq != head);

	/* unlink subrequests from head, destroy them later */
	if (head->wb_this_page != head) {
		/* destroy list will be terminated by head */
		destroy_list = head->wb_this_page;
		head->wb_this_page = head;
	}

	nfs_destroy_unlinked_subrequests(destroy_list, head, inode);
}

/*
 * nfs_lock_and_join_requests - join all subreqs to the head req
 * @folio: the folio used to lookup the "page group" of nfs_page structures
 *
 * This function joins all sub requests to the head request by first
 * locking all requests in the group, cancelling any pending operations
 * and finally updating the head request to cover the whole range covered by
 * the (former) group.  All subrequests are removed from any write or commit
 * lists, unlinked from the group and destroyed.
 *
 * Returns a locked, referenced pointer to the head request - which after
 * this call is guaranteed to be the only request associated with the page.
 * Returns NULL if no requests are found for @folio, or a ERR_PTR if an
 * error was encountered.
 */
static struct nfs_page *nfs_lock_and_join_requests(struct folio *folio)
{
	struct inode *inode = folio_file_mapping(folio)->host;
	struct nfs_page *head;
	struct nfs_commit_info cinfo;
	int ret;

	nfs_init_cinfo_from_inode(&cinfo, inode);
	/*
	 * A reference is taken only on the head request which acts as a
	 * reference to the whole page group - the group will not be destroyed
	 * until the head reference is released.
	 */
	head = nfs_folio_find_and_lock_request(folio);
	if (IS_ERR_OR_NULL(head))
		return head;

	/* lock each request in the page group */
	ret = nfs_page_group_lock_subrequests(head);
	if (ret < 0) {
		nfs_unlock_and_release_request(head);
		return ERR_PTR(ret);
	}

	nfs_join_page_group(head, &cinfo, inode);

	return head;
}

static void nfs_write_error(struct nfs_page *req, int error)
{
	trace_nfs_write_error(nfs_page_to_inode(req), req, error);
	nfs_mapping_set_error(nfs_page_to_folio(req), error);
	nfs_inode_remove_request(req);
	nfs_page_end_writeback(req);
	nfs_release_request(req);
}

/*
 * Find an associated nfs write request, and prepare to flush it out
 * May return an error if the user signalled nfs_wait_on_request().
 */
static int nfs_page_async_flush(struct folio *folio,
				struct writeback_control *wbc,
				struct nfs_pageio_descriptor *pgio)
{
	struct nfs_page *req;
	int ret = 0;

	req = nfs_lock_and_join_requests(folio);
	if (!req)
		goto out;
	ret = PTR_ERR(req);
	if (IS_ERR(req))
		goto out;

	nfs_folio_set_writeback(folio);
	WARN_ON_ONCE(test_bit(PG_CLEAN, &req->wb_flags));

	/* If there is a fatal error that covers this write, just exit */
	ret = pgio->pg_error;
	if (nfs_error_is_fatal_on_server(ret))
		goto out_launder;

	ret = 0;
	if (!nfs_pageio_add_request(pgio, req)) {
		ret = pgio->pg_error;
		/*
		 * Remove the problematic req upon fatal errors on the server
		 */
		if (nfs_error_is_fatal_on_server(ret))
			goto out_launder;
		if (wbc->sync_mode == WB_SYNC_NONE)
			ret = AOP_WRITEPAGE_ACTIVATE;
		folio_redirty_for_writepage(wbc, folio);
		nfs_redirty_request(req);
		pgio->pg_error = 0;
	} else
		nfs_add_stats(folio_file_mapping(folio)->host,
			      NFSIOS_WRITEPAGES, 1);
out:
	return ret;
out_launder:
	nfs_write_error(req, ret);
	return 0;
}

static int nfs_do_writepage(struct folio *folio, struct writeback_control *wbc,
			    struct nfs_pageio_descriptor *pgio)
{
	nfs_pageio_cond_complete(pgio, folio_index(folio));
	return nfs_page_async_flush(folio, wbc, pgio);
}

/*
 * Write an mmapped page to the server.
 */
static int nfs_writepage_locked(struct folio *folio,
				struct writeback_control *wbc)
{
	struct nfs_pageio_descriptor pgio;
	struct inode *inode = folio_file_mapping(folio)->host;
	int err;

	if (wbc->sync_mode == WB_SYNC_NONE &&
	    NFS_SERVER(inode)->write_congested)
		return AOP_WRITEPAGE_ACTIVATE;

	nfs_inc_stats(inode, NFSIOS_VFSWRITEPAGE);
	nfs_pageio_init_write(&pgio, inode, 0, false,
			      &nfs_async_write_completion_ops);
	err = nfs_do_writepage(folio, wbc, &pgio);
	pgio.pg_error = 0;
	nfs_pageio_complete(&pgio);
	return err;
}

int nfs_writepage(struct page *page, struct writeback_control *wbc)
{
	struct folio *folio = page_folio(page);
	int ret;

	ret = nfs_writepage_locked(folio, wbc);
	if (ret != AOP_WRITEPAGE_ACTIVATE)
		unlock_page(page);
	return ret;
}

static int nfs_writepages_callback(struct folio *folio,
				   struct writeback_control *wbc, void *data)
{
	int ret;

	ret = nfs_do_writepage(folio, wbc, data);
	if (ret != AOP_WRITEPAGE_ACTIVATE)
		folio_unlock(folio);
	return ret;
}

static void nfs_io_completion_commit(void *inode)
{
	nfs_commit_inode(inode, 0);
}

int nfs_writepages(struct address_space *mapping, struct writeback_control *wbc)
{
	struct inode *inode = mapping->host;
	struct nfs_pageio_descriptor pgio;
	struct nfs_io_completion *ioc = NULL;
	unsigned int mntflags = NFS_SERVER(inode)->flags;
	int priority = 0;
	int err;

	if (wbc->sync_mode == WB_SYNC_NONE &&
	    NFS_SERVER(inode)->write_congested)
		return 0;

	nfs_inc_stats(inode, NFSIOS_VFSWRITEPAGES);

	if (!(mntflags & NFS_MOUNT_WRITE_EAGER) || wbc->for_kupdate ||
	    wbc->for_background || wbc->for_sync || wbc->for_reclaim) {
		ioc = nfs_io_completion_alloc(GFP_KERNEL);
		if (ioc)
			nfs_io_completion_init(ioc, nfs_io_completion_commit,
					       inode);
		priority = wb_priority(wbc);
	}

	do {
		nfs_pageio_init_write(&pgio, inode, priority, false,
				      &nfs_async_write_completion_ops);
		pgio.pg_io_completion = ioc;
		err = write_cache_pages(mapping, wbc, nfs_writepages_callback,
					&pgio);
		pgio.pg_error = 0;
		nfs_pageio_complete(&pgio);
	} while (err < 0 && !nfs_error_is_fatal(err));
	nfs_io_completion_put(ioc);

	if (err < 0)
		goto out_err;
	return 0;
out_err:
	return err;
}

/*
 * Insert a write request into an inode
 */
static void nfs_inode_add_request(struct nfs_page *req)
{
	struct folio *folio = nfs_page_to_folio(req);
	struct address_space *mapping = folio_file_mapping(folio);
	struct nfs_inode *nfsi = NFS_I(mapping->host);

	WARN_ON_ONCE(req->wb_this_page != req);

	/* Lock the request! */
	nfs_lock_request(req);

	/*
	 * Swap-space should not get truncated. Hence no need to plug the race
	 * with invalidate/truncate.
	 */
	spin_lock(&mapping->private_lock);
	if (likely(!folio_test_swapcache(folio))) {
		set_bit(PG_MAPPED, &req->wb_flags);
		folio_set_private(folio);
		folio->private = req;
	}
	spin_unlock(&mapping->private_lock);
	atomic_long_inc(&nfsi->nrequests);
	/* this a head request for a page group - mark it as having an
	 * extra reference so sub groups can follow suit.
	 * This flag also informs pgio layer when to bump nrequests when
	 * adding subrequests. */
	WARN_ON(test_and_set_bit(PG_INODE_REF, &req->wb_flags));
	kref_get(&req->wb_kref);
}

/*
 * Remove a write request from an inode
 */
static void nfs_inode_remove_request(struct nfs_page *req)
{
	struct nfs_inode *nfsi = NFS_I(nfs_page_to_inode(req));

	if (nfs_page_group_sync_on_bit(req, PG_REMOVE)) {
		struct folio *folio = nfs_page_to_folio(req->wb_head);
		struct address_space *mapping = folio_file_mapping(folio);

		spin_lock(&mapping->private_lock);
		if (likely(folio && !folio_test_swapcache(folio))) {
			folio->private = NULL;
			folio_clear_private(folio);
			clear_bit(PG_MAPPED, &req->wb_head->wb_flags);
		}
		spin_unlock(&mapping->private_lock);
	}

	if (test_and_clear_bit(PG_INODE_REF, &req->wb_flags)) {
<<<<<<< HEAD
		atomic_long_dec(&NFS_I(nfs_page_to_inode(req))->nrequests);
=======
		atomic_long_dec(&nfsi->nrequests);
>>>>>>> 740329d7
		nfs_release_request(req);
	}
}

static void nfs_mark_request_dirty(struct nfs_page *req)
{
	struct folio *folio = nfs_page_to_folio(req);
	if (folio)
		filemap_dirty_folio(folio_mapping(folio), folio);
}

/*
 * nfs_page_search_commits_for_head_request_locked
 *
 * Search through commit lists on @inode for the head request for @folio.
 * Must be called while holding the inode (which is cinfo) lock.
 *
 * Returns the head request if found, or NULL if not found.
 */
static struct nfs_page *
nfs_page_search_commits_for_head_request_locked(struct nfs_inode *nfsi,
						struct folio *folio)
{
	struct nfs_page *freq, *t;
	struct nfs_commit_info cinfo;
	struct inode *inode = &nfsi->vfs_inode;

	nfs_init_cinfo_from_inode(&cinfo, inode);

	/* search through pnfs commit lists */
	freq = pnfs_search_commit_reqs(inode, &cinfo, folio);
	if (freq)
		return freq->wb_head;

	/* Linearly search the commit list for the correct request */
	list_for_each_entry_safe(freq, t, &cinfo.mds->list, wb_list) {
		if (nfs_page_to_folio(freq) == folio)
			return freq->wb_head;
	}

	return NULL;
}

/**
 * nfs_request_add_commit_list_locked - add request to a commit list
 * @req: pointer to a struct nfs_page
 * @dst: commit list head
 * @cinfo: holds list lock and accounting info
 *
 * This sets the PG_CLEAN bit, updates the cinfo count of
 * number of outstanding requests requiring a commit as well as
 * the MM page stats.
 *
 * The caller must hold NFS_I(cinfo->inode)->commit_mutex, and the
 * nfs_page lock.
 */
void
nfs_request_add_commit_list_locked(struct nfs_page *req, struct list_head *dst,
			    struct nfs_commit_info *cinfo)
{
	set_bit(PG_CLEAN, &req->wb_flags);
	nfs_list_add_request(req, dst);
	atomic_long_inc(&cinfo->mds->ncommit);
}
EXPORT_SYMBOL_GPL(nfs_request_add_commit_list_locked);

/**
 * nfs_request_add_commit_list - add request to a commit list
 * @req: pointer to a struct nfs_page
 * @cinfo: holds list lock and accounting info
 *
 * This sets the PG_CLEAN bit, updates the cinfo count of
 * number of outstanding requests requiring a commit as well as
 * the MM page stats.
 *
 * The caller must _not_ hold the cinfo->lock, but must be
 * holding the nfs_page lock.
 */
void
nfs_request_add_commit_list(struct nfs_page *req, struct nfs_commit_info *cinfo)
{
	mutex_lock(&NFS_I(cinfo->inode)->commit_mutex);
	nfs_request_add_commit_list_locked(req, &cinfo->mds->list, cinfo);
	mutex_unlock(&NFS_I(cinfo->inode)->commit_mutex);
	nfs_folio_mark_unstable(nfs_page_to_folio(req), cinfo);
}
EXPORT_SYMBOL_GPL(nfs_request_add_commit_list);

/**
 * nfs_request_remove_commit_list - Remove request from a commit list
 * @req: pointer to a nfs_page
 * @cinfo: holds list lock and accounting info
 *
 * This clears the PG_CLEAN bit, and updates the cinfo's count of
 * number of outstanding requests requiring a commit
 * It does not update the MM page stats.
 *
 * The caller _must_ hold the cinfo->lock and the nfs_page lock.
 */
void
nfs_request_remove_commit_list(struct nfs_page *req,
			       struct nfs_commit_info *cinfo)
{
	if (!test_and_clear_bit(PG_CLEAN, &(req)->wb_flags))
		return;
	nfs_list_remove_request(req);
	atomic_long_dec(&cinfo->mds->ncommit);
}
EXPORT_SYMBOL_GPL(nfs_request_remove_commit_list);

static void nfs_init_cinfo_from_inode(struct nfs_commit_info *cinfo,
				      struct inode *inode)
{
	cinfo->inode = inode;
	cinfo->mds = &NFS_I(inode)->commit_info;
	cinfo->ds = pnfs_get_ds_info(inode);
	cinfo->dreq = NULL;
	cinfo->completion_ops = &nfs_commit_completion_ops;
}

void nfs_init_cinfo(struct nfs_commit_info *cinfo,
		    struct inode *inode,
		    struct nfs_direct_req *dreq)
{
	if (dreq)
		nfs_init_cinfo_from_dreq(cinfo, dreq);
	else
		nfs_init_cinfo_from_inode(cinfo, inode);
}
EXPORT_SYMBOL_GPL(nfs_init_cinfo);

/*
 * Add a request to the inode's commit list.
 */
void
nfs_mark_request_commit(struct nfs_page *req, struct pnfs_layout_segment *lseg,
			struct nfs_commit_info *cinfo, u32 ds_commit_idx)
{
	if (pnfs_mark_request_commit(req, lseg, cinfo, ds_commit_idx))
		return;
	nfs_request_add_commit_list(req, cinfo);
}

static void nfs_folio_clear_commit(struct folio *folio)
{
	if (folio) {
		long nr = folio_nr_pages(folio);

		node_stat_mod_folio(folio, NR_WRITEBACK, -nr);
		wb_stat_mod(&inode_to_bdi(folio_file_mapping(folio)->host)->wb,
			    WB_WRITEBACK, -nr);
	}
}

/* Called holding the request lock on @req */
static void nfs_clear_request_commit(struct nfs_commit_info *cinfo,
				     struct nfs_page *req)
{
	if (test_bit(PG_CLEAN, &req->wb_flags)) {
		struct nfs_open_context *ctx = nfs_req_openctx(req);
		struct inode *inode = d_inode(ctx->dentry);

		mutex_lock(&NFS_I(inode)->commit_mutex);
		if (!pnfs_clear_request_commit(req, cinfo)) {
			nfs_request_remove_commit_list(req, cinfo);
		}
		mutex_unlock(&NFS_I(inode)->commit_mutex);
		nfs_folio_clear_commit(nfs_page_to_folio(req));
	}
}

int nfs_write_need_commit(struct nfs_pgio_header *hdr)
{
	if (hdr->verf.committed == NFS_DATA_SYNC)
		return hdr->lseg == NULL;
	return hdr->verf.committed != NFS_FILE_SYNC;
}

static void nfs_async_write_init(struct nfs_pgio_header *hdr)
{
	nfs_io_completion_get(hdr->io_completion);
}

static void nfs_write_completion(struct nfs_pgio_header *hdr)
{
	struct nfs_commit_info cinfo;
	unsigned long bytes = 0;

	if (test_bit(NFS_IOHDR_REDO, &hdr->flags))
		goto out;
	nfs_init_cinfo_from_inode(&cinfo, hdr->inode);
	while (!list_empty(&hdr->pages)) {
		struct nfs_page *req = nfs_list_entry(hdr->pages.next);

		bytes += req->wb_bytes;
		nfs_list_remove_request(req);
		if (test_bit(NFS_IOHDR_ERROR, &hdr->flags) &&
		    (hdr->good_bytes < bytes)) {
			trace_nfs_comp_error(hdr->inode, req, hdr->error);
			nfs_mapping_set_error(nfs_page_to_folio(req),
					      hdr->error);
			goto remove_req;
		}
		if (nfs_write_need_commit(hdr)) {
			/* Reset wb_nio, since the write was successful. */
			req->wb_nio = 0;
			memcpy(&req->wb_verf, &hdr->verf.verifier, sizeof(req->wb_verf));
			nfs_mark_request_commit(req, hdr->lseg, &cinfo,
				hdr->pgio_mirror_idx);
			goto next;
		}
remove_req:
		nfs_inode_remove_request(req);
next:
		nfs_page_end_writeback(req);
		nfs_release_request(req);
	}
out:
	nfs_io_completion_put(hdr->io_completion);
	hdr->release(hdr);
}

unsigned long
nfs_reqs_to_commit(struct nfs_commit_info *cinfo)
{
	return atomic_long_read(&cinfo->mds->ncommit);
}

/* NFS_I(cinfo->inode)->commit_mutex held by caller */
int
nfs_scan_commit_list(struct list_head *src, struct list_head *dst,
		     struct nfs_commit_info *cinfo, int max)
{
	struct nfs_page *req, *tmp;
	int ret = 0;

	list_for_each_entry_safe(req, tmp, src, wb_list) {
		kref_get(&req->wb_kref);
		if (!nfs_lock_request(req)) {
			nfs_release_request(req);
			continue;
		}
		nfs_request_remove_commit_list(req, cinfo);
		clear_bit(PG_COMMIT_TO_DS, &req->wb_flags);
		nfs_list_add_request(req, dst);
		ret++;
		if ((ret == max) && !cinfo->dreq)
			break;
		cond_resched();
	}
	return ret;
}
EXPORT_SYMBOL_GPL(nfs_scan_commit_list);

/*
 * nfs_scan_commit - Scan an inode for commit requests
 * @inode: NFS inode to scan
 * @dst: mds destination list
 * @cinfo: mds and ds lists of reqs ready to commit
 *
 * Moves requests from the inode's 'commit' request list.
 * The requests are *not* checked to ensure that they form a contiguous set.
 */
int
nfs_scan_commit(struct inode *inode, struct list_head *dst,
		struct nfs_commit_info *cinfo)
{
	int ret = 0;

	if (!atomic_long_read(&cinfo->mds->ncommit))
		return 0;
	mutex_lock(&NFS_I(cinfo->inode)->commit_mutex);
	if (atomic_long_read(&cinfo->mds->ncommit) > 0) {
		const int max = INT_MAX;

		ret = nfs_scan_commit_list(&cinfo->mds->list, dst,
					   cinfo, max);
		ret += pnfs_scan_commit_lists(inode, cinfo, max - ret);
	}
	mutex_unlock(&NFS_I(cinfo->inode)->commit_mutex);
	return ret;
}

/*
 * Search for an existing write request, and attempt to update
 * it to reflect a new dirty region on a given page.
 *
 * If the attempt fails, then the existing request is flushed out
 * to disk.
 */
static struct nfs_page *nfs_try_to_update_request(struct folio *folio,
						  unsigned int offset,
						  unsigned int bytes)
{
	struct nfs_page *req;
	unsigned int rqend;
	unsigned int end;
	int error;

	end = offset + bytes;

	req = nfs_lock_and_join_requests(folio);
	if (IS_ERR_OR_NULL(req))
		return req;

	rqend = req->wb_offset + req->wb_bytes;
	/*
	 * Tell the caller to flush out the request if
	 * the offsets are non-contiguous.
	 * Note: nfs_flush_incompatible() will already
	 * have flushed out requests having wrong owners.
	 */
	if (offset > rqend || end < req->wb_offset)
		goto out_flushme;

	/* Okay, the request matches. Update the region */
	if (offset < req->wb_offset) {
		req->wb_offset = offset;
		req->wb_pgbase = offset;
	}
	if (end > rqend)
		req->wb_bytes = end - req->wb_offset;
	else
		req->wb_bytes = rqend - req->wb_offset;
	req->wb_nio = 0;
	return req;
out_flushme:
	/*
	 * Note: we mark the request dirty here because
	 * nfs_lock_and_join_requests() cannot preserve
	 * commit flags, so we have to replay the write.
	 */
	nfs_mark_request_dirty(req);
	nfs_unlock_and_release_request(req);
	error = nfs_wb_folio(folio_file_mapping(folio)->host, folio);
	return (error < 0) ? ERR_PTR(error) : NULL;
}

/*
 * Try to update an existing write request, or create one if there is none.
 *
 * Note: Should always be called with the Page Lock held to prevent races
 * if we have to add a new request. Also assumes that the caller has
 * already called nfs_flush_incompatible() if necessary.
 */
static struct nfs_page *nfs_setup_write_request(struct nfs_open_context *ctx,
						struct folio *folio,
						unsigned int offset,
						unsigned int bytes)
{
	struct nfs_page *req;

	req = nfs_try_to_update_request(folio, offset, bytes);
	if (req != NULL)
		goto out;
	req = nfs_page_create_from_folio(ctx, folio, offset, bytes);
	if (IS_ERR(req))
		goto out;
	nfs_inode_add_request(req);
out:
	return req;
}

static int nfs_writepage_setup(struct nfs_open_context *ctx,
			       struct folio *folio, unsigned int offset,
			       unsigned int count)
{
	struct nfs_page *req;

	req = nfs_setup_write_request(ctx, folio, offset, count);
	if (IS_ERR(req))
		return PTR_ERR(req);
	/* Update file length */
	nfs_grow_file(folio, offset, count);
	nfs_mark_uptodate(req);
	nfs_mark_request_dirty(req);
	nfs_unlock_and_release_request(req);
	return 0;
}

int nfs_flush_incompatible(struct file *file, struct folio *folio)
{
	struct nfs_open_context *ctx = nfs_file_open_context(file);
	struct nfs_lock_context *l_ctx;
	struct file_lock_context *flctx = locks_inode_context(file_inode(file));
	struct nfs_page	*req;
	int do_flush, status;
	/*
	 * Look for a request corresponding to this page. If there
	 * is one, and it belongs to another file, we flush it out
	 * before we try to copy anything into the page. Do this
	 * due to the lack of an ACCESS-type call in NFSv2.
	 * Also do the same if we find a request from an existing
	 * dropped page.
	 */
	do {
		req = nfs_folio_find_head_request(folio);
		if (req == NULL)
			return 0;
		l_ctx = req->wb_lock_context;
		do_flush = nfs_page_to_folio(req) != folio ||
			   !nfs_match_open_context(nfs_req_openctx(req), ctx);
		if (l_ctx && flctx &&
		    !(list_empty_careful(&flctx->flc_posix) &&
		      list_empty_careful(&flctx->flc_flock))) {
			do_flush |= l_ctx->lockowner != current->files;
		}
		nfs_release_request(req);
		if (!do_flush)
			return 0;
		status = nfs_wb_folio(folio_file_mapping(folio)->host, folio);
	} while (status == 0);
	return status;
}

/*
 * Avoid buffered writes when a open context credential's key would
 * expire soon.
 *
 * Returns -EACCES if the key will expire within RPC_KEY_EXPIRE_FAIL.
 *
 * Return 0 and set a credential flag which triggers the inode to flush
 * and performs  NFS_FILE_SYNC writes if the key will expired within
 * RPC_KEY_EXPIRE_TIMEO.
 */
int
nfs_key_timeout_notify(struct file *filp, struct inode *inode)
{
	struct nfs_open_context *ctx = nfs_file_open_context(filp);

	if (nfs_ctx_key_to_expire(ctx, inode) &&
	    !rcu_access_pointer(ctx->ll_cred))
		/* Already expired! */
		return -EACCES;
	return 0;
}

/*
 * Test if the open context credential key is marked to expire soon.
 */
bool nfs_ctx_key_to_expire(struct nfs_open_context *ctx, struct inode *inode)
{
	struct rpc_auth *auth = NFS_SERVER(inode)->client->cl_auth;
	struct rpc_cred *cred, *new, *old = NULL;
	struct auth_cred acred = {
		.cred = ctx->cred,
	};
	bool ret = false;

	rcu_read_lock();
	cred = rcu_dereference(ctx->ll_cred);
	if (cred && !(cred->cr_ops->crkey_timeout &&
		      cred->cr_ops->crkey_timeout(cred)))
		goto out;
	rcu_read_unlock();

	new = auth->au_ops->lookup_cred(auth, &acred, 0);
	if (new == cred) {
		put_rpccred(new);
		return true;
	}
	if (IS_ERR_OR_NULL(new)) {
		new = NULL;
		ret = true;
	} else if (new->cr_ops->crkey_timeout &&
		   new->cr_ops->crkey_timeout(new))
		ret = true;

	rcu_read_lock();
	old = rcu_dereference_protected(xchg(&ctx->ll_cred,
					     RCU_INITIALIZER(new)), 1);
out:
	rcu_read_unlock();
	put_rpccred(old);
	return ret;
}

/*
 * If the page cache is marked as unsafe or invalid, then we can't rely on
 * the PageUptodate() flag. In this case, we will need to turn off
 * write optimisations that depend on the page contents being correct.
 */
static bool nfs_folio_write_uptodate(struct folio *folio, unsigned int pagelen)
{
	struct inode *inode = folio_file_mapping(folio)->host;
	struct nfs_inode *nfsi = NFS_I(inode);

	if (nfs_have_delegated_attributes(inode))
		goto out;
	if (nfsi->cache_validity &
	    (NFS_INO_INVALID_CHANGE | NFS_INO_INVALID_SIZE))
		return false;
	smp_rmb();
	if (test_bit(NFS_INO_INVALIDATING, &nfsi->flags) && pagelen != 0)
		return false;
out:
	if (nfsi->cache_validity & NFS_INO_INVALID_DATA && pagelen != 0)
		return false;
	return folio_test_uptodate(folio) != 0;
}

static bool
is_whole_file_wrlock(struct file_lock *fl)
{
	return fl->fl_start == 0 && fl->fl_end == OFFSET_MAX &&
			fl->fl_type == F_WRLCK;
}

/* If we know the page is up to date, and we're not using byte range locks (or
 * if we have the whole file locked for writing), it may be more efficient to
 * extend the write to cover the entire page in order to avoid fragmentation
 * inefficiencies.
 *
 * If the file is opened for synchronous writes then we can just skip the rest
 * of the checks.
 */
static int nfs_can_extend_write(struct file *file, struct folio *folio,
				unsigned int pagelen)
{
	struct inode *inode = file_inode(file);
	struct file_lock_context *flctx = locks_inode_context(inode);
	struct file_lock *fl;
	int ret;

	if (file->f_flags & O_DSYNC)
		return 0;
	if (!nfs_folio_write_uptodate(folio, pagelen))
		return 0;
	if (NFS_PROTO(inode)->have_delegation(inode, FMODE_WRITE))
		return 1;
	if (!flctx || (list_empty_careful(&flctx->flc_flock) &&
		       list_empty_careful(&flctx->flc_posix)))
		return 1;

	/* Check to see if there are whole file write locks */
	ret = 0;
	spin_lock(&flctx->flc_lock);
	if (!list_empty(&flctx->flc_posix)) {
		fl = list_first_entry(&flctx->flc_posix, struct file_lock,
					fl_list);
		if (is_whole_file_wrlock(fl))
			ret = 1;
	} else if (!list_empty(&flctx->flc_flock)) {
		fl = list_first_entry(&flctx->flc_flock, struct file_lock,
					fl_list);
		if (fl->fl_type == F_WRLCK)
			ret = 1;
	}
	spin_unlock(&flctx->flc_lock);
	return ret;
}

/*
 * Update and possibly write a cached page of an NFS file.
 *
 * XXX: Keep an eye on generic_file_read to make sure it doesn't do bad
 * things with a page scheduled for an RPC call (e.g. invalidate it).
 */
int nfs_update_folio(struct file *file, struct folio *folio,
		     unsigned int offset, unsigned int count)
{
	struct nfs_open_context *ctx = nfs_file_open_context(file);
	struct address_space *mapping = folio_file_mapping(folio);
	struct inode *inode = mapping->host;
	unsigned int pagelen = nfs_folio_length(folio);
	int		status = 0;

	nfs_inc_stats(inode, NFSIOS_VFSUPDATEPAGE);

	dprintk("NFS:       nfs_update_folio(%pD2 %d@%lld)\n", file, count,
		(long long)(folio_file_pos(folio) + offset));

	if (!count)
		goto out;

	if (nfs_can_extend_write(file, folio, pagelen)) {
		count = max(count + offset, pagelen);
		offset = 0;
	}

	status = nfs_writepage_setup(ctx, folio, offset, count);
	if (status < 0)
		nfs_set_pageerror(mapping);
out:
	dprintk("NFS:       nfs_update_folio returns %d (isize %lld)\n",
			status, (long long)i_size_read(inode));
	return status;
}

static int flush_task_priority(int how)
{
	switch (how & (FLUSH_HIGHPRI|FLUSH_LOWPRI)) {
		case FLUSH_HIGHPRI:
			return RPC_PRIORITY_HIGH;
		case FLUSH_LOWPRI:
			return RPC_PRIORITY_LOW;
	}
	return RPC_PRIORITY_NORMAL;
}

static void nfs_initiate_write(struct nfs_pgio_header *hdr,
			       struct rpc_message *msg,
			       const struct nfs_rpc_ops *rpc_ops,
			       struct rpc_task_setup *task_setup_data, int how)
{
	int priority = flush_task_priority(how);

	if (IS_SWAPFILE(hdr->inode))
		task_setup_data->flags |= RPC_TASK_SWAPPER;
	task_setup_data->priority = priority;
	rpc_ops->write_setup(hdr, msg, &task_setup_data->rpc_client);
	trace_nfs_initiate_write(hdr);
}

/* If a nfs_flush_* function fails, it should remove reqs from @head and
 * call this on each, which will prepare them to be retried on next
 * writeback using standard nfs.
 */
static void nfs_redirty_request(struct nfs_page *req)
{
	struct nfs_inode *nfsi = NFS_I(nfs_page_to_inode(req));

	/* Bump the transmission count */
	req->wb_nio++;
	nfs_mark_request_dirty(req);
	atomic_long_inc(&nfsi->redirtied_pages);
	nfs_page_end_writeback(req);
	nfs_release_request(req);
}

static void nfs_async_write_error(struct list_head *head, int error)
{
	struct nfs_page	*req;

	while (!list_empty(head)) {
		req = nfs_list_entry(head->next);
		nfs_list_remove_request(req);
		if (nfs_error_is_fatal_on_server(error))
			nfs_write_error(req, error);
		else
			nfs_redirty_request(req);
	}
}

static void nfs_async_write_reschedule_io(struct nfs_pgio_header *hdr)
{
	nfs_async_write_error(&hdr->pages, 0);
}

static const struct nfs_pgio_completion_ops nfs_async_write_completion_ops = {
	.init_hdr = nfs_async_write_init,
	.error_cleanup = nfs_async_write_error,
	.completion = nfs_write_completion,
	.reschedule_io = nfs_async_write_reschedule_io,
};

void nfs_pageio_init_write(struct nfs_pageio_descriptor *pgio,
			       struct inode *inode, int ioflags, bool force_mds,
			       const struct nfs_pgio_completion_ops *compl_ops)
{
	struct nfs_server *server = NFS_SERVER(inode);
	const struct nfs_pageio_ops *pg_ops = &nfs_pgio_rw_ops;

#ifdef CONFIG_NFS_V4_1
	if (server->pnfs_curr_ld && !force_mds)
		pg_ops = server->pnfs_curr_ld->pg_write_ops;
#endif
	nfs_pageio_init(pgio, inode, pg_ops, compl_ops, &nfs_rw_write_ops,
			server->wsize, ioflags);
}
EXPORT_SYMBOL_GPL(nfs_pageio_init_write);

void nfs_pageio_reset_write_mds(struct nfs_pageio_descriptor *pgio)
{
	struct nfs_pgio_mirror *mirror;

	if (pgio->pg_ops && pgio->pg_ops->pg_cleanup)
		pgio->pg_ops->pg_cleanup(pgio);

	pgio->pg_ops = &nfs_pgio_rw_ops;

	nfs_pageio_stop_mirroring(pgio);

	mirror = &pgio->pg_mirrors[0];
	mirror->pg_bsize = NFS_SERVER(pgio->pg_inode)->wsize;
}
EXPORT_SYMBOL_GPL(nfs_pageio_reset_write_mds);


void nfs_commit_prepare(struct rpc_task *task, void *calldata)
{
	struct nfs_commit_data *data = calldata;

	NFS_PROTO(data->inode)->commit_rpc_prepare(task, data);
}

static void nfs_writeback_check_extend(struct nfs_pgio_header *hdr,
		struct nfs_fattr *fattr)
{
	struct nfs_pgio_args *argp = &hdr->args;
	struct nfs_pgio_res *resp = &hdr->res;
	u64 size = argp->offset + resp->count;

	if (!(fattr->valid & NFS_ATTR_FATTR_SIZE))
		fattr->size = size;
	if (nfs_size_to_loff_t(fattr->size) < i_size_read(hdr->inode)) {
		fattr->valid &= ~NFS_ATTR_FATTR_SIZE;
		return;
	}
	if (size != fattr->size)
		return;
	/* Set attribute barrier */
	nfs_fattr_set_barrier(fattr);
	/* ...and update size */
	fattr->valid |= NFS_ATTR_FATTR_SIZE;
}

void nfs_writeback_update_inode(struct nfs_pgio_header *hdr)
{
	struct nfs_fattr *fattr = &hdr->fattr;
	struct inode *inode = hdr->inode;

	spin_lock(&inode->i_lock);
	nfs_writeback_check_extend(hdr, fattr);
	nfs_post_op_update_inode_force_wcc_locked(inode, fattr);
	spin_unlock(&inode->i_lock);
}
EXPORT_SYMBOL_GPL(nfs_writeback_update_inode);

/*
 * This function is called when the WRITE call is complete.
 */
static int nfs_writeback_done(struct rpc_task *task,
			      struct nfs_pgio_header *hdr,
			      struct inode *inode)
{
	int status;

	/*
	 * ->write_done will attempt to use post-op attributes to detect
	 * conflicting writes by other clients.  A strict interpretation
	 * of close-to-open would allow us to continue caching even if
	 * another writer had changed the file, but some applications
	 * depend on tighter cache coherency when writing.
	 */
	status = NFS_PROTO(inode)->write_done(task, hdr);
	if (status != 0)
		return status;

	nfs_add_stats(inode, NFSIOS_SERVERWRITTENBYTES, hdr->res.count);
	trace_nfs_writeback_done(task, hdr);

	if (task->tk_status >= 0) {
		enum nfs3_stable_how committed = hdr->res.verf->committed;

		if (committed == NFS_UNSTABLE) {
			/*
			 * We have some uncommitted data on the server at
			 * this point, so ensure that we keep track of that
			 * fact irrespective of what later writes do.
			 */
			set_bit(NFS_IOHDR_UNSTABLE_WRITES, &hdr->flags);
		}

		if (committed < hdr->args.stable) {
			/* We tried a write call, but the server did not
			 * commit data to stable storage even though we
			 * requested it.
			 * Note: There is a known bug in Tru64 < 5.0 in which
			 *	 the server reports NFS_DATA_SYNC, but performs
			 *	 NFS_FILE_SYNC. We therefore implement this checking
			 *	 as a dprintk() in order to avoid filling syslog.
			 */
			static unsigned long    complain;

			/* Note this will print the MDS for a DS write */
			if (time_before(complain, jiffies)) {
				dprintk("NFS:       faulty NFS server %s:"
					" (committed = %d) != (stable = %d)\n",
					NFS_SERVER(inode)->nfs_client->cl_hostname,
					committed, hdr->args.stable);
				complain = jiffies + 300 * HZ;
			}
		}
	}

	/* Deal with the suid/sgid bit corner case */
	if (nfs_should_remove_suid(inode)) {
		spin_lock(&inode->i_lock);
		nfs_set_cache_invalid(inode, NFS_INO_INVALID_MODE);
		spin_unlock(&inode->i_lock);
	}
	return 0;
}

/*
 * This function is called when the WRITE call is complete.
 */
static void nfs_writeback_result(struct rpc_task *task,
				 struct nfs_pgio_header *hdr)
{
	struct nfs_pgio_args	*argp = &hdr->args;
	struct nfs_pgio_res	*resp = &hdr->res;

	if (resp->count < argp->count) {
		static unsigned long    complain;

		/* This a short write! */
		nfs_inc_stats(hdr->inode, NFSIOS_SHORTWRITE);

		/* Has the server at least made some progress? */
		if (resp->count == 0) {
			if (time_before(complain, jiffies)) {
				printk(KERN_WARNING
				       "NFS: Server wrote zero bytes, expected %u.\n",
				       argp->count);
				complain = jiffies + 300 * HZ;
			}
			nfs_set_pgio_error(hdr, -EIO, argp->offset);
			task->tk_status = -EIO;
			return;
		}

		/* For non rpc-based layout drivers, retry-through-MDS */
		if (!task->tk_ops) {
			hdr->pnfs_error = -EAGAIN;
			return;
		}

		/* Was this an NFSv2 write or an NFSv3 stable write? */
		if (resp->verf->committed != NFS_UNSTABLE) {
			/* Resend from where the server left off */
			hdr->mds_offset += resp->count;
			argp->offset += resp->count;
			argp->pgbase += resp->count;
			argp->count -= resp->count;
		} else {
			/* Resend as a stable write in order to avoid
			 * headaches in the case of a server crash.
			 */
			argp->stable = NFS_FILE_SYNC;
		}
		resp->count = 0;
		resp->verf->committed = 0;
		rpc_restart_call_prepare(task);
	}
}

static int wait_on_commit(struct nfs_mds_commit_info *cinfo)
{
	return wait_var_event_killable(&cinfo->rpcs_out,
				       !atomic_read(&cinfo->rpcs_out));
}

static void nfs_commit_begin(struct nfs_mds_commit_info *cinfo)
{
	atomic_inc(&cinfo->rpcs_out);
}

bool nfs_commit_end(struct nfs_mds_commit_info *cinfo)
{
	if (atomic_dec_and_test(&cinfo->rpcs_out)) {
		wake_up_var(&cinfo->rpcs_out);
		return true;
	}
	return false;
}

void nfs_commitdata_release(struct nfs_commit_data *data)
{
	put_nfs_open_context(data->context);
	nfs_commit_free(data);
}
EXPORT_SYMBOL_GPL(nfs_commitdata_release);

int nfs_initiate_commit(struct rpc_clnt *clnt, struct nfs_commit_data *data,
			const struct nfs_rpc_ops *nfs_ops,
			const struct rpc_call_ops *call_ops,
			int how, int flags)
{
	struct rpc_task *task;
	int priority = flush_task_priority(how);
	struct rpc_message msg = {
		.rpc_argp = &data->args,
		.rpc_resp = &data->res,
		.rpc_cred = data->cred,
	};
	struct rpc_task_setup task_setup_data = {
		.task = &data->task,
		.rpc_client = clnt,
		.rpc_message = &msg,
		.callback_ops = call_ops,
		.callback_data = data,
		.workqueue = nfsiod_workqueue,
		.flags = RPC_TASK_ASYNC | flags,
		.priority = priority,
	};

	if (nfs_server_capable(data->inode, NFS_CAP_MOVEABLE))
		task_setup_data.flags |= RPC_TASK_MOVEABLE;

	/* Set up the initial task struct.  */
	nfs_ops->commit_setup(data, &msg, &task_setup_data.rpc_client);
	trace_nfs_initiate_commit(data);

	dprintk("NFS: initiated commit call\n");

	task = rpc_run_task(&task_setup_data);
	if (IS_ERR(task))
		return PTR_ERR(task);
	if (how & FLUSH_SYNC)
		rpc_wait_for_completion_task(task);
	rpc_put_task(task);
	return 0;
}
EXPORT_SYMBOL_GPL(nfs_initiate_commit);

static loff_t nfs_get_lwb(struct list_head *head)
{
	loff_t lwb = 0;
	struct nfs_page *req;

	list_for_each_entry(req, head, wb_list)
		if (lwb < (req_offset(req) + req->wb_bytes))
			lwb = req_offset(req) + req->wb_bytes;

	return lwb;
}

/*
 * Set up the argument/result storage required for the RPC call.
 */
void nfs_init_commit(struct nfs_commit_data *data,
		     struct list_head *head,
		     struct pnfs_layout_segment *lseg,
		     struct nfs_commit_info *cinfo)
{
	struct nfs_page *first;
	struct nfs_open_context *ctx;
	struct inode *inode;

	/* Set up the RPC argument and reply structs
	 * NB: take care not to mess about with data->commit et al. */

	if (head)
		list_splice_init(head, &data->pages);

	first = nfs_list_entry(data->pages.next);
	ctx = nfs_req_openctx(first);
	inode = d_inode(ctx->dentry);

	data->inode	  = inode;
	data->cred	  = ctx->cred;
	data->lseg	  = lseg; /* reference transferred */
	/* only set lwb for pnfs commit */
	if (lseg)
		data->lwb = nfs_get_lwb(&data->pages);
	data->mds_ops     = &nfs_commit_ops;
	data->completion_ops = cinfo->completion_ops;
	data->dreq	  = cinfo->dreq;

	data->args.fh     = NFS_FH(data->inode);
	/* Note: we always request a commit of the entire inode */
	data->args.offset = 0;
	data->args.count  = 0;
	data->context     = get_nfs_open_context(ctx);
	data->res.fattr   = &data->fattr;
	data->res.verf    = &data->verf;
	nfs_fattr_init(&data->fattr);
	nfs_commit_begin(cinfo->mds);
}
EXPORT_SYMBOL_GPL(nfs_init_commit);

void nfs_retry_commit(struct list_head *page_list,
		      struct pnfs_layout_segment *lseg,
		      struct nfs_commit_info *cinfo,
		      u32 ds_commit_idx)
{
	struct nfs_page *req;

	while (!list_empty(page_list)) {
		req = nfs_list_entry(page_list->next);
		nfs_list_remove_request(req);
		nfs_mark_request_commit(req, lseg, cinfo, ds_commit_idx);
		nfs_folio_clear_commit(nfs_page_to_folio(req));
		nfs_unlock_and_release_request(req);
	}
}
EXPORT_SYMBOL_GPL(nfs_retry_commit);

static void nfs_commit_resched_write(struct nfs_commit_info *cinfo,
				     struct nfs_page *req)
{
	struct folio *folio = nfs_page_to_folio(req);

	filemap_dirty_folio(folio_mapping(folio), folio);
}

/*
 * Commit dirty pages
 */
static int
nfs_commit_list(struct inode *inode, struct list_head *head, int how,
		struct nfs_commit_info *cinfo)
{
	struct nfs_commit_data	*data;
	unsigned short task_flags = 0;

	/* another commit raced with us */
	if (list_empty(head))
		return 0;

	data = nfs_commitdata_alloc();
	if (!data) {
		nfs_retry_commit(head, NULL, cinfo, -1);
		return -ENOMEM;
	}

	/* Set up the argument struct */
	nfs_init_commit(data, head, NULL, cinfo);
	if (NFS_SERVER(inode)->nfs_client->cl_minorversion)
		task_flags = RPC_TASK_MOVEABLE;
	return nfs_initiate_commit(NFS_CLIENT(inode), data, NFS_PROTO(inode),
				   data->mds_ops, how,
				   RPC_TASK_CRED_NOREF | task_flags);
}

/*
 * COMMIT call returned
 */
static void nfs_commit_done(struct rpc_task *task, void *calldata)
{
	struct nfs_commit_data	*data = calldata;

	/* Call the NFS version-specific code */
	NFS_PROTO(data->inode)->commit_done(task, data);
	trace_nfs_commit_done(task, data);
}

static void nfs_commit_release_pages(struct nfs_commit_data *data)
{
	const struct nfs_writeverf *verf = data->res.verf;
	struct nfs_page	*req;
	int status = data->task.tk_status;
	struct nfs_commit_info cinfo;
	struct nfs_server *nfss;
	struct folio *folio;

	while (!list_empty(&data->pages)) {
		req = nfs_list_entry(data->pages.next);
		nfs_list_remove_request(req);
		folio = nfs_page_to_folio(req);
		nfs_folio_clear_commit(folio);

		dprintk("NFS:       commit (%s/%llu %d@%lld)",
			nfs_req_openctx(req)->dentry->d_sb->s_id,
			(unsigned long long)NFS_FILEID(d_inode(nfs_req_openctx(req)->dentry)),
			req->wb_bytes,
			(long long)req_offset(req));
		if (status < 0) {
			if (folio) {
				trace_nfs_commit_error(data->inode, req,
						       status);
				nfs_mapping_set_error(folio, status);
				nfs_inode_remove_request(req);
			}
			dprintk_cont(", error = %d\n", status);
			goto next;
		}

		/* Okay, COMMIT succeeded, apparently. Check the verifier
		 * returned by the server against all stored verfs. */
		if (nfs_write_match_verf(verf, req)) {
			/* We have a match */
			if (folio)
				nfs_inode_remove_request(req);
			dprintk_cont(" OK\n");
			goto next;
		}
		/* We have a mismatch. Write the page again */
		dprintk_cont(" mismatch\n");
		nfs_mark_request_dirty(req);
		atomic_long_inc(&NFS_I(data->inode)->redirtied_pages);
	next:
		nfs_unlock_and_release_request(req);
		/* Latency breaker */
		cond_resched();
	}
	nfss = NFS_SERVER(data->inode);
	if (atomic_long_read(&nfss->writeback) < NFS_CONGESTION_OFF_THRESH)
		nfss->write_congested = 0;

	nfs_init_cinfo(&cinfo, data->inode, data->dreq);
	nfs_commit_end(cinfo.mds);
}

static void nfs_commit_release(void *calldata)
{
	struct nfs_commit_data *data = calldata;

	data->completion_ops->completion(data);
	nfs_commitdata_release(calldata);
}

static const struct rpc_call_ops nfs_commit_ops = {
	.rpc_call_prepare = nfs_commit_prepare,
	.rpc_call_done = nfs_commit_done,
	.rpc_release = nfs_commit_release,
};

static const struct nfs_commit_completion_ops nfs_commit_completion_ops = {
	.completion = nfs_commit_release_pages,
	.resched_write = nfs_commit_resched_write,
};

int nfs_generic_commit_list(struct inode *inode, struct list_head *head,
			    int how, struct nfs_commit_info *cinfo)
{
	int status;

	status = pnfs_commit_list(inode, head, how, cinfo);
	if (status == PNFS_NOT_ATTEMPTED)
		status = nfs_commit_list(inode, head, how, cinfo);
	return status;
}

static int __nfs_commit_inode(struct inode *inode, int how,
		struct writeback_control *wbc)
{
	LIST_HEAD(head);
	struct nfs_commit_info cinfo;
	int may_wait = how & FLUSH_SYNC;
	int ret, nscan;

	how &= ~FLUSH_SYNC;
	nfs_init_cinfo_from_inode(&cinfo, inode);
	nfs_commit_begin(cinfo.mds);
	for (;;) {
		ret = nscan = nfs_scan_commit(inode, &head, &cinfo);
		if (ret <= 0)
			break;
		ret = nfs_generic_commit_list(inode, &head, how, &cinfo);
		if (ret < 0)
			break;
		ret = 0;
		if (wbc && wbc->sync_mode == WB_SYNC_NONE) {
			if (nscan < wbc->nr_to_write)
				wbc->nr_to_write -= nscan;
			else
				wbc->nr_to_write = 0;
		}
		if (nscan < INT_MAX)
			break;
		cond_resched();
	}
	nfs_commit_end(cinfo.mds);
	if (ret || !may_wait)
		return ret;
	return wait_on_commit(cinfo.mds);
}

int nfs_commit_inode(struct inode *inode, int how)
{
	return __nfs_commit_inode(inode, how, NULL);
}
EXPORT_SYMBOL_GPL(nfs_commit_inode);

int nfs_write_inode(struct inode *inode, struct writeback_control *wbc)
{
	struct nfs_inode *nfsi = NFS_I(inode);
	int flags = FLUSH_SYNC;
	int ret = 0;

	if (wbc->sync_mode == WB_SYNC_NONE) {
		/* no commits means nothing needs to be done */
		if (!atomic_long_read(&nfsi->commit_info.ncommit))
			goto check_requests_outstanding;

		/* Don't commit yet if this is a non-blocking flush and there
		 * are a lot of outstanding writes for this mapping.
		 */
		if (mapping_tagged(inode->i_mapping, PAGECACHE_TAG_WRITEBACK))
			goto out_mark_dirty;

		/* don't wait for the COMMIT response */
		flags = 0;
	}

	ret = __nfs_commit_inode(inode, flags, wbc);
	if (!ret) {
		if (flags & FLUSH_SYNC)
			return 0;
	} else if (atomic_long_read(&nfsi->commit_info.ncommit))
		goto out_mark_dirty;

check_requests_outstanding:
	if (!atomic_read(&nfsi->commit_info.rpcs_out))
		return ret;
out_mark_dirty:
	__mark_inode_dirty(inode, I_DIRTY_DATASYNC);
	return ret;
}
EXPORT_SYMBOL_GPL(nfs_write_inode);

/*
 * Wrapper for filemap_write_and_wait_range()
 *
 * Needed for pNFS in order to ensure data becomes visible to the
 * client.
 */
int nfs_filemap_write_and_wait_range(struct address_space *mapping,
		loff_t lstart, loff_t lend)
{
	int ret;

	ret = filemap_write_and_wait_range(mapping, lstart, lend);
	if (ret == 0)
		ret = pnfs_sync_inode(mapping->host, true);
	return ret;
}
EXPORT_SYMBOL_GPL(nfs_filemap_write_and_wait_range);

/*
 * flush the inode to disk.
 */
int nfs_wb_all(struct inode *inode)
{
	int ret;

	trace_nfs_writeback_inode_enter(inode);

	ret = filemap_write_and_wait(inode->i_mapping);
	if (ret)
		goto out;
	ret = nfs_commit_inode(inode, FLUSH_SYNC);
	if (ret < 0)
		goto out;
	pnfs_sync_inode(inode, true);
	ret = 0;

out:
	trace_nfs_writeback_inode_exit(inode, ret);
	return ret;
}
EXPORT_SYMBOL_GPL(nfs_wb_all);

int nfs_wb_folio_cancel(struct inode *inode, struct folio *folio)
{
	struct nfs_page *req;
	int ret = 0;

	folio_wait_writeback(folio);

	/* blocking call to cancel all requests and join to a single (head)
	 * request */
	req = nfs_lock_and_join_requests(folio);

	if (IS_ERR(req)) {
		ret = PTR_ERR(req);
	} else if (req) {
		/* all requests from this folio have been cancelled by
		 * nfs_lock_and_join_requests, so just remove the head
		 * request from the inode / page_private pointer and
		 * release it */
		nfs_inode_remove_request(req);
		nfs_unlock_and_release_request(req);
	}

	return ret;
}

/**
 * nfs_wb_folio - Write back all requests on one page
 * @inode: pointer to page
 * @folio: pointer to folio
 *
 * Assumes that the folio has been locked by the caller, and will
 * not unlock it.
 */
int nfs_wb_folio(struct inode *inode, struct folio *folio)
{
	loff_t range_start = folio_file_pos(folio);
	loff_t range_end = range_start + (loff_t)folio_size(folio) - 1;
	struct writeback_control wbc = {
		.sync_mode = WB_SYNC_ALL,
		.nr_to_write = 0,
		.range_start = range_start,
		.range_end = range_end,
	};
	int ret;

	trace_nfs_writeback_folio(inode, folio);

	for (;;) {
		folio_wait_writeback(folio);
		if (folio_clear_dirty_for_io(folio)) {
			ret = nfs_writepage_locked(folio, &wbc);
			if (ret < 0)
				goto out_error;
			continue;
		}
		ret = 0;
		if (!folio_test_private(folio))
			break;
		ret = nfs_commit_inode(inode, FLUSH_SYNC);
		if (ret < 0)
			goto out_error;
	}
out_error:
	trace_nfs_writeback_folio_done(inode, folio, ret);
	return ret;
}

#ifdef CONFIG_MIGRATION
int nfs_migrate_folio(struct address_space *mapping, struct folio *dst,
		struct folio *src, enum migrate_mode mode)
{
	/*
	 * If the private flag is set, the folio is currently associated with
	 * an in-progress read or write request. Don't try to migrate it.
	 *
	 * FIXME: we could do this in principle, but we'll need a way to ensure
	 *        that we can safely release the inode reference while holding
	 *        the folio lock.
	 */
	if (folio_test_private(src))
		return -EBUSY;

	if (folio_test_fscache(src)) {
		if (mode == MIGRATE_ASYNC)
			return -EBUSY;
		folio_wait_fscache(src);
	}

	return migrate_folio(mapping, dst, src, mode);
}
#endif

int __init nfs_init_writepagecache(void)
{
	nfs_wdata_cachep = kmem_cache_create("nfs_write_data",
					     sizeof(struct nfs_pgio_header),
					     0, SLAB_HWCACHE_ALIGN,
					     NULL);
	if (nfs_wdata_cachep == NULL)
		return -ENOMEM;

	nfs_wdata_mempool = mempool_create_slab_pool(MIN_POOL_WRITE,
						     nfs_wdata_cachep);
	if (nfs_wdata_mempool == NULL)
		goto out_destroy_write_cache;

	nfs_cdata_cachep = kmem_cache_create("nfs_commit_data",
					     sizeof(struct nfs_commit_data),
					     0, SLAB_HWCACHE_ALIGN,
					     NULL);
	if (nfs_cdata_cachep == NULL)
		goto out_destroy_write_mempool;

	nfs_commit_mempool = mempool_create_slab_pool(MIN_POOL_COMMIT,
						      nfs_cdata_cachep);
	if (nfs_commit_mempool == NULL)
		goto out_destroy_commit_cache;

	/*
	 * NFS congestion size, scale with available memory.
	 *
	 *  64MB:    8192k
	 * 128MB:   11585k
	 * 256MB:   16384k
	 * 512MB:   23170k
	 *   1GB:   32768k
	 *   2GB:   46340k
	 *   4GB:   65536k
	 *   8GB:   92681k
	 *  16GB:  131072k
	 *
	 * This allows larger machines to have larger/more transfers.
	 * Limit the default to 256M
	 */
	nfs_congestion_kb = (16*int_sqrt(totalram_pages())) << (PAGE_SHIFT-10);
	if (nfs_congestion_kb > 256*1024)
		nfs_congestion_kb = 256*1024;

	return 0;

out_destroy_commit_cache:
	kmem_cache_destroy(nfs_cdata_cachep);
out_destroy_write_mempool:
	mempool_destroy(nfs_wdata_mempool);
out_destroy_write_cache:
	kmem_cache_destroy(nfs_wdata_cachep);
	return -ENOMEM;
}

void nfs_destroy_writepagecache(void)
{
	mempool_destroy(nfs_commit_mempool);
	kmem_cache_destroy(nfs_cdata_cachep);
	mempool_destroy(nfs_wdata_mempool);
	kmem_cache_destroy(nfs_wdata_cachep);
}

static const struct nfs_rw_ops nfs_rw_write_ops = {
	.rw_alloc_header	= nfs_writehdr_alloc,
	.rw_free_header		= nfs_writehdr_free,
	.rw_done		= nfs_writeback_done,
	.rw_result		= nfs_writeback_result,
	.rw_initiate		= nfs_initiate_write,
};<|MERGE_RESOLUTION|>--- conflicted
+++ resolved
@@ -804,11 +804,7 @@
 	}
 
 	if (test_and_clear_bit(PG_INODE_REF, &req->wb_flags)) {
-<<<<<<< HEAD
-		atomic_long_dec(&NFS_I(nfs_page_to_inode(req))->nrequests);
-=======
 		atomic_long_dec(&nfsi->nrequests);
->>>>>>> 740329d7
 		nfs_release_request(req);
 	}
 }
