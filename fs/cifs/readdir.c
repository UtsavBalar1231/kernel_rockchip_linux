--- conflicted
+++ resolved
@@ -1071,11 +1071,7 @@
 		tcon = tlink_tcon(cifsFile->tlink);
 	}
 
-<<<<<<< HEAD
-	rc = open_cached_dir(xid, tcon, full_path, cifs_sb, &cfid);
-=======
 	rc = open_cached_dir(xid, tcon, full_path, cifs_sb, false, &cfid);
->>>>>>> 7365df19
 	cifs_put_tlink(tlink);
 	if (rc)
 		goto cache_not_found;
@@ -1146,11 +1142,7 @@
 	tcon = tlink_tcon(cifsFile->tlink);
 	rc = find_cifs_entry(xid, tcon, ctx->pos, file, full_path,
 			     &current_entry, &num_to_fill);
-<<<<<<< HEAD
-	open_cached_dir(xid, tcon, full_path, cifs_sb, &cfid);
-=======
 	open_cached_dir(xid, tcon, full_path, cifs_sb, false, &cfid);
->>>>>>> 7365df19
 	if (rc) {
 		cifs_dbg(FYI, "fce error %d\n", rc);
 		goto rddir2_exit;
