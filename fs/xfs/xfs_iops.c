// SPDX-License-Identifier: GPL-2.0
/*
 * Copyright (c) 2000-2005 Silicon Graphics, Inc.
 * All Rights Reserved.
 */
#include "xfs.h"
#include "xfs_fs.h"
#include "xfs_shared.h"
#include "xfs_format.h"
#include "xfs_log_format.h"
#include "xfs_trans_resv.h"
#include "xfs_mount.h"
#include "xfs_inode.h"
#include "xfs_acl.h"
#include "xfs_quota.h"
#include "xfs_da_format.h"
#include "xfs_da_btree.h"
#include "xfs_attr.h"
#include "xfs_trans.h"
#include "xfs_trace.h"
#include "xfs_icache.h"
#include "xfs_symlink.h"
#include "xfs_dir2.h"
#include "xfs_iomap.h"
#include "xfs_error.h"
#include "xfs_ioctl.h"
#include "xfs_xattr.h"

#include <linux/posix_acl.h>
#include <linux/security.h>
#include <linux/iversion.h>
#include <linux/fiemap.h>

/*
 * Directories have different lock order w.r.t. mmap_lock compared to regular
 * files. This is due to readdir potentially triggering page faults on a user
 * buffer inside filldir(), and this happens with the ilock on the directory
 * held. For regular files, the lock order is the other way around - the
 * mmap_lock is taken during the page fault, and then we lock the ilock to do
 * block mapping. Hence we need a different class for the directory ilock so
 * that lockdep can tell them apart.
 */
static struct lock_class_key xfs_nondir_ilock_class;
static struct lock_class_key xfs_dir_ilock_class;

static int
xfs_initxattrs(
	struct inode		*inode,
	const struct xattr	*xattr_array,
	void			*fs_info)
{
	const struct xattr	*xattr;
	struct xfs_inode	*ip = XFS_I(inode);
	int			error = 0;

	for (xattr = xattr_array; xattr->name != NULL; xattr++) {
		struct xfs_da_args	args = {
			.dp		= ip,
			.attr_filter	= XFS_ATTR_SECURE,
			.name		= xattr->name,
			.namelen	= strlen(xattr->name),
			.value		= xattr->value,
			.valuelen	= xattr->value_len,
		};
		error = xfs_attr_change(&args);
		if (error < 0)
			break;
	}
	return error;
}

/*
 * Hook in SELinux.  This is not quite correct yet, what we really need
 * here (as we do for default ACLs) is a mechanism by which creation of
 * these attrs can be journalled at inode creation time (along with the
 * inode, of course, such that log replay can't cause these to be lost).
 */
int
xfs_inode_init_security(
	struct inode	*inode,
	struct inode	*dir,
	const struct qstr *qstr)
{
	return security_inode_init_security(inode, dir, qstr,
					     &xfs_initxattrs, NULL);
}

static void
xfs_dentry_to_name(
	struct xfs_name	*namep,
	struct dentry	*dentry)
{
	namep->name = dentry->d_name.name;
	namep->len = dentry->d_name.len;
	namep->type = XFS_DIR3_FT_UNKNOWN;
}

static int
xfs_dentry_mode_to_name(
	struct xfs_name	*namep,
	struct dentry	*dentry,
	int		mode)
{
	namep->name = dentry->d_name.name;
	namep->len = dentry->d_name.len;
	namep->type = xfs_mode_to_ftype(mode);

	if (unlikely(namep->type == XFS_DIR3_FT_UNKNOWN))
		return -EFSCORRUPTED;

	return 0;
}

STATIC void
xfs_cleanup_inode(
	struct inode	*dir,
	struct inode	*inode,
	struct dentry	*dentry)
{
	struct xfs_name	teardown;

	/* Oh, the horror.
	 * If we can't add the ACL or we fail in
	 * xfs_inode_init_security we must back out.
	 * ENOSPC can hit here, among other things.
	 */
	xfs_dentry_to_name(&teardown, dentry);

	xfs_remove(XFS_I(dir), &teardown, XFS_I(inode));
}

/*
 * Check to see if we are likely to need an extended attribute to be added to
 * the inode we are about to allocate. This allows the attribute fork to be
 * created during the inode allocation, reducing the number of transactions we
 * need to do in this fast path.
 *
 * The security checks are optimistic, but not guaranteed. The two LSMs that
 * require xattrs to be added here (selinux and smack) are also the only two
 * LSMs that add a sb->s_security structure to the superblock. Hence if security
 * is enabled and sb->s_security is set, we have a pretty good idea that we are
 * going to be asked to add a security xattr immediately after allocating the
 * xfs inode and instantiating the VFS inode.
 */
static inline bool
xfs_create_need_xattr(
	struct inode	*dir,
	struct posix_acl *default_acl,
	struct posix_acl *acl)
{
	if (acl)
		return true;
	if (default_acl)
		return true;
#if IS_ENABLED(CONFIG_SECURITY)
	if (dir->i_sb->s_security)
		return true;
#endif
	return false;
}


STATIC int
xfs_generic_create(
	struct mnt_idmap	*idmap,
	struct inode		*dir,
	struct dentry		*dentry,
	umode_t			mode,
	dev_t			rdev,
	struct file		*tmpfile)	/* unnamed file */
{
	struct inode	*inode;
	struct xfs_inode *ip = NULL;
	struct posix_acl *default_acl, *acl;
	struct xfs_name	name;
	int		error;

	/*
	 * Irix uses Missed'em'V split, but doesn't want to see
	 * the upper 5 bits of (14bit) major.
	 */
	if (S_ISCHR(mode) || S_ISBLK(mode)) {
		if (unlikely(!sysv_valid_dev(rdev) || MAJOR(rdev) & ~0x1ff))
			return -EINVAL;
	} else {
		rdev = 0;
	}

	error = posix_acl_create(dir, &mode, &default_acl, &acl);
	if (error)
		return error;

	/* Verify mode is valid also for tmpfile case */
	error = xfs_dentry_mode_to_name(&name, dentry, mode);
	if (unlikely(error))
		goto out_free_acl;

	if (!tmpfile) {
		error = xfs_create(idmap, XFS_I(dir), &name, mode, rdev,
				xfs_create_need_xattr(dir, default_acl, acl),
				&ip);
	} else {
		error = xfs_create_tmpfile(idmap, XFS_I(dir), mode, &ip);
	}
	if (unlikely(error))
		goto out_free_acl;

	inode = VFS_I(ip);

	error = xfs_inode_init_security(inode, dir, &dentry->d_name);
	if (unlikely(error))
		goto out_cleanup_inode;

	if (default_acl) {
		error = __xfs_set_acl(inode, default_acl, ACL_TYPE_DEFAULT);
		if (error)
			goto out_cleanup_inode;
	}
	if (acl) {
		error = __xfs_set_acl(inode, acl, ACL_TYPE_ACCESS);
		if (error)
			goto out_cleanup_inode;
	}

	xfs_setup_iops(ip);

	if (tmpfile) {
		/*
		 * The VFS requires that any inode fed to d_tmpfile must have
		 * nlink == 1 so that it can decrement the nlink in d_tmpfile.
		 * However, we created the temp file with nlink == 0 because
		 * we're not allowed to put an inode with nlink > 0 on the
		 * unlinked list.  Therefore we have to set nlink to 1 so that
		 * d_tmpfile can immediately set it back to zero.
		 */
		set_nlink(inode, 1);
		d_tmpfile(tmpfile, inode);
	} else
		d_instantiate(dentry, inode);

	xfs_finish_inode_setup(ip);

 out_free_acl:
	posix_acl_release(default_acl);
	posix_acl_release(acl);
	return error;

 out_cleanup_inode:
	xfs_finish_inode_setup(ip);
	if (!tmpfile)
		xfs_cleanup_inode(dir, inode, dentry);
	xfs_irele(ip);
	goto out_free_acl;
}

STATIC int
xfs_vn_mknod(
	struct mnt_idmap	*idmap,
	struct inode		*dir,
	struct dentry		*dentry,
	umode_t			mode,
	dev_t			rdev)
{
	return xfs_generic_create(idmap, dir, dentry, mode, rdev, NULL);
}

STATIC int
xfs_vn_create(
	struct mnt_idmap	*idmap,
	struct inode		*dir,
	struct dentry		*dentry,
	umode_t			mode,
	bool			flags)
{
	return xfs_generic_create(idmap, dir, dentry, mode, 0, NULL);
}

STATIC int
xfs_vn_mkdir(
	struct mnt_idmap	*idmap,
	struct inode		*dir,
	struct dentry		*dentry,
	umode_t			mode)
{
	return xfs_generic_create(idmap, dir, dentry, mode | S_IFDIR, 0, NULL);
}

STATIC struct dentry *
xfs_vn_lookup(
	struct inode	*dir,
	struct dentry	*dentry,
	unsigned int flags)
{
	struct inode *inode;
	struct xfs_inode *cip;
	struct xfs_name	name;
	int		error;

	if (dentry->d_name.len >= MAXNAMELEN)
		return ERR_PTR(-ENAMETOOLONG);

	xfs_dentry_to_name(&name, dentry);
	error = xfs_lookup(XFS_I(dir), &name, &cip, NULL);
	if (likely(!error))
		inode = VFS_I(cip);
	else if (likely(error == -ENOENT))
		inode = NULL;
	else
		inode = ERR_PTR(error);
	return d_splice_alias(inode, dentry);
}

STATIC struct dentry *
xfs_vn_ci_lookup(
	struct inode	*dir,
	struct dentry	*dentry,
	unsigned int flags)
{
	struct xfs_inode *ip;
	struct xfs_name	xname;
	struct xfs_name ci_name;
	struct qstr	dname;
	int		error;

	if (dentry->d_name.len >= MAXNAMELEN)
		return ERR_PTR(-ENAMETOOLONG);

	xfs_dentry_to_name(&xname, dentry);
	error = xfs_lookup(XFS_I(dir), &xname, &ip, &ci_name);
	if (unlikely(error)) {
		if (unlikely(error != -ENOENT))
			return ERR_PTR(error);
		/*
		 * call d_add(dentry, NULL) here when d_drop_negative_children
		 * is called in xfs_vn_mknod (ie. allow negative dentries
		 * with CI filesystems).
		 */
		return NULL;
	}

	/* if exact match, just splice and exit */
	if (!ci_name.name)
		return d_splice_alias(VFS_I(ip), dentry);

	/* else case-insensitive match... */
	dname.name = ci_name.name;
	dname.len = ci_name.len;
	dentry = d_add_ci(dentry, VFS_I(ip), &dname);
	kmem_free(ci_name.name);
	return dentry;
}

STATIC int
xfs_vn_link(
	struct dentry	*old_dentry,
	struct inode	*dir,
	struct dentry	*dentry)
{
	struct inode	*inode = d_inode(old_dentry);
	struct xfs_name	name;
	int		error;

	error = xfs_dentry_mode_to_name(&name, dentry, inode->i_mode);
	if (unlikely(error))
		return error;

	error = xfs_link(XFS_I(dir), XFS_I(inode), &name);
	if (unlikely(error))
		return error;

	ihold(inode);
	d_instantiate(dentry, inode);
	return 0;
}

STATIC int
xfs_vn_unlink(
	struct inode	*dir,
	struct dentry	*dentry)
{
	struct xfs_name	name;
	int		error;

	xfs_dentry_to_name(&name, dentry);

	error = xfs_remove(XFS_I(dir), &name, XFS_I(d_inode(dentry)));
	if (error)
		return error;

	/*
	 * With unlink, the VFS makes the dentry "negative": no inode,
	 * but still hashed. This is incompatible with case-insensitive
	 * mode, so invalidate (unhash) the dentry in CI-mode.
	 */
	if (xfs_has_asciici(XFS_M(dir->i_sb)))
		d_invalidate(dentry);
	return 0;
}

STATIC int
xfs_vn_symlink(
	struct mnt_idmap	*idmap,
	struct inode		*dir,
	struct dentry		*dentry,
	const char		*symname)
{
	struct inode	*inode;
	struct xfs_inode *cip = NULL;
	struct xfs_name	name;
	int		error;
	umode_t		mode;

	mode = S_IFLNK |
		(irix_symlink_mode ? 0777 & ~current_umask() : S_IRWXUGO);
	error = xfs_dentry_mode_to_name(&name, dentry, mode);
	if (unlikely(error))
		goto out;

	error = xfs_symlink(idmap, XFS_I(dir), &name, symname, mode, &cip);
	if (unlikely(error))
		goto out;

	inode = VFS_I(cip);

	error = xfs_inode_init_security(inode, dir, &dentry->d_name);
	if (unlikely(error))
		goto out_cleanup_inode;

	xfs_setup_iops(cip);

	d_instantiate(dentry, inode);
	xfs_finish_inode_setup(cip);
	return 0;

 out_cleanup_inode:
	xfs_finish_inode_setup(cip);
	xfs_cleanup_inode(dir, inode, dentry);
	xfs_irele(cip);
 out:
	return error;
}

STATIC int
xfs_vn_rename(
	struct mnt_idmap	*idmap,
	struct inode		*odir,
	struct dentry		*odentry,
	struct inode		*ndir,
	struct dentry		*ndentry,
	unsigned int		flags)
{
	struct inode	*new_inode = d_inode(ndentry);
	int		omode = 0;
	int		error;
	struct xfs_name	oname;
	struct xfs_name	nname;

	if (flags & ~(RENAME_NOREPLACE | RENAME_EXCHANGE | RENAME_WHITEOUT))
		return -EINVAL;

	/* if we are exchanging files, we need to set i_mode of both files */
	if (flags & RENAME_EXCHANGE)
		omode = d_inode(ndentry)->i_mode;

	error = xfs_dentry_mode_to_name(&oname, odentry, omode);
	if (omode && unlikely(error))
		return error;

	error = xfs_dentry_mode_to_name(&nname, ndentry,
					d_inode(odentry)->i_mode);
	if (unlikely(error))
		return error;

	return xfs_rename(idmap, XFS_I(odir), &oname,
			  XFS_I(d_inode(odentry)), XFS_I(ndir), &nname,
			  new_inode ? XFS_I(new_inode) : NULL, flags);
}

/*
 * careful here - this function can get called recursively, so
 * we need to be very careful about how much stack we use.
 * uio is kmalloced for this reason...
 */
STATIC const char *
xfs_vn_get_link(
	struct dentry		*dentry,
	struct inode		*inode,
	struct delayed_call	*done)
{
	char			*link;
	int			error = -ENOMEM;

	if (!dentry)
		return ERR_PTR(-ECHILD);

	link = kmalloc(XFS_SYMLINK_MAXLEN+1, GFP_KERNEL);
	if (!link)
		goto out_err;

	error = xfs_readlink(XFS_I(d_inode(dentry)), link);
	if (unlikely(error))
		goto out_kfree;

	set_delayed_call(done, kfree_link, link);
	return link;

 out_kfree:
	kfree(link);
 out_err:
	return ERR_PTR(error);
}

static uint32_t
xfs_stat_blksize(
	struct xfs_inode	*ip)
{
	struct xfs_mount	*mp = ip->i_mount;

	/*
	 * If the file blocks are being allocated from a realtime volume, then
	 * always return the realtime extent size.
	 */
	if (XFS_IS_REALTIME_INODE(ip))
		return XFS_FSB_TO_B(mp, xfs_get_extsz_hint(ip));

	/*
	 * Allow large block sizes to be reported to userspace programs if the
	 * "largeio" mount option is used.
	 *
	 * If compatibility mode is specified, simply return the basic unit of
	 * caching so that we don't get inefficient read/modify/write I/O from
	 * user apps. Otherwise....
	 *
	 * If the underlying volume is a stripe, then return the stripe width in
	 * bytes as the recommended I/O size. It is not a stripe and we've set a
	 * default buffered I/O size, return that, otherwise return the compat
	 * default.
	 */
	if (xfs_has_large_iosize(mp)) {
		if (mp->m_swidth)
			return XFS_FSB_TO_B(mp, mp->m_swidth);
		if (xfs_has_allocsize(mp))
			return 1U << mp->m_allocsize_log;
	}

	return PAGE_SIZE;
}

STATIC int
xfs_vn_getattr(
	struct mnt_idmap	*idmap,
	const struct path	*path,
	struct kstat		*stat,
	u32			request_mask,
	unsigned int		query_flags)
{
	struct inode		*inode = d_inode(path->dentry);
	struct xfs_inode	*ip = XFS_I(inode);
	struct xfs_mount	*mp = ip->i_mount;
	vfsuid_t		vfsuid = i_uid_into_vfsuid(idmap, inode);
	vfsgid_t		vfsgid = i_gid_into_vfsgid(idmap, inode);

	trace_xfs_getattr(ip);

	if (xfs_is_shutdown(mp))
		return -EIO;

	stat->size = XFS_ISIZE(ip);
	stat->dev = inode->i_sb->s_dev;
	stat->mode = inode->i_mode;
	stat->nlink = inode->i_nlink;
	stat->uid = vfsuid_into_kuid(vfsuid);
	stat->gid = vfsgid_into_kgid(vfsgid);
	stat->ino = ip->i_ino;
<<<<<<< HEAD
	stat->atime = inode->i_atime;
	stat->mtime = inode->i_mtime;
=======
	stat->atime = inode_get_atime(inode);
	stat->mtime = inode_get_mtime(inode);
>>>>>>> 740329d7
	stat->ctime = inode_get_ctime(inode);
	stat->blocks = XFS_FSB_TO_BB(mp, ip->i_nblocks + ip->i_delayed_blks);

	if (xfs_has_v3inodes(mp)) {
		if (request_mask & STATX_BTIME) {
			stat->result_mask |= STATX_BTIME;
			stat->btime = ip->i_crtime;
		}
	}

	if ((request_mask & STATX_CHANGE_COOKIE) && IS_I_VERSION(inode)) {
		stat->change_cookie = inode_query_iversion(inode);
		stat->result_mask |= STATX_CHANGE_COOKIE;
	}

	/*
	 * Note: If you add another clause to set an attribute flag, please
	 * update attributes_mask below.
	 */
	if (ip->i_diflags & XFS_DIFLAG_IMMUTABLE)
		stat->attributes |= STATX_ATTR_IMMUTABLE;
	if (ip->i_diflags & XFS_DIFLAG_APPEND)
		stat->attributes |= STATX_ATTR_APPEND;
	if (ip->i_diflags & XFS_DIFLAG_NODUMP)
		stat->attributes |= STATX_ATTR_NODUMP;

	stat->attributes_mask |= (STATX_ATTR_IMMUTABLE |
				  STATX_ATTR_APPEND |
				  STATX_ATTR_NODUMP);

	switch (inode->i_mode & S_IFMT) {
	case S_IFBLK:
	case S_IFCHR:
		stat->blksize = BLKDEV_IOSIZE;
		stat->rdev = inode->i_rdev;
		break;
	case S_IFREG:
		if (request_mask & STATX_DIOALIGN) {
			struct xfs_buftarg	*target = xfs_inode_buftarg(ip);
			struct block_device	*bdev = target->bt_bdev;

			stat->result_mask |= STATX_DIOALIGN;
			stat->dio_mem_align = bdev_dma_alignment(bdev) + 1;
			stat->dio_offset_align = bdev_logical_block_size(bdev);
		}
		fallthrough;
	default:
		stat->blksize = xfs_stat_blksize(ip);
		stat->rdev = 0;
		break;
	}

	return 0;
}

static int
xfs_vn_change_ok(
	struct mnt_idmap	*idmap,
	struct dentry		*dentry,
	struct iattr		*iattr)
{
	struct xfs_mount	*mp = XFS_I(d_inode(dentry))->i_mount;

	if (xfs_is_readonly(mp))
		return -EROFS;

	if (xfs_is_shutdown(mp))
		return -EIO;

	return setattr_prepare(idmap, dentry, iattr);
}

/*
 * Set non-size attributes of an inode.
 *
 * Caution: The caller of this function is responsible for calling
 * setattr_prepare() or otherwise verifying the change is fine.
 */
static int
xfs_setattr_nonsize(
	struct mnt_idmap	*idmap,
	struct dentry		*dentry,
	struct xfs_inode	*ip,
	struct iattr		*iattr)
{
	xfs_mount_t		*mp = ip->i_mount;
	struct inode		*inode = VFS_I(ip);
	int			mask = iattr->ia_valid;
	xfs_trans_t		*tp;
	int			error;
	kuid_t			uid = GLOBAL_ROOT_UID;
	kgid_t			gid = GLOBAL_ROOT_GID;
	struct xfs_dquot	*udqp = NULL, *gdqp = NULL;
	struct xfs_dquot	*old_udqp = NULL, *old_gdqp = NULL;

	ASSERT((mask & ATTR_SIZE) == 0);

	/*
	 * If disk quotas is on, we make sure that the dquots do exist on disk,
	 * before we start any other transactions. Trying to do this later
	 * is messy. We don't care to take a readlock to look at the ids
	 * in inode here, because we can't hold it across the trans_reserve.
	 * If the IDs do change before we take the ilock, we're covered
	 * because the i_*dquot fields will get updated anyway.
	 */
	if (XFS_IS_QUOTA_ON(mp) && (mask & (ATTR_UID|ATTR_GID))) {
		uint	qflags = 0;

		if ((mask & ATTR_UID) && XFS_IS_UQUOTA_ON(mp)) {
			uid = from_vfsuid(idmap, i_user_ns(inode),
					  iattr->ia_vfsuid);
			qflags |= XFS_QMOPT_UQUOTA;
		} else {
			uid = inode->i_uid;
		}
		if ((mask & ATTR_GID) && XFS_IS_GQUOTA_ON(mp)) {
			gid = from_vfsgid(idmap, i_user_ns(inode),
					  iattr->ia_vfsgid);
			qflags |= XFS_QMOPT_GQUOTA;
		}  else {
			gid = inode->i_gid;
		}

		/*
		 * We take a reference when we initialize udqp and gdqp,
		 * so it is important that we never blindly double trip on
		 * the same variable. See xfs_create() for an example.
		 */
		ASSERT(udqp == NULL);
		ASSERT(gdqp == NULL);
		error = xfs_qm_vop_dqalloc(ip, uid, gid, ip->i_projid,
					   qflags, &udqp, &gdqp, NULL);
		if (error)
			return error;
	}

	error = xfs_trans_alloc_ichange(ip, udqp, gdqp, NULL,
			has_capability_noaudit(current, CAP_FOWNER), &tp);
	if (error)
		goto out_dqrele;

	/*
	 * Register quota modifications in the transaction.  Must be the owner
	 * or privileged.  These IDs could have changed since we last looked at
	 * them.  But, we're assured that if the ownership did change while we
	 * didn't have the inode locked, inode's dquot(s) would have changed
	 * also.
	 */
	if (XFS_IS_UQUOTA_ON(mp) &&
	    i_uid_needs_update(idmap, iattr, inode)) {
		ASSERT(udqp);
		old_udqp = xfs_qm_vop_chown(tp, ip, &ip->i_udquot, udqp);
	}
	if (XFS_IS_GQUOTA_ON(mp) &&
	    i_gid_needs_update(idmap, iattr, inode)) {
		ASSERT(xfs_has_pquotino(mp) || !XFS_IS_PQUOTA_ON(mp));
		ASSERT(gdqp);
		old_gdqp = xfs_qm_vop_chown(tp, ip, &ip->i_gdquot, gdqp);
	}

	setattr_copy(idmap, inode, iattr);
	xfs_trans_log_inode(tp, ip, XFS_ILOG_CORE);

	XFS_STATS_INC(mp, xs_ig_attrchg);

	if (xfs_has_wsync(mp))
		xfs_trans_set_sync(tp);
	error = xfs_trans_commit(tp);

	/*
	 * Release any dquot(s) the inode had kept before chown.
	 */
	xfs_qm_dqrele(old_udqp);
	xfs_qm_dqrele(old_gdqp);
	xfs_qm_dqrele(udqp);
	xfs_qm_dqrele(gdqp);

	if (error)
		return error;

	/*
	 * XXX(hch): Updating the ACL entries is not atomic vs the i_mode
	 * 	     update.  We could avoid this with linked transactions
	 * 	     and passing down the transaction pointer all the way
	 *	     to attr_set.  No previous user of the generic
	 * 	     Posix ACL code seems to care about this issue either.
	 */
	if (mask & ATTR_MODE) {
		error = posix_acl_chmod(idmap, dentry, inode->i_mode);
		if (error)
			return error;
	}

	return 0;

out_dqrele:
	xfs_qm_dqrele(udqp);
	xfs_qm_dqrele(gdqp);
	return error;
}

/*
 * Truncate file.  Must have write permission and not be a directory.
 *
 * Caution: The caller of this function is responsible for calling
 * setattr_prepare() or otherwise verifying the change is fine.
 */
STATIC int
xfs_setattr_size(
	struct mnt_idmap	*idmap,
	struct dentry		*dentry,
	struct xfs_inode	*ip,
	struct iattr		*iattr)
{
	struct xfs_mount	*mp = ip->i_mount;
	struct inode		*inode = VFS_I(ip);
	xfs_off_t		oldsize, newsize;
	struct xfs_trans	*tp;
	int			error;
	uint			lock_flags = 0;
	bool			did_zeroing = false;

	ASSERT(xfs_isilocked(ip, XFS_IOLOCK_EXCL));
	ASSERT(xfs_isilocked(ip, XFS_MMAPLOCK_EXCL));
	ASSERT(S_ISREG(inode->i_mode));
	ASSERT((iattr->ia_valid & (ATTR_UID|ATTR_GID|ATTR_ATIME|ATTR_ATIME_SET|
		ATTR_MTIME_SET|ATTR_TIMES_SET)) == 0);

	oldsize = inode->i_size;
	newsize = iattr->ia_size;

	/*
	 * Short circuit the truncate case for zero length files.
	 */
	if (newsize == 0 && oldsize == 0 && ip->i_df.if_nextents == 0) {
		if (!(iattr->ia_valid & (ATTR_CTIME|ATTR_MTIME)))
			return 0;

		/*
		 * Use the regular setattr path to update the timestamps.
		 */
		iattr->ia_valid &= ~ATTR_SIZE;
		return xfs_setattr_nonsize(idmap, dentry, ip, iattr);
	}

	/*
	 * Make sure that the dquots are attached to the inode.
	 */
	error = xfs_qm_dqattach(ip);
	if (error)
		return error;

	/*
	 * Wait for all direct I/O to complete.
	 */
	inode_dio_wait(inode);

	/*
	 * File data changes must be complete before we start the transaction to
	 * modify the inode.  This needs to be done before joining the inode to
	 * the transaction because the inode cannot be unlocked once it is a
	 * part of the transaction.
	 *
	 * Start with zeroing any data beyond EOF that we may expose on file
	 * extension, or zeroing out the rest of the block on a downward
	 * truncate.
	 */
	if (newsize > oldsize) {
		trace_xfs_zero_eof(ip, oldsize, newsize - oldsize);
		error = xfs_zero_range(ip, oldsize, newsize - oldsize,
				&did_zeroing);
	} else {
		/*
		 * iomap won't detect a dirty page over an unwritten block (or a
		 * cow block over a hole) and subsequently skips zeroing the
		 * newly post-EOF portion of the page. Flush the new EOF to
		 * convert the block before the pagecache truncate.
		 */
		error = filemap_write_and_wait_range(inode->i_mapping, newsize,
						     newsize);
		if (error)
			return error;
		error = xfs_truncate_page(ip, newsize, &did_zeroing);
	}

	if (error)
		return error;

	/*
	 * We've already locked out new page faults, so now we can safely remove
	 * pages from the page cache knowing they won't get refaulted until we
	 * drop the XFS_MMAP_EXCL lock after the extent manipulations are
	 * complete. The truncate_setsize() call also cleans partial EOF page
	 * PTEs on extending truncates and hence ensures sub-page block size
	 * filesystems are correctly handled, too.
	 *
	 * We have to do all the page cache truncate work outside the
	 * transaction context as the "lock" order is page lock->log space
	 * reservation as defined by extent allocation in the writeback path.
	 * Hence a truncate can fail with ENOMEM from xfs_trans_alloc(), but
	 * having already truncated the in-memory version of the file (i.e. made
	 * user visible changes). There's not much we can do about this, except
	 * to hope that the caller sees ENOMEM and retries the truncate
	 * operation.
	 *
	 * And we update in-core i_size and truncate page cache beyond newsize
	 * before writeback the [i_disk_size, newsize] range, so we're
	 * guaranteed not to write stale data past the new EOF on truncate down.
	 */
	truncate_setsize(inode, newsize);

	/*
	 * We are going to log the inode size change in this transaction so
	 * any previous writes that are beyond the on disk EOF and the new
	 * EOF that have not been written out need to be written here.  If we
	 * do not write the data out, we expose ourselves to the null files
	 * problem. Note that this includes any block zeroing we did above;
	 * otherwise those blocks may not be zeroed after a crash.
	 */
	if (did_zeroing ||
	    (newsize > ip->i_disk_size && oldsize != ip->i_disk_size)) {
		error = filemap_write_and_wait_range(VFS_I(ip)->i_mapping,
						ip->i_disk_size, newsize - 1);
		if (error)
			return error;
	}

	error = xfs_trans_alloc(mp, &M_RES(mp)->tr_itruncate, 0, 0, 0, &tp);
	if (error)
		return error;

	lock_flags |= XFS_ILOCK_EXCL;
	xfs_ilock(ip, XFS_ILOCK_EXCL);
	xfs_trans_ijoin(tp, ip, 0);

	/*
	 * Only change the c/mtime if we are changing the size or we are
	 * explicitly asked to change it.  This handles the semantic difference
	 * between truncate() and ftruncate() as implemented in the VFS.
	 *
	 * The regular truncate() case without ATTR_CTIME and ATTR_MTIME is a
	 * special case where we need to update the times despite not having
	 * these flags set.  For all other operations the VFS set these flags
	 * explicitly if it wants a timestamp update.
	 */
	if (newsize != oldsize &&
	    !(iattr->ia_valid & (ATTR_CTIME | ATTR_MTIME))) {
		iattr->ia_ctime = iattr->ia_mtime =
			current_time(inode);
		iattr->ia_valid |= ATTR_CTIME | ATTR_MTIME;
	}

	/*
	 * The first thing we do is set the size to new_size permanently on
	 * disk.  This way we don't have to worry about anyone ever being able
	 * to look at the data being freed even in the face of a crash.
	 * What we're getting around here is the case where we free a block, it
	 * is allocated to another file, it is written to, and then we crash.
	 * If the new data gets written to the file but the log buffers
	 * containing the free and reallocation don't, then we'd end up with
	 * garbage in the blocks being freed.  As long as we make the new size
	 * permanent before actually freeing any blocks it doesn't matter if
	 * they get written to.
	 */
	ip->i_disk_size = newsize;
	xfs_trans_log_inode(tp, ip, XFS_ILOG_CORE);

	if (newsize <= oldsize) {
		error = xfs_itruncate_extents(&tp, ip, XFS_DATA_FORK, newsize);
		if (error)
			goto out_trans_cancel;

		/*
		 * Truncated "down", so we're removing references to old data
		 * here - if we delay flushing for a long time, we expose
		 * ourselves unduly to the notorious NULL files problem.  So,
		 * we mark this inode and flush it when the file is closed,
		 * and do not wait the usual (long) time for writeout.
		 */
		xfs_iflags_set(ip, XFS_ITRUNCATED);

		/* A truncate down always removes post-EOF blocks. */
		xfs_inode_clear_eofblocks_tag(ip);
	}

	ASSERT(!(iattr->ia_valid & (ATTR_UID | ATTR_GID)));
	setattr_copy(idmap, inode, iattr);
	xfs_trans_log_inode(tp, ip, XFS_ILOG_CORE);

	XFS_STATS_INC(mp, xs_ig_attrchg);

	if (xfs_has_wsync(mp))
		xfs_trans_set_sync(tp);

	error = xfs_trans_commit(tp);
out_unlock:
	if (lock_flags)
		xfs_iunlock(ip, lock_flags);
	return error;

out_trans_cancel:
	xfs_trans_cancel(tp);
	goto out_unlock;
}

int
xfs_vn_setattr_size(
	struct mnt_idmap	*idmap,
	struct dentry		*dentry,
	struct iattr		*iattr)
{
	struct xfs_inode	*ip = XFS_I(d_inode(dentry));
	int error;

	trace_xfs_setattr(ip);

	error = xfs_vn_change_ok(idmap, dentry, iattr);
	if (error)
		return error;
	return xfs_setattr_size(idmap, dentry, ip, iattr);
}

STATIC int
xfs_vn_setattr(
	struct mnt_idmap	*idmap,
	struct dentry		*dentry,
	struct iattr		*iattr)
{
	struct inode		*inode = d_inode(dentry);
	struct xfs_inode	*ip = XFS_I(inode);
	int			error;

	if (iattr->ia_valid & ATTR_SIZE) {
		uint			iolock;

		xfs_ilock(ip, XFS_MMAPLOCK_EXCL);
		iolock = XFS_IOLOCK_EXCL | XFS_MMAPLOCK_EXCL;

		error = xfs_break_layouts(inode, &iolock, BREAK_UNMAP);
		if (error) {
			xfs_iunlock(ip, XFS_MMAPLOCK_EXCL);
			return error;
		}

		error = xfs_vn_setattr_size(idmap, dentry, iattr);
		xfs_iunlock(ip, XFS_MMAPLOCK_EXCL);
	} else {
		trace_xfs_setattr(ip);

		error = xfs_vn_change_ok(idmap, dentry, iattr);
		if (!error)
			error = xfs_setattr_nonsize(idmap, dentry, ip, iattr);
	}

	return error;
}

STATIC int
xfs_vn_update_time(
	struct inode		*inode,
	int			flags)
{
	struct xfs_inode	*ip = XFS_I(inode);
	struct xfs_mount	*mp = ip->i_mount;
	int			log_flags = XFS_ILOG_TIMESTAMP;
	struct xfs_trans	*tp;
	int			error;
	struct timespec64	now;

	trace_xfs_update_time(ip);

	if (inode->i_sb->s_flags & SB_LAZYTIME) {
		if (!((flags & S_VERSION) &&
		      inode_maybe_inc_iversion(inode, false))) {
			generic_update_time(inode, flags);
			return 0;
		}

		/* Capture the iversion update that just occurred */
		log_flags |= XFS_ILOG_CORE;
	}

	error = xfs_trans_alloc(mp, &M_RES(mp)->tr_fsyncts, 0, 0, 0, &tp);
	if (error)
		return error;

	xfs_ilock(ip, XFS_ILOCK_EXCL);
	if (flags & (S_CTIME|S_MTIME))
		now = inode_set_ctime_current(inode);
	else
		now = current_time(inode);

	if (flags & S_MTIME)
		inode_set_mtime_to_ts(inode, now);
	if (flags & S_ATIME)
		inode_set_atime_to_ts(inode, now);

	xfs_trans_ijoin(tp, ip, XFS_ILOCK_EXCL);
	xfs_trans_log_inode(tp, ip, log_flags);
	return xfs_trans_commit(tp);
}

STATIC int
xfs_vn_fiemap(
	struct inode		*inode,
	struct fiemap_extent_info *fieinfo,
	u64			start,
	u64			length)
{
	int			error;

	xfs_ilock(XFS_I(inode), XFS_IOLOCK_SHARED);
	if (fieinfo->fi_flags & FIEMAP_FLAG_XATTR) {
		fieinfo->fi_flags &= ~FIEMAP_FLAG_XATTR;
		error = iomap_fiemap(inode, fieinfo, start, length,
				&xfs_xattr_iomap_ops);
	} else {
		error = iomap_fiemap(inode, fieinfo, start, length,
				&xfs_read_iomap_ops);
	}
	xfs_iunlock(XFS_I(inode), XFS_IOLOCK_SHARED);

	return error;
}

STATIC int
xfs_vn_tmpfile(
	struct mnt_idmap	*idmap,
	struct inode		*dir,
	struct file		*file,
	umode_t			mode)
{
	int err = xfs_generic_create(idmap, dir, file->f_path.dentry, mode, 0, file);

	return finish_open_simple(file, err);
}

static const struct inode_operations xfs_inode_operations = {
	.get_inode_acl		= xfs_get_acl,
	.set_acl		= xfs_set_acl,
	.getattr		= xfs_vn_getattr,
	.setattr		= xfs_vn_setattr,
	.listxattr		= xfs_vn_listxattr,
	.fiemap			= xfs_vn_fiemap,
	.update_time		= xfs_vn_update_time,
	.fileattr_get		= xfs_fileattr_get,
	.fileattr_set		= xfs_fileattr_set,
};

static const struct inode_operations xfs_dir_inode_operations = {
	.create			= xfs_vn_create,
	.lookup			= xfs_vn_lookup,
	.link			= xfs_vn_link,
	.unlink			= xfs_vn_unlink,
	.symlink		= xfs_vn_symlink,
	.mkdir			= xfs_vn_mkdir,
	/*
	 * Yes, XFS uses the same method for rmdir and unlink.
	 *
	 * There are some subtile differences deeper in the code,
	 * but we use S_ISDIR to check for those.
	 */
	.rmdir			= xfs_vn_unlink,
	.mknod			= xfs_vn_mknod,
	.rename			= xfs_vn_rename,
	.get_inode_acl		= xfs_get_acl,
	.set_acl		= xfs_set_acl,
	.getattr		= xfs_vn_getattr,
	.setattr		= xfs_vn_setattr,
	.listxattr		= xfs_vn_listxattr,
	.update_time		= xfs_vn_update_time,
	.tmpfile		= xfs_vn_tmpfile,
	.fileattr_get		= xfs_fileattr_get,
	.fileattr_set		= xfs_fileattr_set,
};

static const struct inode_operations xfs_dir_ci_inode_operations = {
	.create			= xfs_vn_create,
	.lookup			= xfs_vn_ci_lookup,
	.link			= xfs_vn_link,
	.unlink			= xfs_vn_unlink,
	.symlink		= xfs_vn_symlink,
	.mkdir			= xfs_vn_mkdir,
	/*
	 * Yes, XFS uses the same method for rmdir and unlink.
	 *
	 * There are some subtile differences deeper in the code,
	 * but we use S_ISDIR to check for those.
	 */
	.rmdir			= xfs_vn_unlink,
	.mknod			= xfs_vn_mknod,
	.rename			= xfs_vn_rename,
	.get_inode_acl		= xfs_get_acl,
	.set_acl		= xfs_set_acl,
	.getattr		= xfs_vn_getattr,
	.setattr		= xfs_vn_setattr,
	.listxattr		= xfs_vn_listxattr,
	.update_time		= xfs_vn_update_time,
	.tmpfile		= xfs_vn_tmpfile,
	.fileattr_get		= xfs_fileattr_get,
	.fileattr_set		= xfs_fileattr_set,
};

static const struct inode_operations xfs_symlink_inode_operations = {
	.get_link		= xfs_vn_get_link,
	.getattr		= xfs_vn_getattr,
	.setattr		= xfs_vn_setattr,
	.listxattr		= xfs_vn_listxattr,
	.update_time		= xfs_vn_update_time,
};

/* Figure out if this file actually supports DAX. */
static bool
xfs_inode_supports_dax(
	struct xfs_inode	*ip)
{
	struct xfs_mount	*mp = ip->i_mount;

	/* Only supported on regular files. */
	if (!S_ISREG(VFS_I(ip)->i_mode))
		return false;

	/* Block size must match page size */
	if (mp->m_sb.sb_blocksize != PAGE_SIZE)
		return false;

	/* Device has to support DAX too. */
	return xfs_inode_buftarg(ip)->bt_daxdev != NULL;
}

static bool
xfs_inode_should_enable_dax(
	struct xfs_inode *ip)
{
	if (!IS_ENABLED(CONFIG_FS_DAX))
		return false;
	if (xfs_has_dax_never(ip->i_mount))
		return false;
	if (!xfs_inode_supports_dax(ip))
		return false;
	if (xfs_has_dax_always(ip->i_mount))
		return true;
	if (ip->i_diflags2 & XFS_DIFLAG2_DAX)
		return true;
	return false;
}

void
xfs_diflags_to_iflags(
	struct xfs_inode	*ip,
	bool init)
{
	struct inode            *inode = VFS_I(ip);
	unsigned int            xflags = xfs_ip2xflags(ip);
	unsigned int            flags = 0;

	ASSERT(!(IS_DAX(inode) && init));

	if (xflags & FS_XFLAG_IMMUTABLE)
		flags |= S_IMMUTABLE;
	if (xflags & FS_XFLAG_APPEND)
		flags |= S_APPEND;
	if (xflags & FS_XFLAG_SYNC)
		flags |= S_SYNC;
	if (xflags & FS_XFLAG_NOATIME)
		flags |= S_NOATIME;
	if (init && xfs_inode_should_enable_dax(ip))
		flags |= S_DAX;

	/*
	 * S_DAX can only be set during inode initialization and is never set by
	 * the VFS, so we cannot mask off S_DAX in i_flags.
	 */
	inode->i_flags &= ~(S_IMMUTABLE | S_APPEND | S_SYNC | S_NOATIME);
	inode->i_flags |= flags;
}

/*
 * Initialize the Linux inode.
 *
 * When reading existing inodes from disk this is called directly from xfs_iget,
 * when creating a new inode it is called from xfs_init_new_inode after setting
 * up the inode. These callers have different criteria for clearing XFS_INEW, so
 * leave it up to the caller to deal with unlocking the inode appropriately.
 */
void
xfs_setup_inode(
	struct xfs_inode	*ip)
{
	struct inode		*inode = &ip->i_vnode;
	gfp_t			gfp_mask;

	inode->i_ino = ip->i_ino;
	inode->i_state |= I_NEW;

	inode_sb_list_add(inode);
	/* make the inode look hashed for the writeback code */
	inode_fake_hash(inode);

	i_size_write(inode, ip->i_disk_size);
	xfs_diflags_to_iflags(ip, true);

	if (S_ISDIR(inode->i_mode)) {
		/*
		 * We set the i_rwsem class here to avoid potential races with
		 * lockdep_annotate_inode_mutex_key() reinitialising the lock
		 * after a filehandle lookup has already found the inode in
		 * cache before it has been unlocked via unlock_new_inode().
		 */
		lockdep_set_class(&inode->i_rwsem,
				  &inode->i_sb->s_type->i_mutex_dir_key);
		lockdep_set_class(&ip->i_lock.mr_lock, &xfs_dir_ilock_class);
	} else {
		lockdep_set_class(&ip->i_lock.mr_lock, &xfs_nondir_ilock_class);
	}

	/*
	 * Ensure all page cache allocations are done from GFP_NOFS context to
	 * prevent direct reclaim recursion back into the filesystem and blowing
	 * stacks or deadlocking.
	 */
	gfp_mask = mapping_gfp_mask(inode->i_mapping);
	mapping_set_gfp_mask(inode->i_mapping, (gfp_mask & ~(__GFP_FS)));

	/*
	 * If there is no attribute fork no ACL can exist on this inode,
	 * and it can't have any file capabilities attached to it either.
	 */
	if (!xfs_inode_has_attr_fork(ip)) {
		inode_has_no_xattr(inode);
		cache_no_acl(inode);
	}
}

void
xfs_setup_iops(
	struct xfs_inode	*ip)
{
	struct inode		*inode = &ip->i_vnode;

	switch (inode->i_mode & S_IFMT) {
	case S_IFREG:
		inode->i_op = &xfs_inode_operations;
		inode->i_fop = &xfs_file_operations;
		if (IS_DAX(inode))
			inode->i_mapping->a_ops = &xfs_dax_aops;
		else
			inode->i_mapping->a_ops = &xfs_address_space_operations;
		break;
	case S_IFDIR:
		if (xfs_has_asciici(XFS_M(inode->i_sb)))
			inode->i_op = &xfs_dir_ci_inode_operations;
		else
			inode->i_op = &xfs_dir_inode_operations;
		inode->i_fop = &xfs_dir_file_operations;
		break;
	case S_IFLNK:
		inode->i_op = &xfs_symlink_inode_operations;
		break;
	default:
		inode->i_op = &xfs_inode_operations;
		init_special_inode(inode, inode->i_mode, inode->i_rdev);
		break;
	}
}<|MERGE_RESOLUTION|>--- conflicted
+++ resolved
@@ -572,13 +572,8 @@
 	stat->uid = vfsuid_into_kuid(vfsuid);
 	stat->gid = vfsgid_into_kgid(vfsgid);
 	stat->ino = ip->i_ino;
-<<<<<<< HEAD
-	stat->atime = inode->i_atime;
-	stat->mtime = inode->i_mtime;
-=======
 	stat->atime = inode_get_atime(inode);
 	stat->mtime = inode_get_mtime(inode);
->>>>>>> 740329d7
 	stat->ctime = inode_get_ctime(inode);
 	stat->blocks = XFS_FSB_TO_BB(mp, ip->i_nblocks + ip->i_delayed_blks);
 
