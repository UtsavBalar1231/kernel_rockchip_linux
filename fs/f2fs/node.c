// SPDX-License-Identifier: GPL-2.0
/*
 * fs/f2fs/node.c
 *
 * Copyright (c) 2012 Samsung Electronics Co., Ltd.
 *             http://www.samsung.com/
 */
#include <linux/fs.h>
#include <linux/f2fs_fs.h>
#include <linux/mpage.h>
#include <linux/backing-dev.h>
#include <linux/blkdev.h>
#include <linux/pagevec.h>
#include <linux/swap.h>

#include "f2fs.h"
#include "node.h"
#include "segment.h"
#include "xattr.h"
#include "trace.h"
#include <trace/events/f2fs.h>

#define on_f2fs_build_free_nids(nmi) mutex_is_locked(&(nm_i)->build_lock)

static struct kmem_cache *nat_entry_slab;
static struct kmem_cache *free_nid_slab;
static struct kmem_cache *nat_entry_set_slab;
static struct kmem_cache *fsync_node_entry_slab;

/*
 * Check whether the given nid is within node id range.
 */
int f2fs_check_nid_range(struct f2fs_sb_info *sbi, nid_t nid)
{
	if (unlikely(nid < F2FS_ROOT_INO(sbi) || nid >= NM_I(sbi)->max_nid)) {
		set_sbi_flag(sbi, SBI_NEED_FSCK);
		f2fs_msg(sbi->sb, KERN_WARNING,
				"%s: out-of-range nid=%x, run fsck to fix.",
				__func__, nid);
		return -EINVAL;
	}
	return 0;
}

bool f2fs_available_free_memory(struct f2fs_sb_info *sbi, int type)
{
	struct f2fs_nm_info *nm_i = NM_I(sbi);
	struct sysinfo val;
	unsigned long avail_ram;
	unsigned long mem_size = 0;
	bool res = false;

	si_meminfo(&val);

	/* only uses low memory */
	avail_ram = val.totalram - val.totalhigh;

	/*
	 * give 25%, 25%, 50%, 50%, 50% memory for each components respectively
	 */
	if (type == FREE_NIDS) {
		mem_size = (nm_i->nid_cnt[FREE_NID] *
				sizeof(struct free_nid)) >> PAGE_SHIFT;
		res = mem_size < ((avail_ram * nm_i->ram_thresh / 100) >> 2);
	} else if (type == NAT_ENTRIES) {
		mem_size = (nm_i->nat_cnt * sizeof(struct nat_entry)) >>
							PAGE_SHIFT;
		res = mem_size < ((avail_ram * nm_i->ram_thresh / 100) >> 2);
		if (excess_cached_nats(sbi))
			res = false;
	} else if (type == DIRTY_DENTS) {
		if (sbi->sb->s_bdi->wb.dirty_exceeded)
			return false;
		mem_size = get_pages(sbi, F2FS_DIRTY_DENTS);
		res = mem_size < ((avail_ram * nm_i->ram_thresh / 100) >> 1);
	} else if (type == INO_ENTRIES) {
		int i;

		for (i = 0; i < MAX_INO_ENTRY; i++)
			mem_size += sbi->im[i].ino_num *
						sizeof(struct ino_entry);
		mem_size >>= PAGE_SHIFT;
		res = mem_size < ((avail_ram * nm_i->ram_thresh / 100) >> 1);
	} else if (type == EXTENT_CACHE) {
		mem_size = (atomic_read(&sbi->total_ext_tree) *
				sizeof(struct extent_tree) +
				atomic_read(&sbi->total_ext_node) *
				sizeof(struct extent_node)) >> PAGE_SHIFT;
		res = mem_size < ((avail_ram * nm_i->ram_thresh / 100) >> 1);
	} else if (type == INMEM_PAGES) {
		/* it allows 20% / total_ram for inmemory pages */
		mem_size = get_pages(sbi, F2FS_INMEM_PAGES);
		res = mem_size < (val.totalram / 5);
	} else {
		if (!sbi->sb->s_bdi->wb.dirty_exceeded)
			return true;
	}
	return res;
}

static void clear_node_page_dirty(struct page *page)
{
	if (PageDirty(page)) {
		f2fs_clear_radix_tree_dirty_tag(page);
		clear_page_dirty_for_io(page);
		dec_page_count(F2FS_P_SB(page), F2FS_DIRTY_NODES);
	}
	ClearPageUptodate(page);
}

static struct page *get_current_nat_page(struct f2fs_sb_info *sbi, nid_t nid)
{
	return f2fs_get_meta_page_nofail(sbi, current_nat_addr(sbi, nid));
}

static struct page *get_next_nat_page(struct f2fs_sb_info *sbi, nid_t nid)
{
	struct page *src_page;
	struct page *dst_page;
	pgoff_t dst_off;
	void *src_addr;
	void *dst_addr;
	struct f2fs_nm_info *nm_i = NM_I(sbi);

	dst_off = next_nat_addr(sbi, current_nat_addr(sbi, nid));

	/* get current nat block page with lock */
	src_page = get_current_nat_page(sbi, nid);
	if (IS_ERR(src_page))
		return src_page;
	dst_page = f2fs_grab_meta_page(sbi, dst_off);
	f2fs_bug_on(sbi, PageDirty(src_page));

	src_addr = page_address(src_page);
	dst_addr = page_address(dst_page);
	memcpy(dst_addr, src_addr, PAGE_SIZE);
	set_page_dirty(dst_page);
	f2fs_put_page(src_page, 1);

	set_to_next_nat(nm_i, nid);

	return dst_page;
}

static struct nat_entry *__alloc_nat_entry(nid_t nid, bool no_fail)
{
	struct nat_entry *new;

	if (no_fail)
		new = f2fs_kmem_cache_alloc(nat_entry_slab, GFP_F2FS_ZERO);
	else
		new = kmem_cache_alloc(nat_entry_slab, GFP_F2FS_ZERO);
	if (new) {
		nat_set_nid(new, nid);
		nat_reset_flag(new);
	}
	return new;
}

static void __free_nat_entry(struct nat_entry *e)
{
	kmem_cache_free(nat_entry_slab, e);
}

/* must be locked by nat_tree_lock */
static struct nat_entry *__init_nat_entry(struct f2fs_nm_info *nm_i,
	struct nat_entry *ne, struct f2fs_nat_entry *raw_ne, bool no_fail)
{
	if (no_fail)
		f2fs_radix_tree_insert(&nm_i->nat_root, nat_get_nid(ne), ne);
	else if (radix_tree_insert(&nm_i->nat_root, nat_get_nid(ne), ne))
		return NULL;

	if (raw_ne)
		node_info_from_raw_nat(&ne->ni, raw_ne);

	spin_lock(&nm_i->nat_list_lock);
	list_add_tail(&ne->list, &nm_i->nat_entries);
	spin_unlock(&nm_i->nat_list_lock);

	nm_i->nat_cnt++;
	return ne;
}

static struct nat_entry *__lookup_nat_cache(struct f2fs_nm_info *nm_i, nid_t n)
{
	struct nat_entry *ne;

	ne = radix_tree_lookup(&nm_i->nat_root, n);

	/* for recent accessed nat entry, move it to tail of lru list */
	if (ne && !get_nat_flag(ne, IS_DIRTY)) {
		spin_lock(&nm_i->nat_list_lock);
		if (!list_empty(&ne->list))
			list_move_tail(&ne->list, &nm_i->nat_entries);
		spin_unlock(&nm_i->nat_list_lock);
	}

	return ne;
}

static unsigned int __gang_lookup_nat_cache(struct f2fs_nm_info *nm_i,
		nid_t start, unsigned int nr, struct nat_entry **ep)
{
	return radix_tree_gang_lookup(&nm_i->nat_root, (void **)ep, start, nr);
}

static void __del_from_nat_cache(struct f2fs_nm_info *nm_i, struct nat_entry *e)
{
	radix_tree_delete(&nm_i->nat_root, nat_get_nid(e));
	nm_i->nat_cnt--;
	__free_nat_entry(e);
}

static struct nat_entry_set *__grab_nat_entry_set(struct f2fs_nm_info *nm_i,
							struct nat_entry *ne)
{
	nid_t set = NAT_BLOCK_OFFSET(ne->ni.nid);
	struct nat_entry_set *head;

	head = radix_tree_lookup(&nm_i->nat_set_root, set);
	if (!head) {
		head = f2fs_kmem_cache_alloc(nat_entry_set_slab, GFP_NOFS);

		INIT_LIST_HEAD(&head->entry_list);
		INIT_LIST_HEAD(&head->set_list);
		head->set = set;
		head->entry_cnt = 0;
		f2fs_radix_tree_insert(&nm_i->nat_set_root, set, head);
	}
	return head;
}

static void __set_nat_cache_dirty(struct f2fs_nm_info *nm_i,
						struct nat_entry *ne)
{
	struct nat_entry_set *head;
	bool new_ne = nat_get_blkaddr(ne) == NEW_ADDR;

	if (!new_ne)
		head = __grab_nat_entry_set(nm_i, ne);

	/*
	 * update entry_cnt in below condition:
	 * 1. update NEW_ADDR to valid block address;
	 * 2. update old block address to new one;
	 */
	if (!new_ne && (get_nat_flag(ne, IS_PREALLOC) ||
				!get_nat_flag(ne, IS_DIRTY)))
		head->entry_cnt++;

	set_nat_flag(ne, IS_PREALLOC, new_ne);

	if (get_nat_flag(ne, IS_DIRTY))
		goto refresh_list;

	nm_i->dirty_nat_cnt++;
	set_nat_flag(ne, IS_DIRTY, true);
refresh_list:
	spin_lock(&nm_i->nat_list_lock);
	if (new_ne)
		list_del_init(&ne->list);
	else
		list_move_tail(&ne->list, &head->entry_list);
	spin_unlock(&nm_i->nat_list_lock);
}

static void __clear_nat_cache_dirty(struct f2fs_nm_info *nm_i,
		struct nat_entry_set *set, struct nat_entry *ne)
{
	spin_lock(&nm_i->nat_list_lock);
	list_move_tail(&ne->list, &nm_i->nat_entries);
	spin_unlock(&nm_i->nat_list_lock);

	set_nat_flag(ne, IS_DIRTY, false);
	set->entry_cnt--;
	nm_i->dirty_nat_cnt--;
}

static unsigned int __gang_lookup_nat_set(struct f2fs_nm_info *nm_i,
		nid_t start, unsigned int nr, struct nat_entry_set **ep)
{
	return radix_tree_gang_lookup(&nm_i->nat_set_root, (void **)ep,
							start, nr);
}

bool f2fs_in_warm_node_list(struct f2fs_sb_info *sbi, struct page *page)
{
	return NODE_MAPPING(sbi) == page->mapping &&
			IS_DNODE(page) && is_cold_node(page);
}

void f2fs_init_fsync_node_info(struct f2fs_sb_info *sbi)
{
	spin_lock_init(&sbi->fsync_node_lock);
	INIT_LIST_HEAD(&sbi->fsync_node_list);
	sbi->fsync_seg_id = 0;
	sbi->fsync_node_num = 0;
}

static unsigned int f2fs_add_fsync_node_entry(struct f2fs_sb_info *sbi,
							struct page *page)
{
	struct fsync_node_entry *fn;
	unsigned long flags;
	unsigned int seq_id;

	fn = f2fs_kmem_cache_alloc(fsync_node_entry_slab, GFP_NOFS);

	get_page(page);
	fn->page = page;
	INIT_LIST_HEAD(&fn->list);

	spin_lock_irqsave(&sbi->fsync_node_lock, flags);
	list_add_tail(&fn->list, &sbi->fsync_node_list);
	fn->seq_id = sbi->fsync_seg_id++;
	seq_id = fn->seq_id;
	sbi->fsync_node_num++;
	spin_unlock_irqrestore(&sbi->fsync_node_lock, flags);

	return seq_id;
}

void f2fs_del_fsync_node_entry(struct f2fs_sb_info *sbi, struct page *page)
{
	struct fsync_node_entry *fn;
	unsigned long flags;

	spin_lock_irqsave(&sbi->fsync_node_lock, flags);
	list_for_each_entry(fn, &sbi->fsync_node_list, list) {
		if (fn->page == page) {
			list_del(&fn->list);
			sbi->fsync_node_num--;
			spin_unlock_irqrestore(&sbi->fsync_node_lock, flags);
			kmem_cache_free(fsync_node_entry_slab, fn);
			put_page(page);
			return;
		}
	}
	spin_unlock_irqrestore(&sbi->fsync_node_lock, flags);
	f2fs_bug_on(sbi, 1);
}

void f2fs_reset_fsync_node_info(struct f2fs_sb_info *sbi)
{
	unsigned long flags;

	spin_lock_irqsave(&sbi->fsync_node_lock, flags);
	sbi->fsync_seg_id = 0;
	spin_unlock_irqrestore(&sbi->fsync_node_lock, flags);
}

int f2fs_need_dentry_mark(struct f2fs_sb_info *sbi, nid_t nid)
{
	struct f2fs_nm_info *nm_i = NM_I(sbi);
	struct nat_entry *e;
	bool need = false;

	down_read(&nm_i->nat_tree_lock);
	e = __lookup_nat_cache(nm_i, nid);
	if (e) {
		if (!get_nat_flag(e, IS_CHECKPOINTED) &&
				!get_nat_flag(e, HAS_FSYNCED_INODE))
			need = true;
	}
	up_read(&nm_i->nat_tree_lock);
	return need;
}

bool f2fs_is_checkpointed_node(struct f2fs_sb_info *sbi, nid_t nid)
{
	struct f2fs_nm_info *nm_i = NM_I(sbi);
	struct nat_entry *e;
	bool is_cp = true;

	down_read(&nm_i->nat_tree_lock);
	e = __lookup_nat_cache(nm_i, nid);
	if (e && !get_nat_flag(e, IS_CHECKPOINTED))
		is_cp = false;
	up_read(&nm_i->nat_tree_lock);
	return is_cp;
}

bool f2fs_need_inode_block_update(struct f2fs_sb_info *sbi, nid_t ino)
{
	struct f2fs_nm_info *nm_i = NM_I(sbi);
	struct nat_entry *e;
	bool need_update = true;

	down_read(&nm_i->nat_tree_lock);
	e = __lookup_nat_cache(nm_i, ino);
	if (e && get_nat_flag(e, HAS_LAST_FSYNC) &&
			(get_nat_flag(e, IS_CHECKPOINTED) ||
			 get_nat_flag(e, HAS_FSYNCED_INODE)))
		need_update = false;
	up_read(&nm_i->nat_tree_lock);
	return need_update;
}

/* must be locked by nat_tree_lock */
static void cache_nat_entry(struct f2fs_sb_info *sbi, nid_t nid,
						struct f2fs_nat_entry *ne)
{
	struct f2fs_nm_info *nm_i = NM_I(sbi);
	struct nat_entry *new, *e;

	new = __alloc_nat_entry(nid, false);
	if (!new)
		return;

	down_write(&nm_i->nat_tree_lock);
	e = __lookup_nat_cache(nm_i, nid);
	if (!e)
		e = __init_nat_entry(nm_i, new, ne, false);
	else
		f2fs_bug_on(sbi, nat_get_ino(e) != le32_to_cpu(ne->ino) ||
				nat_get_blkaddr(e) !=
					le32_to_cpu(ne->block_addr) ||
				nat_get_version(e) != ne->version);
	up_write(&nm_i->nat_tree_lock);
	if (e != new)
		__free_nat_entry(new);
}

static void set_node_addr(struct f2fs_sb_info *sbi, struct node_info *ni,
			block_t new_blkaddr, bool fsync_done)
{
	struct f2fs_nm_info *nm_i = NM_I(sbi);
	struct nat_entry *e;
	struct nat_entry *new = __alloc_nat_entry(ni->nid, true);

	down_write(&nm_i->nat_tree_lock);
	e = __lookup_nat_cache(nm_i, ni->nid);
	if (!e) {
		e = __init_nat_entry(nm_i, new, NULL, true);
		copy_node_info(&e->ni, ni);
		f2fs_bug_on(sbi, ni->blk_addr == NEW_ADDR);
	} else if (new_blkaddr == NEW_ADDR) {
		/*
		 * when nid is reallocated,
		 * previous nat entry can be remained in nat cache.
		 * So, reinitialize it with new information.
		 */
		copy_node_info(&e->ni, ni);
		f2fs_bug_on(sbi, ni->blk_addr != NULL_ADDR);
	}
	/* let's free early to reduce memory consumption */
	if (e != new)
		__free_nat_entry(new);

	/* sanity check */
	f2fs_bug_on(sbi, nat_get_blkaddr(e) != ni->blk_addr);
	f2fs_bug_on(sbi, nat_get_blkaddr(e) == NULL_ADDR &&
			new_blkaddr == NULL_ADDR);
	f2fs_bug_on(sbi, nat_get_blkaddr(e) == NEW_ADDR &&
			new_blkaddr == NEW_ADDR);
	f2fs_bug_on(sbi, is_valid_data_blkaddr(sbi, nat_get_blkaddr(e)) &&
			new_blkaddr == NEW_ADDR);

	/* increment version no as node is removed */
	if (nat_get_blkaddr(e) != NEW_ADDR && new_blkaddr == NULL_ADDR) {
		unsigned char version = nat_get_version(e);
		nat_set_version(e, inc_node_version(version));
	}

	/* change address */
	nat_set_blkaddr(e, new_blkaddr);
	if (!is_valid_data_blkaddr(sbi, new_blkaddr))
		set_nat_flag(e, IS_CHECKPOINTED, false);
	__set_nat_cache_dirty(nm_i, e);

	/* update fsync_mark if its inode nat entry is still alive */
	if (ni->nid != ni->ino)
		e = __lookup_nat_cache(nm_i, ni->ino);
	if (e) {
		if (fsync_done && ni->nid == ni->ino)
			set_nat_flag(e, HAS_FSYNCED_INODE, true);
		set_nat_flag(e, HAS_LAST_FSYNC, fsync_done);
	}
	up_write(&nm_i->nat_tree_lock);
}

int f2fs_try_to_free_nats(struct f2fs_sb_info *sbi, int nr_shrink)
{
	struct f2fs_nm_info *nm_i = NM_I(sbi);
	int nr = nr_shrink;

	if (!down_write_trylock(&nm_i->nat_tree_lock))
		return 0;

	spin_lock(&nm_i->nat_list_lock);
	while (nr_shrink) {
		struct nat_entry *ne;

		if (list_empty(&nm_i->nat_entries))
			break;

		ne = list_first_entry(&nm_i->nat_entries,
					struct nat_entry, list);
		list_del(&ne->list);
		spin_unlock(&nm_i->nat_list_lock);

		__del_from_nat_cache(nm_i, ne);
		nr_shrink--;

		spin_lock(&nm_i->nat_list_lock);
	}
	spin_unlock(&nm_i->nat_list_lock);

	up_write(&nm_i->nat_tree_lock);
	return nr - nr_shrink;
}

/*
 * This function always returns success
 */
int f2fs_get_node_info(struct f2fs_sb_info *sbi, nid_t nid,
						struct node_info *ni)
{
	struct f2fs_nm_info *nm_i = NM_I(sbi);
	struct curseg_info *curseg = CURSEG_I(sbi, CURSEG_HOT_DATA);
	struct f2fs_journal *journal = curseg->journal;
	nid_t start_nid = START_NID(nid);
	struct f2fs_nat_block *nat_blk;
	struct page *page = NULL;
	struct f2fs_nat_entry ne;
	struct nat_entry *e;
	pgoff_t index;
	int i;

	ni->nid = nid;

	/* Check nat cache */
	down_read(&nm_i->nat_tree_lock);
	e = __lookup_nat_cache(nm_i, nid);
	if (e) {
		ni->ino = nat_get_ino(e);
		ni->blk_addr = nat_get_blkaddr(e);
		ni->version = nat_get_version(e);
		up_read(&nm_i->nat_tree_lock);
		return 0;
	}

	memset(&ne, 0, sizeof(struct f2fs_nat_entry));

	/* Check current segment summary */
	down_read(&curseg->journal_rwsem);
	i = f2fs_lookup_journal_in_cursum(journal, NAT_JOURNAL, nid, 0);
	if (i >= 0) {
		ne = nat_in_journal(journal, i);
		node_info_from_raw_nat(ni, &ne);
	}
	up_read(&curseg->journal_rwsem);
	if (i >= 0) {
		up_read(&nm_i->nat_tree_lock);
		goto cache;
	}

	/* Fill node_info from nat page */
	index = current_nat_addr(sbi, nid);
	up_read(&nm_i->nat_tree_lock);

	page = f2fs_get_meta_page(sbi, index);
	if (IS_ERR(page))
		return PTR_ERR(page);

	nat_blk = (struct f2fs_nat_block *)page_address(page);
	ne = nat_blk->entries[nid - start_nid];
	node_info_from_raw_nat(ni, &ne);
	f2fs_put_page(page, 1);
cache:
	/* cache nat entry */
	cache_nat_entry(sbi, nid, &ne);
	return 0;
}

/*
 * readahead MAX_RA_NODE number of node pages.
 */
static void f2fs_ra_node_pages(struct page *parent, int start, int n)
{
	struct f2fs_sb_info *sbi = F2FS_P_SB(parent);
	struct blk_plug plug;
	int i, end;
	nid_t nid;

	blk_start_plug(&plug);

	/* Then, try readahead for siblings of the desired node */
	end = start + n;
	end = min(end, NIDS_PER_BLOCK);
	for (i = start; i < end; i++) {
		nid = get_nid(parent, i, false);
		f2fs_ra_node_page(sbi, nid);
	}

	blk_finish_plug(&plug);
}

pgoff_t f2fs_get_next_page_offset(struct dnode_of_data *dn, pgoff_t pgofs)
{
	const long direct_index = ADDRS_PER_INODE(dn->inode);
	const long direct_blks = ADDRS_PER_BLOCK;
	const long indirect_blks = ADDRS_PER_BLOCK * NIDS_PER_BLOCK;
	unsigned int skipped_unit = ADDRS_PER_BLOCK;
	int cur_level = dn->cur_level;
	int max_level = dn->max_level;
	pgoff_t base = 0;

	if (!dn->max_level)
		return pgofs + 1;

	while (max_level-- > cur_level)
		skipped_unit *= NIDS_PER_BLOCK;

	switch (dn->max_level) {
	case 3:
		base += 2 * indirect_blks;
	case 2:
		base += 2 * direct_blks;
	case 1:
		base += direct_index;
		break;
	default:
		f2fs_bug_on(F2FS_I_SB(dn->inode), 1);
	}

	return ((pgofs - base) / skipped_unit + 1) * skipped_unit + base;
}

/*
 * The maximum depth is four.
 * Offset[0] will have raw inode offset.
 */
static int get_node_path(struct inode *inode, long block,
				int offset[4], unsigned int noffset[4])
{
	const long direct_index = ADDRS_PER_INODE(inode);
	const long direct_blks = ADDRS_PER_BLOCK;
	const long dptrs_per_blk = NIDS_PER_BLOCK;
	const long indirect_blks = ADDRS_PER_BLOCK * NIDS_PER_BLOCK;
	const long dindirect_blks = indirect_blks * NIDS_PER_BLOCK;
	int n = 0;
	int level = 0;

	noffset[0] = 0;

	if (block < direct_index) {
		offset[n] = block;
		goto got;
	}
	block -= direct_index;
	if (block < direct_blks) {
		offset[n++] = NODE_DIR1_BLOCK;
		noffset[n] = 1;
		offset[n] = block;
		level = 1;
		goto got;
	}
	block -= direct_blks;
	if (block < direct_blks) {
		offset[n++] = NODE_DIR2_BLOCK;
		noffset[n] = 2;
		offset[n] = block;
		level = 1;
		goto got;
	}
	block -= direct_blks;
	if (block < indirect_blks) {
		offset[n++] = NODE_IND1_BLOCK;
		noffset[n] = 3;
		offset[n++] = block / direct_blks;
		noffset[n] = 4 + offset[n - 1];
		offset[n] = block % direct_blks;
		level = 2;
		goto got;
	}
	block -= indirect_blks;
	if (block < indirect_blks) {
		offset[n++] = NODE_IND2_BLOCK;
		noffset[n] = 4 + dptrs_per_blk;
		offset[n++] = block / direct_blks;
		noffset[n] = 5 + dptrs_per_blk + offset[n - 1];
		offset[n] = block % direct_blks;
		level = 2;
		goto got;
	}
	block -= indirect_blks;
	if (block < dindirect_blks) {
		offset[n++] = NODE_DIND_BLOCK;
		noffset[n] = 5 + (dptrs_per_blk * 2);
		offset[n++] = block / indirect_blks;
		noffset[n] = 6 + (dptrs_per_blk * 2) +
			      offset[n - 1] * (dptrs_per_blk + 1);
		offset[n++] = (block / direct_blks) % dptrs_per_blk;
		noffset[n] = 7 + (dptrs_per_blk * 2) +
			      offset[n - 2] * (dptrs_per_blk + 1) +
			      offset[n - 1];
		offset[n] = block % direct_blks;
		level = 3;
		goto got;
	} else {
		return -E2BIG;
	}
got:
	return level;
}

/*
 * Caller should call f2fs_put_dnode(dn).
 * Also, it should grab and release a rwsem by calling f2fs_lock_op() and
 * f2fs_unlock_op() only if ro is not set RDONLY_NODE.
 * In the case of RDONLY_NODE, we don't need to care about mutex.
 */
int f2fs_get_dnode_of_data(struct dnode_of_data *dn, pgoff_t index, int mode)
{
	struct f2fs_sb_info *sbi = F2FS_I_SB(dn->inode);
	struct page *npage[4];
	struct page *parent = NULL;
	int offset[4];
	unsigned int noffset[4];
	nid_t nids[4];
	int level, i = 0;
	int err = 0;

	level = get_node_path(dn->inode, index, offset, noffset);
	if (level < 0)
		return level;

	nids[0] = dn->inode->i_ino;
	npage[0] = dn->inode_page;

	if (!npage[0]) {
		npage[0] = f2fs_get_node_page(sbi, nids[0]);
		if (IS_ERR(npage[0]))
			return PTR_ERR(npage[0]);
	}

	/* if inline_data is set, should not report any block indices */
	if (f2fs_has_inline_data(dn->inode) && index) {
		err = -ENOENT;
		f2fs_put_page(npage[0], 1);
		goto release_out;
	}

	parent = npage[0];
	if (level != 0)
		nids[1] = get_nid(parent, offset[0], true);
	dn->inode_page = npage[0];
	dn->inode_page_locked = true;

	/* get indirect or direct nodes */
	for (i = 1; i <= level; i++) {
		bool done = false;

		if (!nids[i] && mode == ALLOC_NODE) {
			/* alloc new node */
			if (!f2fs_alloc_nid(sbi, &(nids[i]))) {
				err = -ENOSPC;
				goto release_pages;
			}

			dn->nid = nids[i];
			npage[i] = f2fs_new_node_page(dn, noffset[i]);
			if (IS_ERR(npage[i])) {
				f2fs_alloc_nid_failed(sbi, nids[i]);
				err = PTR_ERR(npage[i]);
				goto release_pages;
			}

			set_nid(parent, offset[i - 1], nids[i], i == 1);
			f2fs_alloc_nid_done(sbi, nids[i]);
			done = true;
		} else if (mode == LOOKUP_NODE_RA && i == level && level > 1) {
			npage[i] = f2fs_get_node_page_ra(parent, offset[i - 1]);
			if (IS_ERR(npage[i])) {
				err = PTR_ERR(npage[i]);
				goto release_pages;
			}
			done = true;
		}
		if (i == 1) {
			dn->inode_page_locked = false;
			unlock_page(parent);
		} else {
			f2fs_put_page(parent, 1);
		}

		if (!done) {
			npage[i] = f2fs_get_node_page(sbi, nids[i]);
			if (IS_ERR(npage[i])) {
				err = PTR_ERR(npage[i]);
				f2fs_put_page(npage[0], 0);
				goto release_out;
			}
		}
		if (i < level) {
			parent = npage[i];
			nids[i + 1] = get_nid(parent, offset[i], false);
		}
	}
	dn->nid = nids[level];
	dn->ofs_in_node = offset[level];
	dn->node_page = npage[level];
	dn->data_blkaddr = datablock_addr(dn->inode,
				dn->node_page, dn->ofs_in_node);
	return 0;

release_pages:
	f2fs_put_page(parent, 1);
	if (i > 1)
		f2fs_put_page(npage[0], 0);
release_out:
	dn->inode_page = NULL;
	dn->node_page = NULL;
	if (err == -ENOENT) {
		dn->cur_level = i;
		dn->max_level = level;
		dn->ofs_in_node = offset[level];
	}
	return err;
}

static int truncate_node(struct dnode_of_data *dn)
{
	struct f2fs_sb_info *sbi = F2FS_I_SB(dn->inode);
	struct node_info ni;
	int err;
<<<<<<< HEAD
=======
	pgoff_t index;
>>>>>>> 152bacdd

	err = f2fs_get_node_info(sbi, dn->nid, &ni);
	if (err)
		return err;

	/* Deallocate node address */
	f2fs_invalidate_blocks(sbi, ni.blk_addr);
	dec_valid_node_count(sbi, dn->inode, dn->nid == dn->inode->i_ino);
	set_node_addr(sbi, &ni, NULL_ADDR, false);

	if (dn->nid == dn->inode->i_ino) {
		f2fs_remove_orphan_inode(sbi, dn->nid);
		dec_valid_inode_count(sbi);
		f2fs_inode_synced(dn->inode);
	}

	clear_node_page_dirty(dn->node_page);
	set_sbi_flag(sbi, SBI_IS_DIRTY);

	index = dn->node_page->index;
	f2fs_put_page(dn->node_page, 1);

	invalidate_mapping_pages(NODE_MAPPING(sbi),
			index, index);

	dn->node_page = NULL;
	trace_f2fs_truncate_node(dn->inode, dn->nid, ni.blk_addr);

	return 0;
}

static int truncate_dnode(struct dnode_of_data *dn)
{
	struct page *page;
	int err;

	if (dn->nid == 0)
		return 1;

	/* get direct node */
	page = f2fs_get_node_page(F2FS_I_SB(dn->inode), dn->nid);
	if (IS_ERR(page) && PTR_ERR(page) == -ENOENT)
		return 1;
	else if (IS_ERR(page))
		return PTR_ERR(page);

	/* Make dnode_of_data for parameter */
	dn->node_page = page;
	dn->ofs_in_node = 0;
	f2fs_truncate_data_blocks(dn);
	err = truncate_node(dn);
	if (err)
		return err;

	return 1;
}

static int truncate_nodes(struct dnode_of_data *dn, unsigned int nofs,
						int ofs, int depth)
{
	struct dnode_of_data rdn = *dn;
	struct page *page;
	struct f2fs_node *rn;
	nid_t child_nid;
	unsigned int child_nofs;
	int freed = 0;
	int i, ret;

	if (dn->nid == 0)
		return NIDS_PER_BLOCK + 1;

	trace_f2fs_truncate_nodes_enter(dn->inode, dn->nid, dn->data_blkaddr);

	page = f2fs_get_node_page(F2FS_I_SB(dn->inode), dn->nid);
	if (IS_ERR(page)) {
		trace_f2fs_truncate_nodes_exit(dn->inode, PTR_ERR(page));
		return PTR_ERR(page);
	}

	f2fs_ra_node_pages(page, ofs, NIDS_PER_BLOCK);

	rn = F2FS_NODE(page);
	if (depth < 3) {
		for (i = ofs; i < NIDS_PER_BLOCK; i++, freed++) {
			child_nid = le32_to_cpu(rn->in.nid[i]);
			if (child_nid == 0)
				continue;
			rdn.nid = child_nid;
			ret = truncate_dnode(&rdn);
			if (ret < 0)
				goto out_err;
			if (set_nid(page, i, 0, false))
				dn->node_changed = true;
		}
	} else {
		child_nofs = nofs + ofs * (NIDS_PER_BLOCK + 1) + 1;
		for (i = ofs; i < NIDS_PER_BLOCK; i++) {
			child_nid = le32_to_cpu(rn->in.nid[i]);
			if (child_nid == 0) {
				child_nofs += NIDS_PER_BLOCK + 1;
				continue;
			}
			rdn.nid = child_nid;
			ret = truncate_nodes(&rdn, child_nofs, 0, depth - 1);
			if (ret == (NIDS_PER_BLOCK + 1)) {
				if (set_nid(page, i, 0, false))
					dn->node_changed = true;
				child_nofs += ret;
			} else if (ret < 0 && ret != -ENOENT) {
				goto out_err;
			}
		}
		freed = child_nofs;
	}

	if (!ofs) {
		/* remove current indirect node */
		dn->node_page = page;
		ret = truncate_node(dn);
		if (ret)
			goto out_err;
		freed++;
	} else {
		f2fs_put_page(page, 1);
	}
	trace_f2fs_truncate_nodes_exit(dn->inode, freed);
	return freed;

out_err:
	f2fs_put_page(page, 1);
	trace_f2fs_truncate_nodes_exit(dn->inode, ret);
	return ret;
}

static int truncate_partial_nodes(struct dnode_of_data *dn,
			struct f2fs_inode *ri, int *offset, int depth)
{
	struct page *pages[2];
	nid_t nid[3];
	nid_t child_nid;
	int err = 0;
	int i;
	int idx = depth - 2;

	nid[0] = le32_to_cpu(ri->i_nid[offset[0] - NODE_DIR1_BLOCK]);
	if (!nid[0])
		return 0;

	/* get indirect nodes in the path */
	for (i = 0; i < idx + 1; i++) {
		/* reference count'll be increased */
		pages[i] = f2fs_get_node_page(F2FS_I_SB(dn->inode), nid[i]);
		if (IS_ERR(pages[i])) {
			err = PTR_ERR(pages[i]);
			idx = i - 1;
			goto fail;
		}
		nid[i + 1] = get_nid(pages[i], offset[i + 1], false);
	}

	f2fs_ra_node_pages(pages[idx], offset[idx + 1], NIDS_PER_BLOCK);

	/* free direct nodes linked to a partial indirect node */
	for (i = offset[idx + 1]; i < NIDS_PER_BLOCK; i++) {
		child_nid = get_nid(pages[idx], i, false);
		if (!child_nid)
			continue;
		dn->nid = child_nid;
		err = truncate_dnode(dn);
		if (err < 0)
			goto fail;
		if (set_nid(pages[idx], i, 0, false))
			dn->node_changed = true;
	}

	if (offset[idx + 1] == 0) {
		dn->node_page = pages[idx];
		dn->nid = nid[idx];
		err = truncate_node(dn);
		if (err)
			goto fail;
	} else {
		f2fs_put_page(pages[idx], 1);
	}
	offset[idx]++;
	offset[idx + 1] = 0;
	idx--;
fail:
	for (i = idx; i >= 0; i--)
		f2fs_put_page(pages[i], 1);

	trace_f2fs_truncate_partial_nodes(dn->inode, nid, depth, err);

	return err;
}

/*
 * All the block addresses of data and nodes should be nullified.
 */
int f2fs_truncate_inode_blocks(struct inode *inode, pgoff_t from)
{
	struct f2fs_sb_info *sbi = F2FS_I_SB(inode);
	int err = 0, cont = 1;
	int level, offset[4], noffset[4];
	unsigned int nofs = 0;
	struct f2fs_inode *ri;
	struct dnode_of_data dn;
	struct page *page;

	trace_f2fs_truncate_inode_blocks_enter(inode, from);

	level = get_node_path(inode, from, offset, noffset);
	if (level < 0)
		return level;

	page = f2fs_get_node_page(sbi, inode->i_ino);
	if (IS_ERR(page)) {
		trace_f2fs_truncate_inode_blocks_exit(inode, PTR_ERR(page));
		return PTR_ERR(page);
	}

	set_new_dnode(&dn, inode, page, NULL, 0);
	unlock_page(page);

	ri = F2FS_INODE(page);
	switch (level) {
	case 0:
	case 1:
		nofs = noffset[1];
		break;
	case 2:
		nofs = noffset[1];
		if (!offset[level - 1])
			goto skip_partial;
		err = truncate_partial_nodes(&dn, ri, offset, level);
		if (err < 0 && err != -ENOENT)
			goto fail;
		nofs += 1 + NIDS_PER_BLOCK;
		break;
	case 3:
		nofs = 5 + 2 * NIDS_PER_BLOCK;
		if (!offset[level - 1])
			goto skip_partial;
		err = truncate_partial_nodes(&dn, ri, offset, level);
		if (err < 0 && err != -ENOENT)
			goto fail;
		break;
	default:
		BUG();
	}

skip_partial:
	while (cont) {
		dn.nid = le32_to_cpu(ri->i_nid[offset[0] - NODE_DIR1_BLOCK]);
		switch (offset[0]) {
		case NODE_DIR1_BLOCK:
		case NODE_DIR2_BLOCK:
			err = truncate_dnode(&dn);
			break;

		case NODE_IND1_BLOCK:
		case NODE_IND2_BLOCK:
			err = truncate_nodes(&dn, nofs, offset[1], 2);
			break;

		case NODE_DIND_BLOCK:
			err = truncate_nodes(&dn, nofs, offset[1], 3);
			cont = 0;
			break;

		default:
			BUG();
		}
		if (err < 0 && err != -ENOENT)
			goto fail;
		if (offset[1] == 0 &&
				ri->i_nid[offset[0] - NODE_DIR1_BLOCK]) {
			lock_page(page);
			BUG_ON(page->mapping != NODE_MAPPING(sbi));
<<<<<<< HEAD
			f2fs_wait_on_page_writeback(page, NODE, true);
=======
			f2fs_wait_on_page_writeback(page, NODE, true, true);
>>>>>>> 152bacdd
			ri->i_nid[offset[0] - NODE_DIR1_BLOCK] = 0;
			set_page_dirty(page);
			unlock_page(page);
		}
		offset[1] = 0;
		offset[0]++;
		nofs += err;
	}
fail:
	f2fs_put_page(page, 0);
	trace_f2fs_truncate_inode_blocks_exit(inode, err);
	return err > 0 ? 0 : err;
}

/* caller must lock inode page */
int f2fs_truncate_xattr_node(struct inode *inode)
{
	struct f2fs_sb_info *sbi = F2FS_I_SB(inode);
	nid_t nid = F2FS_I(inode)->i_xattr_nid;
	struct dnode_of_data dn;
	struct page *npage;
	int err;

	if (!nid)
		return 0;

	npage = f2fs_get_node_page(sbi, nid);
	if (IS_ERR(npage))
		return PTR_ERR(npage);

	set_new_dnode(&dn, inode, NULL, npage, nid);
	err = truncate_node(&dn);
	if (err) {
		f2fs_put_page(npage, 1);
		return err;
	}

	f2fs_i_xnid_write(inode, 0);

	return 0;
}

/*
 * Caller should grab and release a rwsem by calling f2fs_lock_op() and
 * f2fs_unlock_op().
 */
int f2fs_remove_inode_page(struct inode *inode)
{
	struct dnode_of_data dn;
	int err;

	set_new_dnode(&dn, inode, NULL, NULL, inode->i_ino);
	err = f2fs_get_dnode_of_data(&dn, 0, LOOKUP_NODE);
	if (err)
		return err;

	err = f2fs_truncate_xattr_node(inode);
	if (err) {
		f2fs_put_dnode(&dn);
		return err;
	}

	/* remove potential inline_data blocks */
	if (S_ISREG(inode->i_mode) || S_ISDIR(inode->i_mode) ||
				S_ISLNK(inode->i_mode))
		f2fs_truncate_data_blocks_range(&dn, 1);

	/* 0 is possible, after f2fs_new_inode() has failed */
	if (unlikely(f2fs_cp_error(F2FS_I_SB(inode)))) {
		f2fs_put_dnode(&dn);
		return -EIO;
	}
	f2fs_bug_on(F2FS_I_SB(inode),
			inode->i_blocks != 0 && inode->i_blocks != 8);

	/* will put inode & node pages */
	err = truncate_node(&dn);
	if (err) {
		f2fs_put_dnode(&dn);
		return err;
	}
	return 0;
}

struct page *f2fs_new_inode_page(struct inode *inode)
{
	struct dnode_of_data dn;

	/* allocate inode page for new inode */
	set_new_dnode(&dn, inode, NULL, NULL, inode->i_ino);

	/* caller should f2fs_put_page(page, 1); */
	return f2fs_new_node_page(&dn, 0);
}

struct page *f2fs_new_node_page(struct dnode_of_data *dn, unsigned int ofs)
{
	struct f2fs_sb_info *sbi = F2FS_I_SB(dn->inode);
	struct node_info new_ni;
	struct page *page;
	int err;

	if (unlikely(is_inode_flag_set(dn->inode, FI_NO_ALLOC)))
		return ERR_PTR(-EPERM);

	page = f2fs_grab_cache_page(NODE_MAPPING(sbi), dn->nid, false);
	if (!page)
		return ERR_PTR(-ENOMEM);

	if (unlikely((err = inc_valid_node_count(sbi, dn->inode, !ofs))))
		goto fail;

#ifdef CONFIG_F2FS_CHECK_FS
	err = f2fs_get_node_info(sbi, dn->nid, &new_ni);
	if (err) {
		dec_valid_node_count(sbi, dn->inode, !ofs);
		goto fail;
	}
	f2fs_bug_on(sbi, new_ni.blk_addr != NULL_ADDR);
#endif
	new_ni.nid = dn->nid;
	new_ni.ino = dn->inode->i_ino;
	new_ni.blk_addr = NULL_ADDR;
	new_ni.flag = 0;
	new_ni.version = 0;
	set_node_addr(sbi, &new_ni, NEW_ADDR, false);

<<<<<<< HEAD
	f2fs_wait_on_page_writeback(page, NODE, true);
=======
	f2fs_wait_on_page_writeback(page, NODE, true, true);
>>>>>>> 152bacdd
	fill_node_footer(page, dn->nid, dn->inode->i_ino, ofs, true);
	set_cold_node(page, S_ISDIR(dn->inode->i_mode));
	if (!PageUptodate(page))
		SetPageUptodate(page);
	if (set_page_dirty(page))
		dn->node_changed = true;

	if (f2fs_has_xattr_block(ofs))
		f2fs_i_xnid_write(dn->inode, dn->nid);

	if (ofs == 0)
		inc_valid_inode_count(sbi);
	return page;

fail:
	clear_node_page_dirty(page);
	f2fs_put_page(page, 1);
	return ERR_PTR(err);
}

/*
 * Caller should do after getting the following values.
 * 0: f2fs_put_page(page, 0)
 * LOCKED_PAGE or error: f2fs_put_page(page, 1)
 */
static int read_node_page(struct page *page, int op_flags)
{
	struct f2fs_sb_info *sbi = F2FS_P_SB(page);
	struct node_info ni;
	struct f2fs_io_info fio = {
		.sbi = sbi,
		.type = NODE,
		.op = REQ_OP_READ,
		.op_flags = op_flags,
		.page = page,
		.encrypted_page = NULL,
	};
	int err;

	if (PageUptodate(page)) {
#ifdef CONFIG_F2FS_CHECK_FS
		f2fs_bug_on(sbi, !f2fs_inode_chksum_verify(sbi, page));
#endif
		return LOCKED_PAGE;
	}

	err = f2fs_get_node_info(sbi, page->index, &ni);
	if (err)
		return err;

	if (unlikely(ni.blk_addr == NULL_ADDR) ||
			is_sbi_flag_set(sbi, SBI_IS_SHUTDOWN)) {
		ClearPageUptodate(page);
		return -ENOENT;
	}

	fio.new_blkaddr = fio.old_blkaddr = ni.blk_addr;
	return f2fs_submit_page_bio(&fio);
}

/*
 * Readahead a node page
 */
void f2fs_ra_node_page(struct f2fs_sb_info *sbi, nid_t nid)
{
	struct page *apage;
	int err;

	if (!nid)
		return;
	if (f2fs_check_nid_range(sbi, nid))
		return;

	rcu_read_lock();
	apage = radix_tree_lookup(&NODE_MAPPING(sbi)->page_tree, nid);
	rcu_read_unlock();
	if (apage)
		return;

	apage = f2fs_grab_cache_page(NODE_MAPPING(sbi), nid, false);
	if (!apage)
		return;

	err = read_node_page(apage, REQ_RAHEAD);
	f2fs_put_page(apage, err ? 1 : 0);
}

static struct page *__get_node_page(struct f2fs_sb_info *sbi, pgoff_t nid,
					struct page *parent, int start)
{
	struct page *page;
	int err;

	if (!nid)
		return ERR_PTR(-ENOENT);
	if (f2fs_check_nid_range(sbi, nid))
		return ERR_PTR(-EINVAL);
repeat:
	page = f2fs_grab_cache_page(NODE_MAPPING(sbi), nid, false);
	if (!page)
		return ERR_PTR(-ENOMEM);

	err = read_node_page(page, REQ_SYNC);
	if (err < 0) {
		f2fs_put_page(page, 1);
		return ERR_PTR(err);
	} else if (err == LOCKED_PAGE) {
		err = 0;
		goto page_hit;
	}

	if (parent)
		f2fs_ra_node_pages(parent, start + 1, MAX_RA_NODE);

	lock_page(page);

	if (unlikely(page->mapping != NODE_MAPPING(sbi))) {
		f2fs_put_page(page, 1);
		goto repeat;
	}

	if (unlikely(!PageUptodate(page))) {
		err = -EIO;
		goto out_err;
	}

	if (!f2fs_inode_chksum_verify(sbi, page)) {
		err = -EBADMSG;
		goto out_err;
	}
page_hit:
	if(unlikely(nid != nid_of_node(page))) {
		f2fs_msg(sbi->sb, KERN_WARNING, "inconsistent node block, "
			"nid:%lu, node_footer[nid:%u,ino:%u,ofs:%u,cpver:%llu,blkaddr:%u]",
			nid, nid_of_node(page), ino_of_node(page),
			ofs_of_node(page), cpver_of_node(page),
			next_blkaddr_of_node(page));
		err = -EINVAL;
out_err:
		ClearPageUptodate(page);
		f2fs_put_page(page, 1);
		return ERR_PTR(err);
	}
	return page;
}

struct page *f2fs_get_node_page(struct f2fs_sb_info *sbi, pgoff_t nid)
{
	return __get_node_page(sbi, nid, NULL, 0);
}

struct page *f2fs_get_node_page_ra(struct page *parent, int start)
{
	struct f2fs_sb_info *sbi = F2FS_P_SB(parent);
	nid_t nid = get_nid(parent, start, false);

	return __get_node_page(sbi, nid, parent, start);
}

static void flush_inline_data(struct f2fs_sb_info *sbi, nid_t ino)
{
	struct inode *inode;
	struct page *page;
	int ret;

	/* should flush inline_data before evict_inode */
	inode = ilookup(sbi->sb, ino);
	if (!inode)
		return;

	page = f2fs_pagecache_get_page(inode->i_mapping, 0,
					FGP_LOCK|FGP_NOWAIT, 0);
	if (!page)
		goto iput_out;

	if (!PageUptodate(page))
		goto page_out;

	if (!PageDirty(page))
		goto page_out;

	if (!clear_page_dirty_for_io(page))
		goto page_out;

	ret = f2fs_write_inline_data(inode, page);
	inode_dec_dirty_pages(inode);
	f2fs_remove_dirty_inode(inode);
	if (ret)
		set_page_dirty(page);
page_out:
	f2fs_put_page(page, 1);
iput_out:
	iput(inode);
}

static struct page *last_fsync_dnode(struct f2fs_sb_info *sbi, nid_t ino)
{
	pgoff_t index;
	struct pagevec pvec;
	struct page *last_page = NULL;
	int nr_pages;

	pagevec_init(&pvec, 0);
	index = 0;

	while ((nr_pages = pagevec_lookup_tag(&pvec, NODE_MAPPING(sbi), &index,
				PAGECACHE_TAG_DIRTY))) {
		int i;

		for (i = 0; i < nr_pages; i++) {
			struct page *page = pvec.pages[i];

			if (unlikely(f2fs_cp_error(sbi))) {
				f2fs_put_page(last_page, 0);
				pagevec_release(&pvec);
				return ERR_PTR(-EIO);
			}

			if (!IS_DNODE(page) || !is_cold_node(page))
				continue;
			if (ino_of_node(page) != ino)
				continue;

			lock_page(page);

			if (unlikely(page->mapping != NODE_MAPPING(sbi))) {
continue_unlock:
				unlock_page(page);
				continue;
			}
			if (ino_of_node(page) != ino)
				goto continue_unlock;

			if (!PageDirty(page)) {
				/* someone wrote it for us */
				goto continue_unlock;
			}

			if (last_page)
				f2fs_put_page(last_page, 0);

			get_page(page);
			last_page = page;
			unlock_page(page);
		}
		pagevec_release(&pvec);
		cond_resched();
	}
	return last_page;
}

static int __write_node_page(struct page *page, bool atomic, bool *submitted,
				struct writeback_control *wbc, bool do_balance,
				enum iostat_type io_type, unsigned int *seq_id)
{
	struct f2fs_sb_info *sbi = F2FS_P_SB(page);
	nid_t nid;
	struct node_info ni;
	struct f2fs_io_info fio = {
		.sbi = sbi,
		.ino = ino_of_node(page),
		.type = NODE,
		.op = REQ_OP_WRITE,
		.op_flags = wbc_to_write_flags(wbc),
		.page = page,
		.encrypted_page = NULL,
		.submitted = false,
		.io_type = io_type,
		.io_wbc = wbc,
	};
	unsigned int seq;

	trace_f2fs_writepage(page, NODE);

	if (unlikely(f2fs_cp_error(sbi)))
		goto redirty_out;

	if (unlikely(is_sbi_flag_set(sbi, SBI_POR_DOING)))
		goto redirty_out;

	if (wbc->sync_mode == WB_SYNC_NONE &&
			IS_DNODE(page) && is_cold_node(page))
		goto redirty_out;

	/* get old block addr of this node page */
	nid = nid_of_node(page);
	f2fs_bug_on(sbi, page->index != nid);

	if (f2fs_get_node_info(sbi, nid, &ni))
		goto redirty_out;

	if (wbc->for_reclaim) {
		if (!down_read_trylock(&sbi->node_write))
			goto redirty_out;
	} else {
		down_read(&sbi->node_write);
	}

	/* This page is already truncated */
	if (unlikely(ni.blk_addr == NULL_ADDR)) {
		ClearPageUptodate(page);
		dec_page_count(sbi, F2FS_DIRTY_NODES);
		up_read(&sbi->node_write);
		unlock_page(page);
		return 0;
	}

	if (__is_valid_data_blkaddr(ni.blk_addr) &&
		!f2fs_is_valid_blkaddr(sbi, ni.blk_addr, DATA_GENERIC)) {
		up_read(&sbi->node_write);
		goto redirty_out;
	}

	if (atomic && !test_opt(sbi, NOBARRIER))
		fio.op_flags |= WRITE_FLUSH_FUA;

	set_page_writeback(page);
	ClearPageError(page);

	if (f2fs_in_warm_node_list(sbi, page)) {
		seq = f2fs_add_fsync_node_entry(sbi, page);
		if (seq_id)
			*seq_id = seq;
	}

	fio.old_blkaddr = ni.blk_addr;
	f2fs_do_write_node_page(nid, &fio);
	set_node_addr(sbi, &ni, fio.new_blkaddr, is_fsync_dnode(page));
	dec_page_count(sbi, F2FS_DIRTY_NODES);
	up_read(&sbi->node_write);

	if (wbc->for_reclaim) {
		f2fs_submit_merged_write_cond(sbi, NULL, page, 0, NODE);
		submitted = NULL;
	}

	unlock_page(page);

	if (unlikely(f2fs_cp_error(sbi))) {
		f2fs_submit_merged_write(sbi, NODE);
		submitted = NULL;
	}
	if (submitted)
		*submitted = fio.submitted;

	if (do_balance)
		f2fs_balance_fs(sbi, false);
	return 0;

redirty_out:
	redirty_page_for_writepage(wbc, page);
	return AOP_WRITEPAGE_ACTIVATE;
}

int f2fs_move_node_page(struct page *node_page, int gc_type)
{
	int err = 0;

	if (gc_type == FG_GC) {
		struct writeback_control wbc = {
			.sync_mode = WB_SYNC_ALL,
			.nr_to_write = 1,
			.for_reclaim = 0,
		};

<<<<<<< HEAD
		set_page_dirty(node_page);
		f2fs_wait_on_page_writeback(node_page, NODE, true);

		f2fs_bug_on(F2FS_P_SB(node_page), PageWriteback(node_page));
=======
		f2fs_wait_on_page_writeback(node_page, NODE, true, true);

		set_page_dirty(node_page);

>>>>>>> 152bacdd
		if (!clear_page_dirty_for_io(node_page)) {
			err = -EAGAIN;
			goto out_page;
		}

		if (__write_node_page(node_page, false, NULL,
					&wbc, false, FS_GC_NODE_IO, NULL)) {
			err = -EAGAIN;
			unlock_page(node_page);
		}
		goto release_page;
	} else {
		/* set page dirty and write it */
		if (!PageWriteback(node_page))
			set_page_dirty(node_page);
	}
out_page:
	unlock_page(node_page);
release_page:
	f2fs_put_page(node_page, 0);
	return err;
}

static int f2fs_write_node_page(struct page *page,
				struct writeback_control *wbc)
{
	return __write_node_page(page, false, NULL, wbc, false,
						FS_NODE_IO, NULL);
}

int f2fs_fsync_node_pages(struct f2fs_sb_info *sbi, struct inode *inode,
			struct writeback_control *wbc, bool atomic,
			unsigned int *seq_id)
{
	pgoff_t index;
	struct pagevec pvec;
	int ret = 0;
	struct page *last_page = NULL;
	bool marked = false;
	nid_t ino = inode->i_ino;
	int nr_pages;
	int nwritten = 0;

	if (atomic) {
		last_page = last_fsync_dnode(sbi, ino);
		if (IS_ERR_OR_NULL(last_page))
			return PTR_ERR_OR_ZERO(last_page);
	}
retry:
	pagevec_init(&pvec, 0);
	index = 0;

	while ((nr_pages = pagevec_lookup_tag(&pvec, NODE_MAPPING(sbi), &index,
				PAGECACHE_TAG_DIRTY))) {
		int i;

		for (i = 0; i < nr_pages; i++) {
			struct page *page = pvec.pages[i];
			bool submitted = false;

			if (unlikely(f2fs_cp_error(sbi))) {
				f2fs_put_page(last_page, 0);
				pagevec_release(&pvec);
				ret = -EIO;
				goto out;
			}

			if (!IS_DNODE(page) || !is_cold_node(page))
				continue;
			if (ino_of_node(page) != ino)
				continue;

			lock_page(page);

			if (unlikely(page->mapping != NODE_MAPPING(sbi))) {
continue_unlock:
				unlock_page(page);
				continue;
			}
			if (ino_of_node(page) != ino)
				goto continue_unlock;

			if (!PageDirty(page) && page != last_page) {
				/* someone wrote it for us */
				goto continue_unlock;
			}

<<<<<<< HEAD
			f2fs_wait_on_page_writeback(page, NODE, true);
			BUG_ON(PageWriteback(page));
=======
			f2fs_wait_on_page_writeback(page, NODE, true, true);
>>>>>>> 152bacdd

			set_fsync_mark(page, 0);
			set_dentry_mark(page, 0);

			if (!atomic || page == last_page) {
				set_fsync_mark(page, 1);
				if (IS_INODE(page)) {
					if (is_inode_flag_set(inode,
								FI_DIRTY_INODE))
						f2fs_update_inode(inode, page);
					set_dentry_mark(page,
						f2fs_need_dentry_mark(sbi, ino));
				}
				/*  may be written by other thread */
				if (!PageDirty(page))
					set_page_dirty(page);
			}

			if (!clear_page_dirty_for_io(page))
				goto continue_unlock;

			ret = __write_node_page(page, atomic &&
						page == last_page,
						&submitted, wbc, true,
						FS_NODE_IO, seq_id);
			if (ret) {
				unlock_page(page);
				f2fs_put_page(last_page, 0);
				break;
			} else if (submitted) {
				nwritten++;
			}

			if (page == last_page) {
				f2fs_put_page(page, 0);
				marked = true;
				break;
			}
		}
		pagevec_release(&pvec);
		cond_resched();

		if (ret || marked)
			break;
	}
	if (!ret && atomic && !marked) {
		f2fs_msg(sbi->sb, KERN_DEBUG,
			"Retry to write fsync mark: ino=%u, idx=%lx",
					ino, last_page->index);
		lock_page(last_page);
<<<<<<< HEAD
		f2fs_wait_on_page_writeback(last_page, NODE, true);
=======
		f2fs_wait_on_page_writeback(last_page, NODE, true, true);
>>>>>>> 152bacdd
		set_page_dirty(last_page);
		unlock_page(last_page);
		goto retry;
	}
out:
	if (nwritten)
		f2fs_submit_merged_write_cond(sbi, NULL, NULL, ino, NODE);
	return ret ? -EIO: 0;
}

int f2fs_sync_node_pages(struct f2fs_sb_info *sbi,
				struct writeback_control *wbc,
				bool do_balance, enum iostat_type io_type)
{
	pgoff_t index;
	struct pagevec pvec;
	int step = 0;
	int nwritten = 0;
	int ret = 0;
	int nr_pages, done = 0;

	pagevec_init(&pvec, 0);

next_step:
	index = 0;

	while (!done && (nr_pages = pagevec_lookup_tag(&pvec,
			NODE_MAPPING(sbi), &index, PAGECACHE_TAG_DIRTY))) {
		int i;

		for (i = 0; i < nr_pages; i++) {
			struct page *page = pvec.pages[i];
			bool submitted = false;

			/* give a priority to WB_SYNC threads */
			if (atomic_read(&sbi->wb_sync_req[NODE]) &&
					wbc->sync_mode == WB_SYNC_NONE) {
				done = 1;
				break;
			}

			/*
			 * flushing sequence with step:
			 * 0. indirect nodes
			 * 1. dentry dnodes
			 * 2. file dnodes
			 */
			if (step == 0 && IS_DNODE(page))
				continue;
			if (step == 1 && (!IS_DNODE(page) ||
						is_cold_node(page)))
				continue;
			if (step == 2 && (!IS_DNODE(page) ||
						!is_cold_node(page)))
				continue;
lock_node:
			if (wbc->sync_mode == WB_SYNC_ALL)
				lock_page(page);
			else if (!trylock_page(page))
				continue;

			if (unlikely(page->mapping != NODE_MAPPING(sbi))) {
continue_unlock:
				unlock_page(page);
				continue;
			}

			if (!PageDirty(page)) {
				/* someone wrote it for us */
				goto continue_unlock;
			}

			/* flush inline_data */
			if (is_inline_node(page)) {
				clear_inline_node(page);
				unlock_page(page);
				flush_inline_data(sbi, ino_of_node(page));
				goto lock_node;
			}

<<<<<<< HEAD
			f2fs_wait_on_page_writeback(page, NODE, true);

			BUG_ON(PageWriteback(page));
=======
			f2fs_wait_on_page_writeback(page, NODE, true, true);

>>>>>>> 152bacdd
			if (!clear_page_dirty_for_io(page))
				goto continue_unlock;

			set_fsync_mark(page, 0);
			set_dentry_mark(page, 0);

			ret = __write_node_page(page, false, &submitted,
						wbc, do_balance, io_type, NULL);
			if (ret)
				unlock_page(page);
			else if (submitted)
				nwritten++;

			if (--wbc->nr_to_write == 0)
				break;
		}
		pagevec_release(&pvec);
		cond_resched();

		if (wbc->nr_to_write == 0) {
			step = 2;
			break;
		}
	}

	if (step < 2) {
		if (wbc->sync_mode == WB_SYNC_NONE && step == 1)
			goto out;
		step++;
		goto next_step;
	}
out:
	if (nwritten)
		f2fs_submit_merged_write(sbi, NODE);

	if (unlikely(f2fs_cp_error(sbi)))
		return -EIO;
	return ret;
}

int f2fs_wait_on_node_pages_writeback(struct f2fs_sb_info *sbi,
						unsigned int seq_id)
{
	struct fsync_node_entry *fn;
	struct page *page;
	struct list_head *head = &sbi->fsync_node_list;
	unsigned long flags;
	unsigned int cur_seq_id = 0;
	int ret2 = 0, ret = 0;

	while (seq_id && cur_seq_id < seq_id) {
		spin_lock_irqsave(&sbi->fsync_node_lock, flags);
		if (list_empty(head)) {
			spin_unlock_irqrestore(&sbi->fsync_node_lock, flags);
<<<<<<< HEAD
			break;
		}
		fn = list_first_entry(head, struct fsync_node_entry, list);
		if (fn->seq_id > seq_id) {
			spin_unlock_irqrestore(&sbi->fsync_node_lock, flags);
			break;
		}
=======
			break;
		}
		fn = list_first_entry(head, struct fsync_node_entry, list);
		if (fn->seq_id > seq_id) {
			spin_unlock_irqrestore(&sbi->fsync_node_lock, flags);
			break;
		}
>>>>>>> 152bacdd
		cur_seq_id = fn->seq_id;
		page = fn->page;
		get_page(page);
		spin_unlock_irqrestore(&sbi->fsync_node_lock, flags);

<<<<<<< HEAD
		f2fs_wait_on_page_writeback(page, NODE, true);
=======
		f2fs_wait_on_page_writeback(page, NODE, true, false);
>>>>>>> 152bacdd
		if (TestClearPageError(page))
			ret = -EIO;

		put_page(page);

		if (ret)
			break;
	}

	if (unlikely(test_and_clear_bit(AS_ENOSPC, &NODE_MAPPING(sbi)->flags)))
		ret2 = -ENOSPC;
	if (unlikely(test_and_clear_bit(AS_EIO, &NODE_MAPPING(sbi)->flags)))
		ret2 = -EIO;
	if (!ret)
		ret = ret2;

	return ret;
}

static int f2fs_write_node_pages(struct address_space *mapping,
			    struct writeback_control *wbc)
{
	struct f2fs_sb_info *sbi = F2FS_M_SB(mapping);
	struct blk_plug plug;
	long diff;

	if (unlikely(is_sbi_flag_set(sbi, SBI_POR_DOING)))
		goto skip_write;

	/* balancing f2fs's metadata in background */
	f2fs_balance_fs_bg(sbi);

	/* collect a number of dirty node pages and write together */
	if (wbc->sync_mode != WB_SYNC_ALL &&
			get_pages(sbi, F2FS_DIRTY_NODES) <
					nr_pages_to_skip(sbi, NODE))
		goto skip_write;

	if (wbc->sync_mode == WB_SYNC_ALL)
		atomic_inc(&sbi->wb_sync_req[NODE]);
	else if (atomic_read(&sbi->wb_sync_req[NODE]))
		goto skip_write;

<<<<<<< HEAD
	if (wbc->sync_mode == WB_SYNC_ALL)
		atomic_inc(&sbi->wb_sync_req[NODE]);
	else if (atomic_read(&sbi->wb_sync_req[NODE]))
		goto skip_write;

=======
>>>>>>> 152bacdd
	trace_f2fs_writepages(mapping->host, wbc, NODE);

	diff = nr_pages_to_write(sbi, NODE, wbc);
	blk_start_plug(&plug);
	f2fs_sync_node_pages(sbi, wbc, true, FS_NODE_IO);
	blk_finish_plug(&plug);
	wbc->nr_to_write = max((long)0, wbc->nr_to_write - diff);

	if (wbc->sync_mode == WB_SYNC_ALL)
		atomic_dec(&sbi->wb_sync_req[NODE]);
	return 0;

skip_write:
	wbc->pages_skipped += get_pages(sbi, F2FS_DIRTY_NODES);
	trace_f2fs_writepages(mapping->host, wbc, NODE);
	return 0;
}

static int f2fs_set_node_page_dirty(struct page *page)
{
	trace_f2fs_set_page_dirty(page, NODE);

	if (!PageUptodate(page))
		SetPageUptodate(page);
#ifdef CONFIG_F2FS_CHECK_FS
	if (IS_INODE(page))
		f2fs_inode_chksum_set(F2FS_P_SB(page), page);
#endif
	if (!PageDirty(page)) {
		__set_page_dirty_nobuffers(page);
		inc_page_count(F2FS_P_SB(page), F2FS_DIRTY_NODES);
		f2fs_set_page_private(page, 0);
		f2fs_trace_pid(page);
		return 1;
	}
	return 0;
}

/*
 * Structure of the f2fs node operations
 */
const struct address_space_operations f2fs_node_aops = {
	.writepage	= f2fs_write_node_page,
	.writepages	= f2fs_write_node_pages,
	.set_page_dirty	= f2fs_set_node_page_dirty,
	.invalidatepage	= f2fs_invalidate_page,
	.releasepage	= f2fs_release_page,
#ifdef CONFIG_MIGRATION
	.migratepage    = f2fs_migrate_page,
#endif
};

static struct free_nid *__lookup_free_nid_list(struct f2fs_nm_info *nm_i,
						nid_t n)
{
	return radix_tree_lookup(&nm_i->free_nid_root, n);
}

static int __insert_free_nid(struct f2fs_sb_info *sbi,
			struct free_nid *i, enum nid_state state)
{
	struct f2fs_nm_info *nm_i = NM_I(sbi);

	int err = radix_tree_insert(&nm_i->free_nid_root, i->nid, i);
	if (err)
		return err;

	f2fs_bug_on(sbi, state != i->state);
	nm_i->nid_cnt[state]++;
	if (state == FREE_NID)
		list_add_tail(&i->list, &nm_i->free_nid_list);
	return 0;
}

static void __remove_free_nid(struct f2fs_sb_info *sbi,
			struct free_nid *i, enum nid_state state)
{
	struct f2fs_nm_info *nm_i = NM_I(sbi);

	f2fs_bug_on(sbi, state != i->state);
	nm_i->nid_cnt[state]--;
	if (state == FREE_NID)
		list_del(&i->list);
	radix_tree_delete(&nm_i->free_nid_root, i->nid);
}

static void __move_free_nid(struct f2fs_sb_info *sbi, struct free_nid *i,
			enum nid_state org_state, enum nid_state dst_state)
{
	struct f2fs_nm_info *nm_i = NM_I(sbi);

	f2fs_bug_on(sbi, org_state != i->state);
	i->state = dst_state;
	nm_i->nid_cnt[org_state]--;
	nm_i->nid_cnt[dst_state]++;

	switch (dst_state) {
	case PREALLOC_NID:
		list_del(&i->list);
		break;
	case FREE_NID:
		list_add_tail(&i->list, &nm_i->free_nid_list);
		break;
	default:
		BUG_ON(1);
	}
}

static void update_free_nid_bitmap(struct f2fs_sb_info *sbi, nid_t nid,
							bool set, bool build)
{
	struct f2fs_nm_info *nm_i = NM_I(sbi);
	unsigned int nat_ofs = NAT_BLOCK_OFFSET(nid);
	unsigned int nid_ofs = nid - START_NID(nid);

	if (!test_bit_le(nat_ofs, nm_i->nat_block_bitmap))
		return;

	if (set) {
		if (test_bit_le(nid_ofs, nm_i->free_nid_bitmap[nat_ofs]))
			return;
		__set_bit_le(nid_ofs, nm_i->free_nid_bitmap[nat_ofs]);
		nm_i->free_nid_count[nat_ofs]++;
	} else {
		if (!test_bit_le(nid_ofs, nm_i->free_nid_bitmap[nat_ofs]))
			return;
		__clear_bit_le(nid_ofs, nm_i->free_nid_bitmap[nat_ofs]);
		if (!build)
			nm_i->free_nid_count[nat_ofs]--;
	}
}

/* return if the nid is recognized as free */
static bool add_free_nid(struct f2fs_sb_info *sbi,
				nid_t nid, bool build, bool update)
{
	struct f2fs_nm_info *nm_i = NM_I(sbi);
	struct free_nid *i, *e;
	struct nat_entry *ne;
	int err = -EINVAL;
	bool ret = false;

	/* 0 nid should not be used */
	if (unlikely(nid == 0))
		return false;

	i = f2fs_kmem_cache_alloc(free_nid_slab, GFP_NOFS);
	i->nid = nid;
	i->state = FREE_NID;

	radix_tree_preload(GFP_NOFS | __GFP_NOFAIL);

	spin_lock(&nm_i->nid_list_lock);

	if (build) {
		/*
		 *   Thread A             Thread B
		 *  - f2fs_create
		 *   - f2fs_new_inode
		 *    - f2fs_alloc_nid
		 *     - __insert_nid_to_list(PREALLOC_NID)
		 *                     - f2fs_balance_fs_bg
		 *                      - f2fs_build_free_nids
		 *                       - __f2fs_build_free_nids
		 *                        - scan_nat_page
		 *                         - add_free_nid
		 *                          - __lookup_nat_cache
		 *  - f2fs_add_link
		 *   - f2fs_init_inode_metadata
		 *    - f2fs_new_inode_page
		 *     - f2fs_new_node_page
		 *      - set_node_addr
		 *  - f2fs_alloc_nid_done
		 *   - __remove_nid_from_list(PREALLOC_NID)
		 *                         - __insert_nid_to_list(FREE_NID)
		 */
		ne = __lookup_nat_cache(nm_i, nid);
		if (ne && (!get_nat_flag(ne, IS_CHECKPOINTED) ||
				nat_get_blkaddr(ne) != NULL_ADDR))
			goto err_out;

		e = __lookup_free_nid_list(nm_i, nid);
		if (e) {
			if (e->state == FREE_NID)
				ret = true;
			goto err_out;
		}
	}
	ret = true;
	err = __insert_free_nid(sbi, i, FREE_NID);
err_out:
	if (update) {
		update_free_nid_bitmap(sbi, nid, ret, build);
		if (!build)
			nm_i->available_nids++;
	}
	spin_unlock(&nm_i->nid_list_lock);
	radix_tree_preload_end();

	if (err)
		kmem_cache_free(free_nid_slab, i);
	return ret;
}

static void remove_free_nid(struct f2fs_sb_info *sbi, nid_t nid)
{
	struct f2fs_nm_info *nm_i = NM_I(sbi);
	struct free_nid *i;
	bool need_free = false;

	spin_lock(&nm_i->nid_list_lock);
	i = __lookup_free_nid_list(nm_i, nid);
	if (i && i->state == FREE_NID) {
		__remove_free_nid(sbi, i, FREE_NID);
		need_free = true;
	}
	spin_unlock(&nm_i->nid_list_lock);

	if (need_free)
		kmem_cache_free(free_nid_slab, i);
}

static int scan_nat_page(struct f2fs_sb_info *sbi,
			struct page *nat_page, nid_t start_nid)
{
	struct f2fs_nm_info *nm_i = NM_I(sbi);
	struct f2fs_nat_block *nat_blk = page_address(nat_page);
	block_t blk_addr;
	unsigned int nat_ofs = NAT_BLOCK_OFFSET(start_nid);
	int i;

	__set_bit_le(nat_ofs, nm_i->nat_block_bitmap);

	i = start_nid % NAT_ENTRY_PER_BLOCK;

	for (; i < NAT_ENTRY_PER_BLOCK; i++, start_nid++) {
		if (unlikely(start_nid >= nm_i->max_nid))
			break;

		blk_addr = le32_to_cpu(nat_blk->entries[i].block_addr);

		if (blk_addr == NEW_ADDR)
			return -EINVAL;

		if (blk_addr == NULL_ADDR) {
			add_free_nid(sbi, start_nid, true, true);
		} else {
			spin_lock(&NM_I(sbi)->nid_list_lock);
			update_free_nid_bitmap(sbi, start_nid, false, true);
			spin_unlock(&NM_I(sbi)->nid_list_lock);
		}
	}

	return 0;
}

static void scan_curseg_cache(struct f2fs_sb_info *sbi)
{
	struct curseg_info *curseg = CURSEG_I(sbi, CURSEG_HOT_DATA);
	struct f2fs_journal *journal = curseg->journal;
	int i;

	down_read(&curseg->journal_rwsem);
	for (i = 0; i < nats_in_cursum(journal); i++) {
		block_t addr;
		nid_t nid;

		addr = le32_to_cpu(nat_in_journal(journal, i).block_addr);
		nid = le32_to_cpu(nid_in_journal(journal, i));
		if (addr == NULL_ADDR)
			add_free_nid(sbi, nid, true, false);
		else
			remove_free_nid(sbi, nid);
	}
	up_read(&curseg->journal_rwsem);
}

static void scan_free_nid_bits(struct f2fs_sb_info *sbi)
{
	struct f2fs_nm_info *nm_i = NM_I(sbi);
	unsigned int i, idx;
	nid_t nid;

	down_read(&nm_i->nat_tree_lock);

	for (i = 0; i < nm_i->nat_blocks; i++) {
		if (!test_bit_le(i, nm_i->nat_block_bitmap))
			continue;
		if (!nm_i->free_nid_count[i])
			continue;
		for (idx = 0; idx < NAT_ENTRY_PER_BLOCK; idx++) {
			idx = find_next_bit_le(nm_i->free_nid_bitmap[i],
						NAT_ENTRY_PER_BLOCK, idx);
			if (idx >= NAT_ENTRY_PER_BLOCK)
				break;

			nid = i * NAT_ENTRY_PER_BLOCK + idx;
			add_free_nid(sbi, nid, true, false);

			if (nm_i->nid_cnt[FREE_NID] >= MAX_FREE_NIDS)
				goto out;
		}
	}
out:
	scan_curseg_cache(sbi);

	up_read(&nm_i->nat_tree_lock);
}

static int __f2fs_build_free_nids(struct f2fs_sb_info *sbi,
						bool sync, bool mount)
{
	struct f2fs_nm_info *nm_i = NM_I(sbi);
	int i = 0, ret;
	nid_t nid = nm_i->next_scan_nid;

	if (unlikely(nid >= nm_i->max_nid))
		nid = 0;

	/* Enough entries */
	if (nm_i->nid_cnt[FREE_NID] >= NAT_ENTRY_PER_BLOCK)
		return 0;

	if (!sync && !f2fs_available_free_memory(sbi, FREE_NIDS))
		return 0;

	if (!mount) {
		/* try to find free nids in free_nid_bitmap */
		scan_free_nid_bits(sbi);

		if (nm_i->nid_cnt[FREE_NID] >= NAT_ENTRY_PER_BLOCK)
			return 0;
	}

	/* readahead nat pages to be scanned */
	f2fs_ra_meta_pages(sbi, NAT_BLOCK_OFFSET(nid), FREE_NID_PAGES,
							META_NAT, true);

	down_read(&nm_i->nat_tree_lock);

	while (1) {
		if (!test_bit_le(NAT_BLOCK_OFFSET(nid),
						nm_i->nat_block_bitmap)) {
			struct page *page = get_current_nat_page(sbi, nid);

			if (IS_ERR(page)) {
				ret = PTR_ERR(page);
			} else {
				ret = scan_nat_page(sbi, page, nid);
				f2fs_put_page(page, 1);
			}

			if (ret) {
				up_read(&nm_i->nat_tree_lock);
				f2fs_bug_on(sbi, !mount);
				f2fs_msg(sbi->sb, KERN_ERR,
					"NAT is corrupt, run fsck to fix it");
				return ret;
			}
		}

		nid += (NAT_ENTRY_PER_BLOCK - (nid % NAT_ENTRY_PER_BLOCK));
		if (unlikely(nid >= nm_i->max_nid))
			nid = 0;

		if (++i >= FREE_NID_PAGES)
			break;
	}

	/* go to the next free nat pages to find free nids abundantly */
	nm_i->next_scan_nid = nid;

	/* find free nids from current sum_pages */
	scan_curseg_cache(sbi);

	up_read(&nm_i->nat_tree_lock);

	f2fs_ra_meta_pages(sbi, NAT_BLOCK_OFFSET(nm_i->next_scan_nid),
					nm_i->ra_nid_pages, META_NAT, false);

	return 0;
}

int f2fs_build_free_nids(struct f2fs_sb_info *sbi, bool sync, bool mount)
{
	int ret;

	mutex_lock(&NM_I(sbi)->build_lock);
	ret = __f2fs_build_free_nids(sbi, sync, mount);
	mutex_unlock(&NM_I(sbi)->build_lock);

	return ret;
}

/*
 * If this function returns success, caller can obtain a new nid
 * from second parameter of this function.
 * The returned nid could be used ino as well as nid when inode is created.
 */
bool f2fs_alloc_nid(struct f2fs_sb_info *sbi, nid_t *nid)
{
	struct f2fs_nm_info *nm_i = NM_I(sbi);
	struct free_nid *i = NULL;
retry:
	if (time_to_inject(sbi, FAULT_ALLOC_NID)) {
		f2fs_show_injection_info(FAULT_ALLOC_NID);
		return false;
	}

	spin_lock(&nm_i->nid_list_lock);

	if (unlikely(nm_i->available_nids == 0)) {
		spin_unlock(&nm_i->nid_list_lock);
		return false;
	}

	/* We should not use stale free nids created by f2fs_build_free_nids */
	if (nm_i->nid_cnt[FREE_NID] && !on_f2fs_build_free_nids(nm_i)) {
		f2fs_bug_on(sbi, list_empty(&nm_i->free_nid_list));
		i = list_first_entry(&nm_i->free_nid_list,
					struct free_nid, list);
		*nid = i->nid;

		__move_free_nid(sbi, i, FREE_NID, PREALLOC_NID);
		nm_i->available_nids--;

		update_free_nid_bitmap(sbi, *nid, false, false);

		spin_unlock(&nm_i->nid_list_lock);
		return true;
	}
	spin_unlock(&nm_i->nid_list_lock);

	/* Let's scan nat pages and its caches to get free nids */
	if (!f2fs_build_free_nids(sbi, true, false))
		goto retry;
	return false;
}

/*
 * f2fs_alloc_nid() should be called prior to this function.
 */
void f2fs_alloc_nid_done(struct f2fs_sb_info *sbi, nid_t nid)
{
	struct f2fs_nm_info *nm_i = NM_I(sbi);
	struct free_nid *i;

	spin_lock(&nm_i->nid_list_lock);
	i = __lookup_free_nid_list(nm_i, nid);
	f2fs_bug_on(sbi, !i);
	__remove_free_nid(sbi, i, PREALLOC_NID);
	spin_unlock(&nm_i->nid_list_lock);

	kmem_cache_free(free_nid_slab, i);
}

/*
 * f2fs_alloc_nid() should be called prior to this function.
 */
void f2fs_alloc_nid_failed(struct f2fs_sb_info *sbi, nid_t nid)
{
	struct f2fs_nm_info *nm_i = NM_I(sbi);
	struct free_nid *i;
	bool need_free = false;

	if (!nid)
		return;

	spin_lock(&nm_i->nid_list_lock);
	i = __lookup_free_nid_list(nm_i, nid);
	f2fs_bug_on(sbi, !i);

	if (!f2fs_available_free_memory(sbi, FREE_NIDS)) {
		__remove_free_nid(sbi, i, PREALLOC_NID);
		need_free = true;
	} else {
		__move_free_nid(sbi, i, PREALLOC_NID, FREE_NID);
	}

	nm_i->available_nids++;

	update_free_nid_bitmap(sbi, nid, true, false);

	spin_unlock(&nm_i->nid_list_lock);

	if (need_free)
		kmem_cache_free(free_nid_slab, i);
}

int f2fs_try_to_free_nids(struct f2fs_sb_info *sbi, int nr_shrink)
{
	struct f2fs_nm_info *nm_i = NM_I(sbi);
	struct free_nid *i, *next;
	int nr = nr_shrink;

	if (nm_i->nid_cnt[FREE_NID] <= MAX_FREE_NIDS)
		return 0;

	if (!mutex_trylock(&nm_i->build_lock))
		return 0;

	spin_lock(&nm_i->nid_list_lock);
	list_for_each_entry_safe(i, next, &nm_i->free_nid_list, list) {
		if (nr_shrink <= 0 ||
				nm_i->nid_cnt[FREE_NID] <= MAX_FREE_NIDS)
			break;

		__remove_free_nid(sbi, i, FREE_NID);
		kmem_cache_free(free_nid_slab, i);
		nr_shrink--;
	}
	spin_unlock(&nm_i->nid_list_lock);
	mutex_unlock(&nm_i->build_lock);

	return nr - nr_shrink;
}

void f2fs_recover_inline_xattr(struct inode *inode, struct page *page)
{
	void *src_addr, *dst_addr;
	size_t inline_size;
	struct page *ipage;
	struct f2fs_inode *ri;

	ipage = f2fs_get_node_page(F2FS_I_SB(inode), inode->i_ino);
	f2fs_bug_on(F2FS_I_SB(inode), IS_ERR(ipage));

	ri = F2FS_INODE(page);
	if (ri->i_inline & F2FS_INLINE_XATTR) {
		set_inode_flag(inode, FI_INLINE_XATTR);
	} else {
		clear_inode_flag(inode, FI_INLINE_XATTR);
		goto update_inode;
	}

	dst_addr = inline_xattr_addr(inode, ipage);
	src_addr = inline_xattr_addr(inode, page);
	inline_size = inline_xattr_size(inode);

<<<<<<< HEAD
	f2fs_wait_on_page_writeback(ipage, NODE, true);
=======
	f2fs_wait_on_page_writeback(ipage, NODE, true, true);
>>>>>>> 152bacdd
	memcpy(dst_addr, src_addr, inline_size);
update_inode:
	f2fs_update_inode(inode, ipage);
	f2fs_put_page(ipage, 1);
}

int f2fs_recover_xattr_data(struct inode *inode, struct page *page)
{
	struct f2fs_sb_info *sbi = F2FS_I_SB(inode);
	nid_t prev_xnid = F2FS_I(inode)->i_xattr_nid;
	nid_t new_xnid;
	struct dnode_of_data dn;
	struct node_info ni;
	struct page *xpage;
	int err;

	if (!prev_xnid)
		goto recover_xnid;

	/* 1: invalidate the previous xattr nid */
	err = f2fs_get_node_info(sbi, prev_xnid, &ni);
	if (err)
		return err;

	f2fs_invalidate_blocks(sbi, ni.blk_addr);
	dec_valid_node_count(sbi, inode, false);
	set_node_addr(sbi, &ni, NULL_ADDR, false);

recover_xnid:
	/* 2: update xattr nid in inode */
	if (!f2fs_alloc_nid(sbi, &new_xnid))
		return -ENOSPC;

	set_new_dnode(&dn, inode, NULL, NULL, new_xnid);
	xpage = f2fs_new_node_page(&dn, XATTR_NODE_OFFSET);
	if (IS_ERR(xpage)) {
		f2fs_alloc_nid_failed(sbi, new_xnid);
		return PTR_ERR(xpage);
	}

	f2fs_alloc_nid_done(sbi, new_xnid);
	f2fs_update_inode_page(inode);

	/* 3: update and set xattr node page dirty */
	memcpy(F2FS_NODE(xpage), F2FS_NODE(page), VALID_XATTR_BLOCK_SIZE);

	set_page_dirty(xpage);
	f2fs_put_page(xpage, 1);

	return 0;
}

int f2fs_recover_inode_page(struct f2fs_sb_info *sbi, struct page *page)
{
	struct f2fs_inode *src, *dst;
	nid_t ino = ino_of_node(page);
	struct node_info old_ni, new_ni;
	struct page *ipage;
	int err;

	err = f2fs_get_node_info(sbi, ino, &old_ni);
	if (err)
		return err;

	if (unlikely(old_ni.blk_addr != NULL_ADDR))
		return -EINVAL;
retry:
	ipage = f2fs_grab_cache_page(NODE_MAPPING(sbi), ino, false);
	if (!ipage) {
		congestion_wait(BLK_RW_ASYNC, HZ/50);
		goto retry;
	}

	/* Should not use this inode from free nid list */
	remove_free_nid(sbi, ino);

	if (!PageUptodate(ipage))
		SetPageUptodate(ipage);
	fill_node_footer(ipage, ino, ino, 0, true);
	set_cold_node(ipage, false);

	src = F2FS_INODE(page);
	dst = F2FS_INODE(ipage);

	memcpy(dst, src, (unsigned long)&src->i_ext - (unsigned long)src);
	dst->i_size = 0;
	dst->i_blocks = cpu_to_le64(1);
	dst->i_links = cpu_to_le32(1);
	dst->i_xattr_nid = 0;
	dst->i_inline = src->i_inline & (F2FS_INLINE_XATTR | F2FS_EXTRA_ATTR);
	if (dst->i_inline & F2FS_EXTRA_ATTR) {
		dst->i_extra_isize = src->i_extra_isize;

<<<<<<< HEAD
		if (f2fs_sb_has_flexible_inline_xattr(sbi->sb) &&
=======
		if (f2fs_sb_has_flexible_inline_xattr(sbi) &&
>>>>>>> 152bacdd
			F2FS_FITS_IN_INODE(src, le16_to_cpu(src->i_extra_isize),
							i_inline_xattr_size))
			dst->i_inline_xattr_size = src->i_inline_xattr_size;

<<<<<<< HEAD
		if (f2fs_sb_has_project_quota(sbi->sb) &&
=======
		if (f2fs_sb_has_project_quota(sbi) &&
>>>>>>> 152bacdd
			F2FS_FITS_IN_INODE(src, le16_to_cpu(src->i_extra_isize),
								i_projid))
			dst->i_projid = src->i_projid;

<<<<<<< HEAD
		if (f2fs_sb_has_inode_crtime(sbi->sb) &&
=======
		if (f2fs_sb_has_inode_crtime(sbi) &&
>>>>>>> 152bacdd
			F2FS_FITS_IN_INODE(src, le16_to_cpu(src->i_extra_isize),
							i_crtime_nsec)) {
			dst->i_crtime = src->i_crtime;
			dst->i_crtime_nsec = src->i_crtime_nsec;
		}
	}

	new_ni = old_ni;
	new_ni.ino = ino;

	if (unlikely(inc_valid_node_count(sbi, NULL, true)))
		WARN_ON(1);
	set_node_addr(sbi, &new_ni, NEW_ADDR, false);
	inc_valid_inode_count(sbi);
	set_page_dirty(ipage);
	f2fs_put_page(ipage, 1);
	return 0;
}

int f2fs_restore_node_summary(struct f2fs_sb_info *sbi,
			unsigned int segno, struct f2fs_summary_block *sum)
{
	struct f2fs_node *rn;
	struct f2fs_summary *sum_entry;
	block_t addr;
	int i, idx, last_offset, nrpages;

	/* scan the node segment */
	last_offset = sbi->blocks_per_seg;
	addr = START_BLOCK(sbi, segno);
	sum_entry = &sum->entries[0];

	for (i = 0; i < last_offset; i += nrpages, addr += nrpages) {
		nrpages = min(last_offset - i, BIO_MAX_PAGES);

		/* readahead node pages */
		f2fs_ra_meta_pages(sbi, addr, nrpages, META_POR, true);

		for (idx = addr; idx < addr + nrpages; idx++) {
			struct page *page = f2fs_get_tmp_page(sbi, idx);

			if (IS_ERR(page))
				return PTR_ERR(page);

			rn = F2FS_NODE(page);
			sum_entry->nid = rn->footer.nid;
			sum_entry->version = 0;
			sum_entry->ofs_in_node = 0;
			sum_entry++;
			f2fs_put_page(page, 1);
		}

		invalidate_mapping_pages(META_MAPPING(sbi), addr,
							addr + nrpages);
	}
	return 0;
}

static void remove_nats_in_journal(struct f2fs_sb_info *sbi)
{
	struct f2fs_nm_info *nm_i = NM_I(sbi);
	struct curseg_info *curseg = CURSEG_I(sbi, CURSEG_HOT_DATA);
	struct f2fs_journal *journal = curseg->journal;
	int i;

	down_write(&curseg->journal_rwsem);
	for (i = 0; i < nats_in_cursum(journal); i++) {
		struct nat_entry *ne;
		struct f2fs_nat_entry raw_ne;
		nid_t nid = le32_to_cpu(nid_in_journal(journal, i));

		raw_ne = nat_in_journal(journal, i);

		ne = __lookup_nat_cache(nm_i, nid);
		if (!ne) {
			ne = __alloc_nat_entry(nid, true);
			__init_nat_entry(nm_i, ne, &raw_ne, true);
		}

		/*
		 * if a free nat in journal has not been used after last
		 * checkpoint, we should remove it from available nids,
		 * since later we will add it again.
		 */
		if (!get_nat_flag(ne, IS_DIRTY) &&
				le32_to_cpu(raw_ne.block_addr) == NULL_ADDR) {
			spin_lock(&nm_i->nid_list_lock);
			nm_i->available_nids--;
			spin_unlock(&nm_i->nid_list_lock);
		}

		__set_nat_cache_dirty(nm_i, ne);
	}
	update_nats_in_cursum(journal, -i);
	up_write(&curseg->journal_rwsem);
}

static void __adjust_nat_entry_set(struct nat_entry_set *nes,
						struct list_head *head, int max)
{
	struct nat_entry_set *cur;

	if (nes->entry_cnt >= max)
		goto add_out;

	list_for_each_entry(cur, head, set_list) {
		if (cur->entry_cnt >= nes->entry_cnt) {
			list_add(&nes->set_list, cur->set_list.prev);
			return;
		}
	}
add_out:
	list_add_tail(&nes->set_list, head);
}

static void __update_nat_bits(struct f2fs_sb_info *sbi, nid_t start_nid,
						struct page *page)
{
	struct f2fs_nm_info *nm_i = NM_I(sbi);
	unsigned int nat_index = start_nid / NAT_ENTRY_PER_BLOCK;
	struct f2fs_nat_block *nat_blk = page_address(page);
	int valid = 0;
	int i = 0;

	if (!enabled_nat_bits(sbi, NULL))
		return;

	if (nat_index == 0) {
		valid = 1;
		i = 1;
	}
	for (; i < NAT_ENTRY_PER_BLOCK; i++) {
		if (nat_blk->entries[i].block_addr != NULL_ADDR)
			valid++;
	}
	if (valid == 0) {
		__set_bit_le(nat_index, nm_i->empty_nat_bits);
		__clear_bit_le(nat_index, nm_i->full_nat_bits);
		return;
	}

	__clear_bit_le(nat_index, nm_i->empty_nat_bits);
	if (valid == NAT_ENTRY_PER_BLOCK)
		__set_bit_le(nat_index, nm_i->full_nat_bits);
	else
		__clear_bit_le(nat_index, nm_i->full_nat_bits);
}

static int __flush_nat_entry_set(struct f2fs_sb_info *sbi,
		struct nat_entry_set *set, struct cp_control *cpc)
{
	struct curseg_info *curseg = CURSEG_I(sbi, CURSEG_HOT_DATA);
	struct f2fs_journal *journal = curseg->journal;
	nid_t start_nid = set->set * NAT_ENTRY_PER_BLOCK;
	bool to_journal = true;
	struct f2fs_nat_block *nat_blk;
	struct nat_entry *ne, *cur;
	struct page *page = NULL;

	/*
	 * there are two steps to flush nat entries:
	 * #1, flush nat entries to journal in current hot data summary block.
	 * #2, flush nat entries to nat page.
	 */
	if (enabled_nat_bits(sbi, cpc) ||
		!__has_cursum_space(journal, set->entry_cnt, NAT_JOURNAL))
		to_journal = false;

	if (to_journal) {
		down_write(&curseg->journal_rwsem);
	} else {
		page = get_next_nat_page(sbi, start_nid);
		if (IS_ERR(page))
			return PTR_ERR(page);

		nat_blk = page_address(page);
		f2fs_bug_on(sbi, !nat_blk);
	}

	/* flush dirty nats in nat entry set */
	list_for_each_entry_safe(ne, cur, &set->entry_list, list) {
		struct f2fs_nat_entry *raw_ne;
		nid_t nid = nat_get_nid(ne);
		int offset;

		f2fs_bug_on(sbi, nat_get_blkaddr(ne) == NEW_ADDR);

		if (to_journal) {
			offset = f2fs_lookup_journal_in_cursum(journal,
							NAT_JOURNAL, nid, 1);
			f2fs_bug_on(sbi, offset < 0);
			raw_ne = &nat_in_journal(journal, offset);
			nid_in_journal(journal, offset) = cpu_to_le32(nid);
		} else {
			raw_ne = &nat_blk->entries[nid - start_nid];
		}
		raw_nat_from_node_info(raw_ne, &ne->ni);
		nat_reset_flag(ne);
		__clear_nat_cache_dirty(NM_I(sbi), set, ne);
		if (nat_get_blkaddr(ne) == NULL_ADDR) {
			add_free_nid(sbi, nid, false, true);
		} else {
			spin_lock(&NM_I(sbi)->nid_list_lock);
			update_free_nid_bitmap(sbi, nid, false, false);
			spin_unlock(&NM_I(sbi)->nid_list_lock);
		}
	}

	if (to_journal) {
		up_write(&curseg->journal_rwsem);
	} else {
		__update_nat_bits(sbi, start_nid, page);
		f2fs_put_page(page, 1);
	}

	/* Allow dirty nats by node block allocation in write_begin */
	if (!set->entry_cnt) {
		radix_tree_delete(&NM_I(sbi)->nat_set_root, set->set);
		kmem_cache_free(nat_entry_set_slab, set);
	}
	return 0;
}

/*
 * This function is called during the checkpointing process.
 */
int f2fs_flush_nat_entries(struct f2fs_sb_info *sbi, struct cp_control *cpc)
{
	struct f2fs_nm_info *nm_i = NM_I(sbi);
	struct curseg_info *curseg = CURSEG_I(sbi, CURSEG_HOT_DATA);
	struct f2fs_journal *journal = curseg->journal;
	struct nat_entry_set *setvec[SETVEC_SIZE];
	struct nat_entry_set *set, *tmp;
	unsigned int found;
	nid_t set_idx = 0;
	LIST_HEAD(sets);
	int err = 0;

	/* during unmount, let's flush nat_bits before checking dirty_nat_cnt */
	if (enabled_nat_bits(sbi, cpc)) {
		down_write(&nm_i->nat_tree_lock);
		remove_nats_in_journal(sbi);
		up_write(&nm_i->nat_tree_lock);
	}

	if (!nm_i->dirty_nat_cnt)
		return 0;

	down_write(&nm_i->nat_tree_lock);

	/*
	 * if there are no enough space in journal to store dirty nat
	 * entries, remove all entries from journal and merge them
	 * into nat entry set.
	 */
	if (enabled_nat_bits(sbi, cpc) ||
		!__has_cursum_space(journal, nm_i->dirty_nat_cnt, NAT_JOURNAL))
		remove_nats_in_journal(sbi);

	while ((found = __gang_lookup_nat_set(nm_i,
					set_idx, SETVEC_SIZE, setvec))) {
		unsigned idx;
		set_idx = setvec[found - 1]->set + 1;
		for (idx = 0; idx < found; idx++)
			__adjust_nat_entry_set(setvec[idx], &sets,
						MAX_NAT_JENTRIES(journal));
	}

	/* flush dirty nats in nat entry set */
	list_for_each_entry_safe(set, tmp, &sets, set_list) {
		err = __flush_nat_entry_set(sbi, set, cpc);
		if (err)
			break;
	}

	up_write(&nm_i->nat_tree_lock);
	/* Allow dirty nats by node block allocation in write_begin */

	return err;
}

static int __get_nat_bitmaps(struct f2fs_sb_info *sbi)
{
	struct f2fs_checkpoint *ckpt = F2FS_CKPT(sbi);
	struct f2fs_nm_info *nm_i = NM_I(sbi);
	unsigned int nat_bits_bytes = nm_i->nat_blocks / BITS_PER_BYTE;
	unsigned int i;
	__u64 cp_ver = cur_cp_version(ckpt);
	block_t nat_bits_addr;

	if (!enabled_nat_bits(sbi, NULL))
		return 0;

	nm_i->nat_bits_blocks = F2FS_BLK_ALIGN((nat_bits_bytes << 1) + 8);
	nm_i->nat_bits = f2fs_kzalloc(sbi,
			nm_i->nat_bits_blocks << F2FS_BLKSIZE_BITS, GFP_KERNEL);
	if (!nm_i->nat_bits)
		return -ENOMEM;

	nat_bits_addr = __start_cp_addr(sbi) + sbi->blocks_per_seg -
						nm_i->nat_bits_blocks;
	for (i = 0; i < nm_i->nat_bits_blocks; i++) {
		struct page *page;

		page = f2fs_get_meta_page(sbi, nat_bits_addr++);
		if (IS_ERR(page))
			return PTR_ERR(page);

		memcpy(nm_i->nat_bits + (i << F2FS_BLKSIZE_BITS),
					page_address(page), F2FS_BLKSIZE);
		f2fs_put_page(page, 1);
	}

	cp_ver |= (cur_cp_crc(ckpt) << 32);
	if (cpu_to_le64(cp_ver) != *(__le64 *)nm_i->nat_bits) {
		disable_nat_bits(sbi, true);
		return 0;
	}

	nm_i->full_nat_bits = nm_i->nat_bits + 8;
	nm_i->empty_nat_bits = nm_i->full_nat_bits + nat_bits_bytes;

	f2fs_msg(sbi->sb, KERN_NOTICE, "Found nat_bits in checkpoint");
	return 0;
}

static inline void load_free_nid_bitmap(struct f2fs_sb_info *sbi)
{
	struct f2fs_nm_info *nm_i = NM_I(sbi);
	unsigned int i = 0;
	nid_t nid, last_nid;

	if (!enabled_nat_bits(sbi, NULL))
		return;

	for (i = 0; i < nm_i->nat_blocks; i++) {
		i = find_next_bit_le(nm_i->empty_nat_bits, nm_i->nat_blocks, i);
		if (i >= nm_i->nat_blocks)
			break;

		__set_bit_le(i, nm_i->nat_block_bitmap);

		nid = i * NAT_ENTRY_PER_BLOCK;
		last_nid = nid + NAT_ENTRY_PER_BLOCK;

		spin_lock(&NM_I(sbi)->nid_list_lock);
		for (; nid < last_nid; nid++)
			update_free_nid_bitmap(sbi, nid, true, true);
		spin_unlock(&NM_I(sbi)->nid_list_lock);
	}

	for (i = 0; i < nm_i->nat_blocks; i++) {
		i = find_next_bit_le(nm_i->full_nat_bits, nm_i->nat_blocks, i);
		if (i >= nm_i->nat_blocks)
			break;

		__set_bit_le(i, nm_i->nat_block_bitmap);
	}
}

static int init_node_manager(struct f2fs_sb_info *sbi)
{
	struct f2fs_super_block *sb_raw = F2FS_RAW_SUPER(sbi);
	struct f2fs_nm_info *nm_i = NM_I(sbi);
	unsigned char *version_bitmap;
	unsigned int nat_segs;
	int err;

	nm_i->nat_blkaddr = le32_to_cpu(sb_raw->nat_blkaddr);

	/* segment_count_nat includes pair segment so divide to 2. */
	nat_segs = le32_to_cpu(sb_raw->segment_count_nat) >> 1;
	nm_i->nat_blocks = nat_segs << le32_to_cpu(sb_raw->log_blocks_per_seg);
	nm_i->max_nid = NAT_ENTRY_PER_BLOCK * nm_i->nat_blocks;

	/* not used nids: 0, node, meta, (and root counted as valid node) */
	nm_i->available_nids = nm_i->max_nid - sbi->total_valid_node_count -
				sbi->nquota_files - F2FS_RESERVED_NODE_NUM;
	nm_i->nid_cnt[FREE_NID] = 0;
	nm_i->nid_cnt[PREALLOC_NID] = 0;
	nm_i->nat_cnt = 0;
	nm_i->ram_thresh = DEF_RAM_THRESHOLD;
	nm_i->ra_nid_pages = DEF_RA_NID_PAGES;
	nm_i->dirty_nats_ratio = DEF_DIRTY_NAT_RATIO_THRESHOLD;

	INIT_RADIX_TREE(&nm_i->free_nid_root, GFP_ATOMIC);
	INIT_LIST_HEAD(&nm_i->free_nid_list);
	INIT_RADIX_TREE(&nm_i->nat_root, GFP_NOIO);
	INIT_RADIX_TREE(&nm_i->nat_set_root, GFP_NOIO);
	INIT_LIST_HEAD(&nm_i->nat_entries);
	spin_lock_init(&nm_i->nat_list_lock);

	mutex_init(&nm_i->build_lock);
	spin_lock_init(&nm_i->nid_list_lock);
	init_rwsem(&nm_i->nat_tree_lock);

	nm_i->next_scan_nid = le32_to_cpu(sbi->ckpt->next_free_nid);
	nm_i->bitmap_size = __bitmap_size(sbi, NAT_BITMAP);
	version_bitmap = __bitmap_ptr(sbi, NAT_BITMAP);
	if (!version_bitmap)
		return -EFAULT;

	nm_i->nat_bitmap = kmemdup(version_bitmap, nm_i->bitmap_size,
					GFP_KERNEL);
	if (!nm_i->nat_bitmap)
		return -ENOMEM;

	err = __get_nat_bitmaps(sbi);
	if (err)
		return err;

#ifdef CONFIG_F2FS_CHECK_FS
	nm_i->nat_bitmap_mir = kmemdup(version_bitmap, nm_i->bitmap_size,
					GFP_KERNEL);
	if (!nm_i->nat_bitmap_mir)
		return -ENOMEM;
#endif

	return 0;
}

static int init_free_nid_cache(struct f2fs_sb_info *sbi)
{
	struct f2fs_nm_info *nm_i = NM_I(sbi);
	int i;

	nm_i->free_nid_bitmap =
		f2fs_kzalloc(sbi, array_size(sizeof(unsigned char *),
					     nm_i->nat_blocks),
			     GFP_KERNEL);
	if (!nm_i->free_nid_bitmap)
		return -ENOMEM;

	for (i = 0; i < nm_i->nat_blocks; i++) {
		nm_i->free_nid_bitmap[i] = f2fs_kvzalloc(sbi,
			f2fs_bitmap_size(NAT_ENTRY_PER_BLOCK), GFP_KERNEL);
		if (!nm_i->free_nid_bitmap[i])
			return -ENOMEM;
	}

	nm_i->nat_block_bitmap = f2fs_kvzalloc(sbi, nm_i->nat_blocks / 8,
								GFP_KERNEL);
	if (!nm_i->nat_block_bitmap)
		return -ENOMEM;

	nm_i->free_nid_count =
		f2fs_kvzalloc(sbi, array_size(sizeof(unsigned short),
					      nm_i->nat_blocks),
			      GFP_KERNEL);
	if (!nm_i->free_nid_count)
		return -ENOMEM;
	return 0;
}

int f2fs_build_node_manager(struct f2fs_sb_info *sbi)
{
	int err;

	sbi->nm_info = f2fs_kzalloc(sbi, sizeof(struct f2fs_nm_info),
							GFP_KERNEL);
	if (!sbi->nm_info)
		return -ENOMEM;

	err = init_node_manager(sbi);
	if (err)
		return err;

	err = init_free_nid_cache(sbi);
	if (err)
		return err;

	/* load free nid status from nat_bits table */
	load_free_nid_bitmap(sbi);

	return f2fs_build_free_nids(sbi, true, true);
}

void f2fs_destroy_node_manager(struct f2fs_sb_info *sbi)
{
	struct f2fs_nm_info *nm_i = NM_I(sbi);
	struct free_nid *i, *next_i;
	struct nat_entry *natvec[NATVEC_SIZE];
	struct nat_entry_set *setvec[SETVEC_SIZE];
	nid_t nid = 0;
	unsigned int found;

	if (!nm_i)
		return;

	/* destroy free nid list */
	spin_lock(&nm_i->nid_list_lock);
	list_for_each_entry_safe(i, next_i, &nm_i->free_nid_list, list) {
		__remove_free_nid(sbi, i, FREE_NID);
		spin_unlock(&nm_i->nid_list_lock);
		kmem_cache_free(free_nid_slab, i);
		spin_lock(&nm_i->nid_list_lock);
	}
	f2fs_bug_on(sbi, nm_i->nid_cnt[FREE_NID]);
	f2fs_bug_on(sbi, nm_i->nid_cnt[PREALLOC_NID]);
	f2fs_bug_on(sbi, !list_empty(&nm_i->free_nid_list));
	spin_unlock(&nm_i->nid_list_lock);

	/* destroy nat cache */
	down_write(&nm_i->nat_tree_lock);
	while ((found = __gang_lookup_nat_cache(nm_i,
					nid, NATVEC_SIZE, natvec))) {
		unsigned idx;

		nid = nat_get_nid(natvec[found - 1]) + 1;
		for (idx = 0; idx < found; idx++) {
			spin_lock(&nm_i->nat_list_lock);
			list_del(&natvec[idx]->list);
			spin_unlock(&nm_i->nat_list_lock);

			__del_from_nat_cache(nm_i, natvec[idx]);
		}
	}
	f2fs_bug_on(sbi, nm_i->nat_cnt);

	/* destroy nat set cache */
	nid = 0;
	while ((found = __gang_lookup_nat_set(nm_i,
					nid, SETVEC_SIZE, setvec))) {
		unsigned idx;

		nid = setvec[found - 1]->set + 1;
		for (idx = 0; idx < found; idx++) {
			/* entry_cnt is not zero, when cp_error was occurred */
			f2fs_bug_on(sbi, !list_empty(&setvec[idx]->entry_list));
			radix_tree_delete(&nm_i->nat_set_root, setvec[idx]->set);
			kmem_cache_free(nat_entry_set_slab, setvec[idx]);
		}
	}
	up_write(&nm_i->nat_tree_lock);

	kvfree(nm_i->nat_block_bitmap);
	if (nm_i->free_nid_bitmap) {
		int i;

		for (i = 0; i < nm_i->nat_blocks; i++)
			kvfree(nm_i->free_nid_bitmap[i]);
<<<<<<< HEAD
		kfree(nm_i->free_nid_bitmap);
	}
	kvfree(nm_i->free_nid_count);

	kfree(nm_i->nat_bitmap);
	kfree(nm_i->nat_bits);
#ifdef CONFIG_F2FS_CHECK_FS
	kfree(nm_i->nat_bitmap_mir);
=======
		kvfree(nm_i->free_nid_bitmap);
	}
	kvfree(nm_i->free_nid_count);

	kvfree(nm_i->nat_bitmap);
	kvfree(nm_i->nat_bits);
#ifdef CONFIG_F2FS_CHECK_FS
	kvfree(nm_i->nat_bitmap_mir);
>>>>>>> 152bacdd
#endif
	sbi->nm_info = NULL;
	kvfree(nm_i);
}

int __init f2fs_create_node_manager_caches(void)
{
	nat_entry_slab = f2fs_kmem_cache_create("nat_entry",
			sizeof(struct nat_entry));
	if (!nat_entry_slab)
		goto fail;

	free_nid_slab = f2fs_kmem_cache_create("free_nid",
			sizeof(struct free_nid));
	if (!free_nid_slab)
		goto destroy_nat_entry;

	nat_entry_set_slab = f2fs_kmem_cache_create("nat_entry_set",
			sizeof(struct nat_entry_set));
	if (!nat_entry_set_slab)
		goto destroy_free_nid;

	fsync_node_entry_slab = f2fs_kmem_cache_create("fsync_node_entry",
			sizeof(struct fsync_node_entry));
	if (!fsync_node_entry_slab)
		goto destroy_nat_entry_set;
	return 0;

destroy_nat_entry_set:
	kmem_cache_destroy(nat_entry_set_slab);
destroy_free_nid:
	kmem_cache_destroy(free_nid_slab);
destroy_nat_entry:
	kmem_cache_destroy(nat_entry_slab);
fail:
	return -ENOMEM;
}

void f2fs_destroy_node_manager_caches(void)
{
	kmem_cache_destroy(fsync_node_entry_slab);
	kmem_cache_destroy(nat_entry_set_slab);
	kmem_cache_destroy(free_nid_slab);
	kmem_cache_destroy(nat_entry_slab);
}<|MERGE_RESOLUTION|>--- conflicted
+++ resolved
@@ -826,10 +826,7 @@
 	struct f2fs_sb_info *sbi = F2FS_I_SB(dn->inode);
 	struct node_info ni;
 	int err;
-<<<<<<< HEAD
-=======
 	pgoff_t index;
->>>>>>> 152bacdd
 
 	err = f2fs_get_node_info(sbi, dn->nid, &ni);
 	if (err)
@@ -1109,11 +1106,7 @@
 				ri->i_nid[offset[0] - NODE_DIR1_BLOCK]) {
 			lock_page(page);
 			BUG_ON(page->mapping != NODE_MAPPING(sbi));
-<<<<<<< HEAD
-			f2fs_wait_on_page_writeback(page, NODE, true);
-=======
 			f2fs_wait_on_page_writeback(page, NODE, true, true);
->>>>>>> 152bacdd
 			ri->i_nid[offset[0] - NODE_DIR1_BLOCK] = 0;
 			set_page_dirty(page);
 			unlock_page(page);
@@ -1241,11 +1234,7 @@
 	new_ni.version = 0;
 	set_node_addr(sbi, &new_ni, NEW_ADDR, false);
 
-<<<<<<< HEAD
-	f2fs_wait_on_page_writeback(page, NODE, true);
-=======
 	f2fs_wait_on_page_writeback(page, NODE, true, true);
->>>>>>> 152bacdd
 	fill_node_footer(page, dn->nid, dn->inode->i_ino, ofs, true);
 	set_cold_node(page, S_ISDIR(dn->inode->i_mode));
 	if (!PageUptodate(page))
@@ -1611,17 +1600,10 @@
 			.for_reclaim = 0,
 		};
 
-<<<<<<< HEAD
+		f2fs_wait_on_page_writeback(node_page, NODE, true, true);
+
 		set_page_dirty(node_page);
-		f2fs_wait_on_page_writeback(node_page, NODE, true);
-
-		f2fs_bug_on(F2FS_P_SB(node_page), PageWriteback(node_page));
-=======
-		f2fs_wait_on_page_writeback(node_page, NODE, true, true);
-
-		set_page_dirty(node_page);
-
->>>>>>> 152bacdd
+
 		if (!clear_page_dirty_for_io(node_page)) {
 			err = -EAGAIN;
 			goto out_page;
@@ -1709,12 +1691,7 @@
 				goto continue_unlock;
 			}
 
-<<<<<<< HEAD
-			f2fs_wait_on_page_writeback(page, NODE, true);
-			BUG_ON(PageWriteback(page));
-=======
 			f2fs_wait_on_page_writeback(page, NODE, true, true);
->>>>>>> 152bacdd
 
 			set_fsync_mark(page, 0);
 			set_dentry_mark(page, 0);
@@ -1765,11 +1742,7 @@
 			"Retry to write fsync mark: ino=%u, idx=%lx",
 					ino, last_page->index);
 		lock_page(last_page);
-<<<<<<< HEAD
-		f2fs_wait_on_page_writeback(last_page, NODE, true);
-=======
 		f2fs_wait_on_page_writeback(last_page, NODE, true, true);
->>>>>>> 152bacdd
 		set_page_dirty(last_page);
 		unlock_page(last_page);
 		goto retry;
@@ -1850,14 +1823,8 @@
 				goto lock_node;
 			}
 
-<<<<<<< HEAD
-			f2fs_wait_on_page_writeback(page, NODE, true);
-
-			BUG_ON(PageWriteback(page));
-=======
 			f2fs_wait_on_page_writeback(page, NODE, true, true);
 
->>>>>>> 152bacdd
 			if (!clear_page_dirty_for_io(page))
 				goto continue_unlock;
 
@@ -1912,7 +1879,6 @@
 		spin_lock_irqsave(&sbi->fsync_node_lock, flags);
 		if (list_empty(head)) {
 			spin_unlock_irqrestore(&sbi->fsync_node_lock, flags);
-<<<<<<< HEAD
 			break;
 		}
 		fn = list_first_entry(head, struct fsync_node_entry, list);
@@ -1920,25 +1886,12 @@
 			spin_unlock_irqrestore(&sbi->fsync_node_lock, flags);
 			break;
 		}
-=======
-			break;
-		}
-		fn = list_first_entry(head, struct fsync_node_entry, list);
-		if (fn->seq_id > seq_id) {
-			spin_unlock_irqrestore(&sbi->fsync_node_lock, flags);
-			break;
-		}
->>>>>>> 152bacdd
 		cur_seq_id = fn->seq_id;
 		page = fn->page;
 		get_page(page);
 		spin_unlock_irqrestore(&sbi->fsync_node_lock, flags);
 
-<<<<<<< HEAD
-		f2fs_wait_on_page_writeback(page, NODE, true);
-=======
 		f2fs_wait_on_page_writeback(page, NODE, true, false);
->>>>>>> 152bacdd
 		if (TestClearPageError(page))
 			ret = -EIO;
 
@@ -1982,14 +1935,6 @@
 	else if (atomic_read(&sbi->wb_sync_req[NODE]))
 		goto skip_write;
 
-<<<<<<< HEAD
-	if (wbc->sync_mode == WB_SYNC_ALL)
-		atomic_inc(&sbi->wb_sync_req[NODE]);
-	else if (atomic_read(&sbi->wb_sync_req[NODE]))
-		goto skip_write;
-
-=======
->>>>>>> 152bacdd
 	trace_f2fs_writepages(mapping->host, wbc, NODE);
 
 	diff = nr_pages_to_write(sbi, NODE, wbc);
@@ -2529,11 +2474,7 @@
 	src_addr = inline_xattr_addr(inode, page);
 	inline_size = inline_xattr_size(inode);
 
-<<<<<<< HEAD
-	f2fs_wait_on_page_writeback(ipage, NODE, true);
-=======
 	f2fs_wait_on_page_writeback(ipage, NODE, true, true);
->>>>>>> 152bacdd
 	memcpy(dst_addr, src_addr, inline_size);
 update_inode:
 	f2fs_update_inode(inode, ipage);
@@ -2627,29 +2568,17 @@
 	if (dst->i_inline & F2FS_EXTRA_ATTR) {
 		dst->i_extra_isize = src->i_extra_isize;
 
-<<<<<<< HEAD
-		if (f2fs_sb_has_flexible_inline_xattr(sbi->sb) &&
-=======
 		if (f2fs_sb_has_flexible_inline_xattr(sbi) &&
->>>>>>> 152bacdd
 			F2FS_FITS_IN_INODE(src, le16_to_cpu(src->i_extra_isize),
 							i_inline_xattr_size))
 			dst->i_inline_xattr_size = src->i_inline_xattr_size;
 
-<<<<<<< HEAD
-		if (f2fs_sb_has_project_quota(sbi->sb) &&
-=======
 		if (f2fs_sb_has_project_quota(sbi) &&
->>>>>>> 152bacdd
 			F2FS_FITS_IN_INODE(src, le16_to_cpu(src->i_extra_isize),
 								i_projid))
 			dst->i_projid = src->i_projid;
 
-<<<<<<< HEAD
-		if (f2fs_sb_has_inode_crtime(sbi->sb) &&
-=======
 		if (f2fs_sb_has_inode_crtime(sbi) &&
->>>>>>> 152bacdd
 			F2FS_FITS_IN_INODE(src, le16_to_cpu(src->i_extra_isize),
 							i_crtime_nsec)) {
 			dst->i_crtime = src->i_crtime;
@@ -3191,16 +3120,6 @@
 
 		for (i = 0; i < nm_i->nat_blocks; i++)
 			kvfree(nm_i->free_nid_bitmap[i]);
-<<<<<<< HEAD
-		kfree(nm_i->free_nid_bitmap);
-	}
-	kvfree(nm_i->free_nid_count);
-
-	kfree(nm_i->nat_bitmap);
-	kfree(nm_i->nat_bits);
-#ifdef CONFIG_F2FS_CHECK_FS
-	kfree(nm_i->nat_bitmap_mir);
-=======
 		kvfree(nm_i->free_nid_bitmap);
 	}
 	kvfree(nm_i->free_nid_count);
@@ -3209,7 +3128,6 @@
 	kvfree(nm_i->nat_bits);
 #ifdef CONFIG_F2FS_CHECK_FS
 	kvfree(nm_i->nat_bitmap_mir);
->>>>>>> 152bacdd
 #endif
 	sbi->nm_info = NULL;
 	kvfree(nm_i);
