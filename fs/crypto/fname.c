--- conflicted
+++ resolved
@@ -370,7 +370,6 @@
 	if (fscrypt_has_encryption_key(inode))
 		return fname_decrypt(inode, iname, oname);
 
-<<<<<<< HEAD
 	/*
 	 * Sanity check that struct fscrypt_nokey_name doesn't have padding
 	 * between fields and that its encoded size never exceeds NAME_MAX.
@@ -381,13 +380,8 @@
 		     offsetof(struct fscrypt_nokey_name, sha256));
 	BUILD_BUG_ON(BASE64_CHARS(FSCRYPT_NOKEY_NAME_MAX) > NAME_MAX);
 
-	if (hash) {
-		nokey_name.dirhash[0] = hash;
-		nokey_name.dirhash[1] = minor_hash;
-	} else {
-		nokey_name.dirhash[0] = 0;
-		nokey_name.dirhash[1] = 0;
-	}
+	nokey_name.dirhash[0] = hash;
+	nokey_name.dirhash[1] = minor_hash;
 	if (iname->len <= sizeof(nokey_name.bytes)) {
 		memcpy(nokey_name.bytes, iname->name, iname->len);
 		size = offsetof(struct fscrypt_nokey_name, bytes[iname->len]);
@@ -402,21 +396,6 @@
 		size = FSCRYPT_NOKEY_NAME_MAX;
 	}
 	oname->len = base64_encode((const u8 *)&nokey_name, size, oname->name);
-=======
-	if (iname->len <= FSCRYPT_FNAME_MAX_UNDIGESTED_SIZE) {
-		oname->len = digest_encode(iname->name, iname->len,
-					   oname->name);
-		return 0;
-	}
-	digested_name.hash = hash;
-	digested_name.minor_hash = minor_hash;
-	memcpy(digested_name.digest,
-	       FSCRYPT_FNAME_DIGEST(iname->name, iname->len),
-	       FSCRYPT_FNAME_DIGEST_SIZE);
-	oname->name[0] = '_';
-	oname->len = 1 + digest_encode((const char *)&digested_name,
-				       sizeof(digested_name), oname->name + 1);
->>>>>>> 4938296e
 	return 0;
 }
 EXPORT_SYMBOL(fscrypt_fname_disk_to_usr);
