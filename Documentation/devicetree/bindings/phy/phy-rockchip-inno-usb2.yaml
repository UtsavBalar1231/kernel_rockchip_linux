# SPDX-License-Identifier: GPL-2.0
%YAML 1.2
---
$id: http://devicetree.org/schemas/phy/phy-rockchip-inno-usb2.yaml#
$schema: http://devicetree.org/meta-schemas/core.yaml#

title: Rockchip USB2.0 phy with inno IP block

maintainers:
  - Heiko Stuebner <heiko@sntech.de>

properties:
  compatible:
    enum:
      - rockchip,px30-usb2phy
<<<<<<< HEAD
=======
      - rockchip,rk1808-usb2phy
>>>>>>> 52f971ee
      - rockchip,rk3128-usb2phy
      - rockchip,rk3228-usb2phy
      - rockchip,rk3308-usb2phy
      - rockchip,rk3328-usb2phy
      - rockchip,rk3366-usb2phy
      - rockchip,rk3368-usb2phy
      - rockchip,rk3399-usb2phy
      - rockchip,rk3568-usb2phy
<<<<<<< HEAD
=======
      - rockchip,rk3588-usb2phy
      - rockchip,rv1106-usb2phy
>>>>>>> 52f971ee
      - rockchip,rv1108-usb2phy

  reg:
    maxItems: 1

  clock-output-names:
    description:
      The usb 480m output clock name.

  "#clock-cells":
    const: 0

  clocks:
    maxItems: 1

  clock-names:
    const: phyclk

  assigned-clocks:
    description:
      Phandle of the usb 480m clock.

  assigned-clock-parents:
    description:
      Parent of the usb 480m clock.
      Select between usb-phy output 480m and xin24m.
      Refer to clk/clock-bindings.txt for generic clock consumer properties.

  extcon:
    description:
      Phandle to the extcon device providing the cable state for the otg phy.

<<<<<<< HEAD
  interrupts:
    description: Muxed interrupt for both ports
    maxItems: 1
=======
  wakeup-source:
    description:
      Enable USB irq wakeup when suspend.
      Only work when suspend wakeup-config is not work.
>>>>>>> 52f971ee

  rockchip,usbgrf:
    $ref: /schemas/types.yaml#/definitions/phandle
    description:
      Phandle to the syscon managing the 'usb general register files'.
      When set the driver will request its phandle as one companion-grf
      for some special SoCs (e.g rv1108).

  rockchip,usbctrl-grf:
    $ref: /schemas/types.yaml#/definitions/phandle
    description:
      Phandle to the syscon managing the 'usb ctrl general register files'.
      When set the driver will request its phandle as the
      usb controller grf for some SoCs (e.g rk3588).

  rockchip,u2phy-tuning:
    $ref: /schemas/types.yaml#/definitions/flag
    description: when set, tuning u2phy to improve usb2 SI.

  host-port:
    type: object
    additionalProperties: false

    properties:
      "#phy-cells":
        const: 0

      interrupts:
        description: host linestate interrupt
        maxItems: 1

      interrupt-names:
        const: linestate

      phy-supply:
        description:
          Phandle to a regulator that provides power to VBUS.
          See ./phy-bindings.txt for details.

    required:
      - "#phy-cells"

  otg-port:
    type: object
    additionalProperties: false

    properties:
      "#phy-cells":
        const: 0

      interrupts:
        minItems: 1
        maxItems: 3

      interrupt-names:
        oneOf:
          - const: linestate
          - const: otg-mux
          - items:
              - const: otg-bvalid
              - const: otg-id
              - const: linestate

      phy-supply:
        description:
          Phandle to a regulator that provides power to VBUS.
          See ./phy-bindings.txt for details.

      vbus-supply:
        description:
          Phandle to a fixed-regulator that provides power to VBUS.

      rockchip,utmi-bypass-uart:
        $ref: /schemas/types.yaml#/definitions/flag
        description: when set, indicates that support usb to bypass uart
          feature. This property can only be added in debug stage.

      rockchip,utmi-avalid:
        $ref: /schemas/types.yaml#/definitions/flag
        description: when set, the usb2 phy will use avalid status bit to
          get vbus status. If not, it will use bvalid status bit to get vbus
          status by default.

     rockchip,vbus-always-on:
       $ref: /schemas/types.yaml#/definitions/flag
       description: when set, indicates that the otg vbus is always powered on.

     rockchip,low-power-mode:
       $ref: /schemas/types.yaml#/definitions/flag
       description: when set, the port will enter low power state when suspend.

     rockchip,typec-vbus-det:
       $ref: /schemas/types.yaml#/definitions/flag
       description: when set, check the vbus status from grf con for Type-C
         interface. It's used when the vbusdet pin is always pulled up.

     rockchip,sel-pipe-phystatus:
       $ref: /schemas/types.yaml#/definitions/flag
       description: when set, select the pipe phy status from grf for usb
         controller. It's used when the usb3 phy is disabled, and it needs
         to combine with the usbctrl-grf.

     rockchip,dis-u2-susphy:
       $ref: /schemas/types.yaml#/definitions/flag
       description: when set, disable the usb2 phy enter suspend automatically.

    required:
      - "#phy-cells"

required:
  - compatible
  - reg
  - clock-output-names
  - "#clock-cells"
  - host-port
  - otg-port

allOf:
  - if:
      properties:
        compatible:
          contains:
            const: rockchip,rk3568-usb2phy

    then:
      properties:
        host-port:
          properties:
            interrupts: false

        otg-port:
          properties:
            interrupts: false

      required:
        - interrupts

    else:
      properties:
        interrupts: false

        host-port:
          required:
            - interrupts
            - interrupt-names

        otg-port:
          required:
            - interrupts
            - interrupt-names

additionalProperties: false

examples:
  - |
    #include <dt-bindings/clock/rk3399-cru.h>
    #include <dt-bindings/interrupt-controller/arm-gic.h>
    #include <dt-bindings/interrupt-controller/irq.h>
    u2phy0: usb2phy@e450 {
      compatible = "rockchip,rk3399-usb2phy";
      reg = <0xe450 0x10>;
      clocks = <&cru SCLK_USB2PHY0_REF>;
      clock-names = "phyclk";
      clock-output-names = "clk_usbphy0_480m";
      #clock-cells = <0>;

      u2phy0_host: host-port {
        interrupts = <GIC_SPI 27 IRQ_TYPE_LEVEL_HIGH 0>;
        interrupt-names = "linestate";
        #phy-cells = <0>;
      };

      u2phy0_otg: otg-port {
        interrupts = <GIC_SPI 103 IRQ_TYPE_LEVEL_HIGH 0>,
                     <GIC_SPI 104 IRQ_TYPE_LEVEL_HIGH 0>,
                     <GIC_SPI 106 IRQ_TYPE_LEVEL_HIGH 0>;
        interrupt-names = "otg-bvalid", "otg-id", "linestate";
        #phy-cells = <0>;
      };
    };<|MERGE_RESOLUTION|>--- conflicted
+++ resolved
@@ -13,10 +13,7 @@
   compatible:
     enum:
       - rockchip,px30-usb2phy
-<<<<<<< HEAD
-=======
       - rockchip,rk1808-usb2phy
->>>>>>> 52f971ee
       - rockchip,rk3128-usb2phy
       - rockchip,rk3228-usb2phy
       - rockchip,rk3308-usb2phy
@@ -25,11 +22,8 @@
       - rockchip,rk3368-usb2phy
       - rockchip,rk3399-usb2phy
       - rockchip,rk3568-usb2phy
-<<<<<<< HEAD
-=======
       - rockchip,rk3588-usb2phy
       - rockchip,rv1106-usb2phy
->>>>>>> 52f971ee
       - rockchip,rv1108-usb2phy
 
   reg:
@@ -62,16 +56,14 @@
     description:
       Phandle to the extcon device providing the cable state for the otg phy.
 
-<<<<<<< HEAD
   interrupts:
     description: Muxed interrupt for both ports
     maxItems: 1
-=======
+
   wakeup-source:
     description:
       Enable USB irq wakeup when suspend.
       Only work when suspend wakeup-config is not work.
->>>>>>> 52f971ee
 
   rockchip,usbgrf:
     $ref: /schemas/types.yaml#/definitions/phandle
