# SPDX-License-Identifier: GPL-2.0
%YAML 1.2
---
$id: http://devicetree.org/schemas/arm/qcom.yaml#
$schema: http://devicetree.org/meta-schemas/core.yaml#

title: QCOM

maintainers:
  - Bjorn Andersson <bjorn.andersson@linaro.org>

description: |
  Some qcom based bootloaders identify the dtb blob based on a set of
  device properties like SoC and platform and revisions of those components.
  To support this scheme, we encode this information into the board compatible
  string.

  Each board must specify a top-level board compatible string with the following
  format:

  	compatible = "qcom,<SoC>[-<soc_version>][-<foundry_id>]-<board>[/<subtype>][-<board_version>]"

  The 'SoC' and 'board' elements are required. All other elements are optional.

  The 'SoC' element must be one of the following strings:

        apq8016
        apq8026
        apq8074
        apq8084
        apq8096
        ipq4018
        ipq5018
        ipq5332
        ipq6018
        ipq8074
        ipq9574
        mdm9615
        msm8226
        msm8916
        msm8939
        msm8953
        msm8956
        msm8960
        msm8974
        msm8976
        msm8992
        msm8994
        msm8996
        msm8998
        qcs404
        qcm2290
        qcm6490
        qdu1000
        qrb2210
        qrb4210
        qru1000
        sa8155p
        sa8540p
        sa8775p
        sc7180
        sc7280
        sc8180x
        sc8280xp
        sda660
        sdm450
        sdm630
        sdm632
        sdm636
        sdm660
        sdm670
        sdm845
        sdx55
        sdx65
        sdx75
        sm4250
        sm4450
        sm6115
        sm6115p
        sm6125
        sm6350
        sm6375
        sm7125
        sm7225
        sm8150
        sm8250
        sm8350
        sm8450
        sm8550
        sm8650
        x1e80100

  The 'board' element must be one of the following strings:

        adp
        cdp
        dragonboard
        idp
        liquid
        mtp
        qcp
        qrd
        rb2
        ride
        sbc
        x100

  The 'soc_version' and 'board_version' elements take the form of v<Major>.<Minor>
  where the minor number may be omitted when it's zero, i.e.  v1.0 is the same
  as v1. If all versions of the 'board_version' elements match, then a
  wildcard '*' should be used, e.g. 'v*'.

  The 'foundry_id' and 'subtype' elements are one or more digits from 0 to 9.

  Examples:

  	"qcom,msm8916-v1-cdp-pm8916-v2.1"

  A CDP board with an msm8916 SoC, version 1 paired with a pm8916 PMIC of version
  2.1.

  	"qcom,apq8074-v2.0-2-dragonboard/1-v0.1"

  A dragonboard board v0.1 of subtype 1 with an apq8074 SoC version 2, made in
  foundry 2.

  There are many devices in the list below that run the standard ChromeOS
  bootloader setup and use the open source depthcharge bootloader to boot the
  OS. These devices do not use the scheme described above. For details, see:
  https://docs.kernel.org/arch/arm/google/chromebook-boot-flow.html

properties:
  $nodename:
    const: "/"
  compatible:
    oneOf:
      - items:
          - enum:
              - qcom,apq8016-sbc
          - const: qcom,apq8016

      - items:
          - enum:
              - asus,sparrow
              - huawei,sturgeon
              - lg,lenok
              - samsung,matisse-wifi
          - const: qcom,apq8026

      - items:
          - enum:
              - asus,nexus7-flo
              - lg,nexus4-mako
              - sony,xperia-yuga
              - qcom,apq8064-cm-qs600
              - qcom,apq8064-ifc6410
          - const: qcom,apq8064

      - items:
          - enum:
              - qcom,apq8074-dragonboard
          - const: qcom,apq8074

      - items:
          - enum:
              - qcom,apq8060-dragonboard
              - qcom,msm8660-surf
          - const: qcom,msm8660

      - items:
          - enum:
              - qcom,apq8084-mtp
              - qcom,apq8084-sbc
          - const: qcom,apq8084

      - items:
          - enum:
              - microsoft,dempsey
              - microsoft,makepeace
              - microsoft,moneypenny
              - samsung,s3ve3g
          - const: qcom,msm8226

      - items:
          - enum:
              - microsoft,superman-lte
              - microsoft,tesla
          - const: qcom,msm8926
          - const: qcom,msm8226

      - items:
          - enum:
<<<<<<< HEAD
=======
              - huawei,kiwi
>>>>>>> fc538f5c
              - longcheer,l9100
              - samsung,a7
              - sony,kanuti-tulip
              - square,apq8039-t2
          - const: qcom,msm8939

      - items:
          - enum:
              - sony,kugo-row
              - sony,suzu-row
          - const: qcom,msm8956

      - items:
          - enum:
              - qcom,msm8960-cdp
              - samsung,expressatt
          - const: qcom,msm8960

      - items:
          - enum:
              - lge,hammerhead
              - sony,xperia-amami
              - sony,xperia-honami
          - const: qcom,msm8974

      - items:
          - enum:
              - fairphone,fp2
              - oneplus,bacon
              - samsung,klte
              - sony,xperia-castor
          - const: qcom,msm8974pro
          - const: qcom,msm8974

      - items:
          - const: qcom,msm8916-mtp
          - const: qcom,msm8916-mtp/1
          - const: qcom,msm8916

      - items:
          - enum:
              - acer,a1-724
              - alcatel,idol347
              - asus,z00l
              - gplus,fl8005a
              - huawei,g7
              - longcheer,l8910
              - samsung,a3u-eur
              - samsung,a5u-eur
              - samsung,e5
              - samsung,e7
              - samsung,grandmax
              - samsung,gt510
              - samsung,gt58
              - samsung,j5
              - samsung,j5x
              - samsung,serranove
              - thwc,uf896
              - thwc,ufi001c
              - wingtech,wt88047
              - yiming,uz801-v3
          - const: qcom,msm8916

      - items:
          - const: longcheer,l8150
          - const: qcom,msm8916-v1-qrd/9-v1
          - const: qcom,msm8916

      - items:
          - enum:
              - htc,memul
          - const: qcom,msm8926

      - items:
          - enum:
              - motorola,potter
              - xiaomi,daisy
              - xiaomi,mido
              - xiaomi,tissot
              - xiaomi,vince
          - const: qcom,msm8953

      - items:
          - enum:
              - lg,bullhead
              - microsoft,talkman
              - xiaomi,libra
          - const: qcom,msm8992

      - items:
          - enum:
              - sony,karin_windy
          - const: qcom,apq8094

      - items:
          - enum:
              - huawei,angler
              - microsoft,cityman
              - sony,ivy-row
              - sony,karin-row
              - sony,satsuki-row
              - sony,sumire-row
              - sony,suzuran-row
          - const: qcom,msm8994

      - items:
          - enum:
              - arrow,apq8096-db820c
              - inforce,ifc6640
          - const: qcom,apq8096-sbc
          - const: qcom,apq8096

      - items:
          - enum:
              - oneplus,oneplus3
              - oneplus,oneplus3t
              - qcom,msm8996-mtp
              - sony,dora-row
              - sony,kagura-row
              - sony,keyaki-row
              - xiaomi,gemini
          - const: qcom,msm8996

      - items:
          - enum:
              - xiaomi,natrium
              - xiaomi,scorpio
          - const: qcom,msm8996pro
          - const: qcom,msm8996

      - items:
          - enum:
              - asus,novago-tp370ql
              - fxtec,pro1
              - hp,envy-x2
              - lenovo,miix-630
              - oneplus,cheeseburger
              - oneplus,dumpling
              - qcom,msm8998-mtp
              - sony,xperia-lilac
              - sony,xperia-maple
              - sony,xperia-poplar
              - xiaomi,sagit
          - const: qcom,msm8998

      - items:
          - enum:
              - 8dev,jalapeno
              - alfa-network,ap120c-ac
          - const: qcom,ipq4018

      - items:
          - enum:
              - qcom,ipq4019-ap-dk01.1-c1
              - qcom,ipq4019-ap-dk04.1-c3
              - qcom,ipq4019-ap-dk07.1-c1
              - qcom,ipq4019-ap-dk07.1-c2
              - qcom,ipq4019-dk04.1-c1
          - const: qcom,ipq4019

      - items:
          - enum:
              - qcom,ipq5018-rdp432-c2
          - const: qcom,ipq5018

      - items:
          - enum:
              - qcom,ipq5332-ap-mi01.2
              - qcom,ipq5332-ap-mi01.3
              - qcom,ipq5332-ap-mi01.6
              - qcom,ipq5332-ap-mi01.9
          - const: qcom,ipq5332

      - items:
          - enum:
              - mikrotik,rb3011
              - qcom,ipq8064-ap148
          - const: qcom,ipq8064

      - items:
          - enum:
              - qcom,ipq8074-hk01
              - qcom,ipq8074-hk10-c1
              - qcom,ipq8074-hk10-c2
          - const: qcom,ipq8074

      - items:
          - enum:
              - qcom,ipq9574-ap-al02-c2
              - qcom,ipq9574-ap-al02-c6
              - qcom,ipq9574-ap-al02-c7
              - qcom,ipq9574-ap-al02-c8
              - qcom,ipq9574-ap-al02-c9
          - const: qcom,ipq9574

      - description: Sierra Wireless MangOH Green with WP8548 Module
        items:
          - const: swir,mangoh-green-wp8548
          - const: swir,wp8548
          - const: qcom,mdm9615

      - description: Qualcomm Technologies, Inc. Robotics RB1
        items:
          - enum:
              - qcom,qrb2210-rb1
          - const: qcom,qrb2210
          - const: qcom,qcm2290

      - items:
          - enum:
              - fairphone,fp5
              - qcom,qcm6490-idp
              - qcom,qcs6490-rb3gen2
          - const: qcom,qcm6490

      - description: Qualcomm Technologies, Inc. Distributed Unit 1000 platform
        items:
          - enum:
              - qcom,qdu1000-idp
              - qcom,qdu1000-x100
          - const: qcom,qdu1000

      - description: Qualcomm Technologies, Inc. Radio Unit 1000 platform
        items:
          - enum:
              - qcom,qru1000-idp
          - const: qcom,qru1000

      - items:
          - enum:
              - acer,aspire1
              - qcom,sc7180-idp
          - const: qcom,sc7180

      - description: HP Chromebook x2 11c (rev1 - 2)
        items:
          - const: google,coachz-rev1
          - const: google,coachz-rev2
          - const: qcom,sc7180

      - description: HP Chromebook x2 11c (newest rev)
        items:
          - const: google,coachz
          - const: qcom,sc7180

      - description: HP Chromebook x2 11c with LTE (rev1 - 2)
        items:
          - const: google,coachz-rev1-sku0
          - const: google,coachz-rev2-sku0
          - const: qcom,sc7180

      - description: HP Chromebook x2 11c with LTE (newest rev)
        items:
          - const: google,coachz-sku0
          - const: qcom,sc7180

      - description: Lenovo Chromebook Duet 5 13 (rev2)
        items:
          - const: google,homestar-rev2
          - const: google,homestar-rev23
          - const: qcom,sc7180

      - description: Lenovo Chromebook Duet 5 13 (rev3)
        items:
          - const: google,homestar-rev3
          - const: qcom,sc7180

      - description: Lenovo Chromebook Duet 5 13 (newest rev)
        items:
          - const: google,homestar
          - const: qcom,sc7180

      - description: Google Kingoftown (rev0)
        items:
          - const: google,kingoftown-rev0
          - const: qcom,sc7180

      - description: Google Kingoftown (newest rev)
        items:
          - const: google,kingoftown
          - const: qcom,sc7180

      - description: Acer Chromebook Spin 513 (rev0)
        items:
          - const: google,lazor-rev0
          - const: qcom,sc7180

      - description: Acer Chromebook Spin 513 (rev1 - 2)
        items:
          - const: google,lazor-rev1
          - const: google,lazor-rev2
          - const: qcom,sc7180

      - description: Acer Chromebook Spin 513 (rev3 - 8)
        items:
          - const: google,lazor-rev3
          - const: google,lazor-rev4
          - const: google,lazor-rev5
          - const: google,lazor-rev6
          - const: google,lazor-rev7
          - const: google,lazor-rev8
          - const: qcom,sc7180

      - description: Acer Chromebook Spin 513 (rev9)
        items:
          - const: google,lazor-rev9
          - const: qcom,sc7180

      - description: Acer Chromebook Spin 513 (newest rev)
        items:
          - const: google,lazor
          - const: qcom,sc7180

      - description: Acer Chromebook Spin 513 with KB Backlight (rev1 - 2)
        items:
          - const: google,lazor-rev1-sku2
          - const: google,lazor-rev2-sku2
          - const: qcom,sc7180

      - description: Acer Chromebook Spin 513 with KB Backlight (rev3 - 8)
        items:
          - const: google,lazor-rev3-sku2
          - const: google,lazor-rev4-sku2
          - const: google,lazor-rev5-sku2
          - const: google,lazor-rev6-sku2
          - const: google,lazor-rev7-sku2
          - const: google,lazor-rev8-sku2
          - const: qcom,sc7180

      - description: Acer Chromebook Spin 513 with KB Backlight (rev9)
        items:
          - const: google,lazor-rev9-sku2
          - const: qcom,sc7180

      - description: Acer Chromebook Spin 513 with KB Backlight (newest rev)
        items:
          - const: google,lazor-sku2
          - const: qcom,sc7180

      - description: Acer Chromebook Spin 513 with LTE (rev1 - 2)
        items:
          - const: google,lazor-rev1-sku0
          - const: google,lazor-rev2-sku0
          - const: qcom,sc7180

      - description: Acer Chromebook Spin 513 with LTE (rev3 - 8)
        items:
          - const: google,lazor-rev3-sku0
          - const: google,lazor-rev4-sku0
          - const: google,lazor-rev5-sku0
          - const: google,lazor-rev6-sku0
          - const: google,lazor-rev7-sku0
          - const: google,lazor-rev8-sku0
          - const: qcom,sc7180

      - description: Acer Chromebook Spin 513 with LTE (rev9)
        items:
          - const: google,lazor-rev9-sku0
          - const: google,lazor-rev9-sku10
          - const: qcom,sc7180

      - description: Acer Chromebook Spin 513 with LTE (newest rev)
        items:
          - const: google,lazor-sku0
          - const: google,lazor-sku10
          - const: qcom,sc7180

      - description: Acer Chromebook 511 (rev4 - rev8)
        items:
          - const: google,lazor-rev4-sku4
          - const: google,lazor-rev5-sku4
          - const: google,lazor-rev6-sku4
          - const: google,lazor-rev7-sku4
          - const: google,lazor-rev8-sku4
          - const: qcom,sc7180

      - description: Acer Chromebook 511 (rev9)
        items:
          - const: google,lazor-rev9-sku4
          - const: google,lazor-rev9-sku15
          - const: qcom,sc7180

      - description: Acer Chromebook 511 (newest rev)
        items:
          - const: google,lazor-sku4
          - const: google,lazor-sku15
          - const: qcom,sc7180

      - description: Acer Chromebook 511 without Touchscreen (rev4)
        items:
          - const: google,lazor-rev4-sku5
          - const: qcom,sc7180

      - description: Acer Chromebook 511 without Touchscreen (rev5 - rev8)
        items:
          - const: google,lazor-rev5-sku5
          - const: google,lazor-rev5-sku6
          - const: google,lazor-rev6-sku6
          - const: google,lazor-rev7-sku6
          - const: google,lazor-rev8-sku6
          - const: qcom,sc7180

      - description: Acer Chromebook 511 without Touchscreen (rev9)
        items:
          - const: google,lazor-rev9-sku6
          - const: google,lazor-rev9-sku18
          - const: qcom,sc7180

      - description: Acer Chromebook 511 without Touchscreen (newest rev)
        items:
          - const: google,lazor-sku6
          - const: google,lazor-sku18
          - const: qcom,sc7180

      - description: Google Mrbland with AUO panel (rev0)
        items:
          - const: google,mrbland-rev0-sku0
          - const: qcom,sc7180

      - description: Google Mrbland with AUO panel (newest rev)
        items:
          - const: google,mrbland-sku1536
          - const: qcom,sc7180

      - description: Google Mrbland with BOE panel (rev0)
        items:
          - const: google,mrbland-rev0-sku16
          - const: qcom,sc7180

      - description: Google Mrbland with BOE panel (newest rev)
        items:
          - const: google,mrbland-sku1024
          - const: google,mrbland-sku768
          - const: qcom,sc7180

      - description: Google Pazquel with Parade (newest rev)
        items:
          - const: google,pazquel-sku5
          - const: qcom,sc7180

      - description: Google Pazquel with TI (newest rev)
        items:
          - const: google,pazquel-sku1
          - const: qcom,sc7180

      - description: Google Pazquel with LTE and Parade (newest rev)
        items:
          - const: google,pazquel-sku6
          - const: google,pazquel-sku4
          - const: qcom,sc7180

      - description: Google Pazquel with LTE and TI (newest rev)
        items:
          - const: google,pazquel-sku0
          - const: google,pazquel-sku2
          - const: qcom,sc7180

      - description: Google Pazquel360 with LTE (newest rev)
        items:
          - const: google,pazquel-sku22
          - const: google,pazquel-sku20
          - const: qcom,sc7180

      - description: Google Pazquel360 with WiFi (newest rev)
        items:
          - const: google,pazquel-sku21
          - const: qcom,sc7180

      - description: Sharp Dynabook Chromebook C1 (rev1)
        items:
          - const: google,pompom-rev1
          - const: qcom,sc7180

      - description: Sharp Dynabook Chromebook C1 (rev2)
        items:
          - const: google,pompom-rev2
          - const: qcom,sc7180

      - description: Sharp Dynabook Chromebook C1 (newest rev)
        items:
          - const: google,pompom
          - const: qcom,sc7180

      - description: Sharp Dynabook Chromebook C1 with LTE (rev1)
        items:
          - const: google,pompom-rev1-sku0
          - const: qcom,sc7180

      - description: Sharp Dynabook Chromebook C1 with LTE (rev2)
        items:
          - const: google,pompom-rev2-sku0
          - const: qcom,sc7180

      - description: Sharp Dynabook Chromebook C1 with LTE (newest rev)
        items:
          - const: google,pompom-sku0
          - const: qcom,sc7180

      - description: Google Quackingstick (newest rev)
        items:
          - const: google,quackingstick-sku1537
          - const: qcom,sc7180

      - description: Google Quackingstick with LTE (newest rev)
        items:
          - const: google,quackingstick-sku1536
          - const: qcom,sc7180

      - description: Google Trogdor (newest rev)
        items:
          - const: google,trogdor
          - const: qcom,sc7180

      - description: Google Trogdor with LTE (newest rev)
        items:
          - const: google,trogdor-sku0
          - const: qcom,sc7180

      - description: Lenovo IdeaPad Chromebook Duet 3 with BOE panel (rev0)
        items:
          - const: google,wormdingler-rev0-sku16
          - const: qcom,sc7180

      - description: Lenovo IdeaPad Chromebook Duet 3 with BOE panel (newest rev)
        items:
          - const: google,wormdingler-sku1024
          - const: qcom,sc7180

      - description: Lenovo IdeaPad Chromebook Duet 3 with BOE panel and rt5682s (newest rev)
        items:
          - const: google,wormdingler-sku1025
          - const: qcom,sc7180

      - description: Lenovo IdeaPad Chromebook Duet 3 with INX panel (rev0)
        items:
          - const: google,wormdingler-rev0-sku0
          - const: qcom,sc7180

      - description: Lenovo IdeaPad Chromebook Duet 3 with INX panel (newest rev)
        items:
          - const: google,wormdingler-sku0
          - const: qcom,sc7180

      - description: Lenovo IdeaPad Chromebook Duet 3 with INX panel and rt5682s (newest rev)
        items:
          - const: google,wormdingler-sku1
          - const: qcom,sc7180

      - description: Qualcomm Technologies, Inc. sc7280 CRD platform (rev3 - 4)
        items:
          - const: qcom,sc7280-crd
          - const: google,hoglin-rev3
          - const: google,hoglin-rev4
          - const: google,piglin-rev3
          - const: google,piglin-rev4
          - const: qcom,sc7280

      - description: Qualcomm Technologies, Inc. sc7280 CRD platform (newest rev)
        items:
          - const: google,zoglin
          - const: google,hoglin
          - const: qcom,sc7280

      - description: Qualcomm Technologies, Inc. sc7280 CRD Pro platform (newest rev)
        items:
          - const: google,zoglin-sku1536
          - const: google,hoglin-sku1536
          - const: qcom,sc7280

      - description: Qualcomm Technologies, Inc. sc7280 IDP SKU1 platform
        items:
          - const: qcom,sc7280-idp
          - const: google,senor
          - const: qcom,sc7280

      - description: Qualcomm Technologies, Inc. sc7280 IDP SKU2 platform
        items:
          - const: qcom,sc7280-idp2
          - const: google,piglin
          - const: qcom,sc7280

      - description: Google Evoker (newest rev)
        items:
          - const: google,evoker
          - const: qcom,sc7280

      - description: Google Evoker with LTE (newest rev)
        items:
          - const: google,evoker-sku512
          - const: qcom,sc7280

      - description: Google Herobrine (newest rev)
        items:
          - const: google,herobrine
          - const: qcom,sc7280

      - description: Google Villager (rev0)
        items:
          - const: google,villager-rev0
          - const: qcom,sc7280

      - description: Google Villager (newest rev)
        items:
          - const: google,villager
          - const: qcom,sc7280

      - description: Google Villager with LTE (newest rev)
        items:
          - const: google,villager-sku512
          - const: qcom,sc7280

      - description: Google Zombie (newest rev)
        items:
          - const: google,zombie
          - const: qcom,sc7280

      - description: Google Zombie with LTE (newest rev)
        items:
          - const: google,zombie-sku512
          - const: qcom,sc7280

      - description: Google Zombie with NVMe (newest rev)
        items:
          - const: google,zombie-sku2
          - const: google,zombie-sku3
          - const: google,zombie-sku515
          - const: qcom,sc7280

      - description: Google Zombie with LTE and NVMe (newest rev)
        items:
          - const: google,zombie-sku514
          - const: qcom,sc7280

      - items:
          - enum:
              - lenovo,flex-5g
              - microsoft,surface-prox
              - qcom,sc8180x-primus
          - const: qcom,sc8180x

      - items:
          - enum:
              - lenovo,thinkpad-x13s
              - qcom,sc8280xp-crd
              - qcom,sc8280xp-qrd
          - const: qcom,sc8280xp

      - items:
          - enum:
              - motorola,ali
          - const: qcom,sdm450

      - items:
          - enum:
              - sony,discovery-row
              - sony,kirin-row
              - sony,pioneer-row
              - sony,voyager-row
          - const: qcom,sdm630

      - items:
          - enum:
              - inforce,ifc6560
          - const: qcom,sda660

      - items:
          - enum:
              - fairphone,fp3
              - motorola,ocean
          - const: qcom,sdm632

      - items:
          - enum:
              - sony,mermaid-row
          - const: qcom,sdm636

      - items:
          - enum:
              - xiaomi,lavender
          - const: qcom,sdm660

      - items:
          - enum:
              - google,sargo
          - const: qcom,sdm670

      - items:
          - enum:
              - qcom,sdx55-mtp
              - qcom,sdx55-telit-fn980-tlb
              - qcom,sdx55-t55
          - const: qcom,sdx55

      - items:
          - enum:
              - qcom,sdx65-mtp
          - const: qcom,sdx65

      - items:
          - enum:
              - qcom,sdx75-idp
          - const: qcom,sdx75

      - items:
          - enum:
              - qcom,ipq6018-cp01
              - qcom,ipq6018-cp01-c1
          - const: qcom,ipq6018

      - items:
          - enum:
              - qcom,qcs404-evb-1000
              - qcom,qcs404-evb-4000
          - const: qcom,qcs404-evb
          - const: qcom,qcs404

      - items:
          - enum:
              - qcom,sa8155p-adp
          - const: qcom,sa8155p

      - items:
          - enum:
              - qcom,sa8295p-adp
              - qcom,sa8540p-ride
          - const: qcom,sa8540p

      - items:
          - enum:
              - qcom,sa8775p-ride
          - const: qcom,sa8775p

      - items:
          - enum:
              - google,cheza
              - google,cheza-rev1
              - google,cheza-rev2
              - lenovo,yoga-c630
              - lg,judyln
              - lg,judyp
              - oneplus,enchilada
              - oneplus,fajita
              - qcom,sdm845-mtp
              - shift,axolotl
              - samsung,starqltechn
              - samsung,w737
              - sony,akari-row
              - sony,akatsuki-row
              - sony,apollo-row
              - thundercomm,db845c
              - xiaomi,beryllium
              - xiaomi,beryllium-ebbg
              - xiaomi,polaris
          - const: qcom,sdm845

      - items:
          - enum:
              - oneplus,billie2
          - const: qcom,sm4250

      - items:
          - enum:
              - qcom,qrb4210-rb2
          - const: qcom,qrb4210
          - const: qcom,sm4250

      - items:
          - enum:
              - qcom,sm4450-qrd
          - const: qcom,sm4450

      - items:
          - enum:
              - fxtec,pro1x
          - const: qcom,sm6115

      - items:
          - enum:
              - lenovo,j606f
          - const: qcom,sm6115p
          - const: qcom,sm6115

      - items:
          - enum:
              - sony,pdx201
              - xiaomi,laurel-sprout
          - const: qcom,sm6125

      - items:
          - enum:
              - sony,pdx213
          - const: qcom,sm6350

      - items:
          - enum:
              - sony,pdx225
          - const: qcom,sm6375

      - items:
          - enum:
              - xiaomi,joyeuse
          - const: qcom,sm7125

      - items:
          - enum:
              - fairphone,fp4
          - const: qcom,sm7225

      - items:
          - enum:
              - microsoft,surface-duo
              - qcom,sm8150-hdk
              - qcom,sm8150-mtp
              - sony,bahamut-generic
              - sony,griffin-generic
          - const: qcom,sm8150

      - items:
          - enum:
              - qcom,qrb5165-rb5
              - qcom,sm8250-hdk
              - qcom,sm8250-mtp
              - sony,pdx203-generic
              - sony,pdx206-generic
              - xiaomi,elish
              - xiaomi,pipa
          - const: qcom,sm8250

      - items:
          - enum:
              - microsoft,surface-duo2
              - qcom,sm8350-hdk
              - qcom,sm8350-mtp
              - sony,pdx214-generic
              - sony,pdx215-generic
          - const: qcom,sm8350

      - items:
          - enum:
              - qcom,sm8450-hdk
              - qcom,sm8450-qrd
              - sony,pdx223
              - sony,pdx224
          - const: qcom,sm8450

      - items:
          - enum:
              - qcom,sm8550-mtp
              - qcom,sm8550-qrd
          - const: qcom,sm8550

      - items:
          - enum:
              - qcom,sm8650-mtp
              - qcom,sm8650-qrd
          - const: qcom,sm8650

      - items:
          - enum:
              - qcom,x1e80100-crd
              - qcom,x1e80100-qcp
          - const: qcom,x1e80100

  # Board compatibles go above

  qcom,msm-id:
    $ref: /schemas/types.yaml#/definitions/uint32-matrix
    minItems: 1
    maxItems: 8
    items:
      items:
        - description: |
            MSM chipset ID - an exact match value consisting of two bitfields::
             - bits 0-15  - The unique MSM chipset ID
             - bits 16-31 - Reserved; should be 0
        - description: |
            Hardware revision ID - a chipset specific 32-bit ID representing
            the version of the chipset.  It is best a match value - the
            bootloader will look for the closest possible match.
    deprecated: true
    description:
      The MSM chipset and hardware revision used Qualcomm bootloaders.  It
      can optionally be an array of these to indicate multiple hardware that
      use the same device tree.  It is expected that the bootloader will use
      this information at boot-up to decide which device tree to use when given
      multiple device trees, some of which may not be compatible with the
      actual hardware.  It is the bootloader's responsibility to pass the
      correct device tree to the kernel.
      The property is deprecated.

  qcom,board-id:
    $ref: /schemas/types.yaml#/definitions/uint32-matrix
    minItems: 1
    maxItems: 8
    oneOf:
      - items:
          - items:
              - description: |
                  Board ID consisting of three bitfields::
                    - bits 31-24 - Unused
                    - bits 23-16 - Platform Version Major
                    - bits 15-8  - Platform Version Minor
                    - bits 7-0   - Platform Type
                  Platform Type field is an exact match value.  The
                  Platform Major/Minor field is a best match.  The bootloader will
                  look for the closest possible match.
              - description: |
                  Subtype ID unique to a Platform Type/Chipset ID.  For a given
                  Platform Type, there will typically only be a single board and the
                  subtype_id will be 0.  However in some cases board variants may
                  need to be distinguished by different subtype_id values.
      - items:
          # OnePlus uses a variant of board-id with four elements:
          - items:
              - const: 8
              - const: 0
              - description: OnePlus board ID
              - description: OnePlus subtype ID
    deprecated: true
    description:
      The board type and revision information.  It can optionally be an array
      of these to indicate multiple boards that use the same device tree.  It
      is expected that the bootloader will use this information at boot-up to
      decide which device tree to use when given multiple device trees, some of
      which may not be compatible with the actual hardware.  It is the
      bootloader's responsibility to pass the correct device tree to the
      kernel
      The property is deprecated.

allOf:
  # Explicit allow-list for older SoCs. The legacy properties are not allowed
  # on newer SoCs.
  - if:
      properties:
        compatible:
          contains:
            enum:
              - qcom,apq8026
              - qcom,apq8094
              - qcom,apq8096
              - qcom,msm8939
              - qcom,msm8953
              - qcom,msm8956
              - qcom,msm8992
              - qcom,msm8994
              - qcom,msm8996
              - qcom,msm8998
              - qcom,sdm450
              - qcom,sdm630
              - qcom,sdm632
              - qcom,sdm636
              - qcom,sdm845
              - qcom,sdx55
              - qcom,sdx65
              - qcom,sdx75
              - qcom,sm4250
              - qcom,sm6115
              - qcom,sm6125
              - qcom,sm6350
              - qcom,sm7125
              - qcom,sm7225
              - qcom,sm8150
              - qcom,sm8250
    then:
      properties:
        qcom,board-id: true
        qcom,msm-id: true
    else:
      properties:
        qcom,board-id: false
        qcom,msm-id: false

  - if:
      properties:
        compatible:
          contains:
            enum:
              - oneplus,cheeseburger
              - oneplus,dumpling
              - oneplus,enchilada
              - oneplus,fajita
              - oneplus,oneplus3
              - oneplus,oneplus3t
    then:
      properties:
        qcom,board-id:
          items:
            minItems: 4
    else:
      properties:
        qcom,board-id:
          items:
            maxItems: 2

additionalProperties: true

...<|MERGE_RESOLUTION|>--- conflicted
+++ resolved
@@ -190,10 +190,7 @@
 
       - items:
           - enum:
-<<<<<<< HEAD
-=======
               - huawei,kiwi
->>>>>>> fc538f5c
               - longcheer,l9100
               - samsung,a7
               - sony,kanuti-tulip
