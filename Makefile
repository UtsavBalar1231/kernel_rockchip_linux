--- conflicted
+++ resolved
@@ -876,7 +876,6 @@
 KBUILD_CFLAGS += $(call cc-option, -flive-patching=inline-clone)
 endif
 
-<<<<<<< HEAD
 ifdef CONFIG_LTO_CLANG
 ifdef CONFIG_THINLTO
 CC_FLAGS_LTO_CLANG := -flto=thin $(call cc-option, -fsplit-lto-unit)
@@ -919,12 +918,12 @@
 CC_FLAGS_LTO	+= $(CC_FLAGS_CFI)
 KBUILD_CFLAGS	+= $(CC_FLAGS_CFI)
 export CC_FLAGS_CFI
-=======
+endif
+
 ifdef CONFIG_SHADOW_CALL_STACK
 CC_FLAGS_SCS	:= -fsanitize=shadow-call-stack
 KBUILD_CFLAGS	+= $(CC_FLAGS_SCS)
 export CC_FLAGS_SCS
->>>>>>> 533b220f
 endif
 
 # arch Makefile may override CC so keep this after arch Makefile is included
