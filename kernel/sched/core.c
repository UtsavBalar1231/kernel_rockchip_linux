--- conflicted
+++ resolved
@@ -1447,44 +1447,6 @@
 	task_rq_unlock(rq, p, &rf);
 }
 
-<<<<<<< HEAD
-=======
-static void uclamp_sync_util_min_rt_default(void)
-{
-	struct task_struct *g, *p;
-
-	/*
-	 * copy_process()			sysctl_uclamp
-	 *					  uclamp_min_rt = X;
-	 *   write_lock(&tasklist_lock)		  read_lock(&tasklist_lock)
-	 *   // link thread			  smp_mb__after_spinlock()
-	 *   write_unlock(&tasklist_lock)	  read_unlock(&tasklist_lock);
-	 *   sched_post_fork()			  for_each_process_thread()
-	 *     __uclamp_sync_rt()		    __uclamp_sync_rt()
-	 *
-	 * Ensures that either sched_post_fork() will observe the new
-	 * uclamp_min_rt or for_each_process_thread() will observe the new
-	 * task.
-	 */
-	read_lock(&tasklist_lock);
-	smp_mb__after_spinlock();
-	read_unlock(&tasklist_lock);
-
-	rcu_read_lock();
-	for_each_process_thread(g, p)
-		uclamp_update_util_min_rt_default(p);
-	rcu_read_unlock();
-}
-
-#if IS_ENABLED(CONFIG_ROCKCHIP_PERFORMANCE)
-void rockchip_perf_uclamp_sync_util_min_rt_default(void)
-{
-	uclamp_sync_util_min_rt_default();
-}
-EXPORT_SYMBOL(rockchip_perf_uclamp_sync_util_min_rt_default);
-#endif
-
->>>>>>> 52f971ee
 static inline struct uclamp_se
 uclamp_tg_restrict(struct task_struct *p, enum uclamp_id clamp_id)
 {
@@ -1812,6 +1774,14 @@
 		uclamp_update_util_min_rt_default(p);
 	rcu_read_unlock();
 }
+
+#if IS_ENABLED(CONFIG_ROCKCHIP_PERFORMANCE)
+void rockchip_perf_uclamp_sync_util_min_rt_default(void)
+{
+	uclamp_sync_util_min_rt_default();
+}
+EXPORT_SYMBOL(rockchip_perf_uclamp_sync_util_min_rt_default);
+#endif
 
 static int sysctl_sched_uclamp_handler(struct ctl_table *table, int write,
 				void *buffer, size_t *lenp, loff_t *ppos)
