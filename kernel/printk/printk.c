--- conflicted
+++ resolved
@@ -519,57 +519,6 @@
 		*trunc_msg_len = 0;
 }
 
-<<<<<<< HEAD
-=======
-/* insert record into the buffer, discard old ones, update heads */
-static int log_store(u32 caller_id, int facility, int level,
-		     enum log_flags flags, u64 ts_nsec,
-		     const struct dev_printk_info *dev_info,
-		     const char *text, u16 text_len)
-{
-	struct prb_reserved_entry e;
-	struct printk_record r;
-	u16 trunc_msg_len = 0;
-
-	prb_rec_init_wr(&r, text_len);
-
-	if (!prb_reserve(&e, prb, &r)) {
-		/* truncate the message if it is too long for empty buffer */
-		truncate_msg(&text_len, &trunc_msg_len);
-		prb_rec_init_wr(&r, text_len + trunc_msg_len);
-		/* survive when the log buffer is too small for trunc_msg */
-		if (!prb_reserve(&e, prb, &r))
-			return 0;
-	}
-
-	/* fill message */
-	memcpy(&r.text_buf[0], text, text_len);
-	if (trunc_msg_len)
-		memcpy(&r.text_buf[text_len], trunc_msg, trunc_msg_len);
-	r.info->text_len = text_len + trunc_msg_len;
-	r.info->facility = facility;
-	r.info->level = level & 7;
-	r.info->flags = flags & 0x1f;
-	if (ts_nsec > 0)
-		r.info->ts_nsec = ts_nsec;
-	else
-		r.info->ts_nsec = get_local_clock();
-	r.info->caller_id = caller_id;
-	if (dev_info)
-		memcpy(&r.info->dev_info, dev_info, sizeof(r.info->dev_info));
-
-	/* A message without a trailing newline can be continued. */
-	if (!(flags & LOG_NEWLINE))
-		prb_commit(&e);
-	else
-		prb_final_commit(&e);
-
-	trace_android_vh_logbuf(prb, &r);
-
-	return (text_len + trunc_msg_len);
-}
-
->>>>>>> 52f971ee
 int dmesg_restrict = IS_ENABLED(CONFIG_SECURITY_DMESG_RESTRICT);
 
 static int syslog_action_restricted(int type)
@@ -2207,7 +2156,7 @@
 	 * close to the call of printk(). This provides a more deterministic
 	 * timestamp with respect to the caller.
 	 */
-	ts_nsec = local_clock();
+	ts_nsec = get_local_clock();
 
 	caller_id = printk_caller_id();
 
