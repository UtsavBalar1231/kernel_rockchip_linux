/*
 * algif_hash: User-space interface for hash algorithms
 *
 * This file provides the user-space API for hash algorithms.
 *
 * Copyright (c) 2010 Herbert Xu <herbert@gondor.apana.org.au>
 *
 * This program is free software; you can redistribute it and/or modify it
 * under the terms of the GNU General Public License as published by the Free
 * Software Foundation; either version 2 of the License, or (at your option)
 * any later version.
 *
 */

#include <crypto/hash.h>
#include <crypto/if_alg.h>
#include <linux/init.h>
#include <linux/kernel.h>
#include <linux/mm.h>
#include <linux/module.h>
#include <linux/net.h>
#include <net/sock.h>

struct hash_ctx {
	struct af_alg_sgl sgl;

	u8 *result;

	struct af_alg_completion completion;

	unsigned int len;
	bool more;

	struct ahash_request req;
};

static int hash_sendmsg(struct kiocb *unused, struct socket *sock,
			struct msghdr *msg, size_t ignored)
{
	int limit = ALG_MAX_PAGES * PAGE_SIZE;
	struct sock *sk = sock->sk;
	struct alg_sock *ask = alg_sk(sk);
	struct hash_ctx *ctx = ask->private;
	unsigned long iovlen;
	struct iovec *iov;
	long copied = 0;
	int err;

	if (limit > sk->sk_sndbuf)
		limit = sk->sk_sndbuf;

	lock_sock(sk);
	if (!ctx->more) {
		err = crypto_ahash_init(&ctx->req);
		if (err)
			goto unlock;
	}

	ctx->more = 0;

	for (iov = msg->msg_iov, iovlen = msg->msg_iovlen; iovlen > 0;
	     iovlen--, iov++) {
		unsigned long seglen = iov->iov_len;
		char __user *from = iov->iov_base;

		while (seglen) {
			int len = min_t(unsigned long, seglen, limit);
			int newlen;

			newlen = af_alg_make_sg(&ctx->sgl, from, len, 0);
			if (newlen < 0) {
				err = copied ? 0 : newlen;
				goto unlock;
			}

			ahash_request_set_crypt(&ctx->req, ctx->sgl.sg, NULL,
						newlen);

			err = af_alg_wait_for_completion(
				crypto_ahash_update(&ctx->req),
				&ctx->completion);

			af_alg_free_sg(&ctx->sgl);

			if (err)
				goto unlock;

			seglen -= newlen;
			from += newlen;
			copied += newlen;
		}
	}

	err = 0;

	ctx->more = msg->msg_flags & MSG_MORE;
	if (!ctx->more) {
		ahash_request_set_crypt(&ctx->req, NULL, ctx->result, 0);
		err = af_alg_wait_for_completion(crypto_ahash_final(&ctx->req),
						 &ctx->completion);
	}

unlock:
	release_sock(sk);

	return err ?: copied;
}

static ssize_t hash_sendpage(struct socket *sock, struct page *page,
			     int offset, size_t size, int flags)
{
	struct sock *sk = sock->sk;
	struct alg_sock *ask = alg_sk(sk);
	struct hash_ctx *ctx = ask->private;
	int err;

	if (flags & MSG_SENDPAGE_NOTLAST)
		flags |= MSG_MORE;

<<<<<<< HEAD
	if (flags & MSG_SENDPAGE_NOTLAST)
		flags |= MSG_MORE;

=======
>>>>>>> 0f3550b7
	lock_sock(sk);
	sg_init_table(ctx->sgl.sg, 1);
	sg_set_page(ctx->sgl.sg, page, size, offset);

	ahash_request_set_crypt(&ctx->req, ctx->sgl.sg, ctx->result, size);

	if (!(flags & MSG_MORE)) {
		if (ctx->more)
			err = crypto_ahash_finup(&ctx->req);
		else
			err = crypto_ahash_digest(&ctx->req);
	} else {
		if (!ctx->more) {
			err = crypto_ahash_init(&ctx->req);
			if (err)
				goto unlock;
		}

		err = crypto_ahash_update(&ctx->req);
	}

	err = af_alg_wait_for_completion(err, &ctx->completion);
	if (err)
		goto unlock;

	ctx->more = flags & MSG_MORE;

unlock:
	release_sock(sk);

	return err ?: size;
}

static int hash_recvmsg(struct kiocb *unused, struct socket *sock,
			struct msghdr *msg, size_t len, int flags)
{
	struct sock *sk = sock->sk;
	struct alg_sock *ask = alg_sk(sk);
	struct hash_ctx *ctx = ask->private;
	unsigned ds = crypto_ahash_digestsize(crypto_ahash_reqtfm(&ctx->req));
	int err;

	if (len > ds)
		len = ds;
	else if (len < ds)
		msg->msg_flags |= MSG_TRUNC;

	lock_sock(sk);
	if (ctx->more) {
		ctx->more = 0;
		ahash_request_set_crypt(&ctx->req, NULL, ctx->result, 0);
		err = af_alg_wait_for_completion(crypto_ahash_final(&ctx->req),
						 &ctx->completion);
		if (err)
			goto unlock;
	}

	err = memcpy_toiovec(msg->msg_iov, ctx->result, len);

unlock:
	release_sock(sk);

	return err ?: len;
}

static int hash_accept(struct socket *sock, struct socket *newsock, int flags)
{
	struct sock *sk = sock->sk;
	struct alg_sock *ask = alg_sk(sk);
	struct hash_ctx *ctx = ask->private;
	struct ahash_request *req = &ctx->req;
	char state[crypto_ahash_statesize(crypto_ahash_reqtfm(req))];
	struct sock *sk2;
	struct alg_sock *ask2;
	struct hash_ctx *ctx2;
	int err;

	err = crypto_ahash_export(req, state);
	if (err)
		return err;

	err = af_alg_accept(ask->parent, newsock);
	if (err)
		return err;

	sk2 = newsock->sk;
	ask2 = alg_sk(sk2);
	ctx2 = ask2->private;
	ctx2->more = 1;

	err = crypto_ahash_import(&ctx2->req, state);
	if (err) {
		sock_orphan(sk2);
		sock_put(sk2);
	}

	return err;
}

static struct proto_ops algif_hash_ops = {
	.family		=	PF_ALG,

	.connect	=	sock_no_connect,
	.socketpair	=	sock_no_socketpair,
	.getname	=	sock_no_getname,
	.ioctl		=	sock_no_ioctl,
	.listen		=	sock_no_listen,
	.shutdown	=	sock_no_shutdown,
	.getsockopt	=	sock_no_getsockopt,
	.mmap		=	sock_no_mmap,
	.bind		=	sock_no_bind,
	.setsockopt	=	sock_no_setsockopt,
	.poll		=	sock_no_poll,

	.release	=	af_alg_release,
	.sendmsg	=	hash_sendmsg,
	.sendpage	=	hash_sendpage,
	.recvmsg	=	hash_recvmsg,
	.accept		=	hash_accept,
};

static void *hash_bind(const char *name, u32 type, u32 mask)
{
	return crypto_alloc_ahash(name, type, mask);
}

static void hash_release(void *private)
{
	crypto_free_ahash(private);
}

static int hash_setkey(void *private, const u8 *key, unsigned int keylen)
{
	return crypto_ahash_setkey(private, key, keylen);
}

static void hash_sock_destruct(struct sock *sk)
{
	struct alg_sock *ask = alg_sk(sk);
	struct hash_ctx *ctx = ask->private;

	sock_kfree_s(sk, ctx->result,
		     crypto_ahash_digestsize(crypto_ahash_reqtfm(&ctx->req)));
	sock_kfree_s(sk, ctx, ctx->len);
	af_alg_release_parent(sk);
}

static int hash_accept_parent(void *private, struct sock *sk)
{
	struct hash_ctx *ctx;
	struct alg_sock *ask = alg_sk(sk);
	unsigned len = sizeof(*ctx) + crypto_ahash_reqsize(private);
	unsigned ds = crypto_ahash_digestsize(private);

	ctx = sock_kmalloc(sk, len, GFP_KERNEL);
	if (!ctx)
		return -ENOMEM;

	ctx->result = sock_kmalloc(sk, ds, GFP_KERNEL);
	if (!ctx->result) {
		sock_kfree_s(sk, ctx, len);
		return -ENOMEM;
	}

	memset(ctx->result, 0, ds);

	ctx->len = len;
	ctx->more = 0;
	af_alg_init_completion(&ctx->completion);

	ask->private = ctx;

	ahash_request_set_tfm(&ctx->req, private);
	ahash_request_set_callback(&ctx->req, CRYPTO_TFM_REQ_MAY_BACKLOG,
				   af_alg_complete, &ctx->completion);

	sk->sk_destruct = hash_sock_destruct;

	return 0;
}

static const struct af_alg_type algif_type_hash = {
	.bind		=	hash_bind,
	.release	=	hash_release,
	.setkey		=	hash_setkey,
	.accept		=	hash_accept_parent,
	.ops		=	&algif_hash_ops,
	.name		=	"hash",
	.owner		=	THIS_MODULE
};

static int __init algif_hash_init(void)
{
	return af_alg_register_type(&algif_type_hash);
}

static void __exit algif_hash_exit(void)
{
	int err = af_alg_unregister_type(&algif_type_hash);
	BUG_ON(err);
}

module_init(algif_hash_init);
module_exit(algif_hash_exit);
MODULE_LICENSE("GPL");<|MERGE_RESOLUTION|>--- conflicted
+++ resolved
@@ -117,12 +117,6 @@
 	if (flags & MSG_SENDPAGE_NOTLAST)
 		flags |= MSG_MORE;
 
-<<<<<<< HEAD
-	if (flags & MSG_SENDPAGE_NOTLAST)
-		flags |= MSG_MORE;
-
-=======
->>>>>>> 0f3550b7
 	lock_sock(sk);
 	sg_init_table(ctx->sgl.sg, 1);
 	sg_set_page(ctx->sgl.sg, page, size, offset);
