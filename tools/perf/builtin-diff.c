/*
 * builtin-diff.c
 *
 * Builtin diff command: Analyze two perf.data input files, look up and read
 * DSOs and symbol information, sort them and produce a diff.
 */
#include "builtin.h"

#include "util/debug.h"
#include "util/event.h"
#include "util/hist.h"
#include "util/evsel.h"
#include "util/evlist.h"
#include "util/session.h"
#include "util/tool.h"
#include "util/sort.h"
#include "util/symbol.h"
#include "util/util.h"
#include "util/data.h"

#include <stdlib.h>
#include <math.h>

/* Diff command specific HPP columns. */
enum {
	PERF_HPP_DIFF__BASELINE,
	PERF_HPP_DIFF__PERIOD,
	PERF_HPP_DIFF__PERIOD_BASELINE,
	PERF_HPP_DIFF__DELTA,
	PERF_HPP_DIFF__RATIO,
	PERF_HPP_DIFF__WEIGHTED_DIFF,
	PERF_HPP_DIFF__FORMULA,

	PERF_HPP_DIFF__MAX_INDEX
};

struct diff_hpp_fmt {
	struct perf_hpp_fmt	 fmt;
	int			 idx;
	char			*header;
	int			 header_width;
};

struct data__file {
	struct perf_session	*session;
<<<<<<< HEAD
	const char		*file;
=======
	struct perf_data_file	file;
>>>>>>> d8ec26d7
	int			 idx;
	struct hists		*hists;
	struct diff_hpp_fmt	 fmt[PERF_HPP_DIFF__MAX_INDEX];
};

static struct data__file *data__files;
static int data__files_cnt;

#define data__for_each_file_start(i, d, s)	\
	for (i = s, d = &data__files[s];	\
	     i < data__files_cnt;		\
	     i++, d = &data__files[i])

#define data__for_each_file(i, d) data__for_each_file_start(i, d, 0)
#define data__for_each_file_new(i, d) data__for_each_file_start(i, d, 1)

static char diff__default_sort_order[] = "dso,symbol";
static bool force;
static bool show_period;
static bool show_formula;
static bool show_baseline_only;
static unsigned int sort_compute;

static s64 compute_wdiff_w1;
static s64 compute_wdiff_w2;

enum {
	COMPUTE_DELTA,
	COMPUTE_RATIO,
	COMPUTE_WEIGHTED_DIFF,
	COMPUTE_MAX,
};

const char *compute_names[COMPUTE_MAX] = {
	[COMPUTE_DELTA] = "delta",
	[COMPUTE_RATIO] = "ratio",
	[COMPUTE_WEIGHTED_DIFF] = "wdiff",
};

static int compute;

static int compute_2_hpp[COMPUTE_MAX] = {
	[COMPUTE_DELTA]		= PERF_HPP_DIFF__DELTA,
	[COMPUTE_RATIO]		= PERF_HPP_DIFF__RATIO,
	[COMPUTE_WEIGHTED_DIFF]	= PERF_HPP_DIFF__WEIGHTED_DIFF,
};

#define MAX_COL_WIDTH 70

static struct header_column {
	const char *name;
	int width;
} columns[PERF_HPP_DIFF__MAX_INDEX] = {
	[PERF_HPP_DIFF__BASELINE] = {
		.name  = "Baseline",
	},
	[PERF_HPP_DIFF__PERIOD] = {
		.name  = "Period",
		.width = 14,
	},
	[PERF_HPP_DIFF__PERIOD_BASELINE] = {
		.name  = "Base period",
		.width = 14,
	},
	[PERF_HPP_DIFF__DELTA] = {
		.name  = "Delta",
		.width = 7,
	},
	[PERF_HPP_DIFF__RATIO] = {
		.name  = "Ratio",
		.width = 14,
	},
	[PERF_HPP_DIFF__WEIGHTED_DIFF] = {
		.name  = "Weighted diff",
		.width = 14,
	},
	[PERF_HPP_DIFF__FORMULA] = {
		.name  = "Formula",
		.width = MAX_COL_WIDTH,
	}
};

static int setup_compute_opt_wdiff(char *opt)
{
	char *w1_str = opt;
	char *w2_str;

	int ret = -EINVAL;

	if (!opt)
		goto out;

	w2_str = strchr(opt, ',');
	if (!w2_str)
		goto out;

	*w2_str++ = 0x0;
	if (!*w2_str)
		goto out;

	compute_wdiff_w1 = strtol(w1_str, NULL, 10);
	compute_wdiff_w2 = strtol(w2_str, NULL, 10);

	if (!compute_wdiff_w1 || !compute_wdiff_w2)
		goto out;

	pr_debug("compute wdiff w1(%" PRId64 ") w2(%" PRId64 ")\n",
		  compute_wdiff_w1, compute_wdiff_w2);

	ret = 0;

 out:
	if (ret)
		pr_err("Failed: wrong weight data, use 'wdiff:w1,w2'\n");

	return ret;
}

static int setup_compute_opt(char *opt)
{
	if (compute == COMPUTE_WEIGHTED_DIFF)
		return setup_compute_opt_wdiff(opt);

	if (opt) {
		pr_err("Failed: extra option specified '%s'", opt);
		return -EINVAL;
	}

	return 0;
}

static int setup_compute(const struct option *opt, const char *str,
			 int unset __maybe_unused)
{
	int *cp = (int *) opt->value;
	char *cstr = (char *) str;
	char buf[50];
	unsigned i;
	char *option;

	if (!str) {
		*cp = COMPUTE_DELTA;
		return 0;
	}

	option = strchr(str, ':');
	if (option) {
		unsigned len = option++ - str;

		/*
		 * The str data are not writeable, so we need
		 * to use another buffer.
		 */

		/* No option value is longer. */
		if (len >= sizeof(buf))
			return -EINVAL;

		strncpy(buf, str, len);
		buf[len] = 0x0;
		cstr = buf;
	}

	for (i = 0; i < COMPUTE_MAX; i++)
		if (!strcmp(cstr, compute_names[i])) {
			*cp = i;
			return setup_compute_opt(option);
		}

	pr_err("Failed: '%s' is not computation method "
	       "(use 'delta','ratio' or 'wdiff')\n", str);
	return -EINVAL;
}

static double period_percent(struct hist_entry *he, u64 period)
{
	u64 total = he->hists->stats.total_period;
	return (period * 100.0) / total;
}

static double compute_delta(struct hist_entry *he, struct hist_entry *pair)
{
	double old_percent = period_percent(he, he->stat.period);
	double new_percent = period_percent(pair, pair->stat.period);

	pair->diff.period_ratio_delta = new_percent - old_percent;
	pair->diff.computed = true;
	return pair->diff.period_ratio_delta;
}

static double compute_ratio(struct hist_entry *he, struct hist_entry *pair)
{
	double old_period = he->stat.period ?: 1;
	double new_period = pair->stat.period;

	pair->diff.computed = true;
	pair->diff.period_ratio = new_period / old_period;
	return pair->diff.period_ratio;
}

static s64 compute_wdiff(struct hist_entry *he, struct hist_entry *pair)
{
	u64 old_period = he->stat.period;
	u64 new_period = pair->stat.period;

	pair->diff.computed = true;
	pair->diff.wdiff = new_period * compute_wdiff_w2 -
			   old_period * compute_wdiff_w1;

	return pair->diff.wdiff;
}

static int formula_delta(struct hist_entry *he, struct hist_entry *pair,
			 char *buf, size_t size)
{
	return scnprintf(buf, size,
			 "(%" PRIu64 " * 100 / %" PRIu64 ") - "
			 "(%" PRIu64 " * 100 / %" PRIu64 ")",
			  pair->stat.period, pair->hists->stats.total_period,
			  he->stat.period, he->hists->stats.total_period);
}

static int formula_ratio(struct hist_entry *he, struct hist_entry *pair,
			 char *buf, size_t size)
{
	double old_period = he->stat.period;
	double new_period = pair->stat.period;

	return scnprintf(buf, size, "%.0F / %.0F", new_period, old_period);
}

static int formula_wdiff(struct hist_entry *he, struct hist_entry *pair,
			 char *buf, size_t size)
{
	u64 old_period = he->stat.period;
	u64 new_period = pair->stat.period;

	return scnprintf(buf, size,
		  "(%" PRIu64 " * " "%" PRId64 ") - (%" PRIu64 " * " "%" PRId64 ")",
		  new_period, compute_wdiff_w2, old_period, compute_wdiff_w1);
}

static int formula_fprintf(struct hist_entry *he, struct hist_entry *pair,
			   char *buf, size_t size)
{
	switch (compute) {
	case COMPUTE_DELTA:
		return formula_delta(he, pair, buf, size);
	case COMPUTE_RATIO:
		return formula_ratio(he, pair, buf, size);
	case COMPUTE_WEIGHTED_DIFF:
		return formula_wdiff(he, pair, buf, size);
	default:
		BUG_ON(1);
	}

	return -1;
}

static int hists__add_entry(struct hists *hists,
			    struct addr_location *al, u64 period,
			    u64 weight, u64 transaction)
{
	if (__hists__add_entry(hists, al, NULL, NULL, NULL, period, weight,
			       transaction) != NULL)
		return 0;
	return -ENOMEM;
}

static int diff__process_sample_event(struct perf_tool *tool __maybe_unused,
				      union perf_event *event,
				      struct perf_sample *sample,
				      struct perf_evsel *evsel,
				      struct machine *machine)
{
	struct addr_location al;

	if (perf_event__preprocess_sample(event, machine, &al, sample) < 0) {
		pr_warning("problem processing %d event, skipping it.\n",
			   event->header.type);
		return -1;
	}

	if (al.filtered)
		return 0;

	if (hists__add_entry(&evsel->hists, &al, sample->period,
			     sample->weight, sample->transaction)) {
		pr_warning("problem incrementing symbol period, skipping event\n");
		return -1;
	}

	evsel->hists.stats.total_period += sample->period;
	return 0;
}

static struct perf_tool tool = {
	.sample	= diff__process_sample_event,
	.mmap	= perf_event__process_mmap,
	.comm	= perf_event__process_comm,
	.exit	= perf_event__process_exit,
	.fork	= perf_event__process_fork,
	.lost	= perf_event__process_lost,
	.ordered_samples = true,
	.ordering_requires_timestamps = true,
};

static struct perf_evsel *evsel_match(struct perf_evsel *evsel,
				      struct perf_evlist *evlist)
{
	struct perf_evsel *e;

	list_for_each_entry(e, &evlist->entries, node)
		if (perf_evsel__match2(evsel, e))
			return e;

	return NULL;
}

static void perf_evlist__collapse_resort(struct perf_evlist *evlist)
{
	struct perf_evsel *evsel;

	list_for_each_entry(evsel, &evlist->entries, node) {
		struct hists *hists = &evsel->hists;

		hists__collapse_resort(hists, NULL);
	}
}

static struct hist_entry*
get_pair_data(struct hist_entry *he, struct data__file *d)
{
	if (hist_entry__has_pairs(he)) {
		struct hist_entry *pair;

		list_for_each_entry(pair, &he->pairs.head, pairs.node)
			if (pair->hists == d->hists)
				return pair;
	}

	return NULL;
}

static struct hist_entry*
get_pair_fmt(struct hist_entry *he, struct diff_hpp_fmt *dfmt)
{
	void *ptr = dfmt - dfmt->idx;
	struct data__file *d = container_of(ptr, struct data__file, fmt);

	return get_pair_data(he, d);
}

static struct hist_entry*
get_pair_data(struct hist_entry *he, struct data__file *d)
{
	if (hist_entry__has_pairs(he)) {
		struct hist_entry *pair;

		list_for_each_entry(pair, &he->pairs.head, pairs.node)
			if (pair->hists == d->hists)
				return pair;
	}

	return NULL;
}

static struct hist_entry*
get_pair_fmt(struct hist_entry *he, struct diff_hpp_fmt *dfmt)
{
	void *ptr = dfmt - dfmt->idx;
	struct data__file *d = container_of(ptr, struct data__file, fmt);

	return get_pair_data(he, d);
}

static void hists__baseline_only(struct hists *hists)
{
	struct rb_root *root;
	struct rb_node *next;

	if (sort__need_collapse)
		root = &hists->entries_collapsed;
	else
		root = hists->entries_in;

	next = rb_first(root);
	while (next != NULL) {
		struct hist_entry *he = rb_entry(next, struct hist_entry, rb_node_in);

		next = rb_next(&he->rb_node_in);
		if (!hist_entry__next_pair(he)) {
			rb_erase(&he->rb_node_in, root);
			hist_entry__free(he);
		}
	}
}

static void hists__precompute(struct hists *hists)
{
	struct rb_root *root;
	struct rb_node *next;

	if (sort__need_collapse)
		root = &hists->entries_collapsed;
	else
		root = hists->entries_in;

	next = rb_first(root);
	while (next != NULL) {
		struct hist_entry *he, *pair;

		he   = rb_entry(next, struct hist_entry, rb_node_in);
		next = rb_next(&he->rb_node_in);

		pair = get_pair_data(he, &data__files[sort_compute]);
		if (!pair)
			continue;

		switch (compute) {
		case COMPUTE_DELTA:
			compute_delta(he, pair);
			break;
		case COMPUTE_RATIO:
			compute_ratio(he, pair);
			break;
		case COMPUTE_WEIGHTED_DIFF:
			compute_wdiff(he, pair);
			break;
		default:
			BUG_ON(1);
		}
	}
}

static int64_t cmp_doubles(double l, double r)
{
	if (l > r)
		return -1;
	else if (l < r)
		return 1;
	else
		return 0;
}

static int64_t
__hist_entry__cmp_compute(struct hist_entry *left, struct hist_entry *right,
			int c)
{
	switch (c) {
	case COMPUTE_DELTA:
	{
		double l = left->diff.period_ratio_delta;
		double r = right->diff.period_ratio_delta;

		return cmp_doubles(l, r);
	}
	case COMPUTE_RATIO:
	{
		double l = left->diff.period_ratio;
		double r = right->diff.period_ratio;

		return cmp_doubles(l, r);
	}
	case COMPUTE_WEIGHTED_DIFF:
	{
		s64 l = left->diff.wdiff;
		s64 r = right->diff.wdiff;

		return r - l;
	}
	default:
		BUG_ON(1);
	}

	return 0;
}

static int64_t
hist_entry__cmp_compute(struct hist_entry *left, struct hist_entry *right,
			int c)
{
	bool pairs_left  = hist_entry__has_pairs(left);
	bool pairs_right = hist_entry__has_pairs(right);
	struct hist_entry *p_right, *p_left;

	if (!pairs_left && !pairs_right)
		return 0;

	if (!pairs_left || !pairs_right)
		return pairs_left ? -1 : 1;

	p_left  = get_pair_data(left,  &data__files[sort_compute]);
	p_right = get_pair_data(right, &data__files[sort_compute]);

	if (!p_left && !p_right)
		return 0;

	if (!p_left || !p_right)
		return p_left ? -1 : 1;

	/*
	 * We have 2 entries of same kind, let's
	 * make the data comparison.
	 */
	return __hist_entry__cmp_compute(p_left, p_right, c);
}

static void insert_hist_entry_by_compute(struct rb_root *root,
					 struct hist_entry *he,
					 int c)
{
	struct rb_node **p = &root->rb_node;
	struct rb_node *parent = NULL;
	struct hist_entry *iter;

	while (*p != NULL) {
		parent = *p;
		iter = rb_entry(parent, struct hist_entry, rb_node);
		if (hist_entry__cmp_compute(he, iter, c) < 0)
			p = &(*p)->rb_left;
		else
			p = &(*p)->rb_right;
	}

	rb_link_node(&he->rb_node, parent, p);
	rb_insert_color(&he->rb_node, root);
}

static void hists__compute_resort(struct hists *hists)
{
	struct rb_root *root;
	struct rb_node *next;

	if (sort__need_collapse)
		root = &hists->entries_collapsed;
	else
		root = hists->entries_in;

	hists->entries = RB_ROOT;
	next = rb_first(root);

	hists->nr_entries = 0;
	hists->stats.total_period = 0;
	hists__reset_col_len(hists);

	while (next != NULL) {
		struct hist_entry *he;

		he = rb_entry(next, struct hist_entry, rb_node_in);
		next = rb_next(&he->rb_node_in);

		insert_hist_entry_by_compute(&hists->entries, he, compute);
		hists__inc_nr_entries(hists, he);
	}
}

static void hists__process(struct hists *hists)
{
	if (show_baseline_only)
		hists__baseline_only(hists);

	if (sort_compute) {
		hists__precompute(hists);
		hists__compute_resort(hists);
	} else {
		hists__output_resort(hists);
	}

	hists__fprintf(hists, true, 0, 0, 0, stdout);
}

static void data__fprintf(void)
{
	struct data__file *d;
	int i;

	fprintf(stdout, "# Data files:\n");

	data__for_each_file(i, d)
		fprintf(stdout, "#  [%d] %s %s\n",
<<<<<<< HEAD
			d->idx, d->file,
=======
			d->idx, d->file.path,
>>>>>>> d8ec26d7
			!d->idx ? "(Baseline)" : "");

	fprintf(stdout, "#\n");
}

static void data_process(void)
{
	struct perf_evlist *evlist_base = data__files[0].session->evlist;
	struct perf_evsel *evsel_base;
	bool first = true;

	list_for_each_entry(evsel_base, &evlist_base->entries, node) {
		struct data__file *d;
		int i;

		data__for_each_file_new(i, d) {
			struct perf_evlist *evlist = d->session->evlist;
			struct perf_evsel *evsel;

			evsel = evsel_match(evsel_base, evlist);
			if (!evsel)
				continue;

			d->hists = &evsel->hists;

			hists__match(&evsel_base->hists, &evsel->hists);

			if (!show_baseline_only)
				hists__link(&evsel_base->hists,
					    &evsel->hists);
		}

		fprintf(stdout, "%s# Event '%s'\n#\n", first ? "" : "\n",
			perf_evsel__name(evsel_base));

		first = false;

		if (verbose || data__files_cnt > 2)
			data__fprintf();

		hists__process(&evsel_base->hists);
	}
}

static void data__free(struct data__file *d)
{
	int col;

	for (col = 0; col < PERF_HPP_DIFF__MAX_INDEX; col++) {
		struct diff_hpp_fmt *fmt = &d->fmt[col];

		free(fmt->header);
<<<<<<< HEAD
=======
	}
}

static int __cmd_diff(void)
{
	struct data__file *d;
	int ret = -EINVAL, i;

	data__for_each_file(i, d) {
		d->session = perf_session__new(&d->file, false, &tool);
		if (!d->session) {
			pr_err("Failed to open %s\n", d->file.path);
			ret = -ENOMEM;
			goto out_delete;
		}

		ret = perf_session__process_events(d->session, &tool);
		if (ret) {
			pr_err("Failed to process %s\n", d->file.path);
			goto out_delete;
		}

		perf_evlist__collapse_resort(d->session->evlist);
	}

	data_process();

 out_delete:
	data__for_each_file(i, d) {
		if (d->session)
			perf_session__delete(d->session);

		data__free(d);
>>>>>>> d8ec26d7
	}
}

<<<<<<< HEAD
static int __cmd_diff(void)
{
	struct data__file *d;
	int ret = -EINVAL, i;

	data__for_each_file(i, d) {
		d->session = perf_session__new(d->file, O_RDONLY, force,
					       false, &tool);
		if (!d->session) {
			pr_err("Failed to open %s\n", d->file);
			ret = -ENOMEM;
			goto out_delete;
		}

		ret = perf_session__process_events(d->session, &tool);
		if (ret) {
			pr_err("Failed to process %s\n", d->file);
			goto out_delete;
		}

		perf_evlist__collapse_resort(d->session->evlist);
	}

	data_process();

 out_delete:
	data__for_each_file(i, d) {
		if (d->session)
			perf_session__delete(d->session);

		data__free(d);
	}

=======
>>>>>>> d8ec26d7
	free(data__files);
	return ret;
}

static const char * const diff_usage[] = {
	"perf diff [<options>] [old_file] [new_file]",
	NULL,
};

static const struct option options[] = {
	OPT_INCR('v', "verbose", &verbose,
		    "be more verbose (show symbol address, etc)"),
	OPT_BOOLEAN('b', "baseline-only", &show_baseline_only,
		    "Show only items with match in baseline"),
	OPT_CALLBACK('c', "compute", &compute,
		     "delta,ratio,wdiff:w1,w2 (default delta)",
		     "Entries differential computation selection",
		     setup_compute),
	OPT_BOOLEAN('p', "period", &show_period,
		    "Show period values."),
	OPT_BOOLEAN('F', "formula", &show_formula,
		    "Show formula."),
	OPT_BOOLEAN('D', "dump-raw-trace", &dump_trace,
		    "dump raw trace in ASCII"),
	OPT_BOOLEAN('f', "force", &force, "don't complain, do it"),
	OPT_BOOLEAN('m', "modules", &symbol_conf.use_modules,
		    "load module symbols - WARNING: use only with -k and LIVE kernel"),
	OPT_STRING('d', "dsos", &symbol_conf.dso_list_str, "dso[,dso...]",
		   "only consider symbols in these dsos"),
	OPT_STRING('C', "comms", &symbol_conf.comm_list_str, "comm[,comm...]",
		   "only consider symbols in these comms"),
	OPT_STRING('S', "symbols", &symbol_conf.sym_list_str, "symbol[,symbol...]",
		   "only consider these symbols"),
	OPT_STRING('s', "sort", &sort_order, "key[,key2...]",
		   "sort by key(s): pid, comm, dso, symbol, parent"),
	OPT_STRING('t', "field-separator", &symbol_conf.field_sep, "separator",
		   "separator for columns, no spaces will be added between "
		   "columns '.' is reserved."),
	OPT_STRING(0, "symfs", &symbol_conf.symfs, "directory",
		    "Look for files with symbols relative to this directory"),
	OPT_UINTEGER('o', "order", &sort_compute, "Specify compute sorting."),
	OPT_END()
};

static double baseline_percent(struct hist_entry *he)
{
	struct hists *hists = he->hists;
	return 100.0 * he->stat.period / hists->stats.total_period;
}

static int hpp__color_baseline(struct perf_hpp_fmt *fmt,
			       struct perf_hpp *hpp, struct hist_entry *he)
{
	struct diff_hpp_fmt *dfmt =
		container_of(fmt, struct diff_hpp_fmt, fmt);
	double percent = baseline_percent(he);
	char pfmt[20] = " ";

	if (!he->dummy) {
		scnprintf(pfmt, 20, "%%%d.2f%%%%", dfmt->header_width - 1);
		return percent_color_snprintf(hpp->buf, hpp->size,
					      pfmt, percent);
	} else
		return scnprintf(hpp->buf, hpp->size, "%*s",
				 dfmt->header_width, pfmt);
}

static int hpp__entry_baseline(struct hist_entry *he, char *buf, size_t size)
{
	double percent = baseline_percent(he);
	const char *fmt = symbol_conf.field_sep ? "%.2f" : "%6.2f%%";
	int ret = 0;

	if (!he->dummy)
		ret = scnprintf(buf, size, fmt, percent);

	return ret;
}

static void
hpp__entry_unpair(struct hist_entry *he, int idx, char *buf, size_t size)
{
	switch (idx) {
	case PERF_HPP_DIFF__PERIOD_BASELINE:
		scnprintf(buf, size, "%" PRIu64, he->stat.period);
		break;

	default:
		break;
	}
}

static void
hpp__entry_pair(struct hist_entry *he, struct hist_entry *pair,
		int idx, char *buf, size_t size)
{
	double diff;
	double ratio;
	s64 wdiff;

	switch (idx) {
	case PERF_HPP_DIFF__DELTA:
		if (pair->diff.computed)
			diff = pair->diff.period_ratio_delta;
		else
			diff = compute_delta(he, pair);

		if (fabs(diff) >= 0.01)
			scnprintf(buf, size, "%+4.2F%%", diff);
		break;

	case PERF_HPP_DIFF__RATIO:
		/* No point for ratio number if we are dummy.. */
		if (he->dummy)
			break;

		if (pair->diff.computed)
			ratio = pair->diff.period_ratio;
		else
			ratio = compute_ratio(he, pair);

		if (ratio > 0.0)
			scnprintf(buf, size, "%14.6F", ratio);
		break;

	case PERF_HPP_DIFF__WEIGHTED_DIFF:
		/* No point for wdiff number if we are dummy.. */
		if (he->dummy)
			break;

		if (pair->diff.computed)
			wdiff = pair->diff.wdiff;
		else
			wdiff = compute_wdiff(he, pair);

		if (wdiff != 0)
			scnprintf(buf, size, "%14ld", wdiff);
		break;

	case PERF_HPP_DIFF__FORMULA:
		formula_fprintf(he, pair, buf, size);
		break;

	case PERF_HPP_DIFF__PERIOD:
		scnprintf(buf, size, "%" PRIu64, pair->stat.period);
		break;

	default:
		BUG_ON(1);
	};
}

static void
__hpp__entry_global(struct hist_entry *he, struct diff_hpp_fmt *dfmt,
		    char *buf, size_t size)
{
	struct hist_entry *pair = get_pair_fmt(he, dfmt);
	int idx = dfmt->idx;

	/* baseline is special */
	if (idx == PERF_HPP_DIFF__BASELINE)
		hpp__entry_baseline(he, buf, size);
	else {
		if (pair)
			hpp__entry_pair(he, pair, idx, buf, size);
		else
			hpp__entry_unpair(he, idx, buf, size);
	}
}

static int hpp__entry_global(struct perf_hpp_fmt *_fmt, struct perf_hpp *hpp,
			     struct hist_entry *he)
{
	struct diff_hpp_fmt *dfmt =
		container_of(_fmt, struct diff_hpp_fmt, fmt);
	char buf[MAX_COL_WIDTH] = " ";

	__hpp__entry_global(he, dfmt, buf, MAX_COL_WIDTH);

	if (symbol_conf.field_sep)
		return scnprintf(hpp->buf, hpp->size, "%s", buf);
	else
		return scnprintf(hpp->buf, hpp->size, "%*s",
				 dfmt->header_width, buf);
}

static int hpp__header(struct perf_hpp_fmt *fmt,
		       struct perf_hpp *hpp)
{
	struct diff_hpp_fmt *dfmt =
		container_of(fmt, struct diff_hpp_fmt, fmt);
<<<<<<< HEAD

	BUG_ON(!dfmt->header);
	return scnprintf(hpp->buf, hpp->size, dfmt->header);
}

static int hpp__width(struct perf_hpp_fmt *fmt,
		      struct perf_hpp *hpp __maybe_unused)
{
	struct diff_hpp_fmt *dfmt =
		container_of(fmt, struct diff_hpp_fmt, fmt);

	BUG_ON(dfmt->header_width <= 0);
	return dfmt->header_width;
}

static void init_header(struct data__file *d, struct diff_hpp_fmt *dfmt)
{
#define MAX_HEADER_NAME 100
	char buf_indent[MAX_HEADER_NAME];
	char buf[MAX_HEADER_NAME];
	const char *header = NULL;
	int width = 0;

	BUG_ON(dfmt->idx >= PERF_HPP_DIFF__MAX_INDEX);
	header = columns[dfmt->idx].name;
	width  = columns[dfmt->idx].width;

	/* Only our defined HPP fmts should appear here. */
	BUG_ON(!header);

	if (data__files_cnt > 2)
		scnprintf(buf, MAX_HEADER_NAME, "%s/%d", header, d->idx);

#define NAME (data__files_cnt > 2 ? buf : header)
	dfmt->header_width = width;
	width = (int) strlen(NAME);
	if (dfmt->header_width < width)
		dfmt->header_width = width;

	scnprintf(buf_indent, MAX_HEADER_NAME, "%*s",
		  dfmt->header_width, NAME);

	dfmt->header = strdup(buf_indent);
#undef MAX_HEADER_NAME
#undef NAME
}

static void data__hpp_register(struct data__file *d, int idx)
{
	struct diff_hpp_fmt *dfmt = &d->fmt[idx];
	struct perf_hpp_fmt *fmt = &dfmt->fmt;

	dfmt->idx = idx;

	fmt->header = hpp__header;
	fmt->width  = hpp__width;
	fmt->entry  = hpp__entry_global;

	/* TODO more colors */
	if (idx == PERF_HPP_DIFF__BASELINE)
		fmt->color = hpp__color_baseline;

	init_header(d, dfmt);
	perf_hpp__column_register(fmt);
}

static void ui_init(void)
{
	struct data__file *d;
	int i;

	data__for_each_file(i, d) {

		/*
		 * Baseline or compute realted columns:
		 *
		 *   PERF_HPP_DIFF__BASELINE
		 *   PERF_HPP_DIFF__DELTA
		 *   PERF_HPP_DIFF__RATIO
		 *   PERF_HPP_DIFF__WEIGHTED_DIFF
		 */
		data__hpp_register(d, i ? compute_2_hpp[compute] :
					  PERF_HPP_DIFF__BASELINE);

		/*
		 * And the rest:
		 *
		 * PERF_HPP_DIFF__FORMULA
		 * PERF_HPP_DIFF__PERIOD
		 * PERF_HPP_DIFF__PERIOD_BASELINE
		 */
		if (show_formula && i)
			data__hpp_register(d, PERF_HPP_DIFF__FORMULA);

=======

	BUG_ON(!dfmt->header);
	return scnprintf(hpp->buf, hpp->size, dfmt->header);
}

static int hpp__width(struct perf_hpp_fmt *fmt,
		      struct perf_hpp *hpp __maybe_unused)
{
	struct diff_hpp_fmt *dfmt =
		container_of(fmt, struct diff_hpp_fmt, fmt);

	BUG_ON(dfmt->header_width <= 0);
	return dfmt->header_width;
}

static void init_header(struct data__file *d, struct diff_hpp_fmt *dfmt)
{
#define MAX_HEADER_NAME 100
	char buf_indent[MAX_HEADER_NAME];
	char buf[MAX_HEADER_NAME];
	const char *header = NULL;
	int width = 0;

	BUG_ON(dfmt->idx >= PERF_HPP_DIFF__MAX_INDEX);
	header = columns[dfmt->idx].name;
	width  = columns[dfmt->idx].width;

	/* Only our defined HPP fmts should appear here. */
	BUG_ON(!header);

	if (data__files_cnt > 2)
		scnprintf(buf, MAX_HEADER_NAME, "%s/%d", header, d->idx);

#define NAME (data__files_cnt > 2 ? buf : header)
	dfmt->header_width = width;
	width = (int) strlen(NAME);
	if (dfmt->header_width < width)
		dfmt->header_width = width;

	scnprintf(buf_indent, MAX_HEADER_NAME, "%*s",
		  dfmt->header_width, NAME);

	dfmt->header = strdup(buf_indent);
#undef MAX_HEADER_NAME
#undef NAME
}

static void data__hpp_register(struct data__file *d, int idx)
{
	struct diff_hpp_fmt *dfmt = &d->fmt[idx];
	struct perf_hpp_fmt *fmt = &dfmt->fmt;

	dfmt->idx = idx;

	fmt->header = hpp__header;
	fmt->width  = hpp__width;
	fmt->entry  = hpp__entry_global;

	/* TODO more colors */
	if (idx == PERF_HPP_DIFF__BASELINE)
		fmt->color = hpp__color_baseline;

	init_header(d, dfmt);
	perf_hpp__column_register(fmt);
}

static void ui_init(void)
{
	struct data__file *d;
	int i;

	data__for_each_file(i, d) {

		/*
		 * Baseline or compute realted columns:
		 *
		 *   PERF_HPP_DIFF__BASELINE
		 *   PERF_HPP_DIFF__DELTA
		 *   PERF_HPP_DIFF__RATIO
		 *   PERF_HPP_DIFF__WEIGHTED_DIFF
		 */
		data__hpp_register(d, i ? compute_2_hpp[compute] :
					  PERF_HPP_DIFF__BASELINE);

		/*
		 * And the rest:
		 *
		 * PERF_HPP_DIFF__FORMULA
		 * PERF_HPP_DIFF__PERIOD
		 * PERF_HPP_DIFF__PERIOD_BASELINE
		 */
		if (show_formula && i)
			data__hpp_register(d, PERF_HPP_DIFF__FORMULA);

>>>>>>> d8ec26d7
		if (show_period)
			data__hpp_register(d, i ? PERF_HPP_DIFF__PERIOD :
						  PERF_HPP_DIFF__PERIOD_BASELINE);
	}
}

static int data_init(int argc, const char **argv)
{
	struct data__file *d;
	static const char *defaults[] = {
		"perf.data.old",
		"perf.data",
	};
	bool use_default = true;
	int i;

	data__files_cnt = 2;

	if (argc) {
		if (argc == 1)
			defaults[1] = argv[0];
		else {
			data__files_cnt = argc;
			use_default = false;
		}
	} else if (symbol_conf.default_guest_vmlinux_name ||
		   symbol_conf.default_guest_kallsyms) {
		defaults[0] = "perf.data.host";
		defaults[1] = "perf.data.guest";
<<<<<<< HEAD
	}

	if (sort_compute >= (unsigned int) data__files_cnt) {
		pr_err("Order option out of limit.\n");
		return -EINVAL;
	}

	data__files = zalloc(sizeof(*data__files) * data__files_cnt);
	if (!data__files)
		return -ENOMEM;

	data__for_each_file(i, d) {
		d->file = use_default ? defaults[i] : argv[i];
		d->idx  = i;
	}

=======
	}

	if (sort_compute >= (unsigned int) data__files_cnt) {
		pr_err("Order option out of limit.\n");
		return -EINVAL;
	}

	data__files = zalloc(sizeof(*data__files) * data__files_cnt);
	if (!data__files)
		return -ENOMEM;

	data__for_each_file(i, d) {
		struct perf_data_file *file = &d->file;

		file->path  = use_default ? defaults[i] : argv[i];
		file->mode  = PERF_DATA_MODE_READ,
		file->force = force,

		d->idx  = i;
	}

>>>>>>> d8ec26d7
	return 0;
}

int cmd_diff(int argc, const char **argv, const char *prefix __maybe_unused)
{
	sort_order = diff__default_sort_order;
	argc = parse_options(argc, argv, options, diff_usage, 0);

	if (symbol__init() < 0)
		return -1;

	if (data_init(argc, argv) < 0)
		return -1;

	ui_init();

	if (setup_sorting() < 0)
		usage_with_options(diff_usage, options);

	setup_pager();

	sort__setup_elide(NULL);

	return __cmd_diff();
}<|MERGE_RESOLUTION|>--- conflicted
+++ resolved
@@ -43,11 +43,7 @@
 
 struct data__file {
 	struct perf_session	*session;
-<<<<<<< HEAD
-	const char		*file;
-=======
 	struct perf_data_file	file;
->>>>>>> d8ec26d7
 	int			 idx;
 	struct hists		*hists;
 	struct diff_hpp_fmt	 fmt[PERF_HPP_DIFF__MAX_INDEX];
@@ -401,29 +397,6 @@
 	return get_pair_data(he, d);
 }
 
-static struct hist_entry*
-get_pair_data(struct hist_entry *he, struct data__file *d)
-{
-	if (hist_entry__has_pairs(he)) {
-		struct hist_entry *pair;
-
-		list_for_each_entry(pair, &he->pairs.head, pairs.node)
-			if (pair->hists == d->hists)
-				return pair;
-	}
-
-	return NULL;
-}
-
-static struct hist_entry*
-get_pair_fmt(struct hist_entry *he, struct diff_hpp_fmt *dfmt)
-{
-	void *ptr = dfmt - dfmt->idx;
-	struct data__file *d = container_of(ptr, struct data__file, fmt);
-
-	return get_pair_data(he, d);
-}
-
 static void hists__baseline_only(struct hists *hists)
 {
 	struct rb_root *root;
@@ -629,11 +602,7 @@
 
 	data__for_each_file(i, d)
 		fprintf(stdout, "#  [%d] %s %s\n",
-<<<<<<< HEAD
-			d->idx, d->file,
-=======
 			d->idx, d->file.path,
->>>>>>> d8ec26d7
 			!d->idx ? "(Baseline)" : "");
 
 	fprintf(stdout, "#\n");
@@ -686,8 +655,6 @@
 		struct diff_hpp_fmt *fmt = &d->fmt[col];
 
 		free(fmt->header);
-<<<<<<< HEAD
-=======
 	}
 }
 
@@ -721,46 +688,8 @@
 			perf_session__delete(d->session);
 
 		data__free(d);
->>>>>>> d8ec26d7
-	}
-}
-
-<<<<<<< HEAD
-static int __cmd_diff(void)
-{
-	struct data__file *d;
-	int ret = -EINVAL, i;
-
-	data__for_each_file(i, d) {
-		d->session = perf_session__new(d->file, O_RDONLY, force,
-					       false, &tool);
-		if (!d->session) {
-			pr_err("Failed to open %s\n", d->file);
-			ret = -ENOMEM;
-			goto out_delete;
-		}
-
-		ret = perf_session__process_events(d->session, &tool);
-		if (ret) {
-			pr_err("Failed to process %s\n", d->file);
-			goto out_delete;
-		}
-
-		perf_evlist__collapse_resort(d->session->evlist);
-	}
-
-	data_process();
-
- out_delete:
-	data__for_each_file(i, d) {
-		if (d->session)
-			perf_session__delete(d->session);
-
-		data__free(d);
-	}
-
-=======
->>>>>>> d8ec26d7
+	}
+
 	free(data__files);
 	return ret;
 }
@@ -952,7 +881,6 @@
 {
 	struct diff_hpp_fmt *dfmt =
 		container_of(fmt, struct diff_hpp_fmt, fmt);
-<<<<<<< HEAD
 
 	BUG_ON(!dfmt->header);
 	return scnprintf(hpp->buf, hpp->size, dfmt->header);
@@ -1047,102 +975,6 @@
 		if (show_formula && i)
 			data__hpp_register(d, PERF_HPP_DIFF__FORMULA);
 
-=======
-
-	BUG_ON(!dfmt->header);
-	return scnprintf(hpp->buf, hpp->size, dfmt->header);
-}
-
-static int hpp__width(struct perf_hpp_fmt *fmt,
-		      struct perf_hpp *hpp __maybe_unused)
-{
-	struct diff_hpp_fmt *dfmt =
-		container_of(fmt, struct diff_hpp_fmt, fmt);
-
-	BUG_ON(dfmt->header_width <= 0);
-	return dfmt->header_width;
-}
-
-static void init_header(struct data__file *d, struct diff_hpp_fmt *dfmt)
-{
-#define MAX_HEADER_NAME 100
-	char buf_indent[MAX_HEADER_NAME];
-	char buf[MAX_HEADER_NAME];
-	const char *header = NULL;
-	int width = 0;
-
-	BUG_ON(dfmt->idx >= PERF_HPP_DIFF__MAX_INDEX);
-	header = columns[dfmt->idx].name;
-	width  = columns[dfmt->idx].width;
-
-	/* Only our defined HPP fmts should appear here. */
-	BUG_ON(!header);
-
-	if (data__files_cnt > 2)
-		scnprintf(buf, MAX_HEADER_NAME, "%s/%d", header, d->idx);
-
-#define NAME (data__files_cnt > 2 ? buf : header)
-	dfmt->header_width = width;
-	width = (int) strlen(NAME);
-	if (dfmt->header_width < width)
-		dfmt->header_width = width;
-
-	scnprintf(buf_indent, MAX_HEADER_NAME, "%*s",
-		  dfmt->header_width, NAME);
-
-	dfmt->header = strdup(buf_indent);
-#undef MAX_HEADER_NAME
-#undef NAME
-}
-
-static void data__hpp_register(struct data__file *d, int idx)
-{
-	struct diff_hpp_fmt *dfmt = &d->fmt[idx];
-	struct perf_hpp_fmt *fmt = &dfmt->fmt;
-
-	dfmt->idx = idx;
-
-	fmt->header = hpp__header;
-	fmt->width  = hpp__width;
-	fmt->entry  = hpp__entry_global;
-
-	/* TODO more colors */
-	if (idx == PERF_HPP_DIFF__BASELINE)
-		fmt->color = hpp__color_baseline;
-
-	init_header(d, dfmt);
-	perf_hpp__column_register(fmt);
-}
-
-static void ui_init(void)
-{
-	struct data__file *d;
-	int i;
-
-	data__for_each_file(i, d) {
-
-		/*
-		 * Baseline or compute realted columns:
-		 *
-		 *   PERF_HPP_DIFF__BASELINE
-		 *   PERF_HPP_DIFF__DELTA
-		 *   PERF_HPP_DIFF__RATIO
-		 *   PERF_HPP_DIFF__WEIGHTED_DIFF
-		 */
-		data__hpp_register(d, i ? compute_2_hpp[compute] :
-					  PERF_HPP_DIFF__BASELINE);
-
-		/*
-		 * And the rest:
-		 *
-		 * PERF_HPP_DIFF__FORMULA
-		 * PERF_HPP_DIFF__PERIOD
-		 * PERF_HPP_DIFF__PERIOD_BASELINE
-		 */
-		if (show_formula && i)
-			data__hpp_register(d, PERF_HPP_DIFF__FORMULA);
-
->>>>>>> d8ec26d7
 		if (show_period)
 			data__hpp_register(d, i ? PERF_HPP_DIFF__PERIOD :
 						  PERF_HPP_DIFF__PERIOD_BASELINE);
@@ -1172,7 +1004,6 @@
 		   symbol_conf.default_guest_kallsyms) {
 		defaults[0] = "perf.data.host";
 		defaults[1] = "perf.data.guest";
-<<<<<<< HEAD
 	}
 
 	if (sort_compute >= (unsigned int) data__files_cnt) {
@@ -1185,23 +1016,6 @@
 		return -ENOMEM;
 
 	data__for_each_file(i, d) {
-		d->file = use_default ? defaults[i] : argv[i];
-		d->idx  = i;
-	}
-
-=======
-	}
-
-	if (sort_compute >= (unsigned int) data__files_cnt) {
-		pr_err("Order option out of limit.\n");
-		return -EINVAL;
-	}
-
-	data__files = zalloc(sizeof(*data__files) * data__files_cnt);
-	if (!data__files)
-		return -ENOMEM;
-
-	data__for_each_file(i, d) {
 		struct perf_data_file *file = &d->file;
 
 		file->path  = use_default ? defaults[i] : argv[i];
@@ -1211,7 +1025,6 @@
 		d->idx  = i;
 	}
 
->>>>>>> d8ec26d7
 	return 0;
 }
 
